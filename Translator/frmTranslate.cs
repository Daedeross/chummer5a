<<<<<<< HEAD
using System;
using System.Collections;
using System.Collections.Generic;
using System.ComponentModel;
using System.Data;
using System.Drawing;
using System.Windows.Forms;
using System.Xml;

namespace Translator
{
	public class frmTranslate : Form
	{
		private string _strLang = string.Empty;

		private string _strPath = string.Empty;

		private string _strCode = string.Empty;

		private bool _blnLoading;

		private XmlDocument _objDataDoc = new XmlDocument();

		private XmlDocument _objDoc = new XmlDocument();

		XmlWriterSettings xwsSettings = new XmlWriterSettings();

		private IContainer components;

		private ComboBox cboFile;

		private DataGridView dgvTranslate;

		private ComboBox cboSection;

		private DataGridViewTextBoxColumn key;

		private DataGridViewTextBoxColumn english;

		private DataGridViewTextBoxColumn text;

		private DataGridViewCheckBoxColumn Translated;

		private CheckBox chkOnlyTranslation;

		private DataGridView dgvSection;

		private DataGridViewTextBoxColumn sectionEnglish;

		private DataGridViewTextBoxColumn sectionText;

		private DataGridViewTextBoxColumn sectionBook;

		private DataGridViewTextBoxColumn sectionPage;

		private DataGridViewCheckBoxColumn sectionTranslated;

		private Button btnSearch;

		private TextBox txtSearch;

		public string Language
		{
			get
			{
				return _strLang;
			}
			set
			{
				_strLang = value;
			}
		}

		public frmTranslate()
		{
			xwsSettings.IndentChars = "\t";
			xwsSettings.Indent = true;
			xwsSettings.NewLineChars = "\n";
			InitializeComponent();
		}

		private void btnSearch_Click(object sender, EventArgs e)
		{
			if (dgvSection.Visible)
			{
				int rowCount = dgvSection.RowCount;
				int columnCount = dgvSection.ColumnCount;
				int rowIndex = dgvSection.SelectedCells[0].RowIndex;
				int columnIndex = dgvSection.SelectedCells[0].ColumnIndex;
				for (int i = rowIndex; i <= rowCount; i++)
				{
					for (int j = 0; j <= columnCount; j++)
					{
						if ((i > rowIndex || j > columnIndex) && dgvSection.Rows[i].Cells[j].Value.ToString().IndexOf(txtSearch.Text, 0, StringComparison.CurrentCultureIgnoreCase) != -1)
						{
							dgvSection.ClearSelection();
							dgvSection.Rows[i].Cells[j].Selected = true;
							dgvSection.FirstDisplayedScrollingRowIndex = i;
							dgvSection.Select();
							return;
						}
					}
				}
				for (int k = 0; k < rowIndex; k++)
				{
					for (int l = 0; l <= columnCount; l++)
					{
						if (dgvSection.Rows[k].Cells[l].Value.ToString().IndexOf(txtSearch.Text, 0, StringComparison.CurrentCultureIgnoreCase) != -1)
						{
							dgvSection.ClearSelection();
							dgvSection.Rows[k].Cells[l].Selected = true;
							dgvSection.FirstDisplayedScrollingRowIndex = k;
							dgvSection.Select();
							return;
						}
					}
				}
				MessageBox.Show("Search text was not found.");
				return;
			}
			int num = dgvTranslate.RowCount;
			int columnCount1 = dgvTranslate.ColumnCount;
			int rowIndex1 = dgvTranslate.SelectedCells[0].RowIndex;
			int columnIndex1 = dgvTranslate.SelectedCells[0].ColumnIndex;
			for (int m = rowIndex1; m < num; m++)
			{
				for (int n = 0; n < columnCount1; n++)
				{
					if ((m > rowIndex1 || n > columnIndex1) && dgvTranslate.Rows[m].Cells[n].Value.ToString().IndexOf(txtSearch.Text, 0, StringComparison.CurrentCultureIgnoreCase) != -1)
					{
						dgvTranslate.ClearSelection();
						dgvTranslate.Rows[m].Cells[n].Selected = true;
						dgvTranslate.FirstDisplayedScrollingRowIndex = m;
						dgvTranslate.Select();
						return;
					}
				}
			}
			for (int o = 0; o < rowIndex1; o++)
			{
				for (int p = 0; p < columnCount1; p++)
				{
					if (dgvTranslate.Rows[o].Cells[p].Value.ToString().IndexOf(txtSearch.Text, 0, StringComparison.CurrentCultureIgnoreCase) != -1)
					{
						dgvTranslate.ClearSelection();
						dgvTranslate.Rows[o].Cells[p].Selected = true;
						dgvTranslate.FirstDisplayedScrollingRowIndex = o;
						dgvTranslate.Select();
						return;
					}
				}
			}
			MessageBox.Show("Search text was not found.");
		}

		private void cboFile_SelectedIndexChanged(object sender, EventArgs e)
		{
			_blnLoading = true;
			if (cboFile.SelectedIndex == 0)
			{
				LoadStrings();
			}
			else if (cboFile.SelectedIndex > 0)
			{
				LoadSections();
			}
			_blnLoading = false;
		}

		private void cboSection_SelectedIndexChanged(object sender, EventArgs e)
		{
			LoadSection();
		}

		private void chkOnlyTranslation_CheckedChanged(object sender, EventArgs e)
		{
			if (cboFile.Text == "Strings")
			{
				LoadStrings();
				return;
			}
			LoadSection();
		}

		private void dgvSection_CellMouseUp(object sender, DataGridViewCellMouseEventArgs e)
		{
			if (e.ColumnIndex == 4 && e.RowIndex != -1)
			{
				dgvSection.EndEdit();
			}
		}

		private void dgvSection_CellValueChanged(object sender, DataGridViewCellEventArgs e)
		{
			XmlAttribute itemOf;
			XmlAttribute str;
			if (_blnLoading || e.RowIndex < 0)
			{
				return;
			}
			bool flag = true;
			DataGridViewRow item = dgvSection.Rows[e.RowIndex];
			DataGridViewCheckBoxCell dataGridViewCheckBoxCell = item.Cells["sectionTranslated"] as DataGridViewCheckBoxCell;
			if (dataGridViewCheckBoxCell.Value is DBNull)
			{
				flag = false;
			}
			else if (!Convert.ToBoolean(dataGridViewCheckBoxCell.Value))
			{
				flag = false;
			}
			if (!(item.Cells["sectionEnglish"].Value.ToString() == item.Cells["sectionText"].Value.ToString()) || flag)
			{
				item.DefaultCellStyle.BackColor = Color.Empty;
			}
			else
			{
				item.DefaultCellStyle.BackColor = Color.Wheat;
			}
			string str1 = item.Cells["sectionText"].Value.ToString();
			string str2 = item.Cells["sectionEnglish"].Value.ToString();
			string str3 = item.Cells["sectionPage"].Value.ToString();
			XmlDocument xmlDocument = _objDataDoc;
			string[] text = new string[] { "/chummer/chummer[@file=\"", cboFile.Text, "\"]/", cboSection.Text, "//name[text()=\"", str2, "\"]/.." };
			XmlNode xmlNodes = xmlDocument.SelectSingleNode(string.Concat(text));
			if (xmlNodes == null)
			{
				XmlDocument xmlDocument1 = _objDataDoc;
				string[] strArrays = new string[] { "/chummer/chummer[@file=\"", cboFile.Text, "\"]/", cboSection.Text, "/*[text()=\"", str2, "\"]" };
				xmlNodes = xmlDocument1.SelectSingleNode(string.Concat(strArrays));
				xmlNodes.Attributes["translate"].InnerText = str1;
				if (!flag)
				{
					str = xmlNodes.Attributes["translated"];
					if (str != null)
					{
						xmlNodes.Attributes.Remove(str);
					}
				}
				else
				{
					str = xmlNodes.Attributes["translated"];
					if (str == null)
					{
						str = _objDataDoc.CreateAttribute("translated");
					}
					else
					{
						str.InnerText = flag.ToString();
					}
					str.InnerText = flag.ToString();
					xmlNodes.Attributes.Append(str);
				}
			}
			else
			{
				xmlNodes["translate"].InnerText = str1;
				try
				{
					xmlNodes["page"].InnerText = str3;
				}
				catch
				{
				}
				if (!flag)
				{
					itemOf = xmlNodes.Attributes["translated"];
					if (itemOf != null)
					{
						xmlNodes.Attributes.Remove(itemOf);
					}
				}
				else
				{
					itemOf = xmlNodes.Attributes["translated"];
					if (itemOf == null)
					{
						itemOf = _objDataDoc.CreateAttribute("translated");
						itemOf.InnerText = flag.ToString();
						xmlNodes.Attributes.Append(itemOf);
					}
					else
					{
						itemOf.InnerText = flag.ToString();
					}
				}
			}
			Save(_objDataDoc);
		}

		private void dgvSection_KeyDown(object sender, KeyEventArgs e)
		{
			if (e.KeyCode == Keys.F3)
			{
				btnSearch.PerformClick();
				return;
			}
			if (e.KeyCode == Keys.F && e.Modifiers == Keys.Control)
			{
				txtSearch.Focus();
			}
		}

		private void dgvSection_Sorted(object sender, EventArgs e)
		{
			foreach (DataGridViewRow row in (IEnumerable)dgvSection.Rows)
			{
				if (!(row.Cells["sectionEnglish"].Value.ToString() == row.Cells["sectionText"].Value.ToString()) || Convert.ToBoolean(row.Cells["sectionTranslated"].Value))
				{
					continue;
				}
				row.DefaultCellStyle.BackColor = Color.Wheat;
			}
		}

		private void dgvTranslate_CellValueChanged(object sender, DataGridViewCellEventArgs e)
		{
			if (_blnLoading || e.RowIndex < 0)
			{
				return;
			}
			bool flag = true;
			DataGridViewRow item = dgvTranslate.Rows[e.RowIndex];
			if ((item.Cells["translated"] as DataGridViewCheckBoxCell).Value is DBNull)
			{
				flag = false;
			}
			if (!(item.Cells["english"].Value.ToString() == item.Cells["text"].Value.ToString()) || flag)
			{
				item.DefaultCellStyle.BackColor = Color.Empty;
			}
			else
			{
				item.DefaultCellStyle.BackColor = Color.Wheat;
			}
			string str = item.Cells["text"].Value.ToString();
			string str1 = item.Cells["key"].Value.ToString();
			XmlNode xmlNodes = _objDoc.SelectSingleNode(string.Concat("/chummer/strings/string[key = \"", str1, "\"]"));
			xmlNodes["text"].InnerText = str;
			Save(_objDoc, false);
		}

		private void dgvTranslate_KeyDown(object sender, KeyEventArgs e)
		{
			if (e.KeyCode == Keys.F3)
			{
				btnSearch.PerformClick();
				return;
			}
			if (e.KeyCode == Keys.F && e.Modifiers == Keys.Control)
			{
				txtSearch.Focus();
			}
		}

		private void dgvTranslate_Sorted(object sender, EventArgs e)
		{
			foreach (DataGridViewRow row in (IEnumerable)dgvTranslate.Rows)
			{
				if (!(row.Cells["english"].Value.ToString() == row.Cells["text"].Value.ToString()) || Convert.ToBoolean(row.Cells["translated"].Value))
				{
					continue;
				}
				row.DefaultCellStyle.BackColor = Color.Wheat;
			}
		}

		protected override void Dispose(bool disposing)
		{
			if (disposing && components != null)
			{
				components.Dispose();
			}
			base.Dispose(disposing);
		}

		private void frmTranslate_KeyDown(object sender, KeyEventArgs e)
		{
			if (e.KeyCode == Keys.F3)
			{
				btnSearch.PerformClick();
				return;
			}
			if (e.KeyCode == Keys.F && e.Modifiers == Keys.Control)
			{
				txtSearch.Focus();
			}
		}

		private void frmTranslate_Load(object sender, EventArgs e)
		{
			List<string> strs = new List<string>();
			Text = string.Concat("Translating ", _strLang);
			SetPath();
			LoadLanaguageFiles();
			cboFile.Items.Add("Strings");
			foreach (XmlNode xmlNodes in _objDataDoc.SelectNodes("/chummer/chummer"))
			{
				if (xmlNodes.Attributes["file"] == null)
				{
					continue;
				}
				strs.Add(xmlNodes.Attributes["file"].InnerText);
			}
			strs.Sort();
			foreach (string str in strs)
			{
				cboFile.Items.Add(str);
			}
			cboFile.SelectedIndex = 0;
		}

		private void InitializeComponent()
		{
			DataGridViewCellStyle dataGridViewCellStyle = new DataGridViewCellStyle();
			DataGridViewCellStyle dataGridViewCellStyle1 = new DataGridViewCellStyle();
			DataGridViewCellStyle dataGridViewCellStyle2 = new DataGridViewCellStyle();
			DataGridViewCellStyle dataGridViewCellStyle3 = new DataGridViewCellStyle();
			DataGridViewCellStyle dataGridViewCellStyle4 = new DataGridViewCellStyle();
			cboFile = new ComboBox();
			dgvTranslate = new DataGridView();
			key = new DataGridViewTextBoxColumn();
			english = new DataGridViewTextBoxColumn();
			text = new DataGridViewTextBoxColumn();
			Translated = new DataGridViewCheckBoxColumn();
			cboSection = new ComboBox();
			chkOnlyTranslation = new CheckBox();
			dgvSection = new DataGridView();
			sectionEnglish = new DataGridViewTextBoxColumn();
			sectionText = new DataGridViewTextBoxColumn();
			sectionBook = new DataGridViewTextBoxColumn();
			sectionPage = new DataGridViewTextBoxColumn();
			sectionTranslated = new DataGridViewCheckBoxColumn();
			btnSearch = new Button();
			txtSearch = new TextBox();
			((ISupportInitialize)dgvTranslate).BeginInit();
			((ISupportInitialize)dgvSection).BeginInit();
			SuspendLayout();
			cboFile.DropDownStyle = ComboBoxStyle.DropDownList;
			cboFile.FormattingEnabled = true;
			cboFile.Location = new Point(12, 12);
			cboFile.Name = "cboFile";
			cboFile.Size = new Size(218, 21);
			cboFile.TabIndex = 0;
			cboFile.SelectedIndexChanged += new EventHandler(cboFile_SelectedIndexChanged);
			dgvTranslate.AllowUserToAddRows = false;
			dgvTranslate.AllowUserToDeleteRows = false;
			dgvTranslate.Anchor = AnchorStyles.Top | AnchorStyles.Bottom | AnchorStyles.Left | AnchorStyles.Right;
			dgvTranslate.ColumnHeadersHeightSizeMode = DataGridViewColumnHeadersHeightSizeMode.AutoSize;
			DataGridViewColumnCollection columns = dgvTranslate.Columns;
			DataGridViewColumn[] translated = new DataGridViewColumn[] { key, english, text, Translated };
			columns.AddRange(translated);
			dgvTranslate.Location = new Point(12, 39);
			dgvTranslate.MultiSelect = false;
			dgvTranslate.Name = "dgvTranslate";
			dgvTranslate.RowHeadersVisible = false;
			dgvTranslate.Size = new Size(1197, 476);
			dgvTranslate.TabIndex = 7;
			dgvTranslate.CellValueChanged += new DataGridViewCellEventHandler(dgvTranslate_CellValueChanged);
			dgvTranslate.Sorted += new EventHandler(dgvTranslate_Sorted);
			dgvTranslate.KeyDown += new KeyEventHandler(dgvTranslate_KeyDown);
			key.AutoSizeMode = DataGridViewAutoSizeColumnMode.None;
			key.DataPropertyName = "key";
			dataGridViewCellStyle.WrapMode = DataGridViewTriState.True;
			key.DefaultCellStyle = dataGridViewCellStyle;
			key.HeaderText = "Key";
			key.Name = "key";
			key.ReadOnly = true;
			key.Width = 300;
			english.AutoSizeMode = DataGridViewAutoSizeColumnMode.None;
			english.DataPropertyName = "english";
			dataGridViewCellStyle1.WrapMode = DataGridViewTriState.True;
			english.DefaultCellStyle = dataGridViewCellStyle1;
			english.HeaderText = "English";
			english.Name = "english";
			english.ReadOnly = true;
			english.Width = 400;
			text.AutoSizeMode = DataGridViewAutoSizeColumnMode.None;
			text.DataPropertyName = "text";
			dataGridViewCellStyle2.WrapMode = DataGridViewTriState.True;
			text.DefaultCellStyle = dataGridViewCellStyle2;
			text.HeaderText = "Text";
			text.Name = "text";
			text.Width = 400;
			Translated.AutoSizeMode = DataGridViewAutoSizeColumnMode.None;
			Translated.DataPropertyName = "translated";
			Translated.HeaderText = "Translated";
			Translated.Name = "Translated";
			Translated.SortMode = DataGridViewColumnSortMode.Automatic;
			Translated.Width = 70;
			cboSection.DropDownStyle = ComboBoxStyle.DropDownList;
			cboSection.FormattingEnabled = true;
			cboSection.Location = new Point(236, 12);
			cboSection.Name = "cboSection";
			cboSection.Size = new Size(218, 21);
			cboSection.TabIndex = 1;
			cboSection.Visible = false;
			cboSection.SelectedIndexChanged += new EventHandler(cboSection_SelectedIndexChanged);
			chkOnlyTranslation.AutoSize = true;
			chkOnlyTranslation.Location = new Point(460, 14);
			chkOnlyTranslation.Name = "chkOnlyTranslation";
			chkOnlyTranslation.Size = new Size(199, 17);
			chkOnlyTranslation.TabIndex = 2;
			chkOnlyTranslation.Text = "Only Show Text Needing Translation";
			chkOnlyTranslation.UseVisualStyleBackColor = true;
			chkOnlyTranslation.CheckedChanged += new EventHandler(chkOnlyTranslation_CheckedChanged);
			dgvSection.AllowUserToAddRows = false;
			dgvSection.AllowUserToDeleteRows = false;
			dgvSection.Anchor = AnchorStyles.Top | AnchorStyles.Bottom | AnchorStyles.Left | AnchorStyles.Right;
			dgvSection.ColumnHeadersHeightSizeMode = DataGridViewColumnHeadersHeightSizeMode.AutoSize;
			DataGridViewColumnCollection dataGridViewColumnCollections = dgvSection.Columns;
			DataGridViewColumn[] dataGridViewColumnArray = new DataGridViewColumn[] { sectionEnglish, sectionText, sectionBook, sectionPage, sectionTranslated };
			dataGridViewColumnCollections.AddRange(dataGridViewColumnArray);
			dgvSection.Location = new Point(12, 39);
			dgvSection.MultiSelect = false;
			dgvSection.Name = "dgvSection";
			dgvSection.RowHeadersVisible = false;
			dgvSection.Size = new Size(1197, 476);
			dgvSection.TabIndex = 5;
			dgvSection.Visible = false;
			dgvSection.CellValueChanged += new DataGridViewCellEventHandler(dgvSection_CellValueChanged);
			dgvSection.Sorted += new EventHandler(dgvSection_Sorted);
			dgvSection.KeyDown += new KeyEventHandler(dgvSection_KeyDown);
			dgvSection.CellMouseUp += new DataGridViewCellMouseEventHandler(dgvSection_CellMouseUp);
			sectionEnglish.AutoSizeMode = DataGridViewAutoSizeColumnMode.None;
			sectionEnglish.DataPropertyName = "english";
			dataGridViewCellStyle3.WrapMode = DataGridViewTriState.True;
			sectionEnglish.DefaultCellStyle = dataGridViewCellStyle3;
			sectionEnglish.HeaderText = "English";
			sectionEnglish.Name = "sectionEnglish";
			sectionEnglish.ReadOnly = true;
			sectionEnglish.Width = 480;
			sectionText.AutoSizeMode = DataGridViewAutoSizeColumnMode.None;
			sectionText.DataPropertyName = "text";
			dataGridViewCellStyle4.WrapMode = DataGridViewTriState.True;
			sectionText.DefaultCellStyle = dataGridViewCellStyle4;
			sectionText.HeaderText = "Text";
			sectionText.Name = "sectionText";
			sectionText.Width = 480;
			sectionBook.DataPropertyName = "book";
			sectionBook.HeaderText = "Book";
			sectionBook.Name = "sectionBook";
			sectionBook.ReadOnly = true;
			sectionBook.Width = 70;
			sectionPage.DataPropertyName = "page";
			sectionPage.HeaderText = "Page";
			sectionPage.Name = "sectionPage";
			sectionPage.Width = 70;
			sectionTranslated.AutoSizeMode = DataGridViewAutoSizeColumnMode.None;
			sectionTranslated.DataPropertyName = "translated";
			sectionTranslated.HeaderText = "Translated";
			sectionTranslated.Name = "sectionTranslated";
			sectionTranslated.SortMode = DataGridViewColumnSortMode.Automatic;
			sectionTranslated.Width = 70;
			btnSearch.Anchor = AnchorStyles.Top | AnchorStyles.Right;
			btnSearch.Location = new Point(1134, 10);
			btnSearch.Name = "btnSearch";
			btnSearch.Size = new Size(75, 23);
			btnSearch.TabIndex = 4;
			btnSearch.Text = "Search";
			btnSearch.UseVisualStyleBackColor = true;
			btnSearch.Click += new EventHandler(btnSearch_Click);
			txtSearch.Anchor = AnchorStyles.Top | AnchorStyles.Right;
			txtSearch.Location = new Point(962, 12);
			txtSearch.Name = "txtSearch";
			txtSearch.Size = new Size(166, 20);
			txtSearch.TabIndex = 3;
			txtSearch.KeyPress += new KeyPressEventHandler(txtSearch_KeyPressed);
			txtSearch.GotFocus += new EventHandler(txtSearch_GotFocus);
			AutoScaleDimensions = new SizeF(6f, 13f);
			AutoScaleMode = AutoScaleMode.Font;
			ClientSize = new Size(1221, 527);
			Controls.Add(txtSearch);
			Controls.Add(btnSearch);
			Controls.Add(chkOnlyTranslation);
			Controls.Add(cboSection);
			Controls.Add(cboFile);
			Controls.Add(dgvSection);
			Controls.Add(dgvTranslate);
			KeyPreview = true;
			Name = "frmTranslate";
			ShowInTaskbar = false;
			StartPosition = FormStartPosition.CenterParent;
			Text = "Translating";
			Load += new EventHandler(frmTranslate_Load);
			KeyDown += new KeyEventHandler(frmTranslate_KeyDown);
			((ISupportInitialize)dgvTranslate).EndInit();
			((ISupportInitialize)dgvSection).EndInit();
			ResumeLayout(false);
			PerformLayout();
		}

		private void LoadLanaguageFiles()
		{
			_strCode = _strLang.Substring(_strLang.IndexOf("(") + 1, 2);
			_objDoc.Load(string.Concat(_strPath, "lang\\", _strCode, ".xml"));
			_objDataDoc.Load(string.Concat(_strPath, "lang\\", _strCode, "_data.xml"));
		}

		private void LoadSection()
		{
			if (cboSection.SelectedIndex < 0)
			{
				return;
			}
			dgvTranslate.Visible = false;
			dgvSection.Visible = true;
			DataTable dataTable = new DataTable("strings");
			dataTable.Columns.Add("english");
			dataTable.Columns.Add("text");
			dataTable.Columns.Add("book");
			dataTable.Columns.Add("page");
			dataTable.Columns.Add("translated");
			string text = cboFile.Text;
			XmlNodeList childNodes = _objDataDoc.SelectSingleNode(string.Concat("/chummer/chummer[@file=\"", text, "\"]/", cboSection.Text)).ChildNodes;
			XmlDocument xmlDocument = new XmlDocument();
			xmlDocument.Load(string.Concat(_strPath, "data\\", text));
			foreach (XmlNode childNode in childNodes)
			{
				string innerText = string.Empty;
				string str = string.Empty;
				string innerText1 = string.Empty;
				string str1 = string.Empty;
				bool flag = false;
				if (childNode["name"] == null)
				{
					innerText = childNode.InnerText;
					if (childNode.Attributes["translate"] != null)
					{
						innerText1 = childNode.Attributes["translate"].InnerText;
					}
					if (childNode.Attributes["translated"] != null)
					{
						flag = Convert.ToBoolean(childNode.Attributes["translated"].InnerText);
					}
				}
				else
				{
					innerText = childNode["name"].InnerText;
					if (childNode["page"] != null)
					{
						str = childNode["page"].InnerText;
					}
					try
					{
						string[] strArrays = new string[] { "/chummer/", cboSection.Text, "/*[name=\"", innerText, "\"]" };
						XmlNode xmlNodes = xmlDocument.SelectSingleNode(string.Concat(strArrays));
						if (xmlNodes != null)
						{
							str1 = xmlNodes["source"].InnerText;
						}
					}
					catch
					{
					}
					innerText1 = childNode["translate"].InnerText;
					if (childNode.Attributes["translated"] != null)
					{
						flag = Convert.ToBoolean(childNode.Attributes["translated"].InnerText);
					}
				}
				if ((!chkOnlyTranslation.Checked || !(innerText == innerText1)) && chkOnlyTranslation.Checked)
				{
					continue;
				}
				DataRowCollection rows = dataTable.Rows;
				object[] objArray = new object[] { innerText, innerText1, str1, str, flag };
				rows.Add(objArray);
			}
			DataSet dataSet = new DataSet("strings");
			dataSet.Tables.Add(dataTable);
			dgvSection.AutoSizeRowsMode = DataGridViewAutoSizeRowsMode.AllCells;
			dgvSection.DataSource = dataSet;
			dgvSection.DataMember = "strings";
			foreach (DataGridViewRow row in (IEnumerable)dgvSection.Rows)
			{
				if (!(row.Cells["sectionEnglish"].Value.ToString() == row.Cells["sectionText"].Value.ToString()) || Convert.ToBoolean(row.Cells["sectionTranslated"].Value))
				{
					continue;
				}
				row.DefaultCellStyle.BackColor = Color.Wheat;
			}
		}

		private void LoadSections()
		{
			cboSection.Items.Clear();
			string text = cboFile.Text;
			List<string> strs = new List<string>();
			XmlNode xmlNodes = _objDataDoc.SelectSingleNode(string.Concat("/chummer/chummer[@file=\"", text, "\"]"));
			foreach (XmlNode childNode in xmlNodes.ChildNodes)
			{
				strs.Add(childNode.Name);
			}
			strs.Sort();
			foreach (string str in strs)
			{
				cboSection.Items.Add(str);
			}
			cboSection.Visible = true;
		}

		private void LoadStrings()
		{
			dgvTranslate.Visible = true;
			dgvSection.Visible = false;
			XmlDocument xmlDocument = new XmlDocument();
			xmlDocument.Load(string.Concat(_strPath, "lang\\en-US.xml"));
			DataTable dataTable = new DataTable("strings");
			dataTable.Columns.Add("key");
			dataTable.Columns.Add("english");
			dataTable.Columns.Add("text");
			dataTable.Columns.Add("translated");
			foreach (XmlNode xmlNodes in _objDoc.SelectNodes("/chummer/strings/string"))
			{
				try
				{
					string innerText = xmlNodes["key"].InnerText;
					string str = xmlNodes["text"].InnerText;
					XmlNode xmlNodes1 = xmlDocument.SelectSingleNode(string.Concat("/chummer/strings/string[key = \"", innerText, "\"]"));
					string innerText1 = string.Empty;
					if (xmlNodes1 != null)
					{
						innerText1 = xmlNodes1["text"].InnerText;
					}
					bool flag = false;
					if (xmlNodes.Attributes["translated"] != null)
					{
						flag = Convert.ToBoolean(xmlNodes.Attributes["translated"].InnerText);
					}
					if (chkOnlyTranslation.Checked && str == innerText1 || !chkOnlyTranslation.Checked)
					{
						DataRowCollection rows = dataTable.Rows;
						object[] objArray = new object[] { innerText, innerText1, str, flag };
						rows.Add(objArray);
					}
				}
				catch
				{
				}
			}
			DataSet dataSet = new DataSet("strings");
			dataSet.Tables.Add(dataTable);
			dgvTranslate.AutoSizeRowsMode = DataGridViewAutoSizeRowsMode.AllCells;
			dgvTranslate.DataSource = dataSet;
			dgvTranslate.DataMember = "strings";
			foreach (DataGridViewRow row in (IEnumerable)dgvTranslate.Rows)
			{
				if (!(row.Cells["english"].Value.ToString() == row.Cells["text"].Value.ToString()) || Convert.ToBoolean(row.Cells["translated"].Value))
				{
					continue;
				}
				row.DefaultCellStyle.BackColor = Color.Wheat;
			}
			cboSection.Visible = false;
		}

		private void SetPath()
		{
			_strPath = Application.StartupPath;
			if (!_strPath.EndsWith("\\"))
			{
				frmTranslate _frmTranslate = this;
				_frmTranslate._strPath = string.Concat(_frmTranslate._strPath, "\\");
			}
		}

		private void txtSearch_GotFocus(object sender, EventArgs e)
		{
			txtSearch.SelectAll();
		}

		private void txtSearch_KeyPressed(object sender, KeyPressEventArgs e)
		{
			if (e.KeyChar == '\r' && !txtSearch.AcceptsReturn)
			{
				btnSearch.PerformClick();
			}
		}

		private void Save(XmlDocument objXmlDocument, bool blnData = true)
		{
			string strPath = string.Empty;
			strPath = string.Concat(_strPath, "lang\\", _strCode, blnData ? "_data.xml" : ".xml");
			using (XmlWriter xwWriter = XmlWriter.Create(strPath, xwsSettings))
				objXmlDocument.Save(xwWriter);
		}
	}
}
=======
﻿using System;
using System.Collections.Generic;
using System.Data;
using System.Drawing;
using System.Linq;
using System.Windows.Forms;
using System.Xml;
// ReSharper disable LocalizableElement

namespace Translator
{
    public partial class FrmTranslate : Form
    {
        private bool _blnLoading;
        private readonly XmlDocument _objDataDoc = new XmlDocument();
        private readonly XmlDocument _objTranslationDoc = new XmlDocument();
        private string _strCode = string.Empty;
        private string _strPath = string.Empty;

        public FrmTranslate()
        {
            InitializeComponent();
        }

        public string Language { get; set; }

        #region Control Events
        private void chkOnlyTranslation_CheckedChanged(object sender, EventArgs e)
        {
            // ReSharper disable once LocalizableElement
            if (cboFile.Text == "Strings")
            {
                LoadStrings();
                return;
            }
            LoadSection();
        }
        private void btnSearch_Click(object sender, EventArgs e)
        {
            if (dgvSection.Visible)
            {
                int rowCount = dgvSection.RowCount;
                int columnCount = dgvSection.ColumnCount;
                int rowIndex = dgvSection.SelectedCells[0].RowIndex;
                int columnIndex = dgvSection.SelectedCells[0].ColumnIndex;
                for (int i = rowIndex; i <= rowCount; i++)
                    for (int j = 0; j <= columnCount; j++)
                        if (((i > rowIndex) || (j > columnIndex)) &&
                            (dgvSection.Rows[i].Cells[j].Value.ToString()
                                 .IndexOf(txtSearch.Text, 0, StringComparison.CurrentCultureIgnoreCase) != -1))
                        {
                            dgvSection.ClearSelection();
                            dgvSection.Rows[i].Cells[j].Selected = true;
                            dgvSection.FirstDisplayedScrollingRowIndex = i;
                            dgvSection.Select();
                            return;
                        }
                for (int k = 0; k < rowIndex; k++)
                    for (int l = 0; l <= columnCount; l++)
                        if (
                            dgvSection.Rows[k].Cells[l].Value.ToString()
                                .IndexOf(txtSearch.Text, 0, StringComparison.CurrentCultureIgnoreCase) != -1)
                        {
                            dgvSection.ClearSelection();
                            dgvSection.Rows[k].Cells[l].Selected = true;
                            dgvSection.FirstDisplayedScrollingRowIndex = k;
                            dgvSection.Select();
                            return;
                        }
                MessageBox.Show("Search text was not found.");
                return;
            }
            int num = dgvTranslate.RowCount;
            int columnCount1 = dgvTranslate.ColumnCount;
            int rowIndex1 = dgvTranslate.SelectedCells[0].RowIndex;
            int columnIndex1 = dgvTranslate.SelectedCells[0].ColumnIndex;
            for (int m = rowIndex1; m < num; m++)
                for (int n = 0; n < columnCount1; n++)
                    if (((m > rowIndex1) || (n > columnIndex1)) &&
                        (dgvTranslate.Rows[m].Cells[n].Value.ToString()
                             .IndexOf(txtSearch.Text, 0, StringComparison.CurrentCultureIgnoreCase) != -1))
                    {
                        dgvTranslate.ClearSelection();
                        dgvTranslate.Rows[m].Cells[n].Selected = true;
                        dgvTranslate.FirstDisplayedScrollingRowIndex = m;
                        dgvTranslate.Select();
                        return;
                    }
            for (int o = 0; o < rowIndex1; o++)
                for (int p = 0; p < columnCount1; p++)
                    if (
                        dgvTranslate.Rows[o].Cells[p].Value.ToString()
                            .IndexOf(txtSearch.Text, 0, StringComparison.CurrentCultureIgnoreCase) != -1)
                    {
                        dgvTranslate.ClearSelection();
                        dgvTranslate.Rows[o].Cells[p].Selected = true;
                        dgvTranslate.FirstDisplayedScrollingRowIndex = o;
                        dgvTranslate.Select();
                        return;
                    }
            MessageBox.Show("Search text was not found.");
        }

        private void cboFile_SelectedIndexChanged(object sender, EventArgs e)
        {
            _blnLoading = true;
            if (cboFile.SelectedIndex == 0)
                LoadStrings();
            else if (cboFile.SelectedIndex > 0)
                LoadSections();
            _blnLoading = false;
        }

        private void cboSection_SelectedIndexChanged(object sender, EventArgs e)
        {
            LoadSection();
        }

        private void dgvSection_CellMouseUp(object sender, DataGridViewCellMouseEventArgs e)
        {
            if ((e.ColumnIndex == 4) && (e.RowIndex != -1))
                dgvSection.EndEdit();
        }

        private void dgvSection_CellValueChanged(object sender, DataGridViewCellEventArgs e)
        {
            if (_blnLoading || (e.RowIndex < 0))
                return;
            DataGridViewRow item = dgvSection.Rows[e.RowIndex];
            bool flag = Convert.ToBoolean(item.Cells["translated"].Value);
            TranslatedIndicator(item);
            string strTranslated = item.Cells["text"].Value.ToString();
            string strEnglish = item.Cells["english"].Value.ToString();
            string strPage = item.Cells["page"].Value.ToString();
            XmlDocument xmlDocument = _objDataDoc;
            string[] strConcatNode =
            {
                "/chummer/chummer[@file=\"", cboFile.Text, "\"]/", cboSection.Text, "//name[text()=\"",
                strEnglish, "\"]/.."
            };
            XmlNode xmlNodeLocal = xmlDocument.SelectSingleNode(string.Concat(strConcatNode));
            if (xmlNodeLocal == null)
            {
                XmlDocument xmlDocument1 = _objDataDoc;
                string[] strArrays =
                {
                    "/chummer/chummer[@file=\"", cboFile.Text, "\"]/", cboSection.Text, "/*[text()=\"",
                    strEnglish, "\"]"
                };
                xmlNodeLocal = xmlDocument1.SelectSingleNode(string.Concat(strArrays));
                if (xmlNodeLocal?.Attributes != null)
                {
                    xmlNodeLocal.Attributes["translate"].InnerText = strTranslated;
                    XmlAttribute objAttrib;
                    if (!flag)
                    {
                        objAttrib = xmlNodeLocal.Attributes["translated"];
                        if (objAttrib != null)
                            xmlNodeLocal.Attributes.Remove(objAttrib);
                    }
                    else
                    {
                        objAttrib = xmlNodeLocal.Attributes["translated"];
                        if (objAttrib == null)
                            objAttrib = _objDataDoc.CreateAttribute("translated");
                        else
                            objAttrib.InnerText = true.ToString();
                        objAttrib.InnerText = true.ToString();
                        xmlNodeLocal.Attributes.Append(objAttrib);
                    }
                }
            }
            else
            {
                XmlElement element = xmlNodeLocal["translate"];
                if (element != null) element.InnerText = strTranslated;
                XmlElement xmlElement = xmlNodeLocal["page"];
                if (xmlElement != null) xmlElement.InnerText = strPage;

                XmlAttribute itemOf;
                if (!flag)
                {
                    itemOf = xmlNodeLocal.Attributes?["translated"];
                    if (itemOf != null)
                        xmlNodeLocal.Attributes.Remove(itemOf);
                }
                else
                {
                    itemOf = xmlNodeLocal.Attributes?["translated"];
                    if (itemOf == null)
                    {
                        itemOf = _objDataDoc.CreateAttribute("translated");
                        itemOf.InnerText = true.ToString();
                        xmlNodeLocal.Attributes?.Append(itemOf);
                    }
                    else
                    {
                        itemOf.InnerText = true.ToString();
                    }
                }
            }
            Save(_objDataDoc);
        }

        private static void TranslatedIndicator(DataGridViewRow item)
        {
            bool blnTranslated = Convert.ToBoolean(item.Cells["translated"].Value);
            if (blnTranslated)
            {
                item.DefaultCellStyle.BackColor = Color.Empty;
                return;
            }
            item.DefaultCellStyle.BackColor = item.Cells["english"].Value.ToString() == item.Cells["text"].Value.ToString() ? Color.Wheat : Color.Empty;
        }

        private void dgvSection_KeyDown(object sender, KeyEventArgs e)
        {
            if (e.KeyCode == Keys.F3)
            {
                btnSearch.PerformClick();
                return;
            }
            if ((e.KeyCode == Keys.F) && (e.Modifiers == Keys.Control))
                txtSearch.Focus();
        }

        private void dgvSection_Sorted(object sender, EventArgs e)
        {
            foreach (DataGridViewRow row in dgvSection.Rows)
            {
                TranslatedIndicator(row);
            }
        }

        private void dgvTranslate_CellValueChanged(object sender, DataGridViewCellEventArgs e)
        {
            if (_blnLoading || (e.RowIndex < 0))
                return;
            DataGridViewRow item = dgvTranslate.Rows[e.RowIndex];
            TranslatedIndicator(item);
            string strText = item.Cells["text"].Value.ToString();
            string strKey = item.Cells["key"].Value.ToString();
            XmlNode xmlNodeLocal = _objTranslationDoc.SelectSingleNode(string.Concat("/chummer/strings/string[key = \"", strKey, "\"]"));
            if (xmlNodeLocal != null)
            {
                XmlElement xmlElement = xmlNodeLocal["text"];
                if (xmlElement != null) xmlElement.InnerText = strText;
            }
            else
            {
                XmlNode newNode = _objTranslationDoc.CreateNode(XmlNodeType.Element, "string", null);

                XmlElement elem = _objTranslationDoc.CreateElement("key");
                XmlText xmlString = _objTranslationDoc.CreateTextNode(strKey);
                newNode.AppendChild(elem);
                newNode.LastChild.AppendChild(xmlString);

                elem = _objTranslationDoc.CreateElement("text");
                xmlString = _objTranslationDoc.CreateTextNode(strText);
                newNode.AppendChild(elem);
                newNode.LastChild.AppendChild(xmlString);

                XmlNode root = _objTranslationDoc.SelectSingleNode("/chummer/strings/.");
                root?.AppendChild(newNode);
            }
            Save(_objTranslationDoc, false);
        }

        private void dgvTranslate_KeyDown(object sender, KeyEventArgs e)
        {
            if (e.KeyCode == Keys.F3)
            {
                btnSearch.PerformClick();
                return;
            }
            if ((e.KeyCode == Keys.F) && (e.Modifiers == Keys.Control))
                txtSearch.Focus();
        }

        private void dgvTranslate_Sorted(object sender, EventArgs e)
        {
            foreach (DataGridViewRow row in dgvTranslate.Rows)
            {
                TranslatedIndicator(row);
            }
        }

        private void frmTranslate_KeyDown(object sender, KeyEventArgs e)
        {
            if (e.KeyCode == Keys.F3)
            {
                btnSearch.PerformClick();
                return;
            }
            if ((e.KeyCode == Keys.F) && (e.Modifiers == Keys.Control))
                txtSearch.Focus();
        }

        private void frmTranslate_Load(object sender, EventArgs e)
        {
            Text = string.Concat("Translating ", Language);
            SetPath();
            LoadLanguageFiles();
            cboFile.Items.Add("Strings");
            List<string> strs = (from XmlNode xmlNodeLocal in _objDataDoc.SelectNodes("/chummer/chummer") where xmlNodeLocal.Attributes?["file"] != null select xmlNodeLocal.Attributes["file"].InnerText).ToList();
            strs.Sort();
            foreach (string str in strs)
                cboFile.Items.Add(str);
            cboFile.SelectedIndex = 0;
        }
        private void txtSearch_GotFocus(object sender, EventArgs e)
        {
            txtSearch.SelectAll();
        }

        private void txtSearch_KeyPressed(object sender, KeyPressEventArgs e)
        {
            if ((e.KeyChar == '\r') && !txtSearch.AcceptsReturn)
                btnSearch.PerformClick();
        }
        #endregion

        #region Methods
        private void LoadLanguageFiles()
        {
            // ReSharper disable once StringIndexOfIsCultureSpecific.1
            _strCode = Language.Substring(Language.IndexOf("(") + 1, 2);
            _objTranslationDoc.Load(string.Concat(_strPath, "lang\\", _strCode, ".xml"));
            _objDataDoc.Load(string.Concat(_strPath, "lang\\", _strCode, "_data.xml"));
        }

        private void LoadSection()
        {
            if (cboSection.SelectedIndex < 0)
                return;
            dgvTranslate.Visible = false;
            dgvSection.Visible = true;
            var dataTable = new DataTable("strings");
            dataTable.Columns.Add("english");
            dataTable.Columns.Add("text");
            dataTable.Columns.Add("book");
            dataTable.Columns.Add("page");
            dataTable.Columns.Add("translated");
            string strFileName = cboFile.Text;
            XmlNode selectSingleNode = _objDataDoc.SelectSingleNode(string.Concat("/chummer/chummer[@file=\"", strFileName, "\"]/", cboSection.Text));
            if (selectSingleNode != null)
            {
                XmlNodeList childNodes =
                    selectSingleNode
                        .ChildNodes;
                var xmlDocument = new XmlDocument();
                xmlDocument.Load(string.Concat(_strPath, "data\\", strFileName));
                foreach (XmlNode childNode in childNodes)
                {
                    string strName;
                    string strPage = string.Empty;
                    string strTranslated = string.Empty;
                    string strSource = string.Empty;
                    bool blnTranslated = false;
                    if (childNode["name"] == null)
                    {
                        strName = childNode.InnerText;
                        if (childNode.Attributes?["translate"] != null)
                            strTranslated = childNode.Attributes["translate"].InnerText;
                        if (childNode.Attributes?["translated"] != null)
                            blnTranslated = Convert.ToBoolean(childNode.Attributes["translated"].InnerText);
                    }
                    else
                    {
                        strName = childNode["name"].InnerText;
                        if (childNode["page"] != null)
                            strPage = childNode["page"].InnerText;
                        string[] strArrays = { "/chummer/", cboSection.Text, "/*[name=\"", strName, "\"]" };
                        XmlNode xmlNodeLocal = xmlDocument.SelectSingleNode(string.Concat(strArrays));
                        if (xmlNodeLocal != null)
                            strSource = xmlNodeLocal["source"]?.InnerText;
                        strTranslated = childNode["translate"]?.InnerText;
                        blnTranslated = childNode.Attributes?["translated"] != null
                            ? Convert.ToBoolean(childNode.Attributes["translated"].InnerText)
                            : strName != strTranslated;
                    }
                    if ((!chkOnlyTranslation.Checked || strName != strTranslated) && chkOnlyTranslation.Checked)
                        continue;
                    DataRowCollection rows = dataTable.Rows;
                    object[] objArray = { strName, strTranslated, strSource, strPage, blnTranslated };
                    rows.Add(objArray);
                }
            }
            var dataSet = new DataSet("strings");
            dataSet.Tables.Add(dataTable);
            dgvSection.AutoSizeRowsMode = DataGridViewAutoSizeRowsMode.AllCells;
            dgvSection.DataSource = dataSet;
            dgvSection.DataMember = "strings";
            foreach (DataGridViewRow row in dgvSection.Rows)
            {
                TranslatedIndicator(row);
            }
        }

        private void LoadSections()
        {
            cboSection.Items.Clear();
            string strFileName = cboFile.Text;
            XmlNode xmlNode = _objDataDoc.SelectSingleNode(string.Concat("/chummer/chummer[@file=\"", strFileName, "\"]"));
            if (xmlNode != null)
            {
                List<string> strs = (from XmlNode childNode in xmlNode.ChildNodes select childNode.Name).ToList();
                strs.Sort();
                foreach (string str in strs)
                    cboSection.Items.Add(str);
            }
            cboSection.Visible = true;
        }

        private void LoadStrings()
        {
            dgvTranslate.Visible = true;
            dgvSection.Visible = false;
            var xmlDocument = new XmlDocument();
            xmlDocument.Load(string.Concat(_strPath, "lang\\en-US.xml"));
            var dataTable = new DataTable("strings");
            dataTable.Columns.Add("key");
            dataTable.Columns.Add("english");
            dataTable.Columns.Add("text");
            dataTable.Columns.Add("translated");
            //XmlNodeList xmlNodeList = _objTranslationDoc.SelectNodes("/chummer/strings/string");
            XmlNodeList xmlNodeList = xmlDocument.SelectNodes("/chummer/strings/string");
            if (xmlNodeList != null)
                foreach (XmlNode xmlNodeEnglish in xmlNodeList)
                {
                    string strKey = xmlNodeEnglish["key"]?.InnerText;
                    string strEnglish = xmlNodeEnglish["text"]?.InnerText;
                    string strTranslated = xmlNodeEnglish["text"]?.InnerText;
                    var blnTranslated = false;
                    XmlNode xmlNodeLocal =
                        _objTranslationDoc.SelectSingleNode(string.Concat("/chummer/strings/string[key = \"", strKey, "\"]"));
                    if (xmlNodeLocal != null)
                    {
                        strTranslated = xmlNodeLocal["text"]?.InnerText;
                        blnTranslated = xmlNodeEnglish.Attributes?["translated"] != null
                            ? Convert.ToBoolean(xmlNodeEnglish.Attributes["translated"].InnerText)
                            : strEnglish != strTranslated;
                    }
                    if (chkOnlyTranslation.Checked && (strEnglish == strTranslated || string.IsNullOrWhiteSpace(strTranslated)) || !chkOnlyTranslation.Checked)
                    {
                        DataRowCollection rows = dataTable.Rows;
                        object[] objArray = { strKey, strEnglish, strTranslated, blnTranslated };
                        rows.Add(objArray);
                    }
                }
            var dataSet = new DataSet("strings");
            dataSet.Tables.Add(dataTable);
            dgvTranslate.AutoSizeRowsMode = DataGridViewAutoSizeRowsMode.AllCells;
            dgvTranslate.DataSource = dataSet;
            dgvTranslate.DataMember = "strings";
            foreach (DataGridViewRow row in dgvTranslate.Rows)
            {
                TranslatedIndicator(row);
            }
            cboSection.Visible = false;
        }

        private void SetPath()
        {
            _strPath = Application.StartupPath;
            if (!_strPath.EndsWith("\\"))
            {
                FrmTranslate frmTranslate = this;
                frmTranslate._strPath = string.Concat(frmTranslate._strPath, "\\");
            }
        }
        #endregion

        private void Save(XmlDocument objXmlDocument, bool blnData = true)
        {
            string strPath = string.Concat(_strPath, "lang\\", _strCode, blnData ? "_data.xml" : ".xml");
            var xwsSettings = new XmlWriterSettings { IndentChars = ("\t"), Indent = true};
            using (XmlWriter xwWriter = XmlWriter.Create(strPath, xwsSettings))
            {
                objXmlDocument.Save(xwWriter);
            }
        }
    }
}
>>>>>>> c809f4a9
<|MERGE_RESOLUTION|>--- conflicted
+++ resolved
@@ -1,1276 +1,484 @@
-<<<<<<< HEAD
-using System;
-using System.Collections;
-using System.Collections.Generic;
-using System.ComponentModel;
-using System.Data;
-using System.Drawing;
-using System.Windows.Forms;
-using System.Xml;
-
-namespace Translator
-{
-	public class frmTranslate : Form
-	{
-		private string _strLang = string.Empty;
-
-		private string _strPath = string.Empty;
-
-		private string _strCode = string.Empty;
-
-		private bool _blnLoading;
-
-		private XmlDocument _objDataDoc = new XmlDocument();
-
-		private XmlDocument _objDoc = new XmlDocument();
-
-		XmlWriterSettings xwsSettings = new XmlWriterSettings();
-
-		private IContainer components;
-
-		private ComboBox cboFile;
-
-		private DataGridView dgvTranslate;
-
-		private ComboBox cboSection;
-
-		private DataGridViewTextBoxColumn key;
-
-		private DataGridViewTextBoxColumn english;
-
-		private DataGridViewTextBoxColumn text;
-
-		private DataGridViewCheckBoxColumn Translated;
-
-		private CheckBox chkOnlyTranslation;
-
-		private DataGridView dgvSection;
-
-		private DataGridViewTextBoxColumn sectionEnglish;
-
-		private DataGridViewTextBoxColumn sectionText;
-
-		private DataGridViewTextBoxColumn sectionBook;
-
-		private DataGridViewTextBoxColumn sectionPage;
-
-		private DataGridViewCheckBoxColumn sectionTranslated;
-
-		private Button btnSearch;
-
-		private TextBox txtSearch;
-
-		public string Language
-		{
-			get
-			{
-				return _strLang;
-			}
-			set
-			{
-				_strLang = value;
-			}
-		}
-
-		public frmTranslate()
-		{
-			xwsSettings.IndentChars = "\t";
-			xwsSettings.Indent = true;
-			xwsSettings.NewLineChars = "\n";
-			InitializeComponent();
-		}
-
-		private void btnSearch_Click(object sender, EventArgs e)
-		{
-			if (dgvSection.Visible)
-			{
-				int rowCount = dgvSection.RowCount;
-				int columnCount = dgvSection.ColumnCount;
-				int rowIndex = dgvSection.SelectedCells[0].RowIndex;
-				int columnIndex = dgvSection.SelectedCells[0].ColumnIndex;
-				for (int i = rowIndex; i <= rowCount; i++)
-				{
-					for (int j = 0; j <= columnCount; j++)
-					{
-						if ((i > rowIndex || j > columnIndex) && dgvSection.Rows[i].Cells[j].Value.ToString().IndexOf(txtSearch.Text, 0, StringComparison.CurrentCultureIgnoreCase) != -1)
-						{
-							dgvSection.ClearSelection();
-							dgvSection.Rows[i].Cells[j].Selected = true;
-							dgvSection.FirstDisplayedScrollingRowIndex = i;
-							dgvSection.Select();
-							return;
-						}
-					}
-				}
-				for (int k = 0; k < rowIndex; k++)
-				{
-					for (int l = 0; l <= columnCount; l++)
-					{
-						if (dgvSection.Rows[k].Cells[l].Value.ToString().IndexOf(txtSearch.Text, 0, StringComparison.CurrentCultureIgnoreCase) != -1)
-						{
-							dgvSection.ClearSelection();
-							dgvSection.Rows[k].Cells[l].Selected = true;
-							dgvSection.FirstDisplayedScrollingRowIndex = k;
-							dgvSection.Select();
-							return;
-						}
-					}
-				}
-				MessageBox.Show("Search text was not found.");
-				return;
-			}
-			int num = dgvTranslate.RowCount;
-			int columnCount1 = dgvTranslate.ColumnCount;
-			int rowIndex1 = dgvTranslate.SelectedCells[0].RowIndex;
-			int columnIndex1 = dgvTranslate.SelectedCells[0].ColumnIndex;
-			for (int m = rowIndex1; m < num; m++)
-			{
-				for (int n = 0; n < columnCount1; n++)
-				{
-					if ((m > rowIndex1 || n > columnIndex1) && dgvTranslate.Rows[m].Cells[n].Value.ToString().IndexOf(txtSearch.Text, 0, StringComparison.CurrentCultureIgnoreCase) != -1)
-					{
-						dgvTranslate.ClearSelection();
-						dgvTranslate.Rows[m].Cells[n].Selected = true;
-						dgvTranslate.FirstDisplayedScrollingRowIndex = m;
-						dgvTranslate.Select();
-						return;
-					}
-				}
-			}
-			for (int o = 0; o < rowIndex1; o++)
-			{
-				for (int p = 0; p < columnCount1; p++)
-				{
-					if (dgvTranslate.Rows[o].Cells[p].Value.ToString().IndexOf(txtSearch.Text, 0, StringComparison.CurrentCultureIgnoreCase) != -1)
-					{
-						dgvTranslate.ClearSelection();
-						dgvTranslate.Rows[o].Cells[p].Selected = true;
-						dgvTranslate.FirstDisplayedScrollingRowIndex = o;
-						dgvTranslate.Select();
-						return;
-					}
-				}
-			}
-			MessageBox.Show("Search text was not found.");
-		}
-
-		private void cboFile_SelectedIndexChanged(object sender, EventArgs e)
-		{
-			_blnLoading = true;
-			if (cboFile.SelectedIndex == 0)
-			{
-				LoadStrings();
-			}
-			else if (cboFile.SelectedIndex > 0)
-			{
-				LoadSections();
-			}
-			_blnLoading = false;
-		}
-
-		private void cboSection_SelectedIndexChanged(object sender, EventArgs e)
-		{
-			LoadSection();
-		}
-
-		private void chkOnlyTranslation_CheckedChanged(object sender, EventArgs e)
-		{
-			if (cboFile.Text == "Strings")
-			{
-				LoadStrings();
-				return;
-			}
-			LoadSection();
-		}
-
-		private void dgvSection_CellMouseUp(object sender, DataGridViewCellMouseEventArgs e)
-		{
-			if (e.ColumnIndex == 4 && e.RowIndex != -1)
-			{
-				dgvSection.EndEdit();
-			}
-		}
-
-		private void dgvSection_CellValueChanged(object sender, DataGridViewCellEventArgs e)
-		{
-			XmlAttribute itemOf;
-			XmlAttribute str;
-			if (_blnLoading || e.RowIndex < 0)
-			{
-				return;
-			}
-			bool flag = true;
-			DataGridViewRow item = dgvSection.Rows[e.RowIndex];
-			DataGridViewCheckBoxCell dataGridViewCheckBoxCell = item.Cells["sectionTranslated"] as DataGridViewCheckBoxCell;
-			if (dataGridViewCheckBoxCell.Value is DBNull)
-			{
-				flag = false;
-			}
-			else if (!Convert.ToBoolean(dataGridViewCheckBoxCell.Value))
-			{
-				flag = false;
-			}
-			if (!(item.Cells["sectionEnglish"].Value.ToString() == item.Cells["sectionText"].Value.ToString()) || flag)
-			{
-				item.DefaultCellStyle.BackColor = Color.Empty;
-			}
-			else
-			{
-				item.DefaultCellStyle.BackColor = Color.Wheat;
-			}
-			string str1 = item.Cells["sectionText"].Value.ToString();
-			string str2 = item.Cells["sectionEnglish"].Value.ToString();
-			string str3 = item.Cells["sectionPage"].Value.ToString();
-			XmlDocument xmlDocument = _objDataDoc;
-			string[] text = new string[] { "/chummer/chummer[@file=\"", cboFile.Text, "\"]/", cboSection.Text, "//name[text()=\"", str2, "\"]/.." };
-			XmlNode xmlNodes = xmlDocument.SelectSingleNode(string.Concat(text));
-			if (xmlNodes == null)
-			{
-				XmlDocument xmlDocument1 = _objDataDoc;
-				string[] strArrays = new string[] { "/chummer/chummer[@file=\"", cboFile.Text, "\"]/", cboSection.Text, "/*[text()=\"", str2, "\"]" };
-				xmlNodes = xmlDocument1.SelectSingleNode(string.Concat(strArrays));
-				xmlNodes.Attributes["translate"].InnerText = str1;
-				if (!flag)
-				{
-					str = xmlNodes.Attributes["translated"];
-					if (str != null)
-					{
-						xmlNodes.Attributes.Remove(str);
-					}
-				}
-				else
-				{
-					str = xmlNodes.Attributes["translated"];
-					if (str == null)
-					{
-						str = _objDataDoc.CreateAttribute("translated");
-					}
-					else
-					{
-						str.InnerText = flag.ToString();
-					}
-					str.InnerText = flag.ToString();
-					xmlNodes.Attributes.Append(str);
-				}
-			}
-			else
-			{
-				xmlNodes["translate"].InnerText = str1;
-				try
-				{
-					xmlNodes["page"].InnerText = str3;
-				}
-				catch
-				{
-				}
-				if (!flag)
-				{
-					itemOf = xmlNodes.Attributes["translated"];
-					if (itemOf != null)
-					{
-						xmlNodes.Attributes.Remove(itemOf);
-					}
-				}
-				else
-				{
-					itemOf = xmlNodes.Attributes["translated"];
-					if (itemOf == null)
-					{
-						itemOf = _objDataDoc.CreateAttribute("translated");
-						itemOf.InnerText = flag.ToString();
-						xmlNodes.Attributes.Append(itemOf);
-					}
-					else
-					{
-						itemOf.InnerText = flag.ToString();
-					}
-				}
-			}
-			Save(_objDataDoc);
-		}
-
-		private void dgvSection_KeyDown(object sender, KeyEventArgs e)
-		{
-			if (e.KeyCode == Keys.F3)
-			{
-				btnSearch.PerformClick();
-				return;
-			}
-			if (e.KeyCode == Keys.F && e.Modifiers == Keys.Control)
-			{
-				txtSearch.Focus();
-			}
-		}
-
-		private void dgvSection_Sorted(object sender, EventArgs e)
-		{
-			foreach (DataGridViewRow row in (IEnumerable)dgvSection.Rows)
-			{
-				if (!(row.Cells["sectionEnglish"].Value.ToString() == row.Cells["sectionText"].Value.ToString()) || Convert.ToBoolean(row.Cells["sectionTranslated"].Value))
-				{
-					continue;
-				}
-				row.DefaultCellStyle.BackColor = Color.Wheat;
-			}
-		}
-
-		private void dgvTranslate_CellValueChanged(object sender, DataGridViewCellEventArgs e)
-		{
-			if (_blnLoading || e.RowIndex < 0)
-			{
-				return;
-			}
-			bool flag = true;
-			DataGridViewRow item = dgvTranslate.Rows[e.RowIndex];
-			if ((item.Cells["translated"] as DataGridViewCheckBoxCell).Value is DBNull)
-			{
-				flag = false;
-			}
-			if (!(item.Cells["english"].Value.ToString() == item.Cells["text"].Value.ToString()) || flag)
-			{
-				item.DefaultCellStyle.BackColor = Color.Empty;
-			}
-			else
-			{
-				item.DefaultCellStyle.BackColor = Color.Wheat;
-			}
-			string str = item.Cells["text"].Value.ToString();
-			string str1 = item.Cells["key"].Value.ToString();
-			XmlNode xmlNodes = _objDoc.SelectSingleNode(string.Concat("/chummer/strings/string[key = \"", str1, "\"]"));
-			xmlNodes["text"].InnerText = str;
-			Save(_objDoc, false);
-		}
-
-		private void dgvTranslate_KeyDown(object sender, KeyEventArgs e)
-		{
-			if (e.KeyCode == Keys.F3)
-			{
-				btnSearch.PerformClick();
-				return;
-			}
-			if (e.KeyCode == Keys.F && e.Modifiers == Keys.Control)
-			{
-				txtSearch.Focus();
-			}
-		}
-
-		private void dgvTranslate_Sorted(object sender, EventArgs e)
-		{
-			foreach (DataGridViewRow row in (IEnumerable)dgvTranslate.Rows)
-			{
-				if (!(row.Cells["english"].Value.ToString() == row.Cells["text"].Value.ToString()) || Convert.ToBoolean(row.Cells["translated"].Value))
-				{
-					continue;
-				}
-				row.DefaultCellStyle.BackColor = Color.Wheat;
-			}
-		}
-
-		protected override void Dispose(bool disposing)
-		{
-			if (disposing && components != null)
-			{
-				components.Dispose();
-			}
-			base.Dispose(disposing);
-		}
-
-		private void frmTranslate_KeyDown(object sender, KeyEventArgs e)
-		{
-			if (e.KeyCode == Keys.F3)
-			{
-				btnSearch.PerformClick();
-				return;
-			}
-			if (e.KeyCode == Keys.F && e.Modifiers == Keys.Control)
-			{
-				txtSearch.Focus();
-			}
-		}
-
-		private void frmTranslate_Load(object sender, EventArgs e)
-		{
-			List<string> strs = new List<string>();
-			Text = string.Concat("Translating ", _strLang);
-			SetPath();
-			LoadLanaguageFiles();
-			cboFile.Items.Add("Strings");
-			foreach (XmlNode xmlNodes in _objDataDoc.SelectNodes("/chummer/chummer"))
-			{
-				if (xmlNodes.Attributes["file"] == null)
-				{
-					continue;
-				}
-				strs.Add(xmlNodes.Attributes["file"].InnerText);
-			}
-			strs.Sort();
-			foreach (string str in strs)
-			{
-				cboFile.Items.Add(str);
-			}
-			cboFile.SelectedIndex = 0;
-		}
-
-		private void InitializeComponent()
-		{
-			DataGridViewCellStyle dataGridViewCellStyle = new DataGridViewCellStyle();
-			DataGridViewCellStyle dataGridViewCellStyle1 = new DataGridViewCellStyle();
-			DataGridViewCellStyle dataGridViewCellStyle2 = new DataGridViewCellStyle();
-			DataGridViewCellStyle dataGridViewCellStyle3 = new DataGridViewCellStyle();
-			DataGridViewCellStyle dataGridViewCellStyle4 = new DataGridViewCellStyle();
-			cboFile = new ComboBox();
-			dgvTranslate = new DataGridView();
-			key = new DataGridViewTextBoxColumn();
-			english = new DataGridViewTextBoxColumn();
-			text = new DataGridViewTextBoxColumn();
-			Translated = new DataGridViewCheckBoxColumn();
-			cboSection = new ComboBox();
-			chkOnlyTranslation = new CheckBox();
-			dgvSection = new DataGridView();
-			sectionEnglish = new DataGridViewTextBoxColumn();
-			sectionText = new DataGridViewTextBoxColumn();
-			sectionBook = new DataGridViewTextBoxColumn();
-			sectionPage = new DataGridViewTextBoxColumn();
-			sectionTranslated = new DataGridViewCheckBoxColumn();
-			btnSearch = new Button();
-			txtSearch = new TextBox();
-			((ISupportInitialize)dgvTranslate).BeginInit();
-			((ISupportInitialize)dgvSection).BeginInit();
-			SuspendLayout();
-			cboFile.DropDownStyle = ComboBoxStyle.DropDownList;
-			cboFile.FormattingEnabled = true;
-			cboFile.Location = new Point(12, 12);
-			cboFile.Name = "cboFile";
-			cboFile.Size = new Size(218, 21);
-			cboFile.TabIndex = 0;
-			cboFile.SelectedIndexChanged += new EventHandler(cboFile_SelectedIndexChanged);
-			dgvTranslate.AllowUserToAddRows = false;
-			dgvTranslate.AllowUserToDeleteRows = false;
-			dgvTranslate.Anchor = AnchorStyles.Top | AnchorStyles.Bottom | AnchorStyles.Left | AnchorStyles.Right;
-			dgvTranslate.ColumnHeadersHeightSizeMode = DataGridViewColumnHeadersHeightSizeMode.AutoSize;
-			DataGridViewColumnCollection columns = dgvTranslate.Columns;
-			DataGridViewColumn[] translated = new DataGridViewColumn[] { key, english, text, Translated };
-			columns.AddRange(translated);
-			dgvTranslate.Location = new Point(12, 39);
-			dgvTranslate.MultiSelect = false;
-			dgvTranslate.Name = "dgvTranslate";
-			dgvTranslate.RowHeadersVisible = false;
-			dgvTranslate.Size = new Size(1197, 476);
-			dgvTranslate.TabIndex = 7;
-			dgvTranslate.CellValueChanged += new DataGridViewCellEventHandler(dgvTranslate_CellValueChanged);
-			dgvTranslate.Sorted += new EventHandler(dgvTranslate_Sorted);
-			dgvTranslate.KeyDown += new KeyEventHandler(dgvTranslate_KeyDown);
-			key.AutoSizeMode = DataGridViewAutoSizeColumnMode.None;
-			key.DataPropertyName = "key";
-			dataGridViewCellStyle.WrapMode = DataGridViewTriState.True;
-			key.DefaultCellStyle = dataGridViewCellStyle;
-			key.HeaderText = "Key";
-			key.Name = "key";
-			key.ReadOnly = true;
-			key.Width = 300;
-			english.AutoSizeMode = DataGridViewAutoSizeColumnMode.None;
-			english.DataPropertyName = "english";
-			dataGridViewCellStyle1.WrapMode = DataGridViewTriState.True;
-			english.DefaultCellStyle = dataGridViewCellStyle1;
-			english.HeaderText = "English";
-			english.Name = "english";
-			english.ReadOnly = true;
-			english.Width = 400;
-			text.AutoSizeMode = DataGridViewAutoSizeColumnMode.None;
-			text.DataPropertyName = "text";
-			dataGridViewCellStyle2.WrapMode = DataGridViewTriState.True;
-			text.DefaultCellStyle = dataGridViewCellStyle2;
-			text.HeaderText = "Text";
-			text.Name = "text";
-			text.Width = 400;
-			Translated.AutoSizeMode = DataGridViewAutoSizeColumnMode.None;
-			Translated.DataPropertyName = "translated";
-			Translated.HeaderText = "Translated";
-			Translated.Name = "Translated";
-			Translated.SortMode = DataGridViewColumnSortMode.Automatic;
-			Translated.Width = 70;
-			cboSection.DropDownStyle = ComboBoxStyle.DropDownList;
-			cboSection.FormattingEnabled = true;
-			cboSection.Location = new Point(236, 12);
-			cboSection.Name = "cboSection";
-			cboSection.Size = new Size(218, 21);
-			cboSection.TabIndex = 1;
-			cboSection.Visible = false;
-			cboSection.SelectedIndexChanged += new EventHandler(cboSection_SelectedIndexChanged);
-			chkOnlyTranslation.AutoSize = true;
-			chkOnlyTranslation.Location = new Point(460, 14);
-			chkOnlyTranslation.Name = "chkOnlyTranslation";
-			chkOnlyTranslation.Size = new Size(199, 17);
-			chkOnlyTranslation.TabIndex = 2;
-			chkOnlyTranslation.Text = "Only Show Text Needing Translation";
-			chkOnlyTranslation.UseVisualStyleBackColor = true;
-			chkOnlyTranslation.CheckedChanged += new EventHandler(chkOnlyTranslation_CheckedChanged);
-			dgvSection.AllowUserToAddRows = false;
-			dgvSection.AllowUserToDeleteRows = false;
-			dgvSection.Anchor = AnchorStyles.Top | AnchorStyles.Bottom | AnchorStyles.Left | AnchorStyles.Right;
-			dgvSection.ColumnHeadersHeightSizeMode = DataGridViewColumnHeadersHeightSizeMode.AutoSize;
-			DataGridViewColumnCollection dataGridViewColumnCollections = dgvSection.Columns;
-			DataGridViewColumn[] dataGridViewColumnArray = new DataGridViewColumn[] { sectionEnglish, sectionText, sectionBook, sectionPage, sectionTranslated };
-			dataGridViewColumnCollections.AddRange(dataGridViewColumnArray);
-			dgvSection.Location = new Point(12, 39);
-			dgvSection.MultiSelect = false;
-			dgvSection.Name = "dgvSection";
-			dgvSection.RowHeadersVisible = false;
-			dgvSection.Size = new Size(1197, 476);
-			dgvSection.TabIndex = 5;
-			dgvSection.Visible = false;
-			dgvSection.CellValueChanged += new DataGridViewCellEventHandler(dgvSection_CellValueChanged);
-			dgvSection.Sorted += new EventHandler(dgvSection_Sorted);
-			dgvSection.KeyDown += new KeyEventHandler(dgvSection_KeyDown);
-			dgvSection.CellMouseUp += new DataGridViewCellMouseEventHandler(dgvSection_CellMouseUp);
-			sectionEnglish.AutoSizeMode = DataGridViewAutoSizeColumnMode.None;
-			sectionEnglish.DataPropertyName = "english";
-			dataGridViewCellStyle3.WrapMode = DataGridViewTriState.True;
-			sectionEnglish.DefaultCellStyle = dataGridViewCellStyle3;
-			sectionEnglish.HeaderText = "English";
-			sectionEnglish.Name = "sectionEnglish";
-			sectionEnglish.ReadOnly = true;
-			sectionEnglish.Width = 480;
-			sectionText.AutoSizeMode = DataGridViewAutoSizeColumnMode.None;
-			sectionText.DataPropertyName = "text";
-			dataGridViewCellStyle4.WrapMode = DataGridViewTriState.True;
-			sectionText.DefaultCellStyle = dataGridViewCellStyle4;
-			sectionText.HeaderText = "Text";
-			sectionText.Name = "sectionText";
-			sectionText.Width = 480;
-			sectionBook.DataPropertyName = "book";
-			sectionBook.HeaderText = "Book";
-			sectionBook.Name = "sectionBook";
-			sectionBook.ReadOnly = true;
-			sectionBook.Width = 70;
-			sectionPage.DataPropertyName = "page";
-			sectionPage.HeaderText = "Page";
-			sectionPage.Name = "sectionPage";
-			sectionPage.Width = 70;
-			sectionTranslated.AutoSizeMode = DataGridViewAutoSizeColumnMode.None;
-			sectionTranslated.DataPropertyName = "translated";
-			sectionTranslated.HeaderText = "Translated";
-			sectionTranslated.Name = "sectionTranslated";
-			sectionTranslated.SortMode = DataGridViewColumnSortMode.Automatic;
-			sectionTranslated.Width = 70;
-			btnSearch.Anchor = AnchorStyles.Top | AnchorStyles.Right;
-			btnSearch.Location = new Point(1134, 10);
-			btnSearch.Name = "btnSearch";
-			btnSearch.Size = new Size(75, 23);
-			btnSearch.TabIndex = 4;
-			btnSearch.Text = "Search";
-			btnSearch.UseVisualStyleBackColor = true;
-			btnSearch.Click += new EventHandler(btnSearch_Click);
-			txtSearch.Anchor = AnchorStyles.Top | AnchorStyles.Right;
-			txtSearch.Location = new Point(962, 12);
-			txtSearch.Name = "txtSearch";
-			txtSearch.Size = new Size(166, 20);
-			txtSearch.TabIndex = 3;
-			txtSearch.KeyPress += new KeyPressEventHandler(txtSearch_KeyPressed);
-			txtSearch.GotFocus += new EventHandler(txtSearch_GotFocus);
-			AutoScaleDimensions = new SizeF(6f, 13f);
-			AutoScaleMode = AutoScaleMode.Font;
-			ClientSize = new Size(1221, 527);
-			Controls.Add(txtSearch);
-			Controls.Add(btnSearch);
-			Controls.Add(chkOnlyTranslation);
-			Controls.Add(cboSection);
-			Controls.Add(cboFile);
-			Controls.Add(dgvSection);
-			Controls.Add(dgvTranslate);
-			KeyPreview = true;
-			Name = "frmTranslate";
-			ShowInTaskbar = false;
-			StartPosition = FormStartPosition.CenterParent;
-			Text = "Translating";
-			Load += new EventHandler(frmTranslate_Load);
-			KeyDown += new KeyEventHandler(frmTranslate_KeyDown);
-			((ISupportInitialize)dgvTranslate).EndInit();
-			((ISupportInitialize)dgvSection).EndInit();
-			ResumeLayout(false);
-			PerformLayout();
-		}
-
-		private void LoadLanaguageFiles()
-		{
-			_strCode = _strLang.Substring(_strLang.IndexOf("(") + 1, 2);
-			_objDoc.Load(string.Concat(_strPath, "lang\\", _strCode, ".xml"));
-			_objDataDoc.Load(string.Concat(_strPath, "lang\\", _strCode, "_data.xml"));
-		}
-
-		private void LoadSection()
-		{
-			if (cboSection.SelectedIndex < 0)
-			{
-				return;
-			}
-			dgvTranslate.Visible = false;
-			dgvSection.Visible = true;
-			DataTable dataTable = new DataTable("strings");
-			dataTable.Columns.Add("english");
-			dataTable.Columns.Add("text");
-			dataTable.Columns.Add("book");
-			dataTable.Columns.Add("page");
-			dataTable.Columns.Add("translated");
-			string text = cboFile.Text;
-			XmlNodeList childNodes = _objDataDoc.SelectSingleNode(string.Concat("/chummer/chummer[@file=\"", text, "\"]/", cboSection.Text)).ChildNodes;
-			XmlDocument xmlDocument = new XmlDocument();
-			xmlDocument.Load(string.Concat(_strPath, "data\\", text));
-			foreach (XmlNode childNode in childNodes)
-			{
-				string innerText = string.Empty;
-				string str = string.Empty;
-				string innerText1 = string.Empty;
-				string str1 = string.Empty;
-				bool flag = false;
-				if (childNode["name"] == null)
-				{
-					innerText = childNode.InnerText;
-					if (childNode.Attributes["translate"] != null)
-					{
-						innerText1 = childNode.Attributes["translate"].InnerText;
-					}
-					if (childNode.Attributes["translated"] != null)
-					{
-						flag = Convert.ToBoolean(childNode.Attributes["translated"].InnerText);
-					}
-				}
-				else
-				{
-					innerText = childNode["name"].InnerText;
-					if (childNode["page"] != null)
-					{
-						str = childNode["page"].InnerText;
-					}
-					try
-					{
-						string[] strArrays = new string[] { "/chummer/", cboSection.Text, "/*[name=\"", innerText, "\"]" };
-						XmlNode xmlNodes = xmlDocument.SelectSingleNode(string.Concat(strArrays));
-						if (xmlNodes != null)
-						{
-							str1 = xmlNodes["source"].InnerText;
-						}
-					}
-					catch
-					{
-					}
-					innerText1 = childNode["translate"].InnerText;
-					if (childNode.Attributes["translated"] != null)
-					{
-						flag = Convert.ToBoolean(childNode.Attributes["translated"].InnerText);
-					}
-				}
-				if ((!chkOnlyTranslation.Checked || !(innerText == innerText1)) && chkOnlyTranslation.Checked)
-				{
-					continue;
-				}
-				DataRowCollection rows = dataTable.Rows;
-				object[] objArray = new object[] { innerText, innerText1, str1, str, flag };
-				rows.Add(objArray);
-			}
-			DataSet dataSet = new DataSet("strings");
-			dataSet.Tables.Add(dataTable);
-			dgvSection.AutoSizeRowsMode = DataGridViewAutoSizeRowsMode.AllCells;
-			dgvSection.DataSource = dataSet;
-			dgvSection.DataMember = "strings";
-			foreach (DataGridViewRow row in (IEnumerable)dgvSection.Rows)
-			{
-				if (!(row.Cells["sectionEnglish"].Value.ToString() == row.Cells["sectionText"].Value.ToString()) || Convert.ToBoolean(row.Cells["sectionTranslated"].Value))
-				{
-					continue;
-				}
-				row.DefaultCellStyle.BackColor = Color.Wheat;
-			}
-		}
-
-		private void LoadSections()
-		{
-			cboSection.Items.Clear();
-			string text = cboFile.Text;
-			List<string> strs = new List<string>();
-			XmlNode xmlNodes = _objDataDoc.SelectSingleNode(string.Concat("/chummer/chummer[@file=\"", text, "\"]"));
-			foreach (XmlNode childNode in xmlNodes.ChildNodes)
-			{
-				strs.Add(childNode.Name);
-			}
-			strs.Sort();
-			foreach (string str in strs)
-			{
-				cboSection.Items.Add(str);
-			}
-			cboSection.Visible = true;
-		}
-
-		private void LoadStrings()
-		{
-			dgvTranslate.Visible = true;
-			dgvSection.Visible = false;
-			XmlDocument xmlDocument = new XmlDocument();
-			xmlDocument.Load(string.Concat(_strPath, "lang\\en-US.xml"));
-			DataTable dataTable = new DataTable("strings");
-			dataTable.Columns.Add("key");
-			dataTable.Columns.Add("english");
-			dataTable.Columns.Add("text");
-			dataTable.Columns.Add("translated");
-			foreach (XmlNode xmlNodes in _objDoc.SelectNodes("/chummer/strings/string"))
-			{
-				try
-				{
-					string innerText = xmlNodes["key"].InnerText;
-					string str = xmlNodes["text"].InnerText;
-					XmlNode xmlNodes1 = xmlDocument.SelectSingleNode(string.Concat("/chummer/strings/string[key = \"", innerText, "\"]"));
-					string innerText1 = string.Empty;
-					if (xmlNodes1 != null)
-					{
-						innerText1 = xmlNodes1["text"].InnerText;
-					}
-					bool flag = false;
-					if (xmlNodes.Attributes["translated"] != null)
-					{
-						flag = Convert.ToBoolean(xmlNodes.Attributes["translated"].InnerText);
-					}
-					if (chkOnlyTranslation.Checked && str == innerText1 || !chkOnlyTranslation.Checked)
-					{
-						DataRowCollection rows = dataTable.Rows;
-						object[] objArray = new object[] { innerText, innerText1, str, flag };
-						rows.Add(objArray);
-					}
-				}
-				catch
-				{
-				}
-			}
-			DataSet dataSet = new DataSet("strings");
-			dataSet.Tables.Add(dataTable);
-			dgvTranslate.AutoSizeRowsMode = DataGridViewAutoSizeRowsMode.AllCells;
-			dgvTranslate.DataSource = dataSet;
-			dgvTranslate.DataMember = "strings";
-			foreach (DataGridViewRow row in (IEnumerable)dgvTranslate.Rows)
-			{
-				if (!(row.Cells["english"].Value.ToString() == row.Cells["text"].Value.ToString()) || Convert.ToBoolean(row.Cells["translated"].Value))
-				{
-					continue;
-				}
-				row.DefaultCellStyle.BackColor = Color.Wheat;
-			}
-			cboSection.Visible = false;
-		}
-
-		private void SetPath()
-		{
-			_strPath = Application.StartupPath;
-			if (!_strPath.EndsWith("\\"))
-			{
-				frmTranslate _frmTranslate = this;
-				_frmTranslate._strPath = string.Concat(_frmTranslate._strPath, "\\");
-			}
-		}
-
-		private void txtSearch_GotFocus(object sender, EventArgs e)
-		{
-			txtSearch.SelectAll();
-		}
-
-		private void txtSearch_KeyPressed(object sender, KeyPressEventArgs e)
-		{
-			if (e.KeyChar == '\r' && !txtSearch.AcceptsReturn)
-			{
-				btnSearch.PerformClick();
-			}
-		}
-
-		private void Save(XmlDocument objXmlDocument, bool blnData = true)
-		{
-			string strPath = string.Empty;
-			strPath = string.Concat(_strPath, "lang\\", _strCode, blnData ? "_data.xml" : ".xml");
-			using (XmlWriter xwWriter = XmlWriter.Create(strPath, xwsSettings))
-				objXmlDocument.Save(xwWriter);
-		}
-	}
-}
-=======
-﻿using System;
-using System.Collections.Generic;
-using System.Data;
-using System.Drawing;
-using System.Linq;
-using System.Windows.Forms;
-using System.Xml;
-// ReSharper disable LocalizableElement
-
-namespace Translator
-{
-    public partial class FrmTranslate : Form
-    {
-        private bool _blnLoading;
-        private readonly XmlDocument _objDataDoc = new XmlDocument();
-        private readonly XmlDocument _objTranslationDoc = new XmlDocument();
-        private string _strCode = string.Empty;
-        private string _strPath = string.Empty;
-
-        public FrmTranslate()
-        {
-            InitializeComponent();
-        }
-
-        public string Language { get; set; }
-
-        #region Control Events
-        private void chkOnlyTranslation_CheckedChanged(object sender, EventArgs e)
-        {
-            // ReSharper disable once LocalizableElement
-            if (cboFile.Text == "Strings")
-            {
-                LoadStrings();
-                return;
-            }
-            LoadSection();
-        }
-        private void btnSearch_Click(object sender, EventArgs e)
-        {
-            if (dgvSection.Visible)
-            {
-                int rowCount = dgvSection.RowCount;
-                int columnCount = dgvSection.ColumnCount;
-                int rowIndex = dgvSection.SelectedCells[0].RowIndex;
-                int columnIndex = dgvSection.SelectedCells[0].ColumnIndex;
-                for (int i = rowIndex; i <= rowCount; i++)
-                    for (int j = 0; j <= columnCount; j++)
-                        if (((i > rowIndex) || (j > columnIndex)) &&
-                            (dgvSection.Rows[i].Cells[j].Value.ToString()
-                                 .IndexOf(txtSearch.Text, 0, StringComparison.CurrentCultureIgnoreCase) != -1))
-                        {
-                            dgvSection.ClearSelection();
-                            dgvSection.Rows[i].Cells[j].Selected = true;
-                            dgvSection.FirstDisplayedScrollingRowIndex = i;
-                            dgvSection.Select();
-                            return;
-                        }
-                for (int k = 0; k < rowIndex; k++)
-                    for (int l = 0; l <= columnCount; l++)
-                        if (
-                            dgvSection.Rows[k].Cells[l].Value.ToString()
-                                .IndexOf(txtSearch.Text, 0, StringComparison.CurrentCultureIgnoreCase) != -1)
-                        {
-                            dgvSection.ClearSelection();
-                            dgvSection.Rows[k].Cells[l].Selected = true;
-                            dgvSection.FirstDisplayedScrollingRowIndex = k;
-                            dgvSection.Select();
-                            return;
-                        }
-                MessageBox.Show("Search text was not found.");
-                return;
-            }
-            int num = dgvTranslate.RowCount;
-            int columnCount1 = dgvTranslate.ColumnCount;
-            int rowIndex1 = dgvTranslate.SelectedCells[0].RowIndex;
-            int columnIndex1 = dgvTranslate.SelectedCells[0].ColumnIndex;
-            for (int m = rowIndex1; m < num; m++)
-                for (int n = 0; n < columnCount1; n++)
-                    if (((m > rowIndex1) || (n > columnIndex1)) &&
-                        (dgvTranslate.Rows[m].Cells[n].Value.ToString()
-                             .IndexOf(txtSearch.Text, 0, StringComparison.CurrentCultureIgnoreCase) != -1))
-                    {
-                        dgvTranslate.ClearSelection();
-                        dgvTranslate.Rows[m].Cells[n].Selected = true;
-                        dgvTranslate.FirstDisplayedScrollingRowIndex = m;
-                        dgvTranslate.Select();
-                        return;
-                    }
-            for (int o = 0; o < rowIndex1; o++)
-                for (int p = 0; p < columnCount1; p++)
-                    if (
-                        dgvTranslate.Rows[o].Cells[p].Value.ToString()
-                            .IndexOf(txtSearch.Text, 0, StringComparison.CurrentCultureIgnoreCase) != -1)
-                    {
-                        dgvTranslate.ClearSelection();
-                        dgvTranslate.Rows[o].Cells[p].Selected = true;
-                        dgvTranslate.FirstDisplayedScrollingRowIndex = o;
-                        dgvTranslate.Select();
-                        return;
-                    }
-            MessageBox.Show("Search text was not found.");
-        }
-
-        private void cboFile_SelectedIndexChanged(object sender, EventArgs e)
-        {
-            _blnLoading = true;
-            if (cboFile.SelectedIndex == 0)
-                LoadStrings();
-            else if (cboFile.SelectedIndex > 0)
-                LoadSections();
-            _blnLoading = false;
-        }
-
-        private void cboSection_SelectedIndexChanged(object sender, EventArgs e)
-        {
-            LoadSection();
-        }
-
-        private void dgvSection_CellMouseUp(object sender, DataGridViewCellMouseEventArgs e)
-        {
-            if ((e.ColumnIndex == 4) && (e.RowIndex != -1))
-                dgvSection.EndEdit();
-        }
-
-        private void dgvSection_CellValueChanged(object sender, DataGridViewCellEventArgs e)
-        {
-            if (_blnLoading || (e.RowIndex < 0))
-                return;
-            DataGridViewRow item = dgvSection.Rows[e.RowIndex];
-            bool flag = Convert.ToBoolean(item.Cells["translated"].Value);
-            TranslatedIndicator(item);
-            string strTranslated = item.Cells["text"].Value.ToString();
-            string strEnglish = item.Cells["english"].Value.ToString();
-            string strPage = item.Cells["page"].Value.ToString();
-            XmlDocument xmlDocument = _objDataDoc;
-            string[] strConcatNode =
-            {
-                "/chummer/chummer[@file=\"", cboFile.Text, "\"]/", cboSection.Text, "//name[text()=\"",
-                strEnglish, "\"]/.."
-            };
-            XmlNode xmlNodeLocal = xmlDocument.SelectSingleNode(string.Concat(strConcatNode));
-            if (xmlNodeLocal == null)
-            {
-                XmlDocument xmlDocument1 = _objDataDoc;
-                string[] strArrays =
-                {
-                    "/chummer/chummer[@file=\"", cboFile.Text, "\"]/", cboSection.Text, "/*[text()=\"",
-                    strEnglish, "\"]"
-                };
-                xmlNodeLocal = xmlDocument1.SelectSingleNode(string.Concat(strArrays));
-                if (xmlNodeLocal?.Attributes != null)
-                {
-                    xmlNodeLocal.Attributes["translate"].InnerText = strTranslated;
-                    XmlAttribute objAttrib;
-                    if (!flag)
-                    {
-                        objAttrib = xmlNodeLocal.Attributes["translated"];
-                        if (objAttrib != null)
-                            xmlNodeLocal.Attributes.Remove(objAttrib);
-                    }
-                    else
-                    {
-                        objAttrib = xmlNodeLocal.Attributes["translated"];
-                        if (objAttrib == null)
-                            objAttrib = _objDataDoc.CreateAttribute("translated");
-                        else
-                            objAttrib.InnerText = true.ToString();
-                        objAttrib.InnerText = true.ToString();
-                        xmlNodeLocal.Attributes.Append(objAttrib);
-                    }
-                }
-            }
-            else
-            {
-                XmlElement element = xmlNodeLocal["translate"];
-                if (element != null) element.InnerText = strTranslated;
-                XmlElement xmlElement = xmlNodeLocal["page"];
-                if (xmlElement != null) xmlElement.InnerText = strPage;
-
-                XmlAttribute itemOf;
-                if (!flag)
-                {
-                    itemOf = xmlNodeLocal.Attributes?["translated"];
-                    if (itemOf != null)
-                        xmlNodeLocal.Attributes.Remove(itemOf);
-                }
-                else
-                {
-                    itemOf = xmlNodeLocal.Attributes?["translated"];
-                    if (itemOf == null)
-                    {
-                        itemOf = _objDataDoc.CreateAttribute("translated");
-                        itemOf.InnerText = true.ToString();
-                        xmlNodeLocal.Attributes?.Append(itemOf);
-                    }
-                    else
-                    {
-                        itemOf.InnerText = true.ToString();
-                    }
-                }
-            }
-            Save(_objDataDoc);
-        }
-
-        private static void TranslatedIndicator(DataGridViewRow item)
-        {
-            bool blnTranslated = Convert.ToBoolean(item.Cells["translated"].Value);
-            if (blnTranslated)
-            {
-                item.DefaultCellStyle.BackColor = Color.Empty;
-                return;
-            }
-            item.DefaultCellStyle.BackColor = item.Cells["english"].Value.ToString() == item.Cells["text"].Value.ToString() ? Color.Wheat : Color.Empty;
-        }
-
-        private void dgvSection_KeyDown(object sender, KeyEventArgs e)
-        {
-            if (e.KeyCode == Keys.F3)
-            {
-                btnSearch.PerformClick();
-                return;
-            }
-            if ((e.KeyCode == Keys.F) && (e.Modifiers == Keys.Control))
-                txtSearch.Focus();
-        }
-
-        private void dgvSection_Sorted(object sender, EventArgs e)
-        {
-            foreach (DataGridViewRow row in dgvSection.Rows)
-            {
-                TranslatedIndicator(row);
-            }
-        }
-
-        private void dgvTranslate_CellValueChanged(object sender, DataGridViewCellEventArgs e)
-        {
-            if (_blnLoading || (e.RowIndex < 0))
-                return;
-            DataGridViewRow item = dgvTranslate.Rows[e.RowIndex];
-            TranslatedIndicator(item);
-            string strText = item.Cells["text"].Value.ToString();
-            string strKey = item.Cells["key"].Value.ToString();
-            XmlNode xmlNodeLocal = _objTranslationDoc.SelectSingleNode(string.Concat("/chummer/strings/string[key = \"", strKey, "\"]"));
-            if (xmlNodeLocal != null)
-            {
-                XmlElement xmlElement = xmlNodeLocal["text"];
-                if (xmlElement != null) xmlElement.InnerText = strText;
-            }
-            else
-            {
-                XmlNode newNode = _objTranslationDoc.CreateNode(XmlNodeType.Element, "string", null);
-
-                XmlElement elem = _objTranslationDoc.CreateElement("key");
-                XmlText xmlString = _objTranslationDoc.CreateTextNode(strKey);
-                newNode.AppendChild(elem);
-                newNode.LastChild.AppendChild(xmlString);
-
-                elem = _objTranslationDoc.CreateElement("text");
-                xmlString = _objTranslationDoc.CreateTextNode(strText);
-                newNode.AppendChild(elem);
-                newNode.LastChild.AppendChild(xmlString);
-
-                XmlNode root = _objTranslationDoc.SelectSingleNode("/chummer/strings/.");
-                root?.AppendChild(newNode);
-            }
-            Save(_objTranslationDoc, false);
-        }
-
-        private void dgvTranslate_KeyDown(object sender, KeyEventArgs e)
-        {
-            if (e.KeyCode == Keys.F3)
-            {
-                btnSearch.PerformClick();
-                return;
-            }
-            if ((e.KeyCode == Keys.F) && (e.Modifiers == Keys.Control))
-                txtSearch.Focus();
-        }
-
-        private void dgvTranslate_Sorted(object sender, EventArgs e)
-        {
-            foreach (DataGridViewRow row in dgvTranslate.Rows)
-            {
-                TranslatedIndicator(row);
-            }
-        }
-
-        private void frmTranslate_KeyDown(object sender, KeyEventArgs e)
-        {
-            if (e.KeyCode == Keys.F3)
-            {
-                btnSearch.PerformClick();
-                return;
-            }
-            if ((e.KeyCode == Keys.F) && (e.Modifiers == Keys.Control))
-                txtSearch.Focus();
-        }
-
-        private void frmTranslate_Load(object sender, EventArgs e)
-        {
-            Text = string.Concat("Translating ", Language);
-            SetPath();
-            LoadLanguageFiles();
-            cboFile.Items.Add("Strings");
-            List<string> strs = (from XmlNode xmlNodeLocal in _objDataDoc.SelectNodes("/chummer/chummer") where xmlNodeLocal.Attributes?["file"] != null select xmlNodeLocal.Attributes["file"].InnerText).ToList();
-            strs.Sort();
-            foreach (string str in strs)
-                cboFile.Items.Add(str);
-            cboFile.SelectedIndex = 0;
-        }
-        private void txtSearch_GotFocus(object sender, EventArgs e)
-        {
-            txtSearch.SelectAll();
-        }
-
-        private void txtSearch_KeyPressed(object sender, KeyPressEventArgs e)
-        {
-            if ((e.KeyChar == '\r') && !txtSearch.AcceptsReturn)
-                btnSearch.PerformClick();
-        }
-        #endregion
-
-        #region Methods
-        private void LoadLanguageFiles()
-        {
-            // ReSharper disable once StringIndexOfIsCultureSpecific.1
-            _strCode = Language.Substring(Language.IndexOf("(") + 1, 2);
-            _objTranslationDoc.Load(string.Concat(_strPath, "lang\\", _strCode, ".xml"));
-            _objDataDoc.Load(string.Concat(_strPath, "lang\\", _strCode, "_data.xml"));
-        }
-
-        private void LoadSection()
-        {
-            if (cboSection.SelectedIndex < 0)
-                return;
-            dgvTranslate.Visible = false;
-            dgvSection.Visible = true;
-            var dataTable = new DataTable("strings");
-            dataTable.Columns.Add("english");
-            dataTable.Columns.Add("text");
-            dataTable.Columns.Add("book");
-            dataTable.Columns.Add("page");
-            dataTable.Columns.Add("translated");
-            string strFileName = cboFile.Text;
-            XmlNode selectSingleNode = _objDataDoc.SelectSingleNode(string.Concat("/chummer/chummer[@file=\"", strFileName, "\"]/", cboSection.Text));
-            if (selectSingleNode != null)
-            {
-                XmlNodeList childNodes =
-                    selectSingleNode
-                        .ChildNodes;
-                var xmlDocument = new XmlDocument();
-                xmlDocument.Load(string.Concat(_strPath, "data\\", strFileName));
-                foreach (XmlNode childNode in childNodes)
-                {
-                    string strName;
-                    string strPage = string.Empty;
-                    string strTranslated = string.Empty;
-                    string strSource = string.Empty;
-                    bool blnTranslated = false;
-                    if (childNode["name"] == null)
-                    {
-                        strName = childNode.InnerText;
-                        if (childNode.Attributes?["translate"] != null)
-                            strTranslated = childNode.Attributes["translate"].InnerText;
-                        if (childNode.Attributes?["translated"] != null)
-                            blnTranslated = Convert.ToBoolean(childNode.Attributes["translated"].InnerText);
-                    }
-                    else
-                    {
-                        strName = childNode["name"].InnerText;
-                        if (childNode["page"] != null)
-                            strPage = childNode["page"].InnerText;
-                        string[] strArrays = { "/chummer/", cboSection.Text, "/*[name=\"", strName, "\"]" };
-                        XmlNode xmlNodeLocal = xmlDocument.SelectSingleNode(string.Concat(strArrays));
-                        if (xmlNodeLocal != null)
-                            strSource = xmlNodeLocal["source"]?.InnerText;
-                        strTranslated = childNode["translate"]?.InnerText;
-                        blnTranslated = childNode.Attributes?["translated"] != null
-                            ? Convert.ToBoolean(childNode.Attributes["translated"].InnerText)
-                            : strName != strTranslated;
-                    }
-                    if ((!chkOnlyTranslation.Checked || strName != strTranslated) && chkOnlyTranslation.Checked)
-                        continue;
-                    DataRowCollection rows = dataTable.Rows;
-                    object[] objArray = { strName, strTranslated, strSource, strPage, blnTranslated };
-                    rows.Add(objArray);
-                }
-            }
-            var dataSet = new DataSet("strings");
-            dataSet.Tables.Add(dataTable);
-            dgvSection.AutoSizeRowsMode = DataGridViewAutoSizeRowsMode.AllCells;
-            dgvSection.DataSource = dataSet;
-            dgvSection.DataMember = "strings";
-            foreach (DataGridViewRow row in dgvSection.Rows)
-            {
-                TranslatedIndicator(row);
-            }
-        }
-
-        private void LoadSections()
-        {
-            cboSection.Items.Clear();
-            string strFileName = cboFile.Text;
-            XmlNode xmlNode = _objDataDoc.SelectSingleNode(string.Concat("/chummer/chummer[@file=\"", strFileName, "\"]"));
-            if (xmlNode != null)
-            {
-                List<string> strs = (from XmlNode childNode in xmlNode.ChildNodes select childNode.Name).ToList();
-                strs.Sort();
-                foreach (string str in strs)
-                    cboSection.Items.Add(str);
-            }
-            cboSection.Visible = true;
-        }
-
-        private void LoadStrings()
-        {
-            dgvTranslate.Visible = true;
-            dgvSection.Visible = false;
-            var xmlDocument = new XmlDocument();
-            xmlDocument.Load(string.Concat(_strPath, "lang\\en-US.xml"));
-            var dataTable = new DataTable("strings");
-            dataTable.Columns.Add("key");
-            dataTable.Columns.Add("english");
-            dataTable.Columns.Add("text");
-            dataTable.Columns.Add("translated");
-            //XmlNodeList xmlNodeList = _objTranslationDoc.SelectNodes("/chummer/strings/string");
-            XmlNodeList xmlNodeList = xmlDocument.SelectNodes("/chummer/strings/string");
-            if (xmlNodeList != null)
-                foreach (XmlNode xmlNodeEnglish in xmlNodeList)
-                {
-                    string strKey = xmlNodeEnglish["key"]?.InnerText;
-                    string strEnglish = xmlNodeEnglish["text"]?.InnerText;
-                    string strTranslated = xmlNodeEnglish["text"]?.InnerText;
-                    var blnTranslated = false;
-                    XmlNode xmlNodeLocal =
-                        _objTranslationDoc.SelectSingleNode(string.Concat("/chummer/strings/string[key = \"", strKey, "\"]"));
-                    if (xmlNodeLocal != null)
-                    {
-                        strTranslated = xmlNodeLocal["text"]?.InnerText;
-                        blnTranslated = xmlNodeEnglish.Attributes?["translated"] != null
-                            ? Convert.ToBoolean(xmlNodeEnglish.Attributes["translated"].InnerText)
-                            : strEnglish != strTranslated;
-                    }
-                    if (chkOnlyTranslation.Checked && (strEnglish == strTranslated || string.IsNullOrWhiteSpace(strTranslated)) || !chkOnlyTranslation.Checked)
-                    {
-                        DataRowCollection rows = dataTable.Rows;
-                        object[] objArray = { strKey, strEnglish, strTranslated, blnTranslated };
-                        rows.Add(objArray);
-                    }
-                }
-            var dataSet = new DataSet("strings");
-            dataSet.Tables.Add(dataTable);
-            dgvTranslate.AutoSizeRowsMode = DataGridViewAutoSizeRowsMode.AllCells;
-            dgvTranslate.DataSource = dataSet;
-            dgvTranslate.DataMember = "strings";
-            foreach (DataGridViewRow row in dgvTranslate.Rows)
-            {
-                TranslatedIndicator(row);
-            }
-            cboSection.Visible = false;
-        }
-
-        private void SetPath()
-        {
-            _strPath = Application.StartupPath;
-            if (!_strPath.EndsWith("\\"))
-            {
-                FrmTranslate frmTranslate = this;
-                frmTranslate._strPath = string.Concat(frmTranslate._strPath, "\\");
-            }
-        }
-        #endregion
-
-        private void Save(XmlDocument objXmlDocument, bool blnData = true)
-        {
-            string strPath = string.Concat(_strPath, "lang\\", _strCode, blnData ? "_data.xml" : ".xml");
-            var xwsSettings = new XmlWriterSettings { IndentChars = ("\t"), Indent = true};
-            using (XmlWriter xwWriter = XmlWriter.Create(strPath, xwsSettings))
-            {
-                objXmlDocument.Save(xwWriter);
-            }
-        }
-    }
-}
->>>>>>> c809f4a9
+﻿using System;
+using System.Collections.Generic;
+using System.Data;
+using System.Drawing;
+using System.Linq;
+using System.Windows.Forms;
+using System.Xml;
+// ReSharper disable LocalizableElement
+
+namespace Translator
+{
+    public partial class FrmTranslate : Form
+    {
+        private bool _blnLoading;
+        private readonly XmlDocument _objDataDoc = new XmlDocument();
+        private readonly XmlDocument _objTranslationDoc = new XmlDocument();
+        private string _strCode = string.Empty;
+        private string _strPath = string.Empty;
+
+        public FrmTranslate()
+        {
+            InitializeComponent();
+        }
+
+        public string Language { get; set; }
+
+        #region Control Events
+        private void chkOnlyTranslation_CheckedChanged(object sender, EventArgs e)
+        {
+            // ReSharper disable once LocalizableElement
+            if (cboFile.Text == "Strings")
+            {
+                LoadStrings();
+                return;
+            }
+            LoadSection();
+        }
+        private void btnSearch_Click(object sender, EventArgs e)
+        {
+            if (dgvSection.Visible)
+            {
+                int rowCount = dgvSection.RowCount;
+                int columnCount = dgvSection.ColumnCount;
+                int rowIndex = dgvSection.SelectedCells[0].RowIndex;
+                int columnIndex = dgvSection.SelectedCells[0].ColumnIndex;
+                for (int i = rowIndex; i <= rowCount; i++)
+                    for (int j = 0; j <= columnCount; j++)
+                        if (((i > rowIndex) || (j > columnIndex)) &&
+                            (dgvSection.Rows[i].Cells[j].Value.ToString()
+                                 .IndexOf(txtSearch.Text, 0, StringComparison.CurrentCultureIgnoreCase) != -1))
+                        {
+                            dgvSection.ClearSelection();
+                            dgvSection.Rows[i].Cells[j].Selected = true;
+                            dgvSection.FirstDisplayedScrollingRowIndex = i;
+                            dgvSection.Select();
+                            return;
+                        }
+                for (int k = 0; k < rowIndex; k++)
+                    for (int l = 0; l <= columnCount; l++)
+                        if (
+                            dgvSection.Rows[k].Cells[l].Value.ToString()
+                                .IndexOf(txtSearch.Text, 0, StringComparison.CurrentCultureIgnoreCase) != -1)
+                        {
+                            dgvSection.ClearSelection();
+                            dgvSection.Rows[k].Cells[l].Selected = true;
+                            dgvSection.FirstDisplayedScrollingRowIndex = k;
+                            dgvSection.Select();
+                            return;
+                        }
+                MessageBox.Show("Search text was not found.");
+                return;
+            }
+            int num = dgvTranslate.RowCount;
+            int columnCount1 = dgvTranslate.ColumnCount;
+            int rowIndex1 = dgvTranslate.SelectedCells[0].RowIndex;
+            int columnIndex1 = dgvTranslate.SelectedCells[0].ColumnIndex;
+            for (int m = rowIndex1; m < num; m++)
+                for (int n = 0; n < columnCount1; n++)
+                    if (((m > rowIndex1) || (n > columnIndex1)) &&
+                        (dgvTranslate.Rows[m].Cells[n].Value.ToString()
+                             .IndexOf(txtSearch.Text, 0, StringComparison.CurrentCultureIgnoreCase) != -1))
+                    {
+                        dgvTranslate.ClearSelection();
+                        dgvTranslate.Rows[m].Cells[n].Selected = true;
+                        dgvTranslate.FirstDisplayedScrollingRowIndex = m;
+                        dgvTranslate.Select();
+                        return;
+                    }
+            for (int o = 0; o < rowIndex1; o++)
+                for (int p = 0; p < columnCount1; p++)
+                    if (
+                        dgvTranslate.Rows[o].Cells[p].Value.ToString()
+                            .IndexOf(txtSearch.Text, 0, StringComparison.CurrentCultureIgnoreCase) != -1)
+                    {
+                        dgvTranslate.ClearSelection();
+                        dgvTranslate.Rows[o].Cells[p].Selected = true;
+                        dgvTranslate.FirstDisplayedScrollingRowIndex = o;
+                        dgvTranslate.Select();
+                        return;
+                    }
+            MessageBox.Show("Search text was not found.");
+        }
+
+        private void cboFile_SelectedIndexChanged(object sender, EventArgs e)
+        {
+            _blnLoading = true;
+            if (cboFile.SelectedIndex == 0)
+                LoadStrings();
+            else if (cboFile.SelectedIndex > 0)
+                LoadSections();
+            _blnLoading = false;
+        }
+
+        private void cboSection_SelectedIndexChanged(object sender, EventArgs e)
+        {
+            LoadSection();
+        }
+
+        private void dgvSection_CellMouseUp(object sender, DataGridViewCellMouseEventArgs e)
+        {
+            if ((e.ColumnIndex == 4) && (e.RowIndex != -1))
+                dgvSection.EndEdit();
+        }
+
+        private void dgvSection_CellValueChanged(object sender, DataGridViewCellEventArgs e)
+        {
+            if (_blnLoading || (e.RowIndex < 0))
+                return;
+            DataGridViewRow item = dgvSection.Rows[e.RowIndex];
+            bool flag = Convert.ToBoolean(item.Cells["translated"].Value);
+            TranslatedIndicator(item);
+            string strTranslated = item.Cells["text"].Value.ToString();
+            string strEnglish = item.Cells["english"].Value.ToString();
+            string strPage = item.Cells["page"].Value.ToString();
+            XmlDocument xmlDocument = _objDataDoc;
+            string[] strConcatNode =
+            {
+                "/chummer/chummer[@file=\"", cboFile.Text, "\"]/", cboSection.Text, "//name[text()=\"",
+                strEnglish, "\"]/.."
+            };
+            XmlNode xmlNodeLocal = xmlDocument.SelectSingleNode(string.Concat(strConcatNode));
+            if (xmlNodeLocal == null)
+            {
+                XmlDocument xmlDocument1 = _objDataDoc;
+                string[] strArrays =
+                {
+                    "/chummer/chummer[@file=\"", cboFile.Text, "\"]/", cboSection.Text, "/*[text()=\"",
+                    strEnglish, "\"]"
+                };
+                xmlNodeLocal = xmlDocument1.SelectSingleNode(string.Concat(strArrays));
+                if (xmlNodeLocal?.Attributes != null)
+                {
+                    xmlNodeLocal.Attributes["translate"].InnerText = strTranslated;
+                    XmlAttribute objAttrib;
+                    if (!flag)
+                    {
+                        objAttrib = xmlNodeLocal.Attributes["translated"];
+                        if (objAttrib != null)
+                            xmlNodeLocal.Attributes.Remove(objAttrib);
+                    }
+                    else
+                    {
+                        objAttrib = xmlNodeLocal.Attributes["translated"];
+                        if (objAttrib == null)
+                            objAttrib = _objDataDoc.CreateAttribute("translated");
+                        else
+                            objAttrib.InnerText = true.ToString();
+                        objAttrib.InnerText = true.ToString();
+                        xmlNodeLocal.Attributes.Append(objAttrib);
+                    }
+                }
+            }
+            else
+            {
+                XmlElement element = xmlNodeLocal["translate"];
+                if (element != null) element.InnerText = strTranslated;
+                XmlElement xmlElement = xmlNodeLocal["page"];
+                if (xmlElement != null) xmlElement.InnerText = strPage;
+
+                XmlAttribute itemOf;
+                if (!flag)
+                {
+                    itemOf = xmlNodeLocal.Attributes?["translated"];
+                    if (itemOf != null)
+                        xmlNodeLocal.Attributes.Remove(itemOf);
+                }
+                else
+                {
+                    itemOf = xmlNodeLocal.Attributes?["translated"];
+                    if (itemOf == null)
+                    {
+                        itemOf = _objDataDoc.CreateAttribute("translated");
+                        itemOf.InnerText = true.ToString();
+                        xmlNodeLocal.Attributes?.Append(itemOf);
+                    }
+                    else
+                    {
+                        itemOf.InnerText = true.ToString();
+                    }
+                }
+            }
+            Save(_objDataDoc);
+        }
+
+        private static void TranslatedIndicator(DataGridViewRow item)
+        {
+            bool blnTranslated = Convert.ToBoolean(item.Cells["translated"].Value);
+            if (blnTranslated)
+            {
+                item.DefaultCellStyle.BackColor = Color.Empty;
+                return;
+            }
+            item.DefaultCellStyle.BackColor = item.Cells["english"].Value.ToString() == item.Cells["text"].Value.ToString() ? Color.Wheat : Color.Empty;
+        }
+
+        private void dgvSection_KeyDown(object sender, KeyEventArgs e)
+        {
+            if (e.KeyCode == Keys.F3)
+            {
+                btnSearch.PerformClick();
+                return;
+            }
+            if ((e.KeyCode == Keys.F) && (e.Modifiers == Keys.Control))
+                txtSearch.Focus();
+        }
+
+        private void dgvSection_Sorted(object sender, EventArgs e)
+        {
+            foreach (DataGridViewRow row in dgvSection.Rows)
+            {
+                TranslatedIndicator(row);
+            }
+        }
+
+        private void dgvTranslate_CellValueChanged(object sender, DataGridViewCellEventArgs e)
+        {
+            if (_blnLoading || (e.RowIndex < 0))
+                return;
+            DataGridViewRow item = dgvTranslate.Rows[e.RowIndex];
+            TranslatedIndicator(item);
+            string strText = item.Cells["text"].Value.ToString();
+            string strKey = item.Cells["key"].Value.ToString();
+            XmlNode xmlNodeLocal = _objTranslationDoc.SelectSingleNode(string.Concat("/chummer/strings/string[key = \"", strKey, "\"]"));
+            if (xmlNodeLocal != null)
+            {
+                XmlElement xmlElement = xmlNodeLocal["text"];
+                if (xmlElement != null) xmlElement.InnerText = strText;
+            }
+            else
+            {
+                XmlNode newNode = _objTranslationDoc.CreateNode(XmlNodeType.Element, "string", null);
+
+                XmlElement elem = _objTranslationDoc.CreateElement("key");
+                XmlText xmlString = _objTranslationDoc.CreateTextNode(strKey);
+                newNode.AppendChild(elem);
+                newNode.LastChild.AppendChild(xmlString);
+
+                elem = _objTranslationDoc.CreateElement("text");
+                xmlString = _objTranslationDoc.CreateTextNode(strText);
+                newNode.AppendChild(elem);
+                newNode.LastChild.AppendChild(xmlString);
+
+                XmlNode root = _objTranslationDoc.SelectSingleNode("/chummer/strings/.");
+                root?.AppendChild(newNode);
+            }
+            Save(_objTranslationDoc, false);
+        }
+
+        private void dgvTranslate_KeyDown(object sender, KeyEventArgs e)
+        {
+            if (e.KeyCode == Keys.F3)
+            {
+                btnSearch.PerformClick();
+                return;
+            }
+            if ((e.KeyCode == Keys.F) && (e.Modifiers == Keys.Control))
+                txtSearch.Focus();
+        }
+
+        private void dgvTranslate_Sorted(object sender, EventArgs e)
+        {
+            foreach (DataGridViewRow row in dgvTranslate.Rows)
+            {
+                TranslatedIndicator(row);
+            }
+        }
+
+        private void frmTranslate_KeyDown(object sender, KeyEventArgs e)
+        {
+            if (e.KeyCode == Keys.F3)
+            {
+                btnSearch.PerformClick();
+                return;
+            }
+            if ((e.KeyCode == Keys.F) && (e.Modifiers == Keys.Control))
+                txtSearch.Focus();
+        }
+
+        private void frmTranslate_Load(object sender, EventArgs e)
+        {
+            Text = string.Concat("Translating ", Language);
+            SetPath();
+            LoadLanguageFiles();
+            cboFile.Items.Add("Strings");
+            List<string> strs = (from XmlNode xmlNodeLocal in _objDataDoc.SelectNodes("/chummer/chummer") where xmlNodeLocal.Attributes?["file"] != null select xmlNodeLocal.Attributes["file"].InnerText).ToList();
+            strs.Sort();
+            foreach (string str in strs)
+                cboFile.Items.Add(str);
+            cboFile.SelectedIndex = 0;
+        }
+        private void txtSearch_GotFocus(object sender, EventArgs e)
+        {
+            txtSearch.SelectAll();
+        }
+
+        private void txtSearch_KeyPressed(object sender, KeyPressEventArgs e)
+        {
+            if ((e.KeyChar == '\r') && !txtSearch.AcceptsReturn)
+                btnSearch.PerformClick();
+        }
+        #endregion
+
+        #region Methods
+        private void LoadLanguageFiles()
+        {
+            // ReSharper disable once StringIndexOfIsCultureSpecific.1
+            _strCode = Language.Substring(Language.IndexOf("(") + 1, 2);
+            _objTranslationDoc.Load(string.Concat(_strPath, "lang\\", _strCode, ".xml"));
+            _objDataDoc.Load(string.Concat(_strPath, "lang\\", _strCode, "_data.xml"));
+        }
+
+        private void LoadSection()
+        {
+            if (cboSection.SelectedIndex < 0)
+                return;
+            dgvTranslate.Visible = false;
+            dgvSection.Visible = true;
+            var dataTable = new DataTable("strings");
+            dataTable.Columns.Add("english");
+            dataTable.Columns.Add("text");
+            dataTable.Columns.Add("book");
+            dataTable.Columns.Add("page");
+            dataTable.Columns.Add("translated");
+            string strFileName = cboFile.Text;
+            XmlNode selectSingleNode = _objDataDoc.SelectSingleNode(string.Concat("/chummer/chummer[@file=\"", strFileName, "\"]/", cboSection.Text));
+            if (selectSingleNode != null)
+            {
+                XmlNodeList childNodes =
+                    selectSingleNode
+                        .ChildNodes;
+                var xmlDocument = new XmlDocument();
+                xmlDocument.Load(string.Concat(_strPath, "data\\", strFileName));
+                foreach (XmlNode childNode in childNodes)
+                {
+                    string strName;
+                    string strPage = string.Empty;
+                    string strTranslated = string.Empty;
+                    string strSource = string.Empty;
+                    bool blnTranslated = false;
+                    if (childNode["name"] == null)
+                    {
+                        strName = childNode.InnerText;
+                        if (childNode.Attributes?["translate"] != null)
+                            strTranslated = childNode.Attributes["translate"].InnerText;
+                        if (childNode.Attributes?["translated"] != null)
+                            blnTranslated = Convert.ToBoolean(childNode.Attributes["translated"].InnerText);
+                    }
+                    else
+                    {
+                        strName = childNode["name"].InnerText;
+                        if (childNode["page"] != null)
+                            strPage = childNode["page"].InnerText;
+                        string[] strArrays = { "/chummer/", cboSection.Text, "/*[name=\"", strName, "\"]" };
+                        XmlNode xmlNodeLocal = xmlDocument.SelectSingleNode(string.Concat(strArrays));
+                        if (xmlNodeLocal != null)
+                            strSource = xmlNodeLocal["source"]?.InnerText;
+                        strTranslated = childNode["translate"]?.InnerText;
+                        blnTranslated = childNode.Attributes?["translated"] != null
+                            ? Convert.ToBoolean(childNode.Attributes["translated"].InnerText)
+                            : strName != strTranslated;
+                    }
+                    if ((!chkOnlyTranslation.Checked || strName != strTranslated) && chkOnlyTranslation.Checked)
+                        continue;
+                    DataRowCollection rows = dataTable.Rows;
+                    object[] objArray = { strName, strTranslated, strSource, strPage, blnTranslated };
+                    rows.Add(objArray);
+                }
+            }
+            var dataSet = new DataSet("strings");
+            dataSet.Tables.Add(dataTable);
+            dgvSection.AutoSizeRowsMode = DataGridViewAutoSizeRowsMode.AllCells;
+            dgvSection.DataSource = dataSet;
+            dgvSection.DataMember = "strings";
+            foreach (DataGridViewRow row in dgvSection.Rows)
+            {
+                TranslatedIndicator(row);
+            }
+        }
+
+        private void LoadSections()
+        {
+            cboSection.Items.Clear();
+            string strFileName = cboFile.Text;
+            XmlNode xmlNode = _objDataDoc.SelectSingleNode(string.Concat("/chummer/chummer[@file=\"", strFileName, "\"]"));
+            if (xmlNode != null)
+            {
+                List<string> strs = (from XmlNode childNode in xmlNode.ChildNodes select childNode.Name).ToList();
+                strs.Sort();
+                foreach (string str in strs)
+                    cboSection.Items.Add(str);
+            }
+            cboSection.Visible = true;
+        }
+
+        private void LoadStrings()
+        {
+            dgvTranslate.Visible = true;
+            dgvSection.Visible = false;
+            var xmlDocument = new XmlDocument();
+            xmlDocument.Load(string.Concat(_strPath, "lang\\en-US.xml"));
+            var dataTable = new DataTable("strings");
+            dataTable.Columns.Add("key");
+            dataTable.Columns.Add("english");
+            dataTable.Columns.Add("text");
+            dataTable.Columns.Add("translated");
+            //XmlNodeList xmlNodeList = _objTranslationDoc.SelectNodes("/chummer/strings/string");
+            XmlNodeList xmlNodeList = xmlDocument.SelectNodes("/chummer/strings/string");
+            if (xmlNodeList != null)
+                foreach (XmlNode xmlNodeEnglish in xmlNodeList)
+                {
+                    string strKey = xmlNodeEnglish["key"]?.InnerText;
+                    string strEnglish = xmlNodeEnglish["text"]?.InnerText;
+                    string strTranslated = xmlNodeEnglish["text"]?.InnerText;
+                    var blnTranslated = false;
+                    XmlNode xmlNodeLocal =
+                        _objTranslationDoc.SelectSingleNode(string.Concat("/chummer/strings/string[key = \"", strKey, "\"]"));
+                    if (xmlNodeLocal != null)
+                    {
+                        strTranslated = xmlNodeLocal["text"]?.InnerText;
+                        blnTranslated = xmlNodeEnglish.Attributes?["translated"] != null
+                            ? Convert.ToBoolean(xmlNodeEnglish.Attributes["translated"].InnerText)
+                            : strEnglish != strTranslated;
+                    }
+                    if (chkOnlyTranslation.Checked && (strEnglish == strTranslated || string.IsNullOrWhiteSpace(strTranslated)) || !chkOnlyTranslation.Checked)
+                    {
+                        DataRowCollection rows = dataTable.Rows;
+                        object[] objArray = { strKey, strEnglish, strTranslated, blnTranslated };
+                        rows.Add(objArray);
+                    }
+                }
+            var dataSet = new DataSet("strings");
+            dataSet.Tables.Add(dataTable);
+            dgvTranslate.AutoSizeRowsMode = DataGridViewAutoSizeRowsMode.AllCells;
+            dgvTranslate.DataSource = dataSet;
+            dgvTranslate.DataMember = "strings";
+            foreach (DataGridViewRow row in dgvTranslate.Rows)
+            {
+                TranslatedIndicator(row);
+            }
+            cboSection.Visible = false;
+        }
+
+        private void SetPath()
+        {
+            _strPath = Application.StartupPath;
+            if (!_strPath.EndsWith("\\"))
+            {
+                FrmTranslate frmTranslate = this;
+                frmTranslate._strPath = string.Concat(frmTranslate._strPath, "\\");
+            }
+        }
+        #endregion
+
+        private void Save(XmlDocument objXmlDocument, bool blnData = true)
+        {
+            string strPath = string.Concat(_strPath, "lang\\", _strCode, blnData ? "_data.xml" : ".xml");
+            var xwsSettings = new XmlWriterSettings { IndentChars = ("\t"), Indent = true};
+            using (XmlWriter xwWriter = XmlWriter.Create(strPath, xwsSettings))
+            {
+                objXmlDocument.Save(xwWriter);
+            }
+        }
+    }
+}