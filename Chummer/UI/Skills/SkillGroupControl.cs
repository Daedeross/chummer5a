--- conflicted
+++ resolved
@@ -118,10 +118,7 @@
                 nudSkill.DoOneWayDataBinding("Visible", _skillGroup.CharacterObject, nameof(Character.EffectiveBuildMethodUsesPriorityTables));
                 nudSkill.DoDatabinding("Value", _skillGroup, nameof(SkillGroup.Base));
                 nudSkill.DoOneWayDataBinding("Enabled", _skillGroup, nameof(SkillGroup.BaseUnbroken));
-<<<<<<< HEAD
                 nudSkill.InterceptMouseWheel = GlobalOptions.InterceptMode;
-=======
-                nudSkill.DoOneWayDataBinding("InterceptMouseWheel", _skillGroup.CharacterObject.Options, nameof(CharacterOptions.InterceptMode));
 
                 nudKarma.UpdateLightDarkMode();
                 nudKarma.TranslateWinForm();
@@ -130,7 +127,6 @@
 
                 tlpMain.Controls.Add(nudSkill, 2, 0);
                 tlpMain.Controls.Add(nudKarma, 3, 0);
->>>>>>> 6f799601
             }
 
             ResumeLayout();
