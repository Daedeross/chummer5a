/*  This file is part of Chummer5a.
 *
 *  Chummer5a is free software: you can redistribute it and/or modify
 *  it under the terms of the GNU General Public License as published by
 *  the Free Software Foundation, either version 3 of the License, or
 *  (at your option) any later version.
 *
 *  Chummer5a is distributed in the hope that it will be useful,
 *  but WITHOUT ANY WARRANTY; without even the implied warranty of
 *  MERCHANTABILITY or FITNESS FOR A PARTICULAR PURPOSE.  See the
 *  GNU General Public License for more details.
 *
 *  You should have received a copy of the GNU General Public License
 *  along with Chummer5a.  If not, see <http://www.gnu.org/licenses/>.
 *
 *  You can obtain the full source code for Chummer5a at
 *  https://github.com/chummer5a/chummer5a
 */
using System;
using System.Collections.Generic;
using System.ComponentModel;
using System.Diagnostics;
using System.Drawing;
using System.Globalization;
using System.Linq;
using System.Windows.Forms;
using System.Xml;
using Chummer.Backend.Skills;
using Chummer.UI.Shared;
using Chummer.Backend.Attributes;

namespace Chummer.UI.Skills
{
    public partial class SkillsTabUserControl : UserControl
    {
        public event PropertyChangedEventHandler MakeDirtyWithCharacterUpdate;

        private BindingListDisplay<Skill> _lstActiveSkills;
        private BindingListDisplay<SkillGroup> _lstSkillGroups;
        private BindingListDisplay<KnowledgeSkill> _lstKnowledgeSkills;

        public SkillsTabUserControl()
        {
            InitializeComponent();
            flpSkillGroupLabels.Margin = new Padding(
                flpSkillGroupLabels.Margin.Left,
                flpSkillGroupLabels.Margin.Top,
                flpSkillGroupLabels.Margin.Right + SystemInformation.VerticalScrollBarWidth,
                flpSkillGroupLabels.Margin.Bottom);

            this.TranslateWinForm();

            _lstDropDownActiveSkills = GenerateDropdownFilter();
            _lstDropDownKnowledgeSkills = GenerateKnowledgeDropdownFilter();
            _sortList = GenerateSortList();
            _lstSortKnowledgeList = GenerateKnowledgeSortList();
        }

        public void MissingDatabindingsWorkaround()
        {
            if (!_objCharacter.Created)
                UpdateKnoSkillRemaining();
        }

        private void UpdateKnoSkillRemaining()
        {
            lblKnowledgeSkillPoints.Text = _objCharacter.SkillsSection.KnowledgeSkillPointsRemain.ToString(GlobalOptions.CultureInfo)
                                           + LanguageManager.GetString("String_Of")
                                           + _objCharacter.SkillsSection.KnowledgeSkillPoints.ToString(GlobalOptions.CultureInfo);
        }

        private Character _objCharacter;
        private readonly IList<Tuple<string, Predicate<Skill>>> _lstDropDownActiveSkills;
        private readonly IList<Tuple<string, IComparer<Skill>>>  _sortList;
        private bool _blnActiveSkillSearchMode;
        private bool _blnKnowledgeSkillSearchMode;
        private readonly IList<Tuple<string, Predicate<KnowledgeSkill>>> _lstDropDownKnowledgeSkills;
        private readonly IList<Tuple<string, IComparer<KnowledgeSkill>>> _lstSortKnowledgeList;

        private void SkillsTabUserControl_Load(object sender, EventArgs e)
        {
            if (_objCharacter == null)
            {
                if (ParentForm != null)
                    ParentForm.Cursor = Cursors.WaitCursor;
                RealLoad();
                if (ParentForm != null)
                    ParentForm.Cursor = Cursors.Default;
            }
        }

        public void RealLoad()
        {
            if (ParentForm is CharacterShared frmParent)
                _objCharacter = frmParent.CharacterObject;
            else
            {
                _objCharacter = new Character();
                Utils.BreakIfDebug();
            }

            Stopwatch sw = Stopwatch.StartNew();  //Benchmark, should probably remove in release
            Stopwatch parts = Stopwatch.StartNew();
            //Keep everything visible until ready to display everything. This
            //seems to prevent redrawing everything each time anything is added
            //Not benched, but should be faster

            //Might also be useless horseshit, 2 lines

            //Visible = false;
            SuspendLayout();

            Stopwatch swDisplays = Stopwatch.StartNew();
            if (_objCharacter.SkillsSection.SkillGroups.Count > 0)
            {
                _lstSkillGroups = new BindingListDisplay<SkillGroup>(_objCharacter.SkillsSection.SkillGroups,
                    group => new SkillGroupControl(group))
                {
                    Dock = DockStyle.Fill
                };
                _lstSkillGroups.Filter(x => x.SkillList.Any(y => _objCharacter.SkillsSection.SkillsDictionary.ContainsKey(y.Name)), true);
                _lstSkillGroups.Sort(new SkillGroupSorter(SkillsSection.CompareSkillGroups));
                RefreshSkillGroupLabels();

                swDisplays.TaskEnd("_lstSkillGroups");

                tlpSkillGroups.Controls.Add(_lstSkillGroups, 0, 1);
                tlpSkillGroups.SetColumnSpan(_lstSkillGroups, 2);

                swDisplays.TaskEnd("_lstSkillGroups add");
            }
            else
            {
                tlpSkillGroups.Visible = false;
                tlpActiveSkills.Margin = new Padding(0);
                tlpTopPanel.ColumnStyles[0] = new ColumnStyle(SizeType.AutoSize);
                tlpTopPanel.ColumnStyles[1] = new ColumnStyle(SizeType.Percent, 100F);
            }

            _lstActiveSkills = new BindingListDisplay<Skill>(_objCharacter.SkillsSection.Skills, MakeActiveSkill)
            {
                Dock = DockStyle.Fill
            };
            Control MakeActiveSkill(Skill arg)
            {
                SkillControl2 objSkillControl = new SkillControl2(arg);
                objSkillControl.CustomAttributeChanged += Control_CustomAttributeChanged;
                return objSkillControl;
            }
            RefreshSkillLabels();

            swDisplays.TaskEnd("_lstActiveSkills");

            tlpActiveSkills.Controls.Add(_lstActiveSkills, 0, 2);
            tlpActiveSkills.SetColumnSpan(_lstActiveSkills, 3);

            swDisplays.TaskEnd("_lstActiveSkills add");

            _lstKnowledgeSkills = new BindingListDisplay<KnowledgeSkill>(_objCharacter.SkillsSection.KnowledgeSkills,
                knoSkill => new KnowledgeSkillControl(knoSkill))
            {
                Dock = DockStyle.Fill
            };
            RefreshKnowledgeSkillLabels();

            swDisplays.TaskEnd("_lstKnowledgeSkills");

            tlpBottomPanel.Controls.Add(_lstKnowledgeSkills, 0, 2);
            tlpBottomPanel.SetColumnSpan(_lstKnowledgeSkills, 3);

            swDisplays.TaskEnd("_lstKnowledgeSkills add");

            parts.TaskEnd("MakeSkillDisplay()");

            cboDisplayFilter.BeginUpdate();
            cboDisplayFilter.DataSource = null;
            cboDisplayFilter.ValueMember = "Item2";
            cboDisplayFilter.DisplayMember = "Item1";
            cboDisplayFilter.DataSource = _lstDropDownActiveSkills;
            cboDisplayFilter.SelectedIndex = 1;
            cboDisplayFilter.MaxDropDownItems = _lstDropDownActiveSkills.Count;
            cboDisplayFilter.EndUpdate();

            cboDisplayFilterKnowledge.BeginUpdate();
            cboDisplayFilterKnowledge.DataSource = null;
            cboDisplayFilterKnowledge.ValueMember = "Item2";
            cboDisplayFilterKnowledge.DisplayMember = "Item1";
            cboDisplayFilterKnowledge.DataSource = _lstDropDownKnowledgeSkills;
            cboDisplayFilterKnowledge.SelectedIndex = 1;
            cboDisplayFilterKnowledge.MaxDropDownItems = _lstDropDownKnowledgeSkills.Count;
            cboDisplayFilterKnowledge.EndUpdate();
            parts.TaskEnd("_ddl databind");

            cboSort.BeginUpdate();
            cboSort.DataSource = null;
            cboSort.ValueMember = "Item2";
            cboSort.DisplayMember = "Item1";
            cboSort.DataSource = _sortList;
            cboSort.SelectedIndex = 0;
            cboSort.MaxDropDownItems = _sortList.Count;
            cboSort.EndUpdate();

            cboSortKnowledge.BeginUpdate();
            cboSortKnowledge.DataSource = null;
            cboSortKnowledge.ValueMember = "Item2";
            cboSortKnowledge.DisplayMember = "Item1";
            cboSortKnowledge.DataSource = _lstSortKnowledgeList;
            cboSortKnowledge.SelectedIndex = 0;
            cboSortKnowledge.MaxDropDownItems = _lstSortKnowledgeList.Count;
            cboSortKnowledge.EndUpdate();

            parts.TaskEnd("_sort databind");

            if (_lstSkillGroups != null)
                _lstSkillGroups.ChildPropertyChanged += MakeDirtyWithCharacterUpdate;
            _lstActiveSkills.ChildPropertyChanged += MakeDirtyWithCharacterUpdate;
            _lstKnowledgeSkills.ChildPropertyChanged += MakeDirtyWithCharacterUpdate;

            if (!_objCharacter.Created)
            {
                lblGroupsSp.DoOneWayDataBinding("Visible", _objCharacter, nameof(Character.BuildMethodHasSkillPoints));
                lblActiveSp.DoOneWayDataBinding("Visible", _objCharacter, nameof(Character.BuildMethodHasSkillPoints));
                lblBuyWithKarma.DoOneWayDataBinding("Visible", _objCharacter, nameof(Character.BuildMethodHasSkillPoints));

                lblKnoSp.DoOneWayDataBinding("Visible", _objCharacter.SkillsSection, nameof(SkillsSection.HasKnowledgePoints));
                lblKnoBwk.DoOneWayDataBinding("Visible", _objCharacter.SkillsSection, nameof(SkillsSection.HasKnowledgePoints));
                UpdateKnoSkillRemaining();
            }
            else
            {
                flpSkillGroupLabels.Visible = false;

                lblActiveSp.Visible = false;
                lblActiveKarma.Visible = false;
                lblBuyWithKarma.Visible = false;

                flpKnowledgeSkillsLabels.Visible = false;
                lblKnoBwk.Visible = false;
                lblKnowledgeSkillPoints.Visible = false;
                lblKnowledgeSkillPointsTitle.Visible = false;
            }

            btnExotic.Visible = XmlManager.Load("skills.xml").SelectSingleNode("/chummer/skills/skill[exotic = \"True\"]") != null;

            _objCharacter.SkillsSection.Skills.ListChanged += SkillsOnListChanged;
            _objCharacter.SkillsSection.SkillGroups.ListChanged += SkillGroupsOnListChanged;
            _objCharacter.SkillsSection.KnowledgeSkills.ListChanged += KnowledgeSkillsOnListChanged;
            ResumeLayout(true);
            sw.Stop();
            Debug.WriteLine("RealLoad() in {0} ms", sw.Elapsed.TotalMilliseconds);
        }

        private void RefreshSkillGroupLabels()
        {
            if (_lstSkillGroups != null)
            {
                int intNameLabelWidth = lblSkillGroups.PreferredWidth;
                foreach (SkillGroupControl sg in _lstSkillGroups.DisplayPanel.Controls)
                {
                    intNameLabelWidth = Math.Max(sg.NameWidth, intNameLabelWidth);
                }
                lblSkillGroups.MinimumSize = new Size(intNameLabelWidth, lblSkillGroups.MinimumSize.Height);
                foreach (SkillGroupControl s in _lstSkillGroups.DisplayPanel.Controls)
                {
                    s.MoveControls(intNameLabelWidth);
                }
            }
        }

        private void RefreshSkillLabels()
        {
            if (_lstActiveSkills != null)
            {
                int intNameLabelWidth = lblActiveSkills.PreferredWidth;
                int intRatingLabelWidth = lblActiveSp.PreferredWidth;
                foreach (SkillControl2 objSkillControl in _lstActiveSkills.DisplayPanel.Controls)
                {
                    intNameLabelWidth = Math.Max(intNameLabelWidth, objSkillControl.NameWidth);
                    intRatingLabelWidth = Math.Max(intRatingLabelWidth, objSkillControl.NudSkillWidth);
                }
                lblActiveSkills.MinimumSize = new Size(intNameLabelWidth - lblActiveSkills.Margin.Right, lblActiveSkills.MinimumSize.Height);
                lblActiveKarma.Margin = new Padding(
                    lblActiveSp.Margin.Left + intRatingLabelWidth - lblActiveSp.Width,
                    lblActiveKarma.Margin.Top,
                    lblActiveKarma.Margin.Right,
                    lblActiveKarma.Margin.Bottom);
                foreach (SkillControl2 objSkillControl in _lstActiveSkills.DisplayPanel.Controls)
                {
                    objSkillControl.MoveControls(intNameLabelWidth);
                }
            }
        }

        private void RefreshKnowledgeSkillLabels()
        {
            if (_lstKnowledgeSkills != null)
            {
                int intNameLabelWidth = lblKnowledgeSkills.PreferredWidth;
                int intRatingLabelWidth = lblKnoSp.PreferredWidth;
                int intRightButtonsWidth = 0;
                foreach (KnowledgeSkillControl objKnowledgeSkillControl in _lstKnowledgeSkills.DisplayPanel.Controls)
                {
                    intNameLabelWidth = Math.Max(intNameLabelWidth, objKnowledgeSkillControl.NameWidth);
                    intRatingLabelWidth = Math.Max(intRatingLabelWidth, objKnowledgeSkillControl.NudSkillWidth);
                    intRightButtonsWidth = Math.Max(intRightButtonsWidth, objKnowledgeSkillControl.RightButtonsWidth);
                }
                lblKnowledgeSkills.MinimumSize = new Size(intNameLabelWidth, lblKnowledgeSkills.MinimumSize.Height);
                lblKnoKarma.Margin = new Padding(
                    lblKnoSp.Margin.Left + intRatingLabelWidth - lblKnoSp.Width,
                    lblKnoKarma.Margin.Top,
                    lblKnoKarma.Margin.Right,
                    lblKnoKarma.Margin.Bottom);
                lblKnoBwk.Margin = new Padding(
                    lblKnoBwk.Margin.Left,
                    lblKnoBwk.Margin.Top,
                    Math.Max(0, lblKnoBwk.Margin.Left + intRightButtonsWidth + lblKnoBwk.Width / 2),
                    lblKnoBwk.Margin.Bottom);
                foreach (KnowledgeSkillControl objKnowledgeSkillControl in _lstKnowledgeSkills.DisplayPanel.Controls)
                {
                    objKnowledgeSkillControl.MoveControls(intNameLabelWidth);
                }
            }
        }

        private void SkillGroupsOnListChanged(object sender, ListChangedEventArgs e)
        {
            if (e.ListChangedType == ListChangedType.Reset
                || e.ListChangedType == ListChangedType.ItemAdded
                || e.ListChangedType == ListChangedType.ItemDeleted)
                RefreshSkillGroupLabels();
        }

        private void SkillsOnListChanged(object sender, ListChangedEventArgs e)
        {
            if (e.ListChangedType == ListChangedType.Reset
                || e.ListChangedType == ListChangedType.ItemAdded
                || e.ListChangedType == ListChangedType.ItemDeleted)
                RefreshSkillLabels();
        }

        private void KnowledgeSkillsOnListChanged(object sender, ListChangedEventArgs e)
        {
            if (e.ListChangedType == ListChangedType.Reset
                || e.ListChangedType == ListChangedType.ItemAdded
                || e.ListChangedType == ListChangedType.ItemDeleted)
                RefreshKnowledgeSkillLabels();
        }

        private void UnbindSkillsTabUserControl()
        {
            if (_objCharacter != null)
            {
                _objCharacter.SkillsSection.Skills.ListChanged -= SkillsOnListChanged;
                _objCharacter.SkillsSection.SkillGroups.ListChanged -= SkillGroupsOnListChanged;
                _objCharacter.SkillsSection.KnowledgeSkills.ListChanged -= KnowledgeSkillsOnListChanged;
            }
        }

        private static IList<Tuple<string, IComparer<Skill>>> GenerateSortList()
        {
            List<Tuple<string, IComparer<Skill>>> ret = new List<Tuple<string, IComparer<Skill>>>()
            {
                new Tuple<string, IComparer<Skill>>(LanguageManager.GetString("Skill_SortAlphabetical"),
                    new SkillSorter(SkillsSection.CompareSkills)),
                new Tuple<string, IComparer<Skill>>(LanguageManager.GetString("Skill_SortRating"),
                    new SkillSorter((x, y) =>
                    {
                        int intReturn = y.Rating.CompareTo(x.Rating);
                        if (intReturn == 0)
                            intReturn = SkillsSection.CompareSkills(x, y);
                        return intReturn;
                    })),
                new Tuple<string, IComparer<Skill>>(LanguageManager.GetString("Skill_SortDicepool"),
                    new SkillSorter((x, y) =>
                    {
                        int intReturn = y.Pool.CompareTo(x.Pool);
                        if (intReturn == 0)
                            intReturn = SkillsSection.CompareSkills(x, y);
                        return intReturn;
                    })),
                new Tuple<string, IComparer<Skill>>(LanguageManager.GetString("Skill_SortLowerDicepool"),
                    new SkillSorter((x, y) =>
                    {
                        int intReturn = x.Pool.CompareTo(y.Pool);
                        if (intReturn == 0)
                            intReturn = SkillsSection.CompareSkills(x, y);
                        return intReturn;
                    })),
                new Tuple<string, IComparer<Skill>>(LanguageManager.GetString("Skill_SortAttributeValue"),
                    new SkillSorter((x, y) =>
                    {
                        int intReturn = y.AttributeModifiers.CompareTo(x.AttributeModifiers);
                        if (intReturn == 0)
                        {
                            intReturn = string.Compare(x.DisplayAttribute, y.DisplayAttribute, false, GlobalOptions.CultureInfo);
                            if (intReturn == 0)
                                intReturn = SkillsSection.CompareSkills(x, y);
                        }
                        return intReturn;
                    })),
                new Tuple<string, IComparer<Skill>>(LanguageManager.GetString("Skill_SortAttributeName"),
                    new SkillSorter((x, y) =>
                    {
                        int intReturn = string.Compare(x.DisplayAttribute, y.DisplayAttribute, false, GlobalOptions.CultureInfo);
                        if (intReturn == 0)
                            intReturn = SkillsSection.CompareSkills(x, y);
                        return intReturn;
                    })),
                new Tuple<string, IComparer<Skill>>(LanguageManager.GetString("Skill_SortGroupName"),
                    new SkillSorter((x, y) =>
                    {
                        int intReturn = SkillsSection.CompareSkillGroups(x.SkillGroupObject, y.SkillGroupObject);
                        if (intReturn == 0)
                            intReturn = SkillsSection.CompareSkills(x, y);
                        return intReturn;
                    })),
                new Tuple<string, IComparer<Skill>>(LanguageManager.GetString("Skill_SortGroupRating"),
                    new SkillSortBySkillGroup()),
                new Tuple<string, IComparer<Skill>>(LanguageManager.GetString("Skill_SortCategory"),
                    new SkillSorter((x, y) =>
                    {
                        int intReturn = string.Compare(x.DisplayCategory(GlobalOptions.Language), y.DisplayCategory(GlobalOptions.Language), false, GlobalOptions.CultureInfo);
                        if (intReturn == 0)
                            intReturn = SkillsSection.CompareSkills(x, y);
                        return intReturn;
                    })),
            };

            return ret;
        }

        private static IList<Tuple<string, Predicate<Skill>>> GenerateDropdownFilter()
        {
            List<Tuple<string, Predicate<Skill>>> ret = new List<Tuple<string, Predicate<Skill>>>
            {
                new Tuple<string, Predicate<Skill>>(LanguageManager.GetString("String_Search"),
                    null),
                new Tuple<string, Predicate<Skill>>(LanguageManager.GetString("String_SkillFilterAll"),
                    skill => true),
                new Tuple<string, Predicate<Skill>>(LanguageManager.GetString("String_SkillFilterRatingAboveZero"),
                    skill => skill.Rating > 0),
                new Tuple<string, Predicate<Skill>>(LanguageManager.GetString("String_SkillFilterTotalRatingAboveZero"),
                    skill => skill.Pool > 0),
                new Tuple<string, Predicate<Skill>>(LanguageManager.GetString("String_SkillFilterRatingZero"),
                    skill => skill.Rating == 0),
                new Tuple<string, Predicate<Skill>>(LanguageManager.GetString("String_SkillFilterNoSkillGroup"),
                    skill => skill.SkillGroup.Length == 0),
                new Tuple<string, Predicate<Skill>>(LanguageManager.GetString("String_SkillFilterBrokenSkillGroup"),
                    skill => skill.Pool > 0 && (skill.SkillGroup.Length == 0 || (skill.SkillGroupObject != null && skill.Rating > skill.SkillGroupObject.Rating)))
            };
            //TODO: TRANSLATIONS

            string strSpace = LanguageManager.GetString("String_Space");
            string strColon = LanguageManager.GetString("String_Colon");

            using (XmlNodeList xmlSkillCategoryList = XmlManager.Load("skills.xml").SelectNodes("/chummer/categories/category[@type = \"active\"]"))
            {
                if (xmlSkillCategoryList != null)
                {
                    string strCategory = LanguageManager.GetString("Label_Category");
                    foreach (XmlNode xmlCategoryNode in xmlSkillCategoryList)
                    {
                        string strName = xmlCategoryNode.InnerText;
                        if (!string.IsNullOrEmpty(strName))
                            ret.Add(new Tuple<string, Predicate<Skill>>(
                                strCategory + strSpace + (xmlCategoryNode.Attributes?["translate"]?.InnerText ?? strName),
                                skill => skill.SkillCategory == strName));
                    }
                }
            }

            string strAttributeLabel = LanguageManager.GetString("String_ExpenseAttribute");
            foreach (string strAttribute in AttributeSection.AttributeStrings)
            {
                string strAttributeShort = LanguageManager.GetString("String_Attribute" + strAttribute + "Short", GlobalOptions.Language, false);
                if (!string.IsNullOrEmpty(strAttributeShort))
                    ret.Add(new Tuple<string, Predicate<Skill>>(strAttributeLabel + strColon + strSpace + strAttributeShort,
                        skill => skill.Attribute == strAttribute));
            }

            using (XmlNodeList xmlSkillGroupList = XmlManager.Load("skills.xml").SelectNodes("/chummer/skillgroups/name"))
            {
                if (xmlSkillGroupList != null)
                {
                    string strSkillGroupLabel = LanguageManager.GetString("String_ExpenseSkillGroup");
                    foreach (XmlNode xmlSkillGroupNode in xmlSkillGroupList)
                    {
                        string strName = xmlSkillGroupNode.InnerText;
                        if (!string.IsNullOrEmpty(strName))
                            ret.Add(new Tuple<string, Predicate<Skill>>(
                                strSkillGroupLabel + strSpace + (xmlSkillGroupNode.Attributes?["translate"]?.InnerText ?? strName),
                                skill => skill.SkillGroup == strName));
                    }
                }
            }

            return ret;
        }

        private static IList<Tuple<string, IComparer<KnowledgeSkill>>> GenerateKnowledgeSortList()
        {
            List<Tuple<string, IComparer<KnowledgeSkill>>> ret = new List<Tuple<string, IComparer<KnowledgeSkill>>>()
            {
                new Tuple<string, IComparer<KnowledgeSkill>>(LanguageManager.GetString("Skill_SortAlphabetical"),
                    new KnowledgeSkillSorter(SkillsSection.CompareSkills)),
                new Tuple<string, IComparer<KnowledgeSkill>>(LanguageManager.GetString("Skill_SortRating"),
                    new KnowledgeSkillSorter((x, y) =>
                    {
                        int intReturn = y.Rating.CompareTo(x.Rating);
                        if (intReturn == 0)
                            intReturn = SkillsSection.CompareSkills(x, y);
                        return intReturn;
                    })),
                new Tuple<string, IComparer<KnowledgeSkill>>(LanguageManager.GetString("Skill_SortDicepool"),
                    new KnowledgeSkillSorter((x, y) =>
                    {
                        int intReturn = y.Pool.CompareTo(x.Pool);
                        if (intReturn == 0)
                            intReturn = SkillsSection.CompareSkills(x, y);
                        return intReturn;
                    })),
                new Tuple<string, IComparer<KnowledgeSkill>>(LanguageManager.GetString("Skill_SortLowerDicepool"),
                    new KnowledgeSkillSorter((x, y) =>
                    {
                        int intReturn = x.Pool.CompareTo(y.Pool);
                        if (intReturn == 0)
                            intReturn = SkillsSection.CompareSkills(x, y);
                        return intReturn;
                    })),
                new Tuple<string, IComparer<KnowledgeSkill>>(LanguageManager.GetString("Skill_SortAttributeValue"),
                    new KnowledgeSkillSorter((x, y) =>
                    {
                        int intReturn = y.AttributeModifiers.CompareTo(x.AttributeModifiers);
                        if (intReturn == 0)
                        {
                            intReturn = string.Compare(x.DisplayAttribute, y.DisplayAttribute, false, GlobalOptions.CultureInfo);
                            if (intReturn == 0)
                                intReturn = SkillsSection.CompareSkills(x, y);
                        }
                        return intReturn;
                    })),
                new Tuple<string, IComparer<KnowledgeSkill>>(LanguageManager.GetString("Skill_SortAttributeName"),
                    new KnowledgeSkillSorter((x, y) =>
                    {
                        int intReturn = string.Compare(x.DisplayAttribute, y.DisplayAttribute, false, GlobalOptions.CultureInfo);
                        if (intReturn == 0)
                            intReturn = SkillsSection.CompareSkills(x, y);
                        return intReturn;
                    })),
                new Tuple<string, IComparer<KnowledgeSkill>>(LanguageManager.GetString("Skill_SortCategory"),
                    new KnowledgeSkillSorter((x, y) =>
                    {
                        int intReturn = string.Compare(x.DisplayCategory(GlobalOptions.Language), y.DisplayCategory(GlobalOptions.Language), false, GlobalOptions.CultureInfo);
                        if (intReturn == 0)
                            intReturn = SkillsSection.CompareSkills(x, y);
                        return intReturn;
                    })),
            };

            return ret;
        }

        private static IList<Tuple<string, Predicate<KnowledgeSkill>>> GenerateKnowledgeDropdownFilter()
        {
            List<Tuple<string, Predicate<KnowledgeSkill>>> ret = new List<Tuple<string, Predicate<KnowledgeSkill>>>
            {
                //TODO: Search doesn't play nice with writable name
                new Tuple<string, Predicate<KnowledgeSkill>>(LanguageManager.GetString("String_Search"),
                    null),
                new Tuple<string, Predicate<KnowledgeSkill>>(LanguageManager.GetString("String_KnowledgeSkillFilterAll"),
                    skill => true),
                new Tuple<string, Predicate<KnowledgeSkill>>(LanguageManager.GetString("String_KnowledgeSkillFilterRatingAboveZero"),
                    skill => skill.Rating > 0),
                new Tuple<string, Predicate<KnowledgeSkill>>(LanguageManager.GetString("String_KnowledgeSkillFilterTotalRatingAboveZero"),
                    skill => skill.Pool > 0),
                new Tuple<string, Predicate<KnowledgeSkill>>(LanguageManager.GetString("String_KnowledgeSkillFilterRatingZero"),
                    skill => skill.Rating == 0)
            };
            //TODO: TRANSLATIONS

            string strSpace = LanguageManager.GetString("String_Space");
            string strColon = LanguageManager.GetString("String_Colon");

            using (XmlNodeList xmlSkillCategoryList = XmlManager.Load("skills.xml").SelectNodes("/chummer/categories/category[@type = \"knowledge\"]"))
            {
                if (xmlSkillCategoryList != null)
                {
                    string strCategory = LanguageManager.GetString("Label_Category");
                    foreach (XmlNode xmlCategoryNode in xmlSkillCategoryList)
                    {
                        string strName = xmlCategoryNode.InnerText;
                        if (!string.IsNullOrEmpty(strName))
                            ret.Add(new Tuple<string, Predicate<KnowledgeSkill>>(
                                strCategory + strSpace + (xmlCategoryNode.Attributes?["translate"]?.InnerText ?? strName),
                                skill => skill.SkillCategory == strName));
                    }
                }
            }

            string strAttributeLabel = LanguageManager.GetString("String_ExpenseAttribute");
            foreach (string strAttribute in AttributeSection.AttributeStrings)
            {
                string strAttributeShort = LanguageManager.GetString("String_Attribute" + strAttribute + "Short", GlobalOptions.Language, false);
                if (!string.IsNullOrEmpty(strAttributeShort))
                    ret.Add(new Tuple<string, Predicate<KnowledgeSkill>>(strAttributeLabel + strColon + strSpace + strAttributeShort,
                        skill => skill.Attribute == strAttribute));
            }

            return ret;
        }

        private void Control_CustomAttributeChanged(object sender, EventArgs e)
        {
            bool blnVisible = false;
            foreach (SkillControl2 objSkillControl in _lstActiveSkills.DisplayPanel.Controls)
            {
                if (objSkillControl.CustomAttributeSet)
                {
                    blnVisible = true;
                    break;
                }
            }
            btnResetCustomDisplayAttribute.Visible = blnVisible;
        }

        private void Panel1_Resize(object sender, EventArgs e)
        {
            RefreshSkillGroupLabels();
            RefreshSkillLabels();
        }

        private void Panel2_Resize(object sender, EventArgs e)
        {
            RefreshKnowledgeSkillLabels();
        }

        private void cboDisplayFilter_SelectedIndexChanged(object sender, EventArgs e)
        {
            if (cboDisplayFilter.SelectedItem is Tuple<string, Predicate<Skill>> selectedItem)
            {
                if (selectedItem.Item2 == null)
                {
                    cboDisplayFilter.DropDownStyle = ComboBoxStyle.DropDown;
                    _blnActiveSkillSearchMode = true;
                    cboDisplayFilter.Text = string.Empty;
                }
                else
                {
                    cboDisplayFilter.DropDownStyle = ComboBoxStyle.DropDownList;
                    _blnActiveSkillSearchMode = false;
                    _lstActiveSkills.SuspendLayout();
                    _lstActiveSkills.Filter(selectedItem.Item2);
                    _lstActiveSkills.ResumeLayout();
                }
            }
        }

        private void cboDisplayFilter_TextUpdate(object sender, EventArgs e)
        {
            if (_blnActiveSkillSearchMode)
            {
                _lstActiveSkills.SuspendLayout();
                _lstActiveSkills.Filter(skill => GlobalOptions.CultureInfo.CompareInfo.IndexOf(skill.CurrentDisplayName, cboDisplayFilter.Text, CompareOptions.IgnoreCase) >= 0, true);
                _lstActiveSkills.ResumeLayout();
            }
        }

        private void cboSort_SelectedIndexChanged(object sender, EventArgs e)
        {
            if (cboSort.SelectedItem is Tuple<string, IComparer<Skill>> selectedItem)
            {
                _lstActiveSkills.SuspendLayout();
                _lstActiveSkills.Sort(selectedItem.Item2);
                _lstActiveSkills.ResumeLayout();
            }
        }

        private void btnExotic_Click(object sender, EventArgs e)
        {
            ExoticSkill objSkill;
            XmlDocument xmlSkillsDocument = XmlManager.Load("skills.xml");
            using (frmSelectExoticSkill frmPickExoticSkill = new frmSelectExoticSkill(_objCharacter))
            {
                frmPickExoticSkill.ShowDialog(this);

                if (frmPickExoticSkill.DialogResult == DialogResult.Cancel)
                    return;

                XmlNode xmlSkillNode = xmlSkillsDocument.SelectSingleNode("/chummer/skills/skill[name = \"" + frmPickExoticSkill.SelectedExoticSkill + "\"]");

                objSkill = new ExoticSkill(_objCharacter, xmlSkillNode)
                {
                    Specific = frmPickExoticSkill.SelectedExoticSkillSpecialisation
                };
            }

            // Karma check needs to come after the skill is created to make sure bonus-based modifiers (e.g. JoAT) get applied properly (since they can potentially trigger off of the specific exotic skill target)
            if (_objCharacter.Created && objSkill.UpgradeKarmaCost > _objCharacter.Karma)
            {
                Program.MainForm.ShowMessageBox(LanguageManager.GetString("Message_NotEnoughKarma"));
                return;
            }
            objSkill.Upgrade();
            _objCharacter.SkillsSection.Skills.Add(objSkill);
            string key = objSkill.DictionaryKey;
            if (!_objCharacter.SkillsSection.SkillsDictionary.ContainsKey(key))
                _objCharacter.SkillsSection.SkillsDictionary.Add(key, objSkill);
        }

        private void btnKnowledge_Click(object sender, EventArgs e)
        {
            if (_objCharacter.Created)
            {
<<<<<<< HEAD
                List<ListItem> lstDefaultKnowledgeSkills = KnowledgeSkill.DefaultKnowledgeSkills(_objCharacter).ToList();
                lstDefaultKnowledgeSkills.Sort(CompareListItems.CompareNames);
=======
>>>>>>> 1161a64b
                using (frmSelectItem form = new frmSelectItem
                {
                    Description = LanguageManager.GetString("Label_Options_NewKnowledgeSkill")
                })
                {
                    form.SetDropdownItemsMode(KnowledgeSkill.DefaultKnowledgeSkills);

                    if (form.ShowDialog() != DialogResult.OK)
                        return;
                    KnowledgeSkill skill = new KnowledgeSkill(_objCharacter)
                    {
                        WriteableName = form.SelectedItem
                    };

                    _objCharacter.SkillsSection.KnowledgeSkills.Add(skill);
                }
            }
            else
            {
                _objCharacter.SkillsSection.KnowledgeSkills.Add(new KnowledgeSkill(_objCharacter));
            }
        }

        private void btnResetCustomDisplayAttribute_Click(object sender, EventArgs e)
        {
            _lstActiveSkills.SuspendLayout();
            foreach (SkillControl2 objSkillControl in _lstActiveSkills.DisplayPanel.Controls)
            {
                if (objSkillControl.CustomAttributeSet)
                    objSkillControl.ResetSelectAttribute(sender, e);
            }
            _lstActiveSkills.ResumeLayout();
        }

        private void cboSortKnowledge_SelectedIndexChanged(object sender, EventArgs e)
        {
            if (cboSortKnowledge.SelectedItem is Tuple<string, IComparer<KnowledgeSkill>> selectedItem)
            {
                _lstKnowledgeSkills.SuspendLayout();
                _lstKnowledgeSkills.Sort(selectedItem.Item2);
                _lstKnowledgeSkills.ResumeLayout();
            }
        }

        private void cboDisplayFilterKnowledge_SelectedIndexChanged(object sender, EventArgs e)
        {
            if (cboDisplayFilterKnowledge.SelectedItem is Tuple<string, Predicate<KnowledgeSkill>> selectedItem)
            {
                if (selectedItem.Item2 == null)
                {
                    cboDisplayFilterKnowledge.DropDownStyle = ComboBoxStyle.DropDown;
                    _blnKnowledgeSkillSearchMode = true;
                    cboDisplayFilterKnowledge.Text = string.Empty;
                }
                else
                {
                    cboDisplayFilterKnowledge.DropDownStyle = ComboBoxStyle.DropDownList;
                    _blnKnowledgeSkillSearchMode = false;
                    _lstKnowledgeSkills.SuspendLayout();
                    _lstKnowledgeSkills.Filter(selectedItem.Item2);
                    _lstKnowledgeSkills.ResumeLayout();
                }
            }
        }

        private void cboDisplayFilterKnowledge_TextUpdate(object sender, EventArgs e)
        {
            if (_blnKnowledgeSkillSearchMode)
            {
                _lstKnowledgeSkills.SuspendLayout();
                _lstKnowledgeSkills.Filter(skill => GlobalOptions.CultureInfo.CompareInfo.IndexOf(skill.CurrentDisplayName, cboDisplayFilterKnowledge.Text, CompareOptions.IgnoreCase) >= 0, true);
                _lstKnowledgeSkills.ResumeLayout();
            }
        }
    }
}<|MERGE_RESOLUTION|>--- conflicted
+++ resolved
@@ -711,17 +711,12 @@
         {
             if (_objCharacter.Created)
             {
-<<<<<<< HEAD
-                List<ListItem> lstDefaultKnowledgeSkills = KnowledgeSkill.DefaultKnowledgeSkills(_objCharacter).ToList();
-                lstDefaultKnowledgeSkills.Sort(CompareListItems.CompareNames);
-=======
->>>>>>> 1161a64b
                 using (frmSelectItem form = new frmSelectItem
                 {
                     Description = LanguageManager.GetString("Label_Options_NewKnowledgeSkill")
                 })
                 {
-                    form.SetDropdownItemsMode(KnowledgeSkill.DefaultKnowledgeSkills);
+                    form.SetDropdownItemsMode(KnowledgeSkill.DefaultKnowledgeSkills(_objCharacter));
 
                     if (form.ShowDialog() != DialogResult.OK)
                         return;
