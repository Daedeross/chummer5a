--- conflicted
+++ resolved
@@ -78,35 +78,9 @@
                 lblSpec.DoOneWayNegatableDatabinding("Visible", _skill, nameof(KnowledgeSkill.IsNativeLanguage));
                 lblSpec.DoOneWayDataBinding("Text", _skill, nameof(Skill.CurrentDisplaySpecialization));
 
-<<<<<<< HEAD
-                if (_skill.AllowUpgrade)
-                {
-                    if (_skill.Karma == 0 && _skill.Base == 0 && !_skill.ForcedName)
-                    {
-                        lblName.Visible = false;
-                        cboName.BeginUpdate();
-                        cboName.DataSource = null;
-                        cboName.DisplayMember = nameof(ListItem.Name);
-                        cboName.ValueMember = nameof(ListItem.Value);
-                        cboName.DataSource = _skill.MyDefaultKnowledgeSkills;
-                        cboName.SelectedIndex = -1;
-                        cboName.DoDatabinding("Text", _skill, nameof(KnowledgeSkill.WriteableName));
-                        cboName.DoOneWayDataBinding("ForeColor", _skill, nameof(Skill.PreferredColor));
-                        cboName.EndUpdate();
-                    }
-                    else
-                    {
-                        cboName.Visible = false;
-                        lblName.DoOneWayDataBinding("Text", _skill, nameof(KnowledgeSkill.WriteableName));
-                        lblName.DoOneWayDataBinding("ForeColor", _skill, nameof(Skill.PreferredColor));
-                    }
-                    btnCareerIncrease.DoOneWayDataBinding("Enabled", _skill, nameof(Skill.CanUpgradeCareer));
-                    btnCareerIncrease.DoOneWayDataBinding("ToolTipText", _skill, nameof(Skill.UpgradeToolTip));
-=======
                 btnCareerIncrease.DoOneWayDataBinding("Visible", _skill, nameof(KnowledgeSkill.AllowUpgrade));
                 btnCareerIncrease.DoOneWayDataBinding("Enabled", _skill, nameof(Skill.CanUpgradeCareer));
                 btnCareerIncrease.DoOneWayDataBinding("ToolTipText", _skill, nameof(Skill.UpgradeToolTip));
->>>>>>> a76821ae
 
                 btnAddSpec.DoOneWayDataBinding("Visible", _skill, nameof(Skill.CanHaveSpecs));
                 btnAddSpec.DoOneWayDataBinding("Enabled", _skill, nameof(Skill.CanAffordSpecialization));
@@ -119,38 +93,11 @@
                 flpButtonsCreate.Dock = DockStyle.Fill;
                 tlpSpecsCreate.Dock = DockStyle.Fill;
 
-<<<<<<< HEAD
-                if (!_skill.ForcedName)
-                {
-                    lblName.Visible = false;
-                    cboName.BeginUpdate();
-                    cboName.DataSource = null;
-                    cboName.DisplayMember = nameof(ListItem.Name);
-                    cboName.ValueMember = nameof(ListItem.Value);
-                    cboName.DataSource = _skill.MyDefaultKnowledgeSkills;
-                    cboName.SelectedIndex = -1;
-                    cboName.DoDatabinding("Text", _skill, nameof(KnowledgeSkill.WriteableName));
-                    cboName.DoOneWayDataBinding("ForeColor", _skill, nameof(Skill.PreferredColor));
-                    cboName.EndUpdate();
-                }
-                else
-                {
-                    cboName.Visible = false;
-                    lblName.DoOneWayDataBinding("Text", _skill, nameof(KnowledgeSkill.WriteableName));
-                    lblName.DoOneWayDataBinding("ForeColor", _skill, nameof(Skill.PreferredColor));
-                }
-
-=======
->>>>>>> a76821ae
                 nudSkill.DoOneWayDataBinding("Visible", _skill.CharacterObject.SkillsSection, nameof(SkillsSection.HasKnowledgePoints));
                 nudSkill.DoOneWayDataBinding("Enabled", _skill, nameof(KnowledgeSkill.AllowUpgrade));
                 nudSkill.DoDatabinding("Value", _skill, nameof(Skill.Base));
-<<<<<<< HEAD
-                nudSkill.InterceptMouseWheel = GlobalOptions.InterceptMode;
-=======
                 nudSkill.DoOneWayDataBinding("InterceptMouseWheel", _skill.CharacterObject.Options, nameof(CharacterOptions.InterceptMode));
                 nudKarma.DoOneWayDataBinding("Enabled", _skill, nameof(KnowledgeSkill.AllowUpgrade));
->>>>>>> a76821ae
                 nudKarma.DoDatabinding("Value", _skill, nameof(Skill.Karma));
                 nudKarma.InterceptMouseWheel = GlobalOptions.InterceptMode;
 
