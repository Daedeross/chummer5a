/*  This file is part of Chummer5a.
 *
 *  Chummer5a is free software: you can redistribute it and/or modify
 *  it under the terms of the GNU General Public License as published by
 *  the Free Software Foundation, either version 3 of the License, or
 *  (at your option) any later version.
 *
 *  Chummer5a is distributed in the hope that it will be useful,
 *  but WITHOUT ANY WARRANTY; without even the implied warranty of
 *  MERCHANTABILITY or FITNESS FOR A PARTICULAR PURPOSE.  See the
 *  GNU General Public License for more details.
 *
 *  You should have received a copy of the GNU General Public License
 *  along with Chummer5a.  If not, see <http://www.gnu.org/licenses/>.
 *
 *  You can obtain the full source code for Chummer5a at
 *  https://github.com/chummer5a/chummer5a
 */

using System;
using System.Collections.Generic;
using System.Text;
using System.Windows.Forms;
using System.Xml.XPath;

namespace Chummer
{
    public partial class frmSelectMartialArt : Form
    {
        private bool _blnLoading = true;
        private string _strSelectedMartialArt = string.Empty;

        private bool _blnAddAgain;
        private string _strForcedValue = string.Empty;

        private readonly XPathNavigator _xmlBaseMartialArtsNode;
        private readonly XPathNavigator _xmlBaseMartialArtsTechniquesNode;
        private readonly Character _objCharacter;

        #region Control Events
        public frmSelectMartialArt(Character objCharacter)
        {
            InitializeComponent();
            LanguageManager.TranslateWinForm(GlobalOptions.Language, this);
            _objCharacter = objCharacter;

            // Load the Martial Arts information.
            XPathNavigator xmlBaseMartialArtsDocumentNode = XmlManager.Load("martialarts.xml").GetFastNavigator();
            _xmlBaseMartialArtsNode = xmlBaseMartialArtsDocumentNode.SelectSingleNode("/chummer/martialarts");
            _xmlBaseMartialArtsTechniquesNode = xmlBaseMartialArtsDocumentNode.SelectSingleNode("/chummer/techniques");
        }

        private void frmSelectMartialArt_Load(object sender, EventArgs e)
        {
            if (!string.IsNullOrEmpty(_strForcedValue))
            {
                _blnAddAgain = false;
                string strSelectedId = _xmlBaseMartialArtsNode.SelectSingleNode("martialart[name = \"" + _strForcedValue + "\"]/id")?.Value;
                if (!string.IsNullOrEmpty(strSelectedId))
                {
                    _strSelectedMartialArt = strSelectedId;
                    DialogResult = DialogResult.OK;
                }
            }

            _blnLoading = false;

            RefreshArtList();
        }

        private void cmdOK_Click(object sender, EventArgs e)
        {
            _blnAddAgain = false;
            AcceptForm();
        }

        private void cmdCancel_Click(object sender, EventArgs e)
        {
            DialogResult = DialogResult.Cancel;
        }

        private void lstMartialArts_DoubleClick(object sender, EventArgs e)
        {
            cmdOK_Click(sender, e);
        }

        private void lstMartialArts_SelectedIndexChanged(object sender, EventArgs e)
        {
            if (_blnLoading)
                return;

            string strSelectedId = lstMartialArts.SelectedValue?.ToString();
            if (!string.IsNullOrEmpty(strSelectedId))
            {
                // Populate the Martial Arts list.
                XPathNavigator objXmlArt = _xmlBaseMartialArtsNode.SelectSingleNode("martialart[id = \"" + strSelectedId + "\"]");

                if (objXmlArt != null)
                {
                    lblKarmaCost.Text = objXmlArt.SelectSingleNode("cost")?.Value ?? 7.ToString(GlobalOptions.CultureInfo);
                    lblKarmaCostLabel.Visible = !string.IsNullOrEmpty(lblKarmaCost.Text);

                    StringBuilder objTechniqueStringBuilder = new StringBuilder();
                    foreach (XPathNavigator xmlMartialArtsTechnique in objXmlArt.Select("techniques/technique"))
                    {
                        string strLoopTechniqueName = xmlMartialArtsTechnique.SelectSingleNode("name")?.Value ?? string.Empty;
                        if (!string.IsNullOrEmpty(strLoopTechniqueName))
                        {
                            XPathNavigator xmlTechniqueNode = _xmlBaseMartialArtsTechniquesNode.SelectSingleNode("technique[name = \"" + strLoopTechniqueName + "\" and (" + _objCharacter.Options.BookXPath() + ")]");
                            if (xmlTechniqueNode != null)
                            {
                                if (objTechniqueStringBuilder.Length > 0)
                                    objTechniqueStringBuilder.AppendLine(",");
                                
                                objTechniqueStringBuilder.Append(GlobalOptions.Language != GlobalOptions.DefaultLanguage ? xmlTechniqueNode.SelectSingleNode("translate")?.Value ?? strLoopTechniqueName: strLoopTechniqueName);
                            }
                        }
                    }
                    lblIncludedTechniques.Text = objTechniqueStringBuilder.ToString();
                    lblIncludedTechniquesLabel.Visible = !string.IsNullOrEmpty(lblIncludedTechniques.Text);

                    string strSource = objXmlArt.SelectSingleNode("source")?.Value ?? LanguageManager.GetString("String_Unknown", GlobalOptions.Language);
                    string strPage = objXmlArt.SelectSingleNode("altpage")?.Value ?? objXmlArt.SelectSingleNode("page")?.Value ?? LanguageManager.GetString("String_Unknown", GlobalOptions.Language);
                    string strSpaceCharacter = LanguageManager.GetString("String_Space", GlobalOptions.Language);
                    lblSource.Text = CommonFunctions.LanguageBookShort(strSource, GlobalOptions.Language) + strSpaceCharacter + strPage;
                    lblSource.SetToolTip(CommonFunctions.LanguageBookLong(strSource, GlobalOptions.Language) + strSpaceCharacter + LanguageManager.GetString("String_Page", GlobalOptions.Language) + strSpaceCharacter + strPage);
                    lblSourceLabel.Visible = !string.IsNullOrEmpty(lblSource.Text);
                }
                else
                {
                    lblKarmaCostLabel.Visible = false;
                    lblKarmaCost.Text = string.Empty;
                    lblIncludedTechniquesLabel.Visible = false;
                    lblIncludedTechniques.Text = string.Empty;
                    lblSourceLabel.Visible = false;
                    lblSource.Text = string.Empty;
                    lblSource.SetToolTip(string.Empty);
                }
            }
            else
            {
                lblKarmaCostLabel.Visible = false;
                lblKarmaCost.Text = string.Empty;
                lblIncludedTechniquesLabel.Visible = false;
                lblIncludedTechniques.Text = string.Empty;
                lblSourceLabel.Visible = false;
                lblSource.Text = string.Empty;
                lblSource.SetToolTip(string.Empty);
            }
        }

        private void cmdOKAdd_Click(object sender, EventArgs e)
        {
            _blnAddAgain = true;
            AcceptForm();
        }

        private void txtSearch_TextChanged(object sender, EventArgs e)
        {
            RefreshArtList();
        }
        #endregion

        #region Properties
        /// <summary>
        /// Whether or not the user wants to add another item after this one.
        /// </summary>
        public bool AddAgain => _blnAddAgain;

        /// <summary>
        /// Martial Art that was selected in the dialogue.
        /// </summary>
        public string SelectedMartialArt => _strSelectedMartialArt;

        /// <summary>
        /// Only show Martial Arts that are provided by a quality
        /// </summary>
        public bool ShowQualities { get; set; }

        /// <summary>
        /// Force a Martial Art to be selected.
        /// </summary>
        public string ForcedValue
        {
            set => _strForcedValue = value;
        }
        #endregion

        #region Methods
        /// <summary>
        /// Accept the selected item and close the form.
        /// </summary>
        private void AcceptForm()
        {
            string strSelectedId = lstMartialArts.SelectedValue?.ToString();
            if (!string.IsNullOrEmpty(strSelectedId))
            {
                _strSelectedMartialArt = lstMartialArts.SelectedValue.ToString();
                DialogResult = DialogResult.OK;
            }
        }

        private void OpenSourceFromLabel(object sender, EventArgs e)
        {
            CommonFunctions.OpenPDFFromControl(sender, e);
        }

        /// <summary>
        /// Populate the Martial Arts list.
        /// </summary>
        private void RefreshArtList()
        {
<<<<<<< HEAD
            CommonFunctions.OpenPDF(lblSource.Text, _objCharacter);
=======
            string strFilter = '(' + _objCharacter.Options.BookXPath() + ')';
            if (ShowQualities)
                strFilter += " and isquality = \"" + bool.TrueString + "\"";
            else
                strFilter += " and not(isquality = \"" + bool.TrueString + "\")";
            strFilter += CommonFunctions.GenerateSearchXPath(txtSearch.Text);

            XPathNodeIterator objArtList = _xmlBaseMartialArtsNode.Select("martialart[" + strFilter + "]");
            
            List<ListItem> lstMartialArt = new List<ListItem>();
            foreach (XPathNavigator objXmlArt in objArtList)
            {
                string strId = objXmlArt.SelectSingleNode("id")?.Value;
                if (!string.IsNullOrEmpty(strId) && objXmlArt.RequirementsMet(_objCharacter))
                {
                    lstMartialArt.Add(new ListItem(strId, objXmlArt.SelectSingleNode("translate")?.Value ?? objXmlArt.SelectSingleNode("name")?.Value ?? LanguageManager.GetString("String_Unknown", GlobalOptions.Language)));
                }
            }
            lstMartialArt.Sort(CompareListItems.CompareNames);
            string strOldSelected = lstMartialArts.SelectedValue?.ToString();
            _blnLoading = true;
            lstMartialArts.BeginUpdate();
            lstMartialArts.ValueMember = "Value";
            lstMartialArts.DisplayMember = "Name";
            lstMartialArts.DataSource = lstMartialArt;
            _blnLoading = false;
            if (!string.IsNullOrEmpty(strOldSelected))
                lstMartialArts.SelectedValue = strOldSelected;
            else
                lstMartialArts.SelectedIndex = -1;
            lstMartialArts.EndUpdate();
>>>>>>> e3448d55
        }
        #endregion
    }
}<|MERGE_RESOLUTION|>--- conflicted
+++ resolved
@@ -41,7 +41,7 @@
         public frmSelectMartialArt(Character objCharacter)
         {
             InitializeComponent();
-            LanguageManager.TranslateWinForm(GlobalOptions.Language, this);
+            LanguageManager.TranslateWinForm(GlobalOptions.Instance.Language, this);
             _objCharacter = objCharacter;
 
             // Load the Martial Arts information.
@@ -97,7 +97,7 @@
 
                 if (objXmlArt != null)
                 {
-                    lblKarmaCost.Text = objXmlArt.SelectSingleNode("cost")?.Value ?? 7.ToString(GlobalOptions.CultureInfo);
+                    lblKarmaCost.Text = objXmlArt.SelectSingleNode("cost")?.Value ?? 7.ToString(GlobalOptions.Instance.CultureInfo);
                     lblKarmaCostLabel.Visible = !string.IsNullOrEmpty(lblKarmaCost.Text);
 
                     StringBuilder objTechniqueStringBuilder = new StringBuilder();
@@ -112,18 +112,18 @@
                                 if (objTechniqueStringBuilder.Length > 0)
                                     objTechniqueStringBuilder.AppendLine(",");
                                 
-                                objTechniqueStringBuilder.Append(GlobalOptions.Language != GlobalOptions.DefaultLanguage ? xmlTechniqueNode.SelectSingleNode("translate")?.Value ?? strLoopTechniqueName: strLoopTechniqueName);
+                                objTechniqueStringBuilder.Append(GlobalOptions.Instance.Language != GlobalOptions.DefaultLanguage ? xmlTechniqueNode.SelectSingleNode("translate")?.Value ?? strLoopTechniqueName: strLoopTechniqueName);
                             }
                         }
                     }
                     lblIncludedTechniques.Text = objTechniqueStringBuilder.ToString();
                     lblIncludedTechniquesLabel.Visible = !string.IsNullOrEmpty(lblIncludedTechniques.Text);
 
-                    string strSource = objXmlArt.SelectSingleNode("source")?.Value ?? LanguageManager.GetString("String_Unknown", GlobalOptions.Language);
-                    string strPage = objXmlArt.SelectSingleNode("altpage")?.Value ?? objXmlArt.SelectSingleNode("page")?.Value ?? LanguageManager.GetString("String_Unknown", GlobalOptions.Language);
-                    string strSpaceCharacter = LanguageManager.GetString("String_Space", GlobalOptions.Language);
-                    lblSource.Text = CommonFunctions.LanguageBookShort(strSource, GlobalOptions.Language) + strSpaceCharacter + strPage;
-                    lblSource.SetToolTip(CommonFunctions.LanguageBookLong(strSource, GlobalOptions.Language) + strSpaceCharacter + LanguageManager.GetString("String_Page", GlobalOptions.Language) + strSpaceCharacter + strPage);
+                    string strSource = objXmlArt.SelectSingleNode("source")?.Value ?? LanguageManager.GetString("String_Unknown", GlobalOptions.Instance.Language);
+                    string strPage = objXmlArt.SelectSingleNode("altpage")?.Value ?? objXmlArt.SelectSingleNode("page")?.Value ?? LanguageManager.GetString("String_Unknown", GlobalOptions.Instance.Language);
+                    string strSpaceCharacter = LanguageManager.GetString("String_Space", GlobalOptions.Instance.Language);
+                    lblSource.Text = CommonFunctions.LanguageBookShort(strSource, GlobalOptions.Instance.Language) + strSpaceCharacter + strPage;
+                    lblSource.SetToolTip(CommonFunctions.LanguageBookLong(strSource, GlobalOptions.Instance.Language) + strSpaceCharacter + LanguageManager.GetString("String_Page", GlobalOptions.Instance.Language) + strSpaceCharacter + strPage);
                     lblSourceLabel.Visible = !string.IsNullOrEmpty(lblSource.Text);
                 }
                 else
@@ -210,9 +210,6 @@
         /// </summary>
         private void RefreshArtList()
         {
-<<<<<<< HEAD
-            CommonFunctions.OpenPDF(lblSource.Text, _objCharacter);
-=======
             string strFilter = '(' + _objCharacter.Options.BookXPath() + ')';
             if (ShowQualities)
                 strFilter += " and isquality = \"" + bool.TrueString + "\"";
@@ -228,7 +225,7 @@
                 string strId = objXmlArt.SelectSingleNode("id")?.Value;
                 if (!string.IsNullOrEmpty(strId) && objXmlArt.RequirementsMet(_objCharacter))
                 {
-                    lstMartialArt.Add(new ListItem(strId, objXmlArt.SelectSingleNode("translate")?.Value ?? objXmlArt.SelectSingleNode("name")?.Value ?? LanguageManager.GetString("String_Unknown", GlobalOptions.Language)));
+                    lstMartialArt.Add(new ListItem(strId, objXmlArt.SelectSingleNode("translate")?.Value ?? objXmlArt.SelectSingleNode("name")?.Value ?? LanguageManager.GetString("String_Unknown", GlobalOptions.Instance.Language)));
                 }
             }
             lstMartialArt.Sort(CompareListItems.CompareNames);
@@ -244,7 +241,6 @@
             else
                 lstMartialArts.SelectedIndex = -1;
             lstMartialArts.EndUpdate();
->>>>>>> e3448d55
         }
         #endregion
     }
