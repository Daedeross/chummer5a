--- conflicted
+++ resolved
@@ -53,7 +53,7 @@
         public frmSelectLifestyleQuality(Character objCharacter, string strSelectedLifestyle, IList<LifestyleQuality> lstExistingQualities)
         {
             InitializeComponent();
-            LanguageManager.TranslateWinForm(GlobalOptions.Language, this);
+            LanguageManager.TranslateWinForm(GlobalOptions.Instance.Language, this);
             _objCharacter = objCharacter;
             _strSelectedLifestyle = strSelectedLifestyle;
             _lstExistingQualities = lstExistingQualities;
@@ -81,7 +81,7 @@
 
             if (_lstCategory.Count > 0)
             {
-                _lstCategory.Insert(0, new ListItem("Show All", LanguageManager.GetString("String_ShowAll", GlobalOptions.Language)));
+                _lstCategory.Insert(0, new ListItem("Show All", LanguageManager.GetString("String_ShowAll", GlobalOptions.Instance.Language)));
             }
             cboCategory.BeginUpdate();
             cboCategory.ValueMember = "Value";
@@ -98,7 +98,7 @@
 
             // Change the BP Label to Karma if the character is being built with Karma instead (or is in Career Mode).
             if (_objCharacter.BuildMethod == CharacterBuildMethod.Karma || _objCharacter.BuildMethod == CharacterBuildMethod.LifeModule || _objCharacter.Created)
-                lblBPLabel.Text = LanguageManager.GetString("Label_LP", GlobalOptions.Language);
+                lblBPLabel.Text = LanguageManager.GetString("Label_LP", GlobalOptions.Instance.Language);
 
             _blnLoading = false;
 
@@ -147,16 +147,16 @@
 
             int intBP = 0;
             objXmlQuality.TryGetInt32FieldQuickly("lp", ref intBP);
-            lblBP.Text = chkFree.Checked ? LanguageManager.GetString("Checkbox_Free", GlobalOptions.Language) : intBP.ToString();
+            lblBP.Text = chkFree.Checked ? LanguageManager.GetString("Checkbox_Free", GlobalOptions.Instance.Language) : intBP.ToString();
             lblBPLabel.Visible = !string.IsNullOrEmpty(lblBP.Text);
 
-            string strSource = objXmlQuality["source"]?.InnerText ?? LanguageManager.GetString("String_Unknown", GlobalOptions.Language);
-            string strPage = objXmlQuality["altpage"]?.InnerText ?? objXmlQuality["page"]?.InnerText ?? LanguageManager.GetString("String_Unknown", GlobalOptions.Language);
+            string strSource = objXmlQuality["source"]?.InnerText ?? LanguageManager.GetString("String_Unknown", GlobalOptions.Instance.Language);
+            string strPage = objXmlQuality["altpage"]?.InnerText ?? objXmlQuality["page"]?.InnerText ?? LanguageManager.GetString("String_Unknown", GlobalOptions.Instance.Language);
             if (!string.IsNullOrEmpty(strSource) && !string.IsNullOrEmpty(strPage))
             {
-                string strSpaceCharacter = LanguageManager.GetString("String_Space", GlobalOptions.Language);
-                lblSource.Text = CommonFunctions.LanguageBookShort(strSource, GlobalOptions.Language) + strSpaceCharacter + strPage;
-                lblSource.SetToolTip(CommonFunctions.LanguageBookLong(strSource, GlobalOptions.Language) + strSpaceCharacter + LanguageManager.GetString("String_Page", GlobalOptions.Language) + strSpaceCharacter + strPage);
+                string strSpaceCharacter = LanguageManager.GetString("String_Space", GlobalOptions.Instance.Language);
+                lblSource.Text = CommonFunctions.LanguageBookShort(strSource, GlobalOptions.Instance.Language) + strSpaceCharacter + strPage;
+                lblSource.SetToolTip(CommonFunctions.LanguageBookLong(strSource, GlobalOptions.Instance.Language) + strSpaceCharacter + LanguageManager.GetString("String_Page", GlobalOptions.Instance.Language) + strSpaceCharacter + strPage);
             }
             else
             {
@@ -180,18 +180,18 @@
             {
                 if (chkFree.Checked)
                 {
-                    lblCost.Text = LanguageManager.GetString("Checkbox_Free", GlobalOptions.Language);
+                    lblCost.Text = LanguageManager.GetString("Checkbox_Free", GlobalOptions.Instance.Language);
                 }
                 else if (objXmlQuality["allowed"]?.InnerText.Contains(_strSelectedLifestyle) == true)
                 {
-                    lblCost.Text = LanguageManager.GetString("String_LifestyleFreeNuyen", GlobalOptions.Language);
+                    lblCost.Text = LanguageManager.GetString("String_LifestyleFreeNuyen", GlobalOptions.Instance.Language);
                 }
                 else
                 {
                     string strCost = objXmlQuality["cost"]?.InnerText;
                     object objProcess = CommonFunctions.EvaluateInvariantXPath(strCost, out bool blnIsSuccess);
                     decimal decCost = blnIsSuccess ? Convert.ToDecimal((double)objProcess) : 0;
-                    lblCost.Text = decCost.ToString(_objCharacter.Options.NuyenFormat, GlobalOptions.CultureInfo) + '¥';
+                    lblCost.Text = decCost.ToString(_objCharacter.Options.NuyenFormat, GlobalOptions.Instance.CultureInfo) + '¥';
                 }
                 lblCost.Visible = true;
                 lblCostLabel.Visible = true;
@@ -376,7 +376,7 @@
                             continue;
                         if (!blnDoUIUpdate || !chkLimitList.Checked || RequirementMet(objXmlQuality, false))
                         {
-                            lstLifestyleQuality.Add(new ListItem(strId, objXmlQuality["translate"]?.InnerText ?? objXmlQuality["name"]?.InnerText ?? LanguageManager.GetString("String_Unknown", GlobalOptions.Language)));
+                            lstLifestyleQuality.Add(new ListItem(strId, objXmlQuality["translate"]?.InnerText ?? objXmlQuality["name"]?.InnerText ?? LanguageManager.GetString("String_Unknown", GlobalOptions.Instance.Language)));
                             if (blnTerminateAfterFirst)
                                 break;
                         }
@@ -441,7 +441,7 @@
                     if (objXmlQuality["allowmultiple"] == null && objQuality.Name == objXmlQuality["name"].InnerText)
                     {
                         if (blnShowMessage)
-                            MessageBox.Show(LanguageManager.GetString("Message_SelectQuality_QualityLimit", GlobalOptions.Language), LanguageManager.GetString("MessageTitle_SelectQuality_QualityLimit", GlobalOptions.Language), MessageBoxButtons.OK, MessageBoxIcon.Information);
+                            MessageBox.Show(LanguageManager.GetString("Message_SelectQuality_QualityLimit", GlobalOptions.Instance.Language), LanguageManager.GetString("MessageTitle_SelectQuality_QualityLimit", GlobalOptions.Instance.Language), MessageBoxButtons.OK, MessageBoxIcon.Information);
                         return false;
                     }
                 }
@@ -470,7 +470,7 @@
                                     if (objQuality.Name == objXmlForbidden.InnerText && objQuality.Name != _strIgnoreQuality)
                                     {
                                         blnRequirementForbidden = true;
-                                        strForbidden += Environment.NewLine + '\t' + objQuality.DisplayNameShort(GlobalOptions.Language);
+                                        strForbidden += Environment.NewLine + '\t' + objQuality.DisplayNameShort(GlobalOptions.Instance.Language);
                                     }
                                 }
                                 break;
@@ -482,7 +482,7 @@
                                     if (objQuality.Name == objXmlForbidden.InnerText && objQuality.Name != _strIgnoreQuality)
                                     {
                                         blnRequirementForbidden = true;
-                                        strForbidden += Environment.NewLine + '\t' + objQuality.DisplayNameShort(GlobalOptions.Language);
+                                        strForbidden += Environment.NewLine + '\t' + objQuality.DisplayNameShort(GlobalOptions.Instance.Language);
                                     }
                                 }
                                 break;
@@ -524,7 +524,7 @@
                                     if (objXmlCheck["metagenetic"]?.InnerText == bool.TrueString)
                                     {
                                         blnRequirementForbidden = true;
-                                        strForbidden += Environment.NewLine + '\t' + objQuality.DisplayName(GlobalOptions.CultureInfo, GlobalOptions.Language);
+                                        strForbidden += Environment.NewLine + '\t' + objQuality.DisplayName(GlobalOptions.Instance.CultureInfo, GlobalOptions.Instance.Language);
                                         break;
                                     }
                                 }
@@ -537,7 +537,7 @@
                 if (blnRequirementForbidden)
                 {
                     if (blnShowMessage)
-                        MessageBox.Show(LanguageManager.GetString("Message_SelectQuality_QualityRestriction", GlobalOptions.Language) + strForbidden, LanguageManager.GetString("MessageTitle_SelectQuality_QualityRestriction", GlobalOptions.Language), MessageBoxButtons.OK, MessageBoxIcon.Information);
+                        MessageBox.Show(LanguageManager.GetString("Message_SelectQuality_QualityRestriction", GlobalOptions.Instance.Language) + strForbidden, LanguageManager.GetString("MessageTitle_SelectQuality_QualityRestriction", GlobalOptions.Instance.Language), MessageBoxButtons.OK, MessageBoxIcon.Information);
                     return false;
                 }
             }
@@ -553,7 +553,7 @@
                 foreach (XmlNode objXmlOneOf in objXmlRequiredList)
                 {
                     bool blnOneOfMet = false;
-                    string strThisRequirement = Environment.NewLine + LanguageManager.GetString("Message_SelectQuality_OneOf", GlobalOptions.Language);
+                    string strThisRequirement = Environment.NewLine + LanguageManager.GetString("Message_SelectQuality_OneOf", GlobalOptions.Instance.Language);
                     XmlNodeList objXmlOneOfList = objXmlOneOf.ChildNodes;
                     foreach (XmlNode objXmlRequired in objXmlOneOfList)
                     {
@@ -634,27 +634,27 @@
                                 }
                                 break;
                             case "inherited":
-                                strThisRequirement += Environment.NewLine + '\t' + LanguageManager.GetString("Message_SelectQuality_Inherit", GlobalOptions.Language);
+                                strThisRequirement += Environment.NewLine + '\t' + LanguageManager.GetString("Message_SelectQuality_Inherit", GlobalOptions.Instance.Language);
                                 break;
                             case "careerkarma":
                                 // Check Career Karma requirement.
                                 if (_objCharacter.CareerKarma >= Convert.ToInt32(objXmlRequired.InnerText))
                                     blnOneOfMet = true;
                                 else
-                                    strThisRequirement = Environment.NewLine + '\t' + string.Format(LanguageManager.GetString("Message_SelectQuality_RequireKarma", GlobalOptions.Language), objXmlRequired.InnerText);
+                                    strThisRequirement = Environment.NewLine + '\t' + string.Format(LanguageManager.GetString("Message_SelectQuality_RequireKarma", GlobalOptions.Instance.Language), objXmlRequired.InnerText);
                                 break;
                             case "ess":
                                 // Check Essence requirement.
                                 if (objXmlRequired.InnerText.StartsWith('-'))
                                 {
                                     // Essence must be less than the value.
-                                    if (_objCharacter.Essence() < Convert.ToDecimal(objXmlRequired.InnerText.TrimStart('-'), GlobalOptions.InvariantCultureInfo))
+                                    if (_objCharacter.Essence() < Convert.ToDecimal(objXmlRequired.InnerText.TrimStart('-'), GlobalOptions.Instance.InvariantCultureInfo))
                                         blnOneOfMet = true;
                                 }
                                 else
                                 {
                                     // Essence must be equal to or greater than the value.
-                                    if (_objCharacter.Essence() >= Convert.ToDecimal(objXmlRequired.InnerText, GlobalOptions.InvariantCultureInfo))
+                                    if (_objCharacter.Essence() >= Convert.ToDecimal(objXmlRequired.InnerText, GlobalOptions.Instance.InvariantCultureInfo))
                                         blnOneOfMet = true;
                                 }
                                 break;
@@ -830,7 +830,7 @@
                 foreach (XmlNode objXmlAllOf in objXmlRequiredList)
                 {
                     bool blnAllOfMet = true;
-                    string strThisRequirement = Environment.NewLine + LanguageManager.GetString("Message_SelectQuality_AllOf", GlobalOptions.Language);
+                    string strThisRequirement = Environment.NewLine + LanguageManager.GetString("Message_SelectQuality_AllOf", GlobalOptions.Instance.Language);
                     XmlNodeList objXmlAllOfList = objXmlAllOf.ChildNodes;
                     foreach (XmlNode objXmlRequired in objXmlAllOfList)
                     {
@@ -887,27 +887,27 @@
                                 }
                                 break;
                             case "inherited":
-                                strThisRequirement += Environment.NewLine + '\t' + LanguageManager.GetString("Message_SelectQuality_Inherit", GlobalOptions.Language);
+                                strThisRequirement += Environment.NewLine + '\t' + LanguageManager.GetString("Message_SelectQuality_Inherit", GlobalOptions.Instance.Language);
                                 break;
                             case "careerkarma":
                                 // Check Career Karma requirement.
                                 if (_objCharacter.CareerKarma >= Convert.ToInt32(objXmlRequired.InnerText))
                                     blnFound = true;
                                 else
-                                    strThisRequirement = Environment.NewLine + '\t' + string.Format(LanguageManager.GetString("Message_SelectQuality_RequireKarma", GlobalOptions.Language), objXmlRequired.InnerText);
+                                    strThisRequirement = Environment.NewLine + '\t' + string.Format(LanguageManager.GetString("Message_SelectQuality_RequireKarma", GlobalOptions.Instance.Language), objXmlRequired.InnerText);
                                 break;
                             case "ess":
                                 // Check Essence requirement.
                                 if (objXmlRequired.InnerText.StartsWith('-'))
                                 {
                                     // Essence must be less than the value.
-                                    if (_objCharacter.Essence() < Convert.ToDecimal(objXmlRequired.InnerText.TrimStart('-'), GlobalOptions.InvariantCultureInfo))
+                                    if (_objCharacter.Essence() < Convert.ToDecimal(objXmlRequired.InnerText.TrimStart('-'), GlobalOptions.Instance.InvariantCultureInfo))
                                         blnFound = true;
                                 }
                                 else
                                 {
                                     // Essence must be equal to or greater than the value.
-                                    if (_objCharacter.Essence() >= Convert.ToDecimal(objXmlRequired.InnerText, GlobalOptions.InvariantCultureInfo))
+                                    if (_objCharacter.Essence() >= Convert.ToDecimal(objXmlRequired.InnerText, GlobalOptions.Instance.InvariantCultureInfo))
                                         blnFound = true;
                                 }
                                 break;
@@ -1079,11 +1079,11 @@
                 // The character has not met the requirements, so display a message and uncheck the item.
                 if (!blnRequirementMet)
                 {
-                    string strMessage = LanguageManager.GetString("Message_SelectQuality_QualityRequirement", GlobalOptions.Language);
+                    string strMessage = LanguageManager.GetString("Message_SelectQuality_QualityRequirement", GlobalOptions.Instance.Language);
                     strMessage += strRequirement;
 
                     if (blnShowMessage)
-                        MessageBox.Show(strMessage, LanguageManager.GetString("MessageTitle_SelectQuality_QualityRequirement", GlobalOptions.Language), MessageBoxButtons.OK, MessageBoxIcon.Information);
+                        MessageBox.Show(strMessage, LanguageManager.GetString("MessageTitle_SelectQuality_QualityRequirement", GlobalOptions.Instance.Language), MessageBoxButtons.OK, MessageBoxIcon.Information);
                     return false;
                 }
             }
@@ -1096,13 +1096,5 @@
             CommonFunctions.OpenPDFFromControl(sender, e);
         }
         #endregion
-<<<<<<< HEAD
-
-        private void lblSource_Click(object sender, EventArgs e)
-        {
-            CommonFunctions.OpenPDF(lblSource.Text, _objCharacter);
-        }
-=======
->>>>>>> e3448d55
     }
 }