/*  This file is part of Chummer5a.
 *
 *  Chummer5a is free software: you can redistribute it and/or modify
 *  it under the terms of the GNU General Public License as published by
 *  the Free Software Foundation, either version 3 of the License, or
 *  (at your option) any later version.
 *
 *  Chummer5a is distributed in the hope that it will be useful,
 *  but WITHOUT ANY WARRANTY; without even the implied warranty of
 *  MERCHANTABILITY or FITNESS FOR A PARTICULAR PURPOSE.  See the
 *  GNU General Public License for more details.
 *
 *  You should have received a copy of the GNU General Public License
 *  along with Chummer5a.  If not, see <http://www.gnu.org/licenses/>.
 *
 *  You can obtain the full source code for Chummer5a at
 *  https://github.com/chummer5a/chummer5a
 */
 using System;
using System.Collections.Generic;
 using System.Globalization;
 using System.Linq;
using System.Windows.Forms;
using System.Xml.XPath;
 using Chummer.Backend.Equipment;
using System.Text;

namespace Chummer
{
    public partial class frmSelectVehicleMod : Form
    {
        private readonly Vehicle _objVehicle;
        private int _intWeaponMountSlots;
        private int _intModMultiplier = 1;
        private int _intMarkup;
        private bool _blnLoading = true;
        private bool _blnSkipUpdate;
        private static string s_StrSelectCategory = string.Empty;

        private static readonly string[] s_LstCategories = { "Powertrain", "Protection", "Weapons", "Body", "Electromagnetic", "Cosmetic" };
        private bool _blnAddAgain;

        private readonly XPathNavigator _xmlBaseVehicleDataNode;
        private readonly Character _objCharacter;
        private bool _blnBlackMarketDiscount;
        private readonly string _strLimitToCategories = string.Empty;
        private readonly List<ListItem> _lstCategory = new List<ListItem>();
        private readonly HashSet<string> _setBlackMarketMaps;
        private readonly List<VehicleMod> _lstMods = new List<VehicleMod>();

        #region Control Events
        public frmSelectVehicleMod(Character objCharacter, Vehicle objVehicle, IEnumerable<VehicleMod> lstExistingMods = null)
        {
            InitializeComponent();
            this.TranslateWinForm();
            _objCharacter = objCharacter ?? throw new ArgumentNullException(nameof(objCharacter));
            _objVehicle = objVehicle ?? throw new ArgumentNullException(nameof(objVehicle));
            // Load the Vehicle information.
            _xmlBaseVehicleDataNode = _objCharacter.LoadDataXPath("vehicles.xml").CreateNavigator().SelectSingleNode("/chummer");
            if (_xmlBaseVehicleDataNode != null)
                _setBlackMarketMaps = _objCharacter.GenerateBlackMarketMappings(_xmlBaseVehicleDataNode.SelectSingleNode("modcategories"));
            if (lstExistingMods != null)
                _lstMods.AddRange(lstExistingMods);
        }

        private void frmSelectVehicleMod_Load(object sender, EventArgs e)
        {
            if (_objCharacter.Created)
            {
                lblMarkupLabel.Visible = true;
                nudMarkup.Visible = true;
                lblMarkupPercentLabel.Visible = true;
                chkHideOverAvailLimit.Visible = false;
                chkHideOverAvailLimit.Checked = false;
            }
            else
            {
                lblMarkupLabel.Visible = false;
                nudMarkup.Visible = false;
                lblMarkupPercentLabel.Visible = false;
                chkHideOverAvailLimit.Text = string.Format(GlobalOptions.CultureInfo, chkHideOverAvailLimit.Text, _objCharacter.Options.MaximumAvailability);
                chkHideOverAvailLimit.Checked = GlobalOptions.HideItemsOverAvailLimit;
            }
            chkBlackMarketDiscount.Visible = _objCharacter.BlackMarketDiscount;

            string[] strValues = _strLimitToCategories.Split(',', StringSplitOptions.RemoveEmptyEntries);

            // Populate the Category list.
            foreach (XPathNavigator objXmlCategory in _xmlBaseVehicleDataNode.Select("modcategories/category"))
            {
                string strInnerText = objXmlCategory.Value;
                if (string.IsNullOrEmpty(_strLimitToCategories) || strValues.Any(value => value == strInnerText))
                {
                    _lstCategory.Add(new ListItem(strInnerText, objXmlCategory.SelectSingleNode("@translate")?.Value ?? strInnerText));
                }
            }
            _lstCategory.Sort(CompareListItems.CompareNames);
            if (_lstCategory.Count > 0)
            {
                _lstCategory.Insert(0, new ListItem("Show All", LanguageManager.GetString("String_ShowAll")));
            }
            cboCategory.BeginUpdate();
            cboCategory.ValueMember = nameof(ListItem.Value);
            cboCategory.DisplayMember = nameof(ListItem.Name);
            cboCategory.DataSource = _lstCategory;

            // Select the first Category in the list.
            if (!string.IsNullOrEmpty(s_StrSelectCategory))
                cboCategory.SelectedValue = s_StrSelectCategory;

            if (cboCategory.SelectedIndex == -1 && _lstCategory.Count > 0)
                cboCategory.SelectedIndex = 0;

            cboCategory.EndUpdate();

            _blnLoading = false;
            UpdateGearInfo();
        }

        private void lstMod_SelectedIndexChanged(object sender, EventArgs e)
        {
            UpdateGearInfo();
        }

        private void cboCategory_SelectedIndexChanged(object sender, EventArgs e)
        {
            BuildModList();
        }

        private void nudRating_ValueChanged(object sender, EventArgs e)
        {
            UpdateGearInfo();
        }

        private void cmdOK_Click(object sender, EventArgs e)
        {
            _blnAddAgain = false;
            AcceptForm();
        }

        private void chkBlackMarketDiscount_CheckedChanged(object sender, EventArgs e)
        {
            UpdateGearInfo();
        }

        private void cmdCancel_Click(object sender, EventArgs e)
        {
            s_StrSelectCategory = string.Empty;
            DialogResult = DialogResult.Cancel;
        }

        private void lstMod_DoubleClick(object sender, EventArgs e)
        {
            _blnAddAgain = false;
            AcceptForm();
        }

        private void cmdOKAdd_Click(object sender, EventArgs e)
        {
            _blnAddAgain = true;
            AcceptForm();
        }

        private void chkFreeItem_CheckedChanged(object sender, EventArgs e)
        {
            if (chkShowOnlyAffordItems.Checked)
                BuildModList();
            UpdateGearInfo();
        }

        private void txtSearch_TextChanged(object sender, EventArgs e)
        {
            BuildModList();
        }

        private void nudMarkup_ValueChanged(object sender, EventArgs e)
        {
            if (chkShowOnlyAffordItems.Checked && !chkFreeItem.Checked)
                BuildModList();
            UpdateGearInfo();
        }

        private void txtSearch_KeyDown(object sender, KeyEventArgs e)
        {
            if (e.KeyCode == Keys.Down)
            {
                if (lstMod.SelectedIndex + 1 < lstMod.Items.Count)
                {
                    lstMod.SelectedIndex++;
                }
                else if (lstMod.Items.Count > 0)
                {
                    lstMod.SelectedIndex = 0;
                }
            }
            if (e.KeyCode == Keys.Up)
            {
                if (lstMod.SelectedIndex - 1 >= 0)
                {
                    lstMod.SelectedIndex--;
                }
                else if (lstMod.Items.Count > 0)
                {
                    lstMod.SelectedIndex = lstMod.Items.Count - 1;
                }
            }
        }

        private void txtSearch_KeyUp(object sender, KeyEventArgs e)
        {
            if (e.KeyCode == Keys.Up)
                txtSearch.Select(txtSearch.Text.Length, 0);
        }

        private void chkHideOverAvailLimit_CheckedChanged(object sender, EventArgs e)
        {
            BuildModList();
        }

        private void chkShowOnlyAffordItems_CheckedChanged(object sender, EventArgs e)
        {
            BuildModList();
        }
        #endregion

        #region Properties
        /// <summary>
        /// Whether or not the user wants to add another item after this one.
        /// </summary>
        public bool AddAgain => _blnAddAgain;

        /// <summary>
        /// Whether or not the selected Vehicle is used.
        /// </summary>
        public bool BlackMarketDiscount => _blnBlackMarketDiscount;

        /// <summary>
        /// The slots taken up by a weapon mount to which the vehicle mod might be being added
        /// </summary>
        public int WeaponMountSlots
        {
            set => _intWeaponMountSlots = value;
        }

        /// <summary>
        /// Name of the Mod that was selected in the dialogue.
        /// </summary>
        public string SelectedMod { get; private set; } = string.Empty;

        /// <summary>
        /// Rating that was selected in the dialogue.
        /// </summary>
        public int SelectedRating { get; private set; }

        /// <summary>
        /// Whether or not the item should be added for free.
        /// </summary>
        public bool FreeCost => chkFreeItem.Checked;

        /// <summary>
        /// Markup percentage.
        /// </summary>
        public int Markup => _intMarkup;

        /// <summary>
        /// Is the mod being added to a vehicle weapon mount?
        /// </summary>
        public bool VehicleMountMods { get; set; }

        #endregion

        #region Methods
        /// <summary>
        /// Build the list of Mods.
        /// </summary>
        private void BuildModList()
        {
            string strCategory = cboCategory.SelectedValue?.ToString();
            string strFilter = '(' + _objCharacter.Options.BookXPath() + ')';
            if (!string.IsNullOrEmpty(strCategory) && strCategory != "Show All" && (string.IsNullOrWhiteSpace(txtSearch.Text) || GlobalOptions.SearchInCategoryOnly))
                strFilter += " and category = \"" + strCategory + '\"';
            /*
            else if (!string.IsNullOrEmpty(AllowedCategories))
            {
                StringBuilder objCategoryFilter = new StringBuilder();
                foreach (string strItem in _lstCategory.Select(x => x.Value))
                {
                    if (!string.IsNullOrEmpty(strItem))
                        objCategoryFilter.Append("category = \"" + strItem + "\" or ");
                }
                if (objCategoryFilter.Length > 0)
                {
                    strFilter += " and (" + objCategoryFilter.ToString().TrimEndOnce(" or ") + ')';
                }
            }
            */

            strFilter += CommonFunctions.GenerateSearchXPath(txtSearch.Text);

            // Retrieve the list of Mods for the selected Category.
            XPathNodeIterator objXmlModList = VehicleMountMods
                ? _xmlBaseVehicleDataNode.Select("weaponmountmods/mod[" + strFilter + "]")
                : _xmlBaseVehicleDataNode.Select("mods/mod[" + strFilter + "]");
            // Update the list of Mods based on the selected Category.
            int intOverLimit = 0;
            XPathNavigator objXmlVehicleNode = _objVehicle.GetNode().CreateNavigator();
            List<ListItem> lstMods = new List<ListItem>();
            foreach (XPathNavigator objXmlMod in objXmlModList)
            {
                XPathNavigator xmlTestNode = objXmlMod.SelectSingleNode("forbidden/vehicledetails");
                if (xmlTestNode != null)
                {
                    // Assumes topmost parent is an AND node
                    if (objXmlVehicleNode.ProcessFilterOperationNode(xmlTestNode, false))
                    {
                        continue;
                    }
                }
                xmlTestNode = objXmlMod.SelectSingleNode("required/vehicledetails");
                if (xmlTestNode != null)
                {
                    // Assumes topmost parent is an AND node
                    if (!objXmlVehicleNode.ProcessFilterOperationNode(xmlTestNode, false))
                    {
                        continue;
                    }
                }

                xmlTestNode = objXmlMod.SelectSingleNode("forbidden/oneof");
                if (xmlTestNode != null)
                {
                    //Add to set for O(N log M) runtime instead of O(N * M)

                    HashSet<string> setForbiddenAccessory = new HashSet<string>();
                    foreach (XPathNavigator node in xmlTestNode.Select("mods"))
                    {
                        setForbiddenAccessory.Add(node.Value);
                    }

                    if (_lstMods.Any(objAccessory => setForbiddenAccessory.Contains(objAccessory.Name)))
                    {
                        continue;
                    }
                }

                xmlTestNode = objXmlMod.SelectSingleNode("required/oneof");
                if (xmlTestNode != null)
                {
                    //Add to set for O(N log M) runtime instead of O(N * M)

                    HashSet<string> setRequiredAccessory = new HashSet<string>();
                    foreach (XPathNavigator node in xmlTestNode.Select("mods"))
                    {
                        setRequiredAccessory.Add(node.Value);
                    }

                    if (!_lstMods.Any(objAccessory => setRequiredAccessory.Contains(objAccessory.Name)))
                    {
                        continue;
                    }
                }

                xmlTestNode = objXmlMod.SelectSingleNode("requires");
                if (xmlTestNode != null)
                {
                    if (_objVehicle.Seats < Convert.ToInt32(xmlTestNode.SelectSingleNode("seats")?.Value, GlobalOptions.InvariantCultureInfo))
                    {
                        continue;
                    }
                }

                decimal decCostMultiplier = 1 + (nudMarkup.Value / 100.0m);
                if (_setBlackMarketMaps.Contains(objXmlMod.SelectSingleNode("category")?.Value))
                    decCostMultiplier *= 0.9m;
                if ((!chkHideOverAvailLimit.Checked || objXmlMod.CheckAvailRestriction(_objCharacter)) &&
                    (!chkShowOnlyAffordItems.Checked || chkFreeItem.Checked || objXmlMod.CheckNuyenRestriction(_objCharacter.Nuyen, decCostMultiplier)))
                {
                    lstMods.Add(new ListItem(objXmlMod.SelectSingleNode("id")?.Value, objXmlMod.SelectSingleNode("translate")?.Value ?? objXmlMod.SelectSingleNode("name")?.Value ?? LanguageManager.GetString("String_Unknown")));
                }
                else
                    ++intOverLimit;
            }
            lstMods.Sort(CompareListItems.CompareNames);
            if (intOverLimit > 0)
            {
                // Add after sort so that it's always at the end
                lstMods.Add(new ListItem(string.Empty,
                    string.Format(GlobalOptions.CultureInfo, LanguageManager.GetString("String_RestrictedItemsHidden"),
                        intOverLimit)));
            }
            string strOldSelected = lstMod.SelectedValue?.ToString();
            _blnLoading = true;
            lstMod.BeginUpdate();
            lstMod.ValueMember = nameof(ListItem.Value);
            lstMod.DisplayMember = nameof(ListItem.Name);
            lstMod.DataSource = lstMods;
            _blnLoading = false;
            if (string.IsNullOrEmpty(strOldSelected))
                lstMod.SelectedIndex = -1;
            else
                lstMod.SelectedValue = strOldSelected;
            lstMod.EndUpdate();
        }

        /// <summary>
        /// Accept the selected item and close the form.
        /// </summary>
        private void AcceptForm()
        {
            string strSelectedId = lstMod.SelectedValue?.ToString();
            if (!string.IsNullOrEmpty(strSelectedId))
            {
                XPathNavigator xmlVehicleMod = _xmlBaseVehicleDataNode.SelectSingleNode((VehicleMountMods ? "weaponmountmods" : "mods") + "/mod[id = \"" + strSelectedId + "\"]");
                if (xmlVehicleMod != null)
                {
                    SelectedMod = strSelectedId;
                    SelectedRating = decimal.ToInt32(nudRating.Value);
                    _intMarkup = decimal.ToInt32(nudMarkup.Value);
                    _blnBlackMarketDiscount = chkBlackMarketDiscount.Checked;
                    s_StrSelectCategory = (GlobalOptions.SearchInCategoryOnly || txtSearch.TextLength == 0) ? cboCategory.SelectedValue?.ToString() : xmlVehicleMod.SelectSingleNode("category")?.Value;
                    DialogResult = DialogResult.OK;
                }
            }
        }

        /// <summary>
        /// Update the Mod's information based on the Mod selected and current Rating.
        /// </summary>
        private void UpdateGearInfo()
        {
            if (_blnLoading || _blnSkipUpdate)
                return;

            _blnSkipUpdate = true;
            string strSpace = LanguageManager.GetString("String_Space");
            XPathNavigator xmlVehicleMod = null;
            string strSelectedId = lstMod.SelectedValue?.ToString();
            if (!string.IsNullOrEmpty(strSelectedId))
            {
                // Retireve the information for the selected Mod.
                // Filtering is also done on the Category in case there are non-unique names across categories.
                xmlVehicleMod = VehicleMountMods
                    ? _xmlBaseVehicleDataNode.SelectSingleNode("weaponmountmods/mod[id = \"" + strSelectedId + "\"]")
                    : _xmlBaseVehicleDataNode.SelectSingleNode("mods/mod[id = \"" + strSelectedId + "\"]");
            }

            if (xmlVehicleMod != null)
            {
                chkBlackMarketDiscount.Enabled = _objCharacter.BlackMarketDiscount;

                if (!chkBlackMarketDiscount.Checked)
                {
                    chkBlackMarketDiscount.Checked = GlobalOptions.AssumeBlackMarket &&
                                                     _setBlackMarketMaps.Contains(xmlVehicleMod.SelectSingleNode("category")
                                                         ?.Value);
                }
                else if (!_setBlackMarketMaps.Contains(xmlVehicleMod.SelectSingleNode("category")?.Value))
                {
                    //Prevent chkBlackMarketDiscount from being checked if the gear category doesn't match.
                    chkBlackMarketDiscount.Checked = false;
                }

                // Extract the Avil and Cost values from the Gear info since these may contain formulas and/or be based off of the Rating.
                // This is done using XPathExpression.

                int intMinRating = 1;
                string strMinRating = xmlVehicleMod.SelectSingleNode("minrating")?.Value;
                if (strMinRating?.Length > 0)
                {
                    strMinRating = ReplaceStrings(strMinRating);
                    object objTempProcess = CommonFunctions.EvaluateInvariantXPath(strMinRating, out bool blnTempIsSuccess);
                    if (blnTempIsSuccess)
                        intMinRating = Convert.ToInt32(objTempProcess, GlobalOptions.InvariantCultureInfo);
                }
                lblRatingLabel.Visible = true;
                string strRating = xmlVehicleMod.SelectSingleNode("rating")?.Value;
                if (string.IsNullOrEmpty(strRating))
                {
                    lblRatingLabel.Text = LanguageManager.GetString("Label_Rating");
                    nudRating.Minimum = 0;
                    nudRating.Maximum = 0;
                    nudRating.Visible = false;
                    lblRatingNALabel.Visible = true;
                }
                // If the rating is "qty", we're looking at Tires instead of actual Rating, so update the fields appropriately.
                else if (strRating.Equals("qty", StringComparison.OrdinalIgnoreCase))
                {
                    lblRatingLabel.Text = LanguageManager.GetString("Label_Qty");
                    nudRating.Maximum = 20;
                    nudRating.Visible = true;
                    lblRatingNALabel.Visible = false;
                }
                //Used for the Armor modifications.
                else if (strRating.Equals("body", StringComparison.OrdinalIgnoreCase))
                {
                    lblRatingLabel.Text = LanguageManager.GetString("Label_Body");
                    nudRating.Maximum = _objVehicle.Body;
                    nudRating.Visible = true;
                    lblRatingNALabel.Visible = false;
                }
                //Used for Metahuman Adjustments.
                else if (strRating.Equals("seats", StringComparison.OrdinalIgnoreCase))
                {
                    lblRatingLabel.Text = LanguageManager.GetString("Label_Seats");
                    nudRating.Maximum = _objVehicle.TotalSeats;
                    nudRating.Visible = true;
                    lblRatingNALabel.Visible = false;
                }
                else
                {
                    lblRatingLabel.Text = LanguageManager.GetString("Label_Rating");
                    int intRating = Convert.ToInt32(strRating, GlobalOptions.InvariantCultureInfo);
                    if (intRating > 0)
                    {
                        nudRating.Maximum = intRating;
                        nudRating.Visible = true;
                        lblRatingNALabel.Visible = false;
                    }
                    else
                    {
                        nudRating.Minimum = 0;
                        nudRating.Maximum = 0;
                        lblRatingNALabel.Visible = true;
                        nudRating.Visible = false;
                    }
                }
                if (nudRating.Visible)
                {
                    if (chkHideOverAvailLimit.Checked)
                    {
                        while (nudRating.Maximum > intMinRating && !xmlVehicleMod.CheckAvailRestriction(_objCharacter, decimal.ToInt32(nudRating.Maximum)))
                        {
                            nudRating.Maximum -= 1;
                        }
                    }

                    if (chkShowOnlyAffordItems.Checked && !chkFreeItem.Checked)
                    {
                        decimal decCostMultiplier = 1 + (nudMarkup.Value / 100.0m);
                        if (_setBlackMarketMaps.Contains(xmlVehicleMod.SelectSingleNode("category")?.Value))
                            decCostMultiplier *= 0.9m;
                        while (nudRating.Maximum > intMinRating && !xmlVehicleMod.CheckNuyenRestriction(_objCharacter.Nuyen, decCostMultiplier, decimal.ToInt32(nudRating.Maximum)))
                        {
                            nudRating.Maximum -= 1;
                        }
                    }
                    nudRating.Minimum = intMinRating;
                    nudRating.Enabled = nudRating.Maximum != nudRating.Minimum;
                }

                // Slots.

                string strSlots = xmlVehicleMod.SelectSingleNode("slots")?.Value ?? string.Empty;
                if (strSlots.StartsWith("FixedValues(", StringComparison.Ordinal))
                {
                    string[] strValues = strSlots.TrimStartOnce("FixedValues(", true).TrimEndOnce(')').Split(',', StringSplitOptions.RemoveEmptyEntries);
                    strSlots = strValues[decimal.ToInt32(nudRating.Value) - 1];
                }
                int.TryParse(strSlots, NumberStyles.Any, GlobalOptions.InvariantCultureInfo, out int intExtraSlots);
                strSlots = ReplaceStrings(strSlots, intExtraSlots);
                object objProcess = CommonFunctions.EvaluateInvariantXPath(strSlots, out bool blnIsSuccess);
                lblSlots.Text = blnIsSuccess ? Convert.ToInt32(objProcess, GlobalOptions.InvariantCultureInfo).ToString(GlobalOptions.CultureInfo) : strSlots;
                lblSlotsLabel.Visible = !string.IsNullOrEmpty(lblSlots.Text);

                int.TryParse(lblSlots.Text, NumberStyles.Any, GlobalOptions.CultureInfo, out intExtraSlots);

                // Avail.
                lblAvail.Text = new AvailabilityValue(Convert.ToInt32(nudRating.Value), xmlVehicleMod.SelectSingleNode("avail")?.Value).ToString();
                lblAvailLabel.Visible = !string.IsNullOrEmpty(lblAvail.Text);

                // Cost.
                decimal decItemCost = 0;
                if (chkFreeItem.Checked)
                    lblCost.Text = (0.0m).ToString(_objCharacter.Options.NuyenFormat, GlobalOptions.CultureInfo) + '¥';
                else
                {
                    string strCost = xmlVehicleMod.SelectSingleNode("cost")?.Value ?? string.Empty;
                    if (strCost.StartsWith("Variable(", StringComparison.Ordinal))
                    {
                        decimal decMin;
                        decimal decMax = decimal.MaxValue;
                        strCost = strCost.TrimStartOnce("Variable(", true).TrimEndOnce(')');
                        if (strCost.Contains('-'))
                        {
                            string[] strValues = strCost.Split('-');
                            decMin = Convert.ToDecimal(strValues[0], GlobalOptions.InvariantCultureInfo);
                            decMax = Convert.ToDecimal(strValues[1], GlobalOptions.InvariantCultureInfo);
                        }
                        else
                            decMin = Convert.ToDecimal(strCost.FastEscape('+'), GlobalOptions.InvariantCultureInfo);

                        if (decMax == decimal.MaxValue)
                            lblCost.Text = decMin.ToString(_objCharacter.Options.NuyenFormat, GlobalOptions.CultureInfo) + "¥+";
                        else
                            lblCost.Text = decMin.ToString(_objCharacter.Options.NuyenFormat, GlobalOptions.CultureInfo)
                                           + strSpace + '-' + strSpace
                                           + decMax.ToString(_objCharacter.Options.NuyenFormat, GlobalOptions.CultureInfo) + '¥';

                        strCost = decMin.ToString(GlobalOptions.InvariantCultureInfo);
                    }
                    else if (strCost.StartsWith("FixedValues(", StringComparison.Ordinal))
                    {
                        int intRating = decimal.ToInt32(nudRating.Value) - 1;
                        strCost = strCost.TrimStartOnce("FixedValues(", true).TrimEndOnce(')');
                        string[] strValues = strCost.Split(',', StringSplitOptions.RemoveEmptyEntries);
                        if (intRating < 0 || intRating > strValues.Length)
                        {
                            intRating = 0;
                        }
                        strCost = strValues[intRating];
                    }
                    strCost = ReplaceStrings(strCost, intExtraSlots);

                    objProcess = CommonFunctions.EvaluateInvariantXPath(strCost, out blnIsSuccess);
                    if (blnIsSuccess)
                        decItemCost = Convert.ToDecimal(objProcess, GlobalOptions.InvariantCultureInfo);
                    decItemCost *= _intModMultiplier;

                    // Apply any markup.
                    decItemCost *= 1 + (nudMarkup.Value / 100.0m);

                    if (chkBlackMarketDiscount.Checked)
                    {
                        decItemCost *= 0.9m;
                    }

                    lblCost.Text = decItemCost.ToString(_objCharacter.Options.NuyenFormat, GlobalOptions.CultureInfo) + '¥';
                }
                lblCostLabel.Visible = !string.IsNullOrEmpty(lblCost.Text);

                // Update the Avail Test Label.
                lblTest.Text = _objCharacter.AvailTest(decItemCost, lblAvail.Text);
                lblTestLabel.Visible = !string.IsNullOrEmpty(lblTest.Text);

                string strCategory = xmlVehicleMod.SelectSingleNode("category")?.Value ?? string.Empty;
                if (!string.IsNullOrEmpty(strCategory))
                {
                    if (s_LstCategories.Contains(strCategory))
                    {
                        lblVehicleCapacityLabel.Visible = true;
                        lblVehicleCapacity.Visible = true;
                        lblVehicleCapacity.Text = GetRemainingModCapacity(strCategory, Convert.ToInt32(lblSlots.Text, GlobalOptions.CultureInfo));
                        lblVehicleCapacityLabel.SetToolTip(LanguageManager.GetString("Tip_RemainingVehicleModCapacity"));
                    }
                    else
                    {
                        lblVehicleCapacityLabel.Visible = false;
                        lblVehicleCapacity.Visible = false;
                    }

                    if (strCategory == "Weapon Mod")
                        lblCategory.Text = LanguageManager.GetString("String_WeaponModification");
                    // Translate the Category if possible.
                    else if (GlobalOptions.Language != GlobalOptions.DefaultLanguage)
                    {
                        XPathNavigator objXmlCategoryTranslate = _xmlBaseVehicleDataNode.SelectSingleNode("modcategories/category[. = \"" + strCategory + "\"]/@translate");
                        lblCategory.Text = objXmlCategoryTranslate?.Value ?? strCategory;
                    }
                    else
                        lblCategory.Text = strCategory;
                }
                else
                {
                    lblCategory.Text = strCategory;
                    lblVehicleCapacityLabel.Visible = false;
                    lblVehicleCapacity.Visible = false;
                }
                lblCategoryLabel.Visible = !string.IsNullOrEmpty(lblCategory.Text);

                string strLimit = xmlVehicleMod.SelectSingleNode("limit")?.Value;
                if (!string.IsNullOrEmpty(strLimit))
                {
                    // Translate the Limit if possible.
                    if (GlobalOptions.Language != GlobalOptions.DefaultLanguage)
                    {
                        XPathNavigator objXmlLimit = _xmlBaseVehicleDataNode.SelectSingleNode("limits/limit[. = \"" + strLimit + "\"/@translate]");
                        lblLimit.Text = LanguageManager.GetString("String_Space") + '(' + objXmlLimit?.Value ?? strLimit + ')';
                    }
                    else
                        lblLimit.Text = LanguageManager.GetString("String_Space") + '(' + strLimit + ')';
                }
                else
                    lblLimit.Text = string.Empty;


                lblRatingLabel.Text = xmlVehicleMod.SelectSingleNode("ratinglabel") != null
<<<<<<< HEAD
                    ? LanguageManager.GetString("Label_RatingFormat").Replace("{0}",
=======
                    ? string.Format(GlobalOptions.CultureInfo, LanguageManager.GetString("Label_RatingFormat"),
>>>>>>> a3a7ffc6
                        LanguageManager.GetString(xmlVehicleMod.SelectSingleNode("ratinglabel").Value))
                    : LanguageManager.GetString("Label_Rating");

                string strSource = xmlVehicleMod.SelectSingleNode("source")?.Value ?? LanguageManager.GetString("String_Unknown");
                string strPage = xmlVehicleMod.SelectSingleNode("altpage")?.Value ?? xmlVehicleMod.SelectSingleNode("page")?.Value ?? LanguageManager.GetString("String_Unknown");
<<<<<<< HEAD
                lblSource.Text = _objCharacter.LanguageBookShort(strSource) + strSpace + strPage;
                lblSource.SetToolTip(_objCharacter.LanguageBookLong(strSource) + strSpace + LanguageManager.GetString("String_Page") + strSpace + strPage);
=======
                SourceString objSourceString = new SourceString(strSource, strPage, GlobalOptions.Language);
                objSourceString.SetControl(lblSource);
>>>>>>> a3a7ffc6
                lblSourceLabel.Visible = !string.IsNullOrEmpty(lblSource.Text);
            }
            else
            {
                lblRatingNALabel.Visible = false;
                lblRatingLabel.Text = string.Empty;
                nudRating.Visible = false;
                lblSlotsLabel.Visible = false;
                lblSlots.Text = string.Empty;
                chkBlackMarketDiscount.Checked = false;
                lblAvailLabel.Visible = false;
                lblAvail.Text = string.Empty;
                lblCostLabel.Visible = false;
                lblCost.Text = string.Empty;
                lblTestLabel.Visible = false;
                lblTest.Text = string.Empty;
                lblCategoryLabel.Visible = false;
                lblCategory.Text = string.Empty;
                lblVehicleCapacityLabel.Visible = false;
                lblVehicleCapacity.Visible = false;
                lblLimit.Text = string.Empty;
                lblSourceLabel.Visible = false;
                lblSource.Text = string.Empty;
                lblSource.SetToolTip(string.Empty);
            }
            _blnSkipUpdate = false;
        }

        private string GetRemainingModCapacity(string strCategory, int intModSlots)
        {
            switch (strCategory)
            {
                case "Powertrain":
                    return _objVehicle.PowertrainModSlotsUsed(intModSlots);
                case "Protection":
                    return _objVehicle.ProtectionModSlotsUsed(intModSlots);
                case "Weapons":
                    return _objVehicle.WeaponModSlotsUsed(intModSlots);
                case "Body":
                    return _objVehicle.BodyModSlotsUsed(intModSlots);
                case "Electromagnetic":
                    return _objVehicle.ElectromagneticModSlotsUsed(intModSlots);
                case "Cosmetic":
                    return _objVehicle.CosmeticModSlotsUsed(intModSlots);
                default:
                    return string.Empty;
            }
        }

        private string ReplaceStrings(string strInput, int intExtraSlots = 0)
        {
            StringBuilder objInputBuilder = new StringBuilder(strInput);
            objInputBuilder.Replace("Rating", nudRating.Value.ToString(GlobalOptions.InvariantCultureInfo));
            objInputBuilder.Replace("Vehicle Cost", _objVehicle.Cost);
            objInputBuilder.Replace("Weapon Cost", 0.ToString(GlobalOptions.InvariantCultureInfo));
            objInputBuilder.Replace("Total Cost", 0.ToString(GlobalOptions.InvariantCultureInfo));
            objInputBuilder.Replace("Body", _objVehicle.Body.ToString(GlobalOptions.InvariantCultureInfo));
            objInputBuilder.Replace("Handling", _objVehicle.Handling.ToString(GlobalOptions.InvariantCultureInfo));
            objInputBuilder.Replace("Offroad Handling", _objVehicle.OffroadHandling.ToString(GlobalOptions.InvariantCultureInfo));
            objInputBuilder.Replace("Speed", _objVehicle.Speed.ToString(GlobalOptions.InvariantCultureInfo));
            objInputBuilder.Replace("Offroad Speed", _objVehicle.OffroadSpeed.ToString(GlobalOptions.InvariantCultureInfo));
            objInputBuilder.Replace("Acceleration", _objVehicle.Accel.ToString(GlobalOptions.InvariantCultureInfo));
            objInputBuilder.Replace("Offroad Acceleration", _objVehicle.OffroadAccel.ToString(GlobalOptions.InvariantCultureInfo));
            objInputBuilder.Replace("Sensor", _objVehicle.BaseSensor.ToString(GlobalOptions.InvariantCultureInfo));
            objInputBuilder.Replace("Armor", _objVehicle.Armor.ToString(GlobalOptions.InvariantCultureInfo));
            objInputBuilder.Replace("Slots", (_intWeaponMountSlots + intExtraSlots).ToString(GlobalOptions.InvariantCultureInfo));

            return objInputBuilder.ToString();
        }

        private void OpenSourceFromLabel(object sender, EventArgs e)
        {
            CommonFunctions.OpenPDFFromControl(sender, e);
        }
        #endregion
    }
}<|MERGE_RESOLUTION|>--- conflicted
+++ resolved
@@ -684,23 +684,14 @@
 
 
                 lblRatingLabel.Text = xmlVehicleMod.SelectSingleNode("ratinglabel") != null
-<<<<<<< HEAD
-                    ? LanguageManager.GetString("Label_RatingFormat").Replace("{0}",
-=======
                     ? string.Format(GlobalOptions.CultureInfo, LanguageManager.GetString("Label_RatingFormat"),
->>>>>>> a3a7ffc6
                         LanguageManager.GetString(xmlVehicleMod.SelectSingleNode("ratinglabel").Value))
                     : LanguageManager.GetString("Label_Rating");
 
                 string strSource = xmlVehicleMod.SelectSingleNode("source")?.Value ?? LanguageManager.GetString("String_Unknown");
                 string strPage = xmlVehicleMod.SelectSingleNode("altpage")?.Value ?? xmlVehicleMod.SelectSingleNode("page")?.Value ?? LanguageManager.GetString("String_Unknown");
-<<<<<<< HEAD
-                lblSource.Text = _objCharacter.LanguageBookShort(strSource) + strSpace + strPage;
-                lblSource.SetToolTip(_objCharacter.LanguageBookLong(strSource) + strSpace + LanguageManager.GetString("String_Page") + strSpace + strPage);
-=======
-                SourceString objSourceString = new SourceString(strSource, strPage, GlobalOptions.Language);
+                SourceString objSourceString = new SourceString(strSource, strPage, GlobalOptions.Language, GlobalOptions.CultureInfo, _objCharacter);
                 objSourceString.SetControl(lblSource);
->>>>>>> a3a7ffc6
                 lblSourceLabel.Visible = !string.IsNullOrEmpty(lblSource.Text);
             }
             else
