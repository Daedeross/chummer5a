/*  This file is part of Chummer5a.
 *
 *  Chummer5a is free software: you can redistribute it and/or modify
 *  it under the terms of the GNU General Public License as published by
 *  the Free Software Foundation, either version 3 of the License, or
 *  (at your option) any later version.
 *
 *  Chummer5a is distributed in the hope that it will be useful,
 *  but WITHOUT ANY WARRANTY; without even the implied warranty of
 *  MERCHANTABILITY or FITNESS FOR A PARTICULAR PURPOSE.  See the
 *  GNU General Public License for more details.
 *
 *  You should have received a copy of the GNU General Public License
 *  along with Chummer5a.  If not, see <http://www.gnu.org/licenses/>.
 *
 *  You can obtain the full source code for Chummer5a at
 *  https://github.com/chummer5a/chummer5a
 */
 using System;
using System.Collections.Generic;
 using System.Linq;
using System.Windows.Forms;
using System.Xml;
using System.Xml.XPath;
using Chummer.Backend.Equipment;
using System.Text;
using System.Globalization;

namespace Chummer
{
    public partial class frmSelectGear : Form
    {
        private bool _blnLoading = true;
        private string _strSelectedGear = string.Empty;
        private int _intSelectedRating;
        private decimal _decSelectedQty = 1;
        private decimal _decMarkup;

        private readonly int _intAvailModifier;
        private readonly int _intCostMultiplier;

        private readonly object _objGearParent;
        private readonly XPathNavigator _objParentNode;
        private decimal _decMaximumCapacity = -1;
        private static string s_StrSelectCategory = string.Empty;
        private bool _blnShowPositiveCapacityOnly;
        private bool _blnShowNegativeCapacityOnly;
        private bool _blnBlackMarketDiscount;
        private CapacityStyle _eCapacityStyle = CapacityStyle.Standard;

        private readonly XPathNavigator _xmlBaseGearDataNode;
        private readonly Character _objCharacter;

        private readonly List<ListItem> _lstCategory = new List<ListItem>();
        private readonly HashSet<string> _setAllowedCategories = new HashSet<string>();
        private readonly HashSet<string> _setBlackMarketMaps;

        #region Control Events
        public frmSelectGear(Character objCharacter, int intAvailModifier = 0, int intCostMultiplier = 1, object objGearParent = null, string strAllowedCategories = "")
        {
            InitializeComponent();
            LanguageManager.TranslateWinForm(GlobalOptions.Language, this);
            lblMarkupLabel.Visible = objCharacter.Created;
            nudMarkup.Visible = objCharacter.Created;
            lblMarkupPercentLabel.Visible = objCharacter.Created;
            _intAvailModifier = intAvailModifier;
            _intCostMultiplier = intCostMultiplier;
            _objCharacter = objCharacter;
            _objGearParent = objGearParent;
            _objParentNode = (_objGearParent as IHasXmlNode)?.GetNode()?.CreateNavigator();
            // Stack Checkbox is only available in Career Mode.
            if (!_objCharacter.Created)
            {
                chkStack.Checked = false;
                chkStack.Visible = false;
            }
            
            // Load the Gear information.
            _xmlBaseGearDataNode = XmlManager.Load("gear.xml").GetFastNavigator().SelectSingleNode("/chummer");
            _setBlackMarketMaps = _objCharacter.GenerateBlackMarketMappings(_xmlBaseGearDataNode);
            foreach (string strCategory in strAllowedCategories.TrimEndOnce(',').Split(','))
            {
                string strLoop = strCategory.Trim();
                if (!string.IsNullOrEmpty(strLoop))
                    _setAllowedCategories.Add(strLoop);
            }
        }

        private void frmSelectGear_Load(object sender, EventArgs e)
        {
            if (_objCharacter.Created)
            {
                chkHideOverAvailLimit.Visible = false;
                chkHideOverAvailLimit.Checked = false;
            }
            else
            {
                chkHideOverAvailLimit.Text = string.Format(chkHideOverAvailLimit.Text, _objCharacter.MaximumAvailability.ToString(GlobalOptions.CultureInfo));
                chkHideOverAvailLimit.Checked = _objCharacter.Options.HideItemsOverAvailLimit;
            }

            XPathNodeIterator objXmlCategoryList;

            // Populate the Gear Category list.
            if (_setAllowedCategories.Count > 0)
            {
                StringBuilder strMount = new StringBuilder();
                foreach (string strAllowedMount in _setAllowedCategories)
                {
                    if (!string.IsNullOrEmpty(strAllowedMount))
                        strMount.Append(". = \"" + strAllowedMount + "\" or ");
                }
                strMount.Append(". = \"General\"");
                objXmlCategoryList = _xmlBaseGearDataNode.Select("categories/category[" + strMount.ToString() + "]");
            }
            else
            {
                objXmlCategoryList = _xmlBaseGearDataNode.Select("categories/category");
            }

            foreach (XPathNavigator objXmlCategory in objXmlCategoryList)
            {
                string strCategory = objXmlCategory.Value;
                // Make sure the Category isn't in the exclusion list.
                if (!_setAllowedCategories.Contains(strCategory) && objXmlCategory.SelectSingleNode("@show")?.Value == bool.FalseString)
                {
                    continue;
                }
                if (_lstCategory.All(x => x.Value.ToString() != strCategory) && RefreshList(strCategory, false, true).Count > 0)
                {
                    string strInnerText = strCategory;
                    _lstCategory.Add(new ListItem(strInnerText, objXmlCategory.SelectSingleNode("@translate")?.Value ?? strCategory));
                }
            }
            
            _lstCategory.Sort(CompareListItems.CompareNames);

            if (_lstCategory.Count > 0)
            {
                _lstCategory.Insert(0, new ListItem("Show All", LanguageManager.GetString("String_ShowAll", GlobalOptions.Language)));
            }

            cboCategory.BeginUpdate();
            cboCategory.ValueMember = "Value";
            cboCategory.DisplayMember = "Name";
            cboCategory.DataSource = _lstCategory;

            chkBlackMarketDiscount.Visible = _objCharacter.BlackMarketDiscount;

            cboCategory.EndUpdate();

            if (!string.IsNullOrEmpty(DefaultSearchText))
            {
                txtSearch.Text = DefaultSearchText;
                txtSearch.Enabled = false;
            }

            _blnLoading = false;
            // Select the first Category in the list.
            if (!string.IsNullOrEmpty(s_StrSelectCategory))
                cboCategory.SelectedValue = s_StrSelectCategory;
            if (cboCategory.SelectedIndex == -1 && cboCategory.Items.Count > 0)
                cboCategory.SelectedIndex = 0;
            else
                RefreshList(cboCategory.SelectedValue?.ToString());

            if (!string.IsNullOrEmpty(_strSelectedGear))
                lstGear.SelectedValue = _strSelectedGear;
        }

        private void cboCategory_SelectedIndexChanged(object sender, EventArgs e)
        {
            if (_blnLoading)
                return;

            string strSelectedCategory = cboCategory.SelectedValue?.ToString();

            // Show the Do It Yourself CheckBox if the Commlink Upgrade category is selected.
            if (strSelectedCategory == "Commlink Upgrade")
                chkDoItYourself.Visible = true;
            else
            {
                chkDoItYourself.Visible = false;
                chkDoItYourself.Checked = false;
            }

            RefreshList(strSelectedCategory);
        }

        private void lstGear_SelectedIndexChanged(object sender, EventArgs e)
        {
            if (_blnLoading)
                return;

            string strSelectedId = lstGear.SelectedValue?.ToString();
            if (!string.IsNullOrEmpty(strSelectedId))
            {
                // Retireve the information for the selected piece of Gear.
                XPathNavigator objXmlGear = _xmlBaseGearDataNode.SelectSingleNode("gears/gear[id = \"" + strSelectedId + "\"]");

                if (objXmlGear != null)
                {
                    string strName = objXmlGear.SelectSingleNode("name")?.Value ?? string.Empty;

                    // Quantity.
                    nudGearQty.Enabled = true;
                    nudGearQty.Minimum = 1;
                    string strCostFor = objXmlGear.SelectSingleNode("costfor")?.Value;
                    if (!string.IsNullOrEmpty(strCostFor))
                    {
                        nudGearQty.Value = Convert.ToDecimal(strCostFor, GlobalOptions.InvariantCultureInfo);
                        nudGearQty.Increment = Convert.ToDecimal(strCostFor, GlobalOptions.InvariantCultureInfo);
                    }
                    else
                    {
                        nudGearQty.Value = 1;
                        nudGearQty.Increment = 1;
                    }
                    if (strName.StartsWith("Nuyen"))
                    {
                        int intDecimalPlaces = _objCharacter.Options.NuyenDecimals;
                        if (intDecimalPlaces <= 0)
                        {
                            nudGearQty.DecimalPlaces = 0;
                            nudGearQty.Minimum = 1.0m;
                        }
                        else
                        {
                            nudGearQty.DecimalPlaces = intDecimalPlaces;
                            decimal decMinimum = 1.0m;
                            // Need a for loop instead of a power system to maintain exact precision
                            for (int i = 0; i < intDecimalPlaces; ++i)
                                decMinimum /= 10.0m;
                            nudGearQty.Minimum = decMinimum;
                        }
                    }
                    else if (objXmlGear.SelectSingleNode("category")?.Value == "Currency")
                    {
                        nudGearQty.DecimalPlaces = 2;
                        nudGearQty.Minimum = 0.01m;
                    }
                    else
                    {
                        nudGearQty.DecimalPlaces = 0;
                        nudGearQty.Minimum = 1.0m;
                    }

                    nudGearQty.Visible = true;
                    lblGearQtyLabel.Visible = true;
                    chkStack.Visible = _objCharacter.Created;
                }
                else
                {
                    nudGearQty.Visible = false;
                    nudGearQty.Enabled = false;
                    nudGearQty.Value = 1;
                    lblGearQtyLabel.Visible = false;
                    chkStack.Visible = false;
                }
            }
            else
            {
                nudGearQty.Visible = false;
                nudGearQty.Enabled = false;
                nudGearQty.Value = 1;
                lblGearQtyLabel.Visible = false;
                chkStack.Visible = false;
            }

            UpdateGearInfo();
        }

        private void nudRating_ValueChanged(object sender, EventArgs e)
        {
            UpdateGearInfo();
        }

        private void chkBlackMarketDiscount_CheckedChanged(object sender, EventArgs e)
        {
            UpdateGearInfo();
        }

        private void cmdOK_Click(object sender, EventArgs e)
        {
            AddAgain = false;
            AcceptForm();
        }

        private void cmdCancel_Click(object sender, EventArgs e)
        {
            DialogResult = DialogResult.Cancel;
        }

        private void txtSearch_TextChanged(object sender, EventArgs e)
        {
            RefreshList(cboCategory.SelectedValue?.ToString());
        }

        private void lstGear_DoubleClick(object sender, EventArgs e)
        {
            AddAgain = false;
            AcceptForm();
        }

        private void cmdOKAdd_Click(object sender, EventArgs e)
        {
            AddAgain = true;
            AcceptForm();
        }

        private void nudGearQty_ValueChanged(object sender, EventArgs e)
        {
            UpdateGearInfo();
        }

        private void chkFreeItem_CheckedChanged(object sender, EventArgs e)
        {
            if (chkShowOnlyAffordItems.Checked)
            {
                RefreshList(cboCategory.SelectedValue?.ToString());
            }
            UpdateGearInfo();
        }

        private void chkDoItYourself_CheckedChanged(object sender, EventArgs e)
        {
            if (chkShowOnlyAffordItems.Checked && !chkFreeItem.Checked)
            {
                RefreshList(cboCategory.SelectedValue?.ToString());
            }
            UpdateGearInfo();
        }

        private void nudMarkup_ValueChanged(object sender, EventArgs e)
        {
            if (chkShowOnlyAffordItems.Checked && !chkFreeItem.Checked)
            {
                RefreshList(cboCategory.SelectedValue?.ToString());
            }
            UpdateGearInfo();
        }

        private void txtSearch_KeyDown(object sender, KeyEventArgs e)
        {
            if (e.KeyCode == Keys.Down)
            {
                if (lstGear.SelectedIndex + 1 < lstGear.Items.Count)
                {
                    lstGear.SelectedIndex += 1;
                }
                else if (lstGear.Items.Count > 0)
                {
                    lstGear.SelectedIndex = 0;
                }
            }
            if (e.KeyCode == Keys.Up)
            {
                if (lstGear.SelectedIndex - 1 >= 0)
                {
                    lstGear.SelectedIndex -= 1;
                }
                else if (lstGear.Items.Count > 0)
                {
                    lstGear.SelectedIndex = lstGear.Items.Count - 1;
                }
            }
        }

        private void txtSearch_KeyUp(object sender, KeyEventArgs e)
        {
            if (e.KeyCode == Keys.Up)
                txtSearch.Select(txtSearch.Text.Length, 0);
        }
        #endregion

        #region Properties
        /// <summary>
        /// Whether or not the user wants to add another item after this one.
        /// </summary>
        public bool AddAgain { get; private set; }

        /// <summary>
        /// Only items that grant Capacity should be shown.
        /// </summary>
        public bool ShowPositiveCapacityOnly
        {
            get => _blnShowPositiveCapacityOnly;
            set
            {
                _blnShowPositiveCapacityOnly = value;
                if (value)
                    _blnShowNegativeCapacityOnly = false;
            }
        }

        /// <summary>
        /// Only items that consume Capacity should be shown.
        /// </summary>
        public bool ShowNegativeCapacityOnly
        {
            get => _blnShowNegativeCapacityOnly;
            set
            {
                _blnShowNegativeCapacityOnly = value;
                if (value)
                    _blnShowPositiveCapacityOnly = false;
            }
        }

        /// <summary>
        /// Only items that consume Armor Capacity should be shown.
        /// </summary>
        public bool ShowArmorCapacityOnly { get; set; }

        /// <summary>
        /// Guid of Gear that was selected in the dialogue.
        /// </summary>
        public string SelectedGear
        {
            get => _strSelectedGear;
            set => _strSelectedGear = value;
        }

        /// <summary>
        /// Rating that was selected in the dialogue.
        /// </summary>
        public int SelectedRating => _intSelectedRating;

        /// <summary>
        /// Quantity that was selected in the dialogue.
        /// </summary>
        public decimal SelectedQty => _decSelectedQty;

        /// <summary>
        /// Set the maximum Capacity the piece of Gear is allowed to be.
        /// </summary>
        public decimal MaximumCapacity
        {
            set
            {
                _decMaximumCapacity = value;
                lblMaximumCapacity.Text = LanguageManager.GetString("Label_MaximumCapacityAllowed", GlobalOptions.Language) + LanguageManager.GetString("String_Space", GlobalOptions.Language) + _decMaximumCapacity.ToString("#,0.##", GlobalOptions.CultureInfo);
            }
        }

        /// <summary>
        /// Whether or not the item should be added for free.
        /// </summary>
        public bool FreeCost => chkFreeItem.Checked;

        /// <summary>
        /// Whether or not the item's cost should be cut in half for being a Do It Yourself component/upgrade.
        /// </summary>
        public bool DoItYourself => chkDoItYourself.Checked;

        /// <summary>
        /// Markup percentage.
        /// </summary>
        public decimal Markup => _decMarkup;

        /// <summary>
        /// Whether or not the Gear should stack with others if possible.
        /// </summary>
        public bool Stack => chkStack.Checked;

        /// <summary>
        /// Whether or not the Stack Checkbox should be shown (default true).
        /// </summary>
        public bool EnableStack
        {
            set
            {
                chkStack.Visible = value;
                if (!value)
                    chkStack.Checked = false;
            }
        }

        /// <summary>
        /// Capacity display style.
        /// </summary>
        public CapacityStyle CapacityDisplayStyle
        {
            set => _eCapacityStyle = value;
        }

        /// <summary>
        /// Whether or not the selected Vehicle is used.
        /// </summary>
        public bool BlackMarketDiscount => _blnBlackMarketDiscount;

        /// <summary>
        /// Default text string to filter by.
        /// </summary>
        public string DefaultSearchText { get; set; }

        /// <summary>
        /// What prefixes is our gear allowed to have
        /// </summary>
        public List<string> ForceItemPrefixStrings { get; } = new List<string>();
        #endregion

        #region Methods
        /// <summary>
        /// Update the Gear's information based on the Gear selected and current Rating.
        /// </summary>
        private void UpdateGearInfo()
        {
            string strSelectedId = lstGear.SelectedValue?.ToString();
            if (_blnLoading || string.IsNullOrEmpty(strSelectedId))
            {
                lblGearDeviceRatingLabel.Visible = false;
                lblSourceLabel.Visible = false;
                lblAvailLabel.Visible = false;
                lblCostLabel.Visible = false;
                lblTestLabel.Visible = false;
                lblCapacityLabel.Visible = false;
                lblRatingLabel.Visible = false;
                nudRating.Visible = false;
                lblRatingNALabel.Visible = false;
                lblGearQtyLabel.Visible = false;
                nudGearQty.Visible = false;
                chkStack.Visible = false;
                lblGearDeviceRating.Text = string.Empty;
                lblSource.Text = string.Empty;
                lblAvail.Text = string.Empty;
                lblCost.Text = string.Empty;
                chkBlackMarketDiscount.Checked = false;
                lblTest.Text = string.Empty;
                lblCapacity.Text = string.Empty;
                nudRating.Minimum = 0;
                nudRating.Maximum = 0;
                nudRating.Enabled = false;
                lblSource.SetToolTip(string.Empty);
                return;
            }

            // Retireve the information for the selected piece of Gear.
            XPathNavigator objXmlGear = _xmlBaseGearDataNode.SelectSingleNode("gears/gear[id = \"" + strSelectedId + "\"]");

            if (objXmlGear == null)
            {
                lblGearDeviceRatingLabel.Visible = false;
                lblSourceLabel.Visible = false;
                lblAvailLabel.Visible = false;
                lblCostLabel.Visible = false;
                lblTestLabel.Visible = false;
                lblCapacityLabel.Visible = false;
                lblRatingLabel.Visible = false;
                nudRating.Visible = false;
                lblRatingNALabel.Visible = false;
                lblGearQtyLabel.Visible = false;
                nudGearQty.Visible = false;
                chkStack.Visible = false;
                lblGearDeviceRating.Text = string.Empty;
                lblSource.Text = string.Empty;
                lblAvail.Text = string.Empty;
                lblCost.Text = string.Empty;
                chkBlackMarketDiscount.Checked = false;
                lblTest.Text = string.Empty;
                lblCapacity.Text = string.Empty;
                nudRating.Minimum = 0;
                nudRating.Maximum = 0;
                nudRating.Enabled = false;
                lblSource.SetToolTip(string.Empty);
                return;
            }

            // Retrieve the information for the selected piece of Cyberware.
            string strDeviceRating = objXmlGear.SelectSingleNode("devicerating")?.Value ?? string.Empty;
            lblGearDeviceRating.Text = strDeviceRating;
            lblGearDeviceRatingLabel.Visible = !string.IsNullOrEmpty(strDeviceRating);

            string strSource = objXmlGear.SelectSingleNode("source")?.Value ?? LanguageManager.GetString("String_Unknown", GlobalOptions.Language);
            string strPage = objXmlGear.SelectSingleNode("altpage")?.Value ?? objXmlGear.SelectSingleNode("page")?.Value ?? LanguageManager.GetString("String_Unknown", GlobalOptions.Language);
            string strSpaceCharacter = LanguageManager.GetString("String_Space", GlobalOptions.Language);
            lblSource.Text = CommonFunctions.LanguageBookShort(strSource, GlobalOptions.Language) + strSpaceCharacter + strPage;
            lblSource.SetToolTip(CommonFunctions.LanguageBookLong(strSource, GlobalOptions.Language) + strSpaceCharacter + LanguageManager.GetString("String_Page", GlobalOptions.Language) + ' ' + strPage);
            lblSourceLabel.Visible = !string.IsNullOrEmpty(lblSource.Text);
            lblAvail.Text = new AvailabilityValue(Convert.ToInt32(nudRating.Value), objXmlGear.SelectSingleNode("avail")?.Value).ToString();
            lblAvailLabel.Visible = !string.IsNullOrEmpty(lblAvail.Text);
            
            decimal decMultiplier = nudGearQty.Value / nudGearQty.Increment;
            if (chkDoItYourself.Checked)
                decMultiplier *= 0.5m;

            // Cost.
            chkBlackMarketDiscount.Checked = _setBlackMarketMaps.Contains(objXmlGear.SelectSingleNode("category")?.Value);

            decimal decItemCost = 0.0m;
            bool blnIsSuccess;
            object objProcess;
            if (chkFreeItem.Checked)
            {
                lblCost.Text = (0.0m).ToString(_objCharacter.Options.NuyenFormat, GlobalOptions.CultureInfo) + '¥';
            }
            else
            {
                XPathNavigator objCostNode = objXmlGear.SelectSingleNode("cost");
                if (objCostNode == null)
                {
                    int intHighestCostNode = 0;
                    foreach (XmlNode objLoopNode in objXmlGear.SelectChildren(XPathNodeType.Element))
                    {
                        if (objLoopNode.Name.StartsWith("cost"))
                        {
                            string strLoopCostString = objLoopNode.Name.Substring(4);
                            if (int.TryParse(strLoopCostString, out int intTmp))
                            {
                                intHighestCostNode = Math.Max(intHighestCostNode, intTmp);
                            }
                        }
                    }
                    objCostNode = objXmlGear.SelectSingleNode("cost" + intHighestCostNode);
                    for (int i = decimal.ToInt32(nudRating.Value); i <= intHighestCostNode; ++i)
                    {
                        XPathNavigator objLoopNode = objXmlGear.SelectSingleNode("cost" + i.ToString(GlobalOptions.InvariantCultureInfo));
                        if (objLoopNode != null)
                        {
                            objCostNode = objLoopNode;
                            break;
                        }
                    }
                }
                if (objCostNode != null)
                {
                    try
                    {
                        objProcess = CommonFunctions.EvaluateInvariantXPath(objCostNode.Value.Replace("Rating", nudRating.Value.ToString(GlobalOptions.InvariantCultureInfo)), out blnIsSuccess);
                        decimal decCost = blnIsSuccess ? Convert.ToDecimal(objProcess, GlobalOptions.InvariantCultureInfo) * decMultiplier : 0;
                        decCost *= 1 + (nudMarkup.Value / 100.0m);
                        if (chkBlackMarketDiscount.Checked)
                            decCost *= 0.9m;
                        lblCost.Text = (decCost * _intCostMultiplier).ToString(_objCharacter.Options.NuyenFormat, GlobalOptions.CultureInfo) + '¥';
                        decItemCost = decCost;
                    }
                    catch (XPathException)
                    {
                        lblCost.Text = objCostNode.Value;
                        if (decimal.TryParse(objCostNode.Value, NumberStyles.Any, GlobalOptions.InvariantCultureInfo, out decimal decTemp))
                        {
                            decItemCost = decTemp;
                            lblCost.Text = (decItemCost * _intCostMultiplier).ToString(_objCharacter.Options.NuyenFormat, GlobalOptions.CultureInfo) + '¥';
                        }
                    }

                    if (objCostNode.Value.StartsWith("FixedValues("))
                    {
                        string[] strValues = objCostNode.Value.TrimStartOnce("FixedValues(", true).TrimEndOnce(')').Split(',');
                        string strCost = "0";
                        if (nudRating.Value > 0)
                            strCost = strValues[decimal.ToInt32(nudRating.Value) - 1].Trim('[', ']');
                        decimal decCost = Convert.ToDecimal(strCost, GlobalOptions.InvariantCultureInfo) * decMultiplier;
                        decCost *= 1 + (nudMarkup.Value / 100.0m);
                        if (chkBlackMarketDiscount.Checked)
                            decCost *= 0.9m;
                        lblCost.Text = (decCost * _intCostMultiplier).ToString(_objCharacter.Options.NuyenFormat, GlobalOptions.CultureInfo) + "¥+";
                        decItemCost = decCost;
                    }
                    else if (objCostNode.Value.StartsWith("Variable("))
                    {
                        decimal decMin;
                        decimal decMax = decimal.MaxValue;
                        string strCost = objCostNode.Value.TrimStartOnce("Variable(", true).TrimEndOnce(')');
                        if (strCost.Contains('-'))
                        {
                            string[] strValues = strCost.Split('-');
                            decMin = Convert.ToDecimal(strValues[0], GlobalOptions.InvariantCultureInfo);
                            decMax = Convert.ToDecimal(strValues[1], GlobalOptions.InvariantCultureInfo);
                        }
                        else
                            decMin = Convert.ToDecimal(strCost.FastEscape('+'), GlobalOptions.InvariantCultureInfo);

                        if (decMax == decimal.MaxValue)
                            lblCost.Text = decMin.ToString(_objCharacter.Options.NuyenFormat, GlobalOptions.CultureInfo) + "¥+";
                        else
                            lblCost.Text = decMin.ToString(_objCharacter.Options.NuyenFormat, GlobalOptions.CultureInfo) + " - " + decMax.ToString(_objCharacter.Options.NuyenFormat, GlobalOptions.CultureInfo) + '¥';

                        decItemCost = decMin;
                    }
                }
            }
            lblCostLabel.Visible = !string.IsNullOrEmpty(lblCost.Text);
            
            // Update the Avail Test Label.
            lblTest.Text = _objCharacter.AvailTest(decItemCost * _intCostMultiplier, lblAvail.Text);
            lblTestLabel.Visible = true;

            // Capacity.
            // XPathExpression cannot evaluate while there are square brackets, so remove them if necessary.
            string strCapacityField = ShowArmorCapacityOnly ? "armorcapacity" : "capacity";

            if (_eCapacityStyle == CapacityStyle.Zero)
                lblCapacity.Text = '[' + 0.ToString(GlobalOptions.CultureInfo) + ']';
            else
            {
                string strCapacityText = objXmlGear.SelectSingleNode(strCapacityField)?.Value;
                if (!string.IsNullOrEmpty(strCapacityText))
                {
                    int intPos = strCapacityText.IndexOf("/[", StringComparison.Ordinal);
                    string strCapacity;
                    if (intPos != -1)
                    {
                        string strFirstHalf = strCapacityText.Substring(0, intPos);
                        string strSecondHalf = strCapacityText.Substring(intPos + 1, strCapacityText.Length - intPos - 1);

                        if (strFirstHalf == "[*]")
                            lblCapacity.Text = "*";
                        else
                        {
                            bool blnSquareBrackets = strFirstHalf.StartsWith('[');
                            strCapacity = strFirstHalf;
                            if (blnSquareBrackets && strCapacity.Length > 2)
                                strCapacity = strCapacity.Substring(1, strCapacity.Length - 2);

                            if (strCapacity.StartsWith("FixedValues("))
                            {
                                string[] strValues = strCapacity.TrimStartOnce("FixedValues(", true).TrimEndOnce(')').Split(',');
                                if (strValues.Length >= decimal.ToInt32(nudRating.Value))
                                    lblCapacity.Text = strValues[decimal.ToInt32(nudRating.Value) - 1];
                                else
                                {
                                    try
                                    {
                                        objProcess = CommonFunctions.EvaluateInvariantXPath(strCapacity.Replace("Rating", nudRating.Value.ToString(GlobalOptions.InvariantCultureInfo)), out blnIsSuccess);
                                        lblCapacity.Text = blnIsSuccess ? ((double)objProcess).ToString("#,0.##", GlobalOptions.CultureInfo) : strCapacity;
                                    }
                                    catch (XPathException)
                                    {
                                        lblCapacity.Text = strCapacity;
                                    }
                                    catch (OverflowException) // Result is text and not a double
                                    {
                                        lblCapacity.Text = strCapacity;
                                    }
                                    catch (InvalidCastException) // Result is text and not a double
                                    {
                                        lblCapacity.Text = strCapacity;
                                    }
                                }
                            }
                            else
                            {
                                try
                                {
                                    objProcess = CommonFunctions.EvaluateInvariantXPath(strCapacity.Replace("Rating", nudRating.Value.ToString(GlobalOptions.InvariantCultureInfo)), out blnIsSuccess);
                                    lblCapacity.Text = blnIsSuccess ? ((double)objProcess).ToString("#,0.##", GlobalOptions.CultureInfo) : strCapacity;
                                }
                                catch (XPathException)
                                {
                                    lblCapacity.Text = strCapacity;
                                }
                                catch (OverflowException) // Result is text and not a double
                                {
                                    lblCapacity.Text = strCapacity;
                                }
                                catch (InvalidCastException) // Result is text and not a double
                                {
                                    lblCapacity.Text = strCapacity;
                                }
                            }

                            if (blnSquareBrackets)
                                lblCapacity.Text = '[' + lblCapacity.Text + ']';
                        }

                        lblCapacity.Text += '/' + strSecondHalf;
                    }
                    else if (strCapacityText == "[*]")
                        lblCapacity.Text = "*";
                    else
                    {
                        bool blnSquareBrackets = strCapacityText.StartsWith('[');
                        strCapacity = strCapacityText;
                        if (blnSquareBrackets && strCapacity.Length > 2)
                            strCapacity = strCapacity.Substring(1, strCapacity.Length - 2);
                        if (strCapacityText.StartsWith("FixedValues("))
                        {
                            string[] strValues = strCapacityText.TrimStartOnce("FixedValues(", true).TrimEndOnce(')').Split(',');
                            lblCapacity.Text = strValues[Math.Max(Math.Min(decimal.ToInt32(nudRating.Value), strValues.Length) - 1, 0)];
                        }
                        else
                        {
                            try
                            {
                                objProcess = CommonFunctions.EvaluateInvariantXPath(strCapacity.Replace("Rating", nudRating.Value.ToString(GlobalOptions.InvariantCultureInfo)), out blnIsSuccess);
                                lblCapacity.Text = blnIsSuccess ? ((double)objProcess).ToString("#,0.##", GlobalOptions.CultureInfo) : strCapacity;
                            }
                            catch (OverflowException) // Result is text and not a double
                            {
                                lblCapacity.Text = strCapacity;
                            }
                            catch (InvalidCastException) // Result is text and not a double
                            {
                                lblCapacity.Text = strCapacity;
                            }
                        }
                        if (blnSquareBrackets)
                            lblCapacity.Text = '[' + lblCapacity.Text + ']';
                    }
                }
                else
                {
                    lblCapacity.Text = 0.ToString(GlobalOptions.CultureInfo);
                }
            }
            lblCapacityLabel.Visible = !string.IsNullOrEmpty(lblCapacity.Text);
            
            // Rating.
            string strExpression = objXmlGear.SelectSingleNode("rating")?.Value ?? string.Empty;
            if (strExpression == "0")
                strExpression = string.Empty;
            int intRating = int.MaxValue;
            if (!string.IsNullOrEmpty(strExpression))
            {
                if (strExpression.StartsWith("FixedValues("))
                {
                    string[] strValues = strExpression.TrimStartOnce("FixedValues(", true).TrimEndOnce(')').Split(',');
                    strExpression = strValues[Math.Max(Math.Min(decimal.ToInt32(nudRating.Value), strValues.Length) - 1, 0)].Trim('[', ']');
                }

                if (strExpression.IndexOfAny('{', '+', '-', '*', ',') != -1 || strExpression.Contains("div"))
                {
                    StringBuilder objValue = new StringBuilder(strExpression);
                    objValue.Replace("{Rating}", decimal.ToInt32(nudRating.Value).ToString(GlobalOptions.InvariantCultureInfo));
                    objValue.CheapReplace(strExpression, "{Parent Rating}", () => (_objGearParent as IHasRating)?.Rating.ToString(GlobalOptions.InvariantCultureInfo) ?? int.MaxValue.ToString(GlobalOptions.InvariantCultureInfo));
                    foreach (string strCharAttributeName in Backend.Attributes.AttributeSection.AttributeStrings)
                    {
                        objValue.CheapReplace(strExpression, '{' + strCharAttributeName + '}', () => _objCharacter.GetAttribute(strCharAttributeName).TotalValue.ToString());
                        objValue.CheapReplace(strExpression, '{' + strCharAttributeName + "Base}", () => _objCharacter.GetAttribute(strCharAttributeName).TotalBase.ToString());
                    }

                    // This is first converted to a decimal and rounded up since some items have a multiplier that is not a whole number, such as 2.5.
                    objProcess = CommonFunctions.EvaluateInvariantXPath(objValue.ToString(), out blnIsSuccess);
                    intRating = blnIsSuccess ? Convert.ToInt32(Math.Ceiling((double) objProcess)) : 0;
                }
                else
                    int.TryParse(strExpression, out intRating);
            }
            
            if (intRating > 0 && intRating != int.MaxValue)
            {
                nudRating.Maximum = intRating;
                XPathNavigator xmlMinRatingNode = objXmlGear.SelectSingleNode("minrating");
                if (xmlMinRatingNode != null)
                {
                    decimal decOldMinimum = nudRating.Minimum;
                    strExpression = xmlMinRatingNode.Value;
                    int intMinimumRating = 0;
                    if (!string.IsNullOrEmpty(strExpression))
                    {
                        if (strExpression.StartsWith("FixedValues("))
                        {
                            string[] strValues = strExpression.TrimStartOnce("FixedValues(", true).TrimEndOnce(')').Split(',');
                            strExpression = strValues[Math.Max(Math.Min(decimal.ToInt32(nudRating.Value), strValues.Length) - 1, 0)].Trim('[', ']');
                        }

                        if (strExpression.IndexOfAny('{', '+', '-', '*', ',') != -1 || strExpression.Contains("div"))
                        {
                            StringBuilder objValue = new StringBuilder(strExpression);
                            objValue.Replace("{Rating}", decimal.ToInt32(nudRating.Value).ToString(GlobalOptions.InvariantCultureInfo));
                            objValue.CheapReplace(strExpression, "{Parent Rating}", () => (_objGearParent as IHasRating)?.Rating.ToString(GlobalOptions.InvariantCultureInfo) ?? "0");
                            foreach (string strCharAttributeName in Backend.Attributes.AttributeSection.AttributeStrings)
                            {
                                objValue.CheapReplace(strExpression, '{' + strCharAttributeName + '}', () => _objCharacter.GetAttribute(strCharAttributeName).TotalValue.ToString());
                                objValue.CheapReplace(strExpression, '{' + strCharAttributeName + "Base}", () => _objCharacter.GetAttribute(strCharAttributeName).TotalBase.ToString());
                            }

                            // This is first converted to a decimal and rounded up since some items have a multiplier that is not a whole number, such as 2.5.
                            objProcess = CommonFunctions.EvaluateInvariantXPath(objValue.ToString(), out blnIsSuccess);
                            intMinimumRating = blnIsSuccess ? Convert.ToInt32(Math.Ceiling((double)objProcess)) : 0;
                        }
                        else
                            int.TryParse(strExpression, out intMinimumRating);
                    }
                    nudRating.Minimum = intMinimumRating;
                    if (decOldMinimum > nudRating.Minimum)
                    {
                        nudRating.Value -= decOldMinimum - nudRating.Minimum;
                    }
                }
                else
                {
                    nudRating.Minimum = 1;
                }
                if (chkHideOverAvailLimit.Checked)
                {
                    while (nudRating.Maximum > nudRating.Minimum && !SelectionShared.CheckAvailRestriction(objXmlGear, _objCharacter, decimal.ToInt32(nudRating.Maximum), _intAvailModifier))
                    {
                        nudRating.Maximum -= 1;
                    }
                }

                if (chkShowOnlyAffordItems.Checked && !chkFreeItem.Checked)
                {
                    decimal decCostMultiplier = nudGearQty.Value / nudGearQty.Increment;
                    if (chkDoItYourself.Checked)
                        decCostMultiplier *= 0.5m;
                    decCostMultiplier *= 1 + (nudMarkup.Value / 100.0m);
                    if (_setBlackMarketMaps.Contains(objXmlGear.SelectSingleNode("category")?.Value))
                        decCostMultiplier *= 0.9m;
                    while (nudRating.Maximum > nudRating.Minimum && !SelectionShared.CheckNuyenRestriction(objXmlGear, _objCharacter.Nuyen, decCostMultiplier, decimal.ToInt32(nudRating.Maximum)))
                    {
                        nudRating.Maximum -= 1;
                    }
                }

                lblRatingLabel.Visible = true;
                nudRating.Enabled = nudRating.Minimum != nudRating.Maximum;
                nudRating.Visible = true;
                lblRatingNALabel.Visible = false;
            }
            else
            {
                lblRatingLabel.Visible = true;
                lblRatingNALabel.Visible = true;
                nudRating.Minimum = 0;
                nudRating.Maximum = 0;
                nudRating.Enabled = false;
                nudRating.Visible = false;
            }
        }

        private IList<ListItem> RefreshList(string strCategory, bool blnDoUIUpdate = true, bool blnTerminateAfterFirst = false)
        {
            StringBuilder strFilter = new StringBuilder("(" + _objCharacter.Options.BookXPath() + ')');
            if (!string.IsNullOrEmpty(strCategory) && strCategory != "Show All" && (_objCharacter.Options.SearchInCategoryOnly || txtSearch.TextLength == 0))
                strFilter.Append(" and category = \"" + strCategory + '\"');
            else if (_setAllowedCategories.Count > 0)
            {
                StringBuilder objCategoryFilter = new StringBuilder();
                foreach (string strItem in _lstCategory.Select(x => x.Value))
                {
                    if (!string.IsNullOrEmpty(strItem))
                        objCategoryFilter.Append("category = \"" + strItem + "\" or ");
                }
                if (objCategoryFilter.Length > 0)
                {
                    strFilter.Append(" and (" + objCategoryFilter.ToString().TrimEndOnce(" or ") + ')');
                }
            }
            if (ShowArmorCapacityOnly)
                strFilter.Append(" and (contains(armorcapacity, \"[\") or category = \"Custom\")");
            else if (ShowPositiveCapacityOnly)
                strFilter.Append(" and (not(contains(capacity, \"[\")) or category = \"Custom\")");
            else if (ShowNegativeCapacityOnly)
                strFilter.Append(" and (contains(capacity, \"[\") or category = \"Custom\")");
            if (_objGearParent == null)
                strFilter.Append(" and not(requireparent)");
            foreach (string strPrefix in ForceItemPrefixStrings)
                strFilter.Append(" and starts-with(name,\"" + strPrefix + "\")");

            strFilter.Append(CommonFunctions.GenerateSearchXPath(txtSearch.Text));

            return BuildGearList(_xmlBaseGearDataNode.Select("gears/gear[" + strFilter + "]"), blnDoUIUpdate, blnTerminateAfterFirst);
        }

        private IList<ListItem> BuildGearList(XPathNodeIterator objXmlGearList, bool blnDoUIUpdate = true, bool blnTerminateAfterFirst = false)
        {
            List<ListItem> lstGears = new List<ListItem>();
            foreach (XPathNavigator objXmlGear in objXmlGearList)
            {
                XPathNavigator xmlTestNode = objXmlGear.SelectSingleNode("forbidden/parentdetails");
                if (xmlTestNode != null)
                {
                    // Assumes topmost parent is an AND node
                    if (_objParentNode.ProcessFilterOperationNode(xmlTestNode, false))
                    {
                        continue;
                    }
                }
                xmlTestNode = objXmlGear.SelectSingleNode("required/parentdetails");
                if (xmlTestNode != null)
                {
                    // Assumes topmost parent is an AND node
                    if (!_objParentNode.ProcessFilterOperationNode(xmlTestNode, false))
                    {
                        continue;
                    }
                }
                xmlTestNode = objXmlGear.SelectSingleNode("forbidden/geardetails");
                if (xmlTestNode != null)
                {
                    // Assumes topmost parent is an AND node
                    if (_objParentNode.ProcessFilterOperationNode(xmlTestNode, false))
                    {
                        continue;
                    }
                }
                xmlTestNode = objXmlGear.SelectSingleNode("required/geardetails");
                if (xmlTestNode != null)
                {
                    // Assumes topmost parent is an AND node
                    if (!_objParentNode.ProcessFilterOperationNode(xmlTestNode, false))
                    {
                        continue;
                    }
                }

                if (!objXmlGear.RequirementsMet(_objCharacter))
                    continue;

                if (!blnDoUIUpdate && blnTerminateAfterFirst)
                {
                    lstGears.Add(new ListItem(string.Empty, string.Empty));
                }

                decimal decCostMultiplier = nudGearQty.Value / nudGearQty.Increment;
                if (chkDoItYourself.Checked)
                    decCostMultiplier *= 0.5m;
                decCostMultiplier *= 1 + (nudMarkup.Value / 100.0m);
                if (_setBlackMarketMaps.Contains(objXmlGear.SelectSingleNode("category")?.Value))
                    decCostMultiplier *= 0.9m;
                if (!blnDoUIUpdate ||
                    ((!chkHideOverAvailLimit.Checked || SelectionShared.CheckAvailRestriction(objXmlGear, _objCharacter, 1, _intAvailModifier) &&
                    (chkFreeItem.Checked || !chkShowOnlyAffordItems.Checked ||
                    SelectionShared.CheckNuyenRestriction(objXmlGear, _objCharacter.Nuyen, decCostMultiplier)))))
                {
                    string strDisplayName = objXmlGear.SelectSingleNode("translate")?.Value ?? objXmlGear.SelectSingleNode("name")?.Value ?? LanguageManager.GetString("String_Unknown", GlobalOptions.Language);

                    if (!_objCharacter.Options.SearchInCategoryOnly && txtSearch.TextLength != 0)
                    {
                        string strCategory = objXmlGear.SelectSingleNode("category")?.Value;
                        if (!string.IsNullOrEmpty(strCategory))
                        {
                            ListItem objFoundItem = _lstCategory.Find(objFind => objFind.Value.ToString() == strCategory);
                            if (!string.IsNullOrEmpty(objFoundItem.Name))
                                strDisplayName += " [" + objFoundItem.Name + "]";
                        }
                    }
                    // When searching, Category needs to be added to the Value so we can identify the English Category name.
                    lstGears.Add(new ListItem(objXmlGear.SelectSingleNode("id")?.Value ?? string.Empty, strDisplayName));

                    if (blnTerminateAfterFirst)
                        break;
                }
            }
            if (blnDoUIUpdate)
            {
                lstGears.Sort(CompareListItems.CompareNames);
                lstGear.BeginUpdate();
                string strOldSelected = lstGear.SelectedValue?.ToString();
                bool blnOldLoading = _blnLoading;
                _blnLoading = true;
                lstGear.ValueMember = nameof(ListItem.Value);
                lstGear.DisplayMember = nameof(ListItem.Name);
                lstGear.DataSource = lstGears;
                _blnLoading = blnOldLoading;
                if (string.IsNullOrEmpty(strOldSelected))
                    lstGear.SelectedIndex = -1;
                else
                    lstGear.SelectedValue = strOldSelected;
                lstGear.EndUpdate();
            }

            return lstGears;
        }
        
        /// <summary>
        /// Accept the selected item and close the form.
        /// </summary>
        private void AcceptForm()
        {
            string strSelectedId = lstGear.SelectedValue?.ToString();
            if (!string.IsNullOrEmpty(strSelectedId))
            {
                _strSelectedGear = strSelectedId;
                s_StrSelectCategory = (_objCharacter.Options.SearchInCategoryOnly || txtSearch.TextLength == 0)
                    ? cboCategory.SelectedValue?.ToString()
                    : _xmlBaseGearDataNode.SelectSingleNode("gears/gear[id = \"" + strSelectedId + "\"]/category")?.Value;
                _blnBlackMarketDiscount = chkBlackMarketDiscount.Checked;
                _intSelectedRating = decimal.ToInt32(nudRating.Value);
                _decSelectedQty = nudGearQty.Value;
                _decMarkup = nudMarkup.Value;

                DialogResult = DialogResult.OK;
            }
        }

        private void OpenSourceFromLabel(object sender, EventArgs e)
        {
<<<<<<< HEAD
            CommonFunctions.OpenPDF(lblSource.Text, _objCharacter);
=======
            CommonFunctions.OpenPDFFromControl(sender, e);
>>>>>>> e3448d55
        }
        #endregion
    }
}<|MERGE_RESOLUTION|>--- conflicted
+++ resolved
@@ -59,7 +59,7 @@
         public frmSelectGear(Character objCharacter, int intAvailModifier = 0, int intCostMultiplier = 1, object objGearParent = null, string strAllowedCategories = "")
         {
             InitializeComponent();
-            LanguageManager.TranslateWinForm(GlobalOptions.Language, this);
+            LanguageManager.TranslateWinForm(GlobalOptions.Instance.Language, this);
             lblMarkupLabel.Visible = objCharacter.Created;
             nudMarkup.Visible = objCharacter.Created;
             lblMarkupPercentLabel.Visible = objCharacter.Created;
@@ -95,7 +95,7 @@
             }
             else
             {
-                chkHideOverAvailLimit.Text = string.Format(chkHideOverAvailLimit.Text, _objCharacter.MaximumAvailability.ToString(GlobalOptions.CultureInfo));
+                chkHideOverAvailLimit.Text = string.Format(chkHideOverAvailLimit.Text, _objCharacter.MaximumAvailability.ToString(GlobalOptions.Instance.CultureInfo));
                 chkHideOverAvailLimit.Checked = _objCharacter.Options.HideItemsOverAvailLimit;
             }
 
@@ -137,7 +137,7 @@
 
             if (_lstCategory.Count > 0)
             {
-                _lstCategory.Insert(0, new ListItem("Show All", LanguageManager.GetString("String_ShowAll", GlobalOptions.Language)));
+                _lstCategory.Insert(0, new ListItem("Show All", LanguageManager.GetString("String_ShowAll", GlobalOptions.Instance.Language)));
             }
 
             cboCategory.BeginUpdate();
@@ -208,8 +208,8 @@
                     string strCostFor = objXmlGear.SelectSingleNode("costfor")?.Value;
                     if (!string.IsNullOrEmpty(strCostFor))
                     {
-                        nudGearQty.Value = Convert.ToDecimal(strCostFor, GlobalOptions.InvariantCultureInfo);
-                        nudGearQty.Increment = Convert.ToDecimal(strCostFor, GlobalOptions.InvariantCultureInfo);
+                        nudGearQty.Value = Convert.ToDecimal(strCostFor, GlobalOptions.Instance.InvariantCultureInfo);
+                        nudGearQty.Increment = Convert.ToDecimal(strCostFor, GlobalOptions.Instance.InvariantCultureInfo);
                     }
                     else
                     {
@@ -439,7 +439,7 @@
             set
             {
                 _decMaximumCapacity = value;
-                lblMaximumCapacity.Text = LanguageManager.GetString("Label_MaximumCapacityAllowed", GlobalOptions.Language) + LanguageManager.GetString("String_Space", GlobalOptions.Language) + _decMaximumCapacity.ToString("#,0.##", GlobalOptions.CultureInfo);
+                lblMaximumCapacity.Text = LanguageManager.GetString("Label_MaximumCapacityAllowed", GlobalOptions.Instance.Language) + LanguageManager.GetString("String_Space", GlobalOptions.Instance.Language) + _decMaximumCapacity.ToString("#,0.##", GlobalOptions.Instance.CultureInfo);
             }
         }
 
@@ -571,11 +571,11 @@
             lblGearDeviceRating.Text = strDeviceRating;
             lblGearDeviceRatingLabel.Visible = !string.IsNullOrEmpty(strDeviceRating);
 
-            string strSource = objXmlGear.SelectSingleNode("source")?.Value ?? LanguageManager.GetString("String_Unknown", GlobalOptions.Language);
-            string strPage = objXmlGear.SelectSingleNode("altpage")?.Value ?? objXmlGear.SelectSingleNode("page")?.Value ?? LanguageManager.GetString("String_Unknown", GlobalOptions.Language);
-            string strSpaceCharacter = LanguageManager.GetString("String_Space", GlobalOptions.Language);
-            lblSource.Text = CommonFunctions.LanguageBookShort(strSource, GlobalOptions.Language) + strSpaceCharacter + strPage;
-            lblSource.SetToolTip(CommonFunctions.LanguageBookLong(strSource, GlobalOptions.Language) + strSpaceCharacter + LanguageManager.GetString("String_Page", GlobalOptions.Language) + ' ' + strPage);
+            string strSource = objXmlGear.SelectSingleNode("source")?.Value ?? LanguageManager.GetString("String_Unknown", GlobalOptions.Instance.Language);
+            string strPage = objXmlGear.SelectSingleNode("altpage")?.Value ?? objXmlGear.SelectSingleNode("page")?.Value ?? LanguageManager.GetString("String_Unknown", GlobalOptions.Instance.Language);
+            string strSpaceCharacter = LanguageManager.GetString("String_Space", GlobalOptions.Instance.Language);
+            lblSource.Text = CommonFunctions.LanguageBookShort(strSource, GlobalOptions.Instance.Language) + strSpaceCharacter + strPage;
+            lblSource.SetToolTip(CommonFunctions.LanguageBookLong(strSource, GlobalOptions.Instance.Language) + strSpaceCharacter + LanguageManager.GetString("String_Page", GlobalOptions.Instance.Language) + ' ' + strPage);
             lblSourceLabel.Visible = !string.IsNullOrEmpty(lblSource.Text);
             lblAvail.Text = new AvailabilityValue(Convert.ToInt32(nudRating.Value), objXmlGear.SelectSingleNode("avail")?.Value).ToString();
             lblAvailLabel.Visible = !string.IsNullOrEmpty(lblAvail.Text);
@@ -592,7 +592,7 @@
             object objProcess;
             if (chkFreeItem.Checked)
             {
-                lblCost.Text = (0.0m).ToString(_objCharacter.Options.NuyenFormat, GlobalOptions.CultureInfo) + '¥';
+                lblCost.Text = (0.0m).ToString(_objCharacter.Options.NuyenFormat, GlobalOptions.Instance.CultureInfo) + '¥';
             }
             else
             {
@@ -614,7 +614,7 @@
                     objCostNode = objXmlGear.SelectSingleNode("cost" + intHighestCostNode);
                     for (int i = decimal.ToInt32(nudRating.Value); i <= intHighestCostNode; ++i)
                     {
-                        XPathNavigator objLoopNode = objXmlGear.SelectSingleNode("cost" + i.ToString(GlobalOptions.InvariantCultureInfo));
+                        XPathNavigator objLoopNode = objXmlGear.SelectSingleNode("cost" + i.ToString(GlobalOptions.Instance.InvariantCultureInfo));
                         if (objLoopNode != null)
                         {
                             objCostNode = objLoopNode;
@@ -626,21 +626,21 @@
                 {
                     try
                     {
-                        objProcess = CommonFunctions.EvaluateInvariantXPath(objCostNode.Value.Replace("Rating", nudRating.Value.ToString(GlobalOptions.InvariantCultureInfo)), out blnIsSuccess);
-                        decimal decCost = blnIsSuccess ? Convert.ToDecimal(objProcess, GlobalOptions.InvariantCultureInfo) * decMultiplier : 0;
+                        objProcess = CommonFunctions.EvaluateInvariantXPath(objCostNode.Value.Replace("Rating", nudRating.Value.ToString(GlobalOptions.Instance.InvariantCultureInfo)), out blnIsSuccess);
+                        decimal decCost = blnIsSuccess ? Convert.ToDecimal(objProcess, GlobalOptions.Instance.InvariantCultureInfo) * decMultiplier : 0;
                         decCost *= 1 + (nudMarkup.Value / 100.0m);
                         if (chkBlackMarketDiscount.Checked)
                             decCost *= 0.9m;
-                        lblCost.Text = (decCost * _intCostMultiplier).ToString(_objCharacter.Options.NuyenFormat, GlobalOptions.CultureInfo) + '¥';
+                        lblCost.Text = (decCost * _intCostMultiplier).ToString(_objCharacter.Options.NuyenFormat, GlobalOptions.Instance.CultureInfo) + '¥';
                         decItemCost = decCost;
                     }
                     catch (XPathException)
                     {
                         lblCost.Text = objCostNode.Value;
-                        if (decimal.TryParse(objCostNode.Value, NumberStyles.Any, GlobalOptions.InvariantCultureInfo, out decimal decTemp))
+                        if (decimal.TryParse(objCostNode.Value, NumberStyles.Any, GlobalOptions.Instance.InvariantCultureInfo, out decimal decTemp))
                         {
                             decItemCost = decTemp;
-                            lblCost.Text = (decItemCost * _intCostMultiplier).ToString(_objCharacter.Options.NuyenFormat, GlobalOptions.CultureInfo) + '¥';
+                            lblCost.Text = (decItemCost * _intCostMultiplier).ToString(_objCharacter.Options.NuyenFormat, GlobalOptions.Instance.CultureInfo) + '¥';
                         }
                     }
 
@@ -650,11 +650,11 @@
                         string strCost = "0";
                         if (nudRating.Value > 0)
                             strCost = strValues[decimal.ToInt32(nudRating.Value) - 1].Trim('[', ']');
-                        decimal decCost = Convert.ToDecimal(strCost, GlobalOptions.InvariantCultureInfo) * decMultiplier;
+                        decimal decCost = Convert.ToDecimal(strCost, GlobalOptions.Instance.InvariantCultureInfo) * decMultiplier;
                         decCost *= 1 + (nudMarkup.Value / 100.0m);
                         if (chkBlackMarketDiscount.Checked)
                             decCost *= 0.9m;
-                        lblCost.Text = (decCost * _intCostMultiplier).ToString(_objCharacter.Options.NuyenFormat, GlobalOptions.CultureInfo) + "¥+";
+                        lblCost.Text = (decCost * _intCostMultiplier).ToString(_objCharacter.Options.NuyenFormat, GlobalOptions.Instance.CultureInfo) + "¥+";
                         decItemCost = decCost;
                     }
                     else if (objCostNode.Value.StartsWith("Variable("))
@@ -665,16 +665,16 @@
                         if (strCost.Contains('-'))
                         {
                             string[] strValues = strCost.Split('-');
-                            decMin = Convert.ToDecimal(strValues[0], GlobalOptions.InvariantCultureInfo);
-                            decMax = Convert.ToDecimal(strValues[1], GlobalOptions.InvariantCultureInfo);
+                            decMin = Convert.ToDecimal(strValues[0], GlobalOptions.Instance.InvariantCultureInfo);
+                            decMax = Convert.ToDecimal(strValues[1], GlobalOptions.Instance.InvariantCultureInfo);
                         }
                         else
-                            decMin = Convert.ToDecimal(strCost.FastEscape('+'), GlobalOptions.InvariantCultureInfo);
+                            decMin = Convert.ToDecimal(strCost.FastEscape('+'), GlobalOptions.Instance.InvariantCultureInfo);
 
                         if (decMax == decimal.MaxValue)
-                            lblCost.Text = decMin.ToString(_objCharacter.Options.NuyenFormat, GlobalOptions.CultureInfo) + "¥+";
+                            lblCost.Text = decMin.ToString(_objCharacter.Options.NuyenFormat, GlobalOptions.Instance.CultureInfo) + "¥+";
                         else
-                            lblCost.Text = decMin.ToString(_objCharacter.Options.NuyenFormat, GlobalOptions.CultureInfo) + " - " + decMax.ToString(_objCharacter.Options.NuyenFormat, GlobalOptions.CultureInfo) + '¥';
+                            lblCost.Text = decMin.ToString(_objCharacter.Options.NuyenFormat, GlobalOptions.Instance.CultureInfo) + " - " + decMax.ToString(_objCharacter.Options.NuyenFormat, GlobalOptions.Instance.CultureInfo) + '¥';
 
                         decItemCost = decMin;
                     }
@@ -691,7 +691,7 @@
             string strCapacityField = ShowArmorCapacityOnly ? "armorcapacity" : "capacity";
 
             if (_eCapacityStyle == CapacityStyle.Zero)
-                lblCapacity.Text = '[' + 0.ToString(GlobalOptions.CultureInfo) + ']';
+                lblCapacity.Text = '[' + 0.ToString(GlobalOptions.Instance.CultureInfo) + ']';
             else
             {
                 string strCapacityText = objXmlGear.SelectSingleNode(strCapacityField)?.Value;
@@ -722,8 +722,8 @@
                                 {
                                     try
                                     {
-                                        objProcess = CommonFunctions.EvaluateInvariantXPath(strCapacity.Replace("Rating", nudRating.Value.ToString(GlobalOptions.InvariantCultureInfo)), out blnIsSuccess);
-                                        lblCapacity.Text = blnIsSuccess ? ((double)objProcess).ToString("#,0.##", GlobalOptions.CultureInfo) : strCapacity;
+                                        objProcess = CommonFunctions.EvaluateInvariantXPath(strCapacity.Replace("Rating", nudRating.Value.ToString(GlobalOptions.Instance.InvariantCultureInfo)), out blnIsSuccess);
+                                        lblCapacity.Text = blnIsSuccess ? ((double)objProcess).ToString("#,0.##", GlobalOptions.Instance.CultureInfo) : strCapacity;
                                     }
                                     catch (XPathException)
                                     {
@@ -743,8 +743,8 @@
                             {
                                 try
                                 {
-                                    objProcess = CommonFunctions.EvaluateInvariantXPath(strCapacity.Replace("Rating", nudRating.Value.ToString(GlobalOptions.InvariantCultureInfo)), out blnIsSuccess);
-                                    lblCapacity.Text = blnIsSuccess ? ((double)objProcess).ToString("#,0.##", GlobalOptions.CultureInfo) : strCapacity;
+                                    objProcess = CommonFunctions.EvaluateInvariantXPath(strCapacity.Replace("Rating", nudRating.Value.ToString(GlobalOptions.Instance.InvariantCultureInfo)), out blnIsSuccess);
+                                    lblCapacity.Text = blnIsSuccess ? ((double)objProcess).ToString("#,0.##", GlobalOptions.Instance.CultureInfo) : strCapacity;
                                 }
                                 catch (XPathException)
                                 {
@@ -783,8 +783,8 @@
                         {
                             try
                             {
-                                objProcess = CommonFunctions.EvaluateInvariantXPath(strCapacity.Replace("Rating", nudRating.Value.ToString(GlobalOptions.InvariantCultureInfo)), out blnIsSuccess);
-                                lblCapacity.Text = blnIsSuccess ? ((double)objProcess).ToString("#,0.##", GlobalOptions.CultureInfo) : strCapacity;
+                                objProcess = CommonFunctions.EvaluateInvariantXPath(strCapacity.Replace("Rating", nudRating.Value.ToString(GlobalOptions.Instance.InvariantCultureInfo)), out blnIsSuccess);
+                                lblCapacity.Text = blnIsSuccess ? ((double)objProcess).ToString("#,0.##", GlobalOptions.Instance.CultureInfo) : strCapacity;
                             }
                             catch (OverflowException) // Result is text and not a double
                             {
@@ -801,7 +801,7 @@
                 }
                 else
                 {
-                    lblCapacity.Text = 0.ToString(GlobalOptions.CultureInfo);
+                    lblCapacity.Text = 0.ToString(GlobalOptions.Instance.CultureInfo);
                 }
             }
             lblCapacityLabel.Visible = !string.IsNullOrEmpty(lblCapacity.Text);
@@ -822,8 +822,8 @@
                 if (strExpression.IndexOfAny('{', '+', '-', '*', ',') != -1 || strExpression.Contains("div"))
                 {
                     StringBuilder objValue = new StringBuilder(strExpression);
-                    objValue.Replace("{Rating}", decimal.ToInt32(nudRating.Value).ToString(GlobalOptions.InvariantCultureInfo));
-                    objValue.CheapReplace(strExpression, "{Parent Rating}", () => (_objGearParent as IHasRating)?.Rating.ToString(GlobalOptions.InvariantCultureInfo) ?? int.MaxValue.ToString(GlobalOptions.InvariantCultureInfo));
+                    objValue.Replace("{Rating}", decimal.ToInt32(nudRating.Value).ToString(GlobalOptions.Instance.InvariantCultureInfo));
+                    objValue.CheapReplace(strExpression, "{Parent Rating}", () => (_objGearParent as IHasRating)?.Rating.ToString(GlobalOptions.Instance.InvariantCultureInfo) ?? int.MaxValue.ToString(GlobalOptions.Instance.InvariantCultureInfo));
                     foreach (string strCharAttributeName in Backend.Attributes.AttributeSection.AttributeStrings)
                     {
                         objValue.CheapReplace(strExpression, '{' + strCharAttributeName + '}', () => _objCharacter.GetAttribute(strCharAttributeName).TotalValue.ToString());
@@ -858,8 +858,8 @@
                         if (strExpression.IndexOfAny('{', '+', '-', '*', ',') != -1 || strExpression.Contains("div"))
                         {
                             StringBuilder objValue = new StringBuilder(strExpression);
-                            objValue.Replace("{Rating}", decimal.ToInt32(nudRating.Value).ToString(GlobalOptions.InvariantCultureInfo));
-                            objValue.CheapReplace(strExpression, "{Parent Rating}", () => (_objGearParent as IHasRating)?.Rating.ToString(GlobalOptions.InvariantCultureInfo) ?? "0");
+                            objValue.Replace("{Rating}", decimal.ToInt32(nudRating.Value).ToString(GlobalOptions.Instance.InvariantCultureInfo));
+                            objValue.CheapReplace(strExpression, "{Parent Rating}", () => (_objGearParent as IHasRating)?.Rating.ToString(GlobalOptions.Instance.InvariantCultureInfo) ?? "0");
                             foreach (string strCharAttributeName in Backend.Attributes.AttributeSection.AttributeStrings)
                             {
                                 objValue.CheapReplace(strExpression, '{' + strCharAttributeName + '}', () => _objCharacter.GetAttribute(strCharAttributeName).TotalValue.ToString());
@@ -1016,7 +1016,7 @@
                     (chkFreeItem.Checked || !chkShowOnlyAffordItems.Checked ||
                     SelectionShared.CheckNuyenRestriction(objXmlGear, _objCharacter.Nuyen, decCostMultiplier)))))
                 {
-                    string strDisplayName = objXmlGear.SelectSingleNode("translate")?.Value ?? objXmlGear.SelectSingleNode("name")?.Value ?? LanguageManager.GetString("String_Unknown", GlobalOptions.Language);
+                    string strDisplayName = objXmlGear.SelectSingleNode("translate")?.Value ?? objXmlGear.SelectSingleNode("name")?.Value ?? LanguageManager.GetString("String_Unknown", GlobalOptions.Instance.Language);
 
                     if (!_objCharacter.Options.SearchInCategoryOnly && txtSearch.TextLength != 0)
                     {
@@ -1079,11 +1079,7 @@
 
         private void OpenSourceFromLabel(object sender, EventArgs e)
         {
-<<<<<<< HEAD
-            CommonFunctions.OpenPDF(lblSource.Text, _objCharacter);
-=======
             CommonFunctions.OpenPDFFromControl(sender, e);
->>>>>>> e3448d55
         }
         #endregion
     }
