--- conflicted
+++ resolved
@@ -1,331 +1,312 @@
-/*  This file is part of Chummer5a.
- *
- *  Chummer5a is free software: you can redistribute it and/or modify
- *  it under the terms of the GNU General Public License as published by
- *  the Free Software Foundation, either version 3 of the License, or
- *  (at your option) any later version.
- *
- *  Chummer5a is distributed in the hope that it will be useful,
- *  but WITHOUT ANY WARRANTY; without even the implied warranty of
- *  MERCHANTABILITY or FITNESS FOR A PARTICULAR PURPOSE.  See the
- *  GNU General Public License for more details.
- *
- *  You should have received a copy of the GNU General Public License
- *  along with Chummer5a.  If not, see <http://www.gnu.org/licenses/>.
- *
- *  You can obtain the full source code for Chummer5a at
- *  https://github.com/chummer5a/chummer5a
- */
-﻿using System;
-using System.Collections.Generic;
-using System.ComponentModel;
-using System.Data;
-using System.Drawing;
-using System.Linq;
-using System.Text;
-using System.Windows.Forms;
-using System.Xml;
-
-namespace Chummer
-{
-    public partial class frmSelectArt : Form
-    {
-        private string _strSelectedItem = string.Empty;
-
-        private Mode _objMode = Mode.Art;
-        private string _strNode = "art";
-        private string _strRoot = "arts";
-        private string _strCategory = string.Empty;
-        private string _strLocalName = string.Empty;
-        private readonly Character _objCharacter;
-
-        private XmlDocument _objXmlDocument = new XmlDocument();
-
-        private readonly XmlDocument _objMetamagicDocument = new XmlDocument();
-        private readonly XmlDocument _objSpellDocument = new XmlDocument();
-        private readonly XmlDocument _objPowerDocument = new XmlDocument();
-        private readonly XmlDocument _objQualityDocument = new XmlDocument();
-
-        public enum Mode
-        {
-            Art = 0,
-            Enhancement = 1,
-            Enchantment = 2,
-            Ritual = 3,
-        }
-
-        public frmSelectArt(Character objCharacter)
-        {
-            InitializeComponent();
-            LanguageManager.Instance.Load(GlobalOptions.Instance.Language, this);
-            _objCharacter = objCharacter;
-
-            _objMetamagicDocument = XmlManager.Instance.Load("metamagic.xml");
-            _objSpellDocument = XmlManager.Instance.Load("spells.xml");
-            _objPowerDocument = XmlManager.Instance.Load("powers.xml");
-            _objQualityDocument = XmlManager.Instance.Load("qualities.xml");
-        }
-
-        private void frmSelectArt_Load(object sender, EventArgs e)
-        {
-            // Update the window title if needed.
-            
-            switch (_objMode)
-            {
-                case Mode.Enhancement:
-                    _strLocalName = LanguageManager.Instance.GetString("String_Enhancement");
-                    break;
-                case Mode.Enchantment:
-                    _strLocalName = LanguageManager.Instance.GetString("String_Enchantment");
-                    break;
-                case Mode.Ritual:
-                    _strLocalName = LanguageManager.Instance.GetString("String_Ritual");
-                    break;
-                case Mode.Art:
-                    _strLocalName = LanguageManager.Instance.GetString("String_Art");
-                    break;
-                default:
-                    throw new ArgumentOutOfRangeException();
-            }
-            
-            Text = LanguageManager.Instance.GetString("Title_SelectGeneric").Replace("{0}", _strLocalName);
-            chkLimitList.Text = LanguageManager.Instance.GetString("Checkbox_SelectGeneric_LimitList").Replace("{0}", _strLocalName);
-
-            foreach (Label objLabel in Controls.OfType<Label>())
-            {
-                if (objLabel.Text.StartsWith("["))
-                    objLabel.Text = string.Empty;
-            }
-
-            BuildList();
-        }
-
-        private void lstArt_SelectedIndexChanged(object sender, EventArgs e)
-        {
-            if (string.IsNullOrEmpty(lstArt.Text))
-                return;
-
-            // Retireve the information for the selected piece of Cyberware.
-            XmlNode objXmlMetamagic = _objXmlDocument.SelectSingleNode("/chummer/" + _strRoot + "/" + _strNode + "[name = \"" + lstArt.SelectedValue + "\"]");
-
-            string strBook = _objCharacter.Options.LanguageBookShort(objXmlMetamagic["source"]?.InnerText);
-            string strPage = objXmlMetamagic["altpage"]?.InnerText ?? objXmlMetamagic["page"]?.InnerText;
-            lblSource.Text = $"{strBook} {strBook}";
-
-            tipTooltip.SetToolTip(lblSource, _objCharacter.Options.LanguageBookLong(objXmlMetamagic["source"].InnerText) + " " + LanguageManager.Instance.GetString("String_Page") + " " + strPage);
-        }
-
-        private void cmdOK_Click(object sender, EventArgs e)
-        {
-            AcceptForm();
-        }
-
-        private void cmdCancel_Click(object sender, EventArgs e)
-        {
-            DialogResult = DialogResult.Cancel;
-        }
-
-        private void lstArt_DoubleClick(object sender, EventArgs e)
-        {
-            if (!string.IsNullOrEmpty(lstArt.Text))
-                AcceptForm();
-        }
-
-        private void chkLimitList_CheckedChanged(object sender, EventArgs e)
-        {
-            BuildList();
-        }
-
-        #region Properties
-        /// <summary>
-        /// Set the window's Mode to Art, Enchantment, Enhancement, or Ritual.
-        /// </summary>
-        public Mode WindowMode
-        {
-            get
-            {
-                return _objMode;
-            }
-            set
-            {
-                _objMode = value;
-                switch (_objMode)
-                {
-                    case Mode.Art:
-                        _strNode = "art";
-                        _strRoot = "arts";
-                        break;
-                    case Mode.Enchantment:
-                        _strNode = "spell";
-                        _strRoot = "spells";
-                        _strCategory = "Enchantments";
-                        break;
-                    case Mode.Enhancement:
-                        _strNode = "enhancement";
-                        _strRoot = "enhancements";
-                        break;
-                    case Mode.Ritual:
-                        _strNode = "spell";
-                        _strRoot = "spells";
-                        _strCategory = "Rituals";
-                        break;
-                }
-            }
-        }
-
-        /// <summary>
-        /// Name of Metamagic that was selected in the dialogue.
-        /// </summary>
-        public string SelectedItem
-        {
-            get
-            {
-                return _strSelectedItem;
-            }
-        }
-        #endregion
-
-        #region Methods
-        /// <summary>
-        /// Build the list of Metamagics.
-        /// </summary>
-        private void BuildList()
-        {
-            XmlNodeList objXmlMetamagicList;
-            List<ListItem> lstArts = new List<ListItem>();
-
-            // Load the Metamagic information.
-            switch (_objMode)
-            {
-                case Mode.Art:
-                    _objXmlDocument = XmlManager.Instance.Load("metamagic.xml");
-                    objXmlMetamagicList = _objXmlDocument.SelectNodes("/chummer/" + _strRoot + "/" + _strNode + "[" + _objCharacter.Options.BookXPath() + "]");
-                    break;
-                case Mode.Enhancement:
-                    _objXmlDocument = XmlManager.Instance.Load("powers.xml");
-                    objXmlMetamagicList = _objXmlDocument.SelectNodes("/chummer/" + _strRoot + "/" + _strNode + "[" + _objCharacter.Options.BookXPath() + "]");
-                    break;
-                case Mode.Enchantment:
-                case Mode.Ritual:
-                    _objXmlDocument = XmlManager.Instance.Load("spells.xml");
-                    objXmlMetamagicList = _objXmlDocument.SelectNodes("/chummer/" + _strRoot + "/" + _strNode + "[category = '" + _strCategory + "' and (" + _objCharacter.Options.BookXPath() + ")]");
-                    break;
-                default:
-                    _objXmlDocument = XmlManager.Instance.Load("spells.xml");
-                    objXmlMetamagicList = _objXmlDocument.SelectNodes("/chummer/" + _strRoot + "/" + _strNode + "[category = '" + _strCategory + "' and (" + _objCharacter.Options.BookXPath() + ")]");
-                    break;
-            }
-
-            foreach (XmlNode objXmlMetamagic in objXmlMetamagicList)
-            {
-                if (chkLimitList.Checked &&
-                    (!chkLimitList.Checked ||
-<<<<<<< HEAD
-                     !Backend.Shared_Methods.SelectionShared.RequirementsMet(objXmlMetamagic, true, _objCharacter, "",
-                         null, null, _objQualityDocument,
-                         "MessageTitle_SelectGeneric_Requirement".Replace("{0}", _strLocalName),
-                         "Message_SelectGeneric_Requirement".Replace("{0}", _strLocalName),
-                         "MessageTitle_SelectGeneric_Restriction".Replace("{0}", _strLocalName),
-                         "Message_SelectGeneric_Restriction".Replace("{0}", _strLocalName)))) continue;
-=======
-                     !Backend.Shared_Methods.SelectionShared.RequirementsMet(objXmlMetamagic, true, _objCharacter, 
-						 null, null, _objQualityDocument, "", _strLocalName))) continue;
->>>>>>> 42eb73c3
-                bool blnNew = true;
-                switch (_objMode)
-                {
-                    case Mode.Art:
-                        if (_objCharacter.Arts.Any(objArt => objArt.Name == objXmlMetamagic["name"].InnerText))
-                        {
-                            blnNew = false;
-                        }
-                        break;
-                    case Mode.Enhancement:
-                        if (_objCharacter.Enhancements.Any(objEnhancement => objEnhancement.Name == objXmlMetamagic["name"].InnerText))
-                        {
-                            blnNew = false;
-                        }
-                        foreach(Power objPower in _objCharacter.Powers)
-                        {
-                            if (objPower.Enhancements.Any(objEnhancement => objEnhancement.Name == objXmlMetamagic["name"].InnerText))
-                            {
-                                blnNew = false;
-                            }
-                        }
-                        break;
-                    case Mode.Enchantment:
-                    case Mode.Ritual:
-                        if (_objCharacter.Spells.Any(objSpell => objSpell.Name == objXmlMetamagic["name"].InnerText))
-                        {
-                            blnNew = false;
-                        }
-                        break;
-                    default:
-                        throw new ArgumentOutOfRangeException();
-                }
-
-                if (blnNew)
-                {
-                    ListItem objItem = new ListItem();
-                    objItem.Value = objXmlMetamagic["name"].InnerText;
-                    objItem.Name = objXmlMetamagic["translate"]?.InnerText ?? objXmlMetamagic["name"].InnerText;
-                    lstArts.Add(objItem);
-                }
-            }
-            SortListItem objSort = new SortListItem();
-            lstArts.Sort(objSort.Compare);
-            lstArt.BeginUpdate();
-            lstArt.DataSource = null;
-            lstArt.ValueMember = "Value";
-            lstArt.DisplayMember = "Name";
-            lstArt.DataSource = lstArts;
-            lstArt.EndUpdate();
-        }
-
-        /// <summary>
-        /// Accept the selected item and close the form.
-        /// </summary>
-        private void AcceptForm()
-        {
-            if (string.IsNullOrEmpty(lstArt.Text))
-                return;
-
-            _strSelectedItem = lstArt.SelectedValue.ToString();
-
-            // Make sure the selected Metamagic or Echo meets its requirements.
-            XmlNode objXmlMetamagic;
-            if (_objMode == Mode.Art)
-                objXmlMetamagic = _objXmlDocument.SelectSingleNode("/chummer/arts/art[name = \"" + lstArt.SelectedValue + "\"]");
-            else if (_objMode == Mode.Enchantment)
-                objXmlMetamagic = _objXmlDocument.SelectSingleNode("/chummer/spells/spell[category = \"Enchantments\" and name = \"" + lstArt.SelectedValue + "\"]");
-            else if (_objMode == Mode.Enhancement)
-                objXmlMetamagic = _objXmlDocument.SelectSingleNode("/chummer/enhancements/enhancement[name = \"" + lstArt.SelectedValue + "\"]");
-            else
-                objXmlMetamagic = _objXmlDocument.SelectSingleNode("/chummer/spells/spell[category = \"Rituals\" and name = \"" + lstArt.SelectedValue + "\"]");
-
-<<<<<<< HEAD
-            if (!Backend.Shared_Methods.SelectionShared.RequirementsMet(objXmlMetamagic, true, _objCharacter, "",
-                         null, null, _objQualityDocument,
-                         "MessageTitle_SelectGeneric_Requirement".Replace("{0}", _strLocalName),
-                         "Message_SelectGeneric_Requirement".Replace("{0}", _strLocalName),
-                         "MessageTitle_SelectGeneric_Restriction".Replace("{0}", _strLocalName),
-                         "Message_SelectGeneric_Restriction".Replace("{0}", _strLocalName)))
-                return;
-=======
-			if (!Backend.Shared_Methods.SelectionShared.RequirementsMet(objXmlMetamagic, true, _objCharacter, 
-			 null, null, _objQualityDocument, "", _strLocalName))
-				return;
->>>>>>> 42eb73c3
-
-            DialogResult = DialogResult.OK;
-        }
-
-
-        #endregion
-
-        private void lblSource_Click(object sender, EventArgs e)
-        {
-            CommonFunctions.StaticOpenPDF(lblSource.Text, _objCharacter);
-        }
-    }
-}
+/*  This file is part of Chummer5a.
+ *
+ *  Chummer5a is free software: you can redistribute it and/or modify
+ *  it under the terms of the GNU General Public License as published by
+ *  the Free Software Foundation, either version 3 of the License, or
+ *  (at your option) any later version.
+ *
+ *  Chummer5a is distributed in the hope that it will be useful,
+ *  but WITHOUT ANY WARRANTY; without even the implied warranty of
+ *  MERCHANTABILITY or FITNESS FOR A PARTICULAR PURPOSE.  See the
+ *  GNU General Public License for more details.
+ *
+ *  You should have received a copy of the GNU General Public License
+ *  along with Chummer5a.  If not, see <http://www.gnu.org/licenses/>.
+ *
+ *  You can obtain the full source code for Chummer5a at
+ *  https://github.com/chummer5a/chummer5a
+ */
+﻿using System;
+using System.Collections.Generic;
+using System.ComponentModel;
+using System.Data;
+using System.Drawing;
+using System.Linq;
+using System.Text;
+using System.Windows.Forms;
+using System.Xml;
+
+namespace Chummer
+{
+    public partial class frmSelectArt : Form
+    {
+        private string _strSelectedItem = string.Empty;
+
+        private Mode _objMode = Mode.Art;
+        private string _strNode = "art";
+        private string _strRoot = "arts";
+        private string _strCategory = string.Empty;
+        private string _strLocalName = string.Empty;
+        private readonly Character _objCharacter;
+
+        private XmlDocument _objXmlDocument = new XmlDocument();
+
+        private readonly XmlDocument _objMetamagicDocument = new XmlDocument();
+        private readonly XmlDocument _objSpellDocument = new XmlDocument();
+        private readonly XmlDocument _objPowerDocument = new XmlDocument();
+        private readonly XmlDocument _objQualityDocument = new XmlDocument();
+
+        public enum Mode
+        {
+            Art = 0,
+            Enhancement = 1,
+            Enchantment = 2,
+            Ritual = 3,
+        }
+
+        public frmSelectArt(Character objCharacter)
+        {
+            InitializeComponent();
+            LanguageManager.Instance.Load(GlobalOptions.Instance.Language, this);
+            _objCharacter = objCharacter;
+
+            _objMetamagicDocument = XmlManager.Instance.Load("metamagic.xml");
+            _objSpellDocument = XmlManager.Instance.Load("spells.xml");
+            _objPowerDocument = XmlManager.Instance.Load("powers.xml");
+            _objQualityDocument = XmlManager.Instance.Load("qualities.xml");
+        }
+
+        private void frmSelectArt_Load(object sender, EventArgs e)
+        {
+            // Update the window title if needed.
+            
+            switch (_objMode)
+            {
+                case Mode.Enhancement:
+                    _strLocalName = LanguageManager.Instance.GetString("String_Enhancement");
+                    break;
+                case Mode.Enchantment:
+                    _strLocalName = LanguageManager.Instance.GetString("String_Enchantment");
+                    break;
+                case Mode.Ritual:
+                    _strLocalName = LanguageManager.Instance.GetString("String_Ritual");
+                    break;
+                case Mode.Art:
+                    _strLocalName = LanguageManager.Instance.GetString("String_Art");
+                    break;
+                default:
+                    throw new ArgumentOutOfRangeException();
+            }
+            
+            Text = LanguageManager.Instance.GetString("Title_SelectGeneric").Replace("{0}", _strLocalName);
+            chkLimitList.Text = LanguageManager.Instance.GetString("Checkbox_SelectGeneric_LimitList").Replace("{0}", _strLocalName);
+
+            foreach (Label objLabel in Controls.OfType<Label>())
+            {
+                if (objLabel.Text.StartsWith("["))
+                    objLabel.Text = string.Empty;
+            }
+
+            BuildList();
+        }
+
+        private void lstArt_SelectedIndexChanged(object sender, EventArgs e)
+        {
+            if (string.IsNullOrEmpty(lstArt.Text))
+                return;
+
+            // Retireve the information for the selected piece of Cyberware.
+            XmlNode objXmlMetamagic = _objXmlDocument.SelectSingleNode("/chummer/" + _strRoot + "/" + _strNode + "[name = \"" + lstArt.SelectedValue + "\"]");
+
+            string strBook = _objCharacter.Options.LanguageBookShort(objXmlMetamagic["source"]?.InnerText);
+            string strPage = objXmlMetamagic["altpage"]?.InnerText ?? objXmlMetamagic["page"]?.InnerText;
+            lblSource.Text = $"{strBook} {strBook}";
+
+            tipTooltip.SetToolTip(lblSource, _objCharacter.Options.LanguageBookLong(objXmlMetamagic["source"].InnerText) + " " + LanguageManager.Instance.GetString("String_Page") + " " + strPage);
+        }
+
+        private void cmdOK_Click(object sender, EventArgs e)
+        {
+            AcceptForm();
+        }
+
+        private void cmdCancel_Click(object sender, EventArgs e)
+        {
+            DialogResult = DialogResult.Cancel;
+        }
+
+        private void lstArt_DoubleClick(object sender, EventArgs e)
+        {
+            if (!string.IsNullOrEmpty(lstArt.Text))
+                AcceptForm();
+        }
+
+        private void chkLimitList_CheckedChanged(object sender, EventArgs e)
+        {
+            BuildList();
+        }
+
+        #region Properties
+        /// <summary>
+        /// Set the window's Mode to Art, Enchantment, Enhancement, or Ritual.
+        /// </summary>
+        public Mode WindowMode
+        {
+            get
+            {
+                return _objMode;
+            }
+            set
+            {
+                _objMode = value;
+                switch (_objMode)
+                {
+                    case Mode.Art:
+                        _strNode = "art";
+                        _strRoot = "arts";
+                        break;
+                    case Mode.Enchantment:
+                        _strNode = "spell";
+                        _strRoot = "spells";
+                        _strCategory = "Enchantments";
+                        break;
+                    case Mode.Enhancement:
+                        _strNode = "enhancement";
+                        _strRoot = "enhancements";
+                        break;
+                    case Mode.Ritual:
+                        _strNode = "spell";
+                        _strRoot = "spells";
+                        _strCategory = "Rituals";
+                        break;
+                }
+            }
+        }
+
+        /// <summary>
+        /// Name of Metamagic that was selected in the dialogue.
+        /// </summary>
+        public string SelectedItem
+        {
+            get
+            {
+                return _strSelectedItem;
+            }
+        }
+        #endregion
+
+        #region Methods
+        /// <summary>
+        /// Build the list of Metamagics.
+        /// </summary>
+        private void BuildList()
+        {
+            XmlNodeList objXmlMetamagicList;
+            List<ListItem> lstArts = new List<ListItem>();
+
+            // Load the Metamagic information.
+            switch (_objMode)
+            {
+                case Mode.Art:
+                    _objXmlDocument = XmlManager.Instance.Load("metamagic.xml");
+                    objXmlMetamagicList = _objXmlDocument.SelectNodes("/chummer/" + _strRoot + "/" + _strNode + "[" + _objCharacter.Options.BookXPath() + "]");
+                    break;
+                case Mode.Enhancement:
+                    _objXmlDocument = XmlManager.Instance.Load("powers.xml");
+                    objXmlMetamagicList = _objXmlDocument.SelectNodes("/chummer/" + _strRoot + "/" + _strNode + "[" + _objCharacter.Options.BookXPath() + "]");
+                    break;
+                case Mode.Enchantment:
+                case Mode.Ritual:
+                    _objXmlDocument = XmlManager.Instance.Load("spells.xml");
+                    objXmlMetamagicList = _objXmlDocument.SelectNodes("/chummer/" + _strRoot + "/" + _strNode + "[category = '" + _strCategory + "' and (" + _objCharacter.Options.BookXPath() + ")]");
+                    break;
+                default:
+                    _objXmlDocument = XmlManager.Instance.Load("spells.xml");
+                    objXmlMetamagicList = _objXmlDocument.SelectNodes("/chummer/" + _strRoot + "/" + _strNode + "[category = '" + _strCategory + "' and (" + _objCharacter.Options.BookXPath() + ")]");
+                    break;
+            }
+
+            foreach (XmlNode objXmlMetamagic in objXmlMetamagicList)
+            {
+                if (chkLimitList.Checked &&
+                    (!chkLimitList.Checked ||
+                     !Backend.Shared_Methods.SelectionShared.RequirementsMet(objXmlMetamagic, true, _objCharacter, 
+						 null, null, _objQualityDocument, "", _strLocalName))) continue;
+                bool blnNew = true;
+                switch (_objMode)
+                {
+                    case Mode.Art:
+                        if (_objCharacter.Arts.Any(objArt => objArt.Name == objXmlMetamagic["name"].InnerText))
+                        {
+                            blnNew = false;
+                        }
+                        break;
+                    case Mode.Enhancement:
+                        if (_objCharacter.Enhancements.Any(objEnhancement => objEnhancement.Name == objXmlMetamagic["name"].InnerText))
+                        {
+                            blnNew = false;
+                        }
+                        foreach(Power objPower in _objCharacter.Powers)
+                        {
+                            if (objPower.Enhancements.Any(objEnhancement => objEnhancement.Name == objXmlMetamagic["name"].InnerText))
+                            {
+                                blnNew = false;
+                            }
+                        }
+                        break;
+                    case Mode.Enchantment:
+                    case Mode.Ritual:
+                        if (_objCharacter.Spells.Any(objSpell => objSpell.Name == objXmlMetamagic["name"].InnerText))
+                        {
+                            blnNew = false;
+                        }
+                        break;
+                    default:
+                        throw new ArgumentOutOfRangeException();
+                }
+
+                if (blnNew)
+                {
+                    ListItem objItem = new ListItem();
+                    objItem.Value = objXmlMetamagic["name"].InnerText;
+                    objItem.Name = objXmlMetamagic["translate"]?.InnerText ?? objXmlMetamagic["name"].InnerText;
+                    lstArts.Add(objItem);
+                }
+            }
+            SortListItem objSort = new SortListItem();
+            lstArts.Sort(objSort.Compare);
+            lstArt.BeginUpdate();
+            lstArt.DataSource = null;
+            lstArt.ValueMember = "Value";
+            lstArt.DisplayMember = "Name";
+            lstArt.DataSource = lstArts;
+            lstArt.EndUpdate();
+        }
+
+        /// <summary>
+        /// Accept the selected item and close the form.
+        /// </summary>
+        private void AcceptForm()
+        {
+            if (string.IsNullOrEmpty(lstArt.Text))
+                return;
+
+            _strSelectedItem = lstArt.SelectedValue.ToString();
+
+            // Make sure the selected Metamagic or Echo meets its requirements.
+            XmlNode objXmlMetamagic;
+            if (_objMode == Mode.Art)
+                objXmlMetamagic = _objXmlDocument.SelectSingleNode("/chummer/arts/art[name = \"" + lstArt.SelectedValue + "\"]");
+            else if (_objMode == Mode.Enchantment)
+                objXmlMetamagic = _objXmlDocument.SelectSingleNode("/chummer/spells/spell[category = \"Enchantments\" and name = \"" + lstArt.SelectedValue + "\"]");
+            else if (_objMode == Mode.Enhancement)
+                objXmlMetamagic = _objXmlDocument.SelectSingleNode("/chummer/enhancements/enhancement[name = \"" + lstArt.SelectedValue + "\"]");
+            else
+                objXmlMetamagic = _objXmlDocument.SelectSingleNode("/chummer/spells/spell[category = \"Rituals\" and name = \"" + lstArt.SelectedValue + "\"]");
+
+			if (!Backend.Shared_Methods.SelectionShared.RequirementsMet(objXmlMetamagic, true, _objCharacter, 
+			 null, null, _objQualityDocument, "", _strLocalName))
+				return;
+
+            DialogResult = DialogResult.OK;
+        }
+
+
+        #endregion
+
+        private void lblSource_Click(object sender, EventArgs e)
+        {
+            CommonFunctions.StaticOpenPDF(lblSource.Text, _objCharacter);
+        }
+    }
+}