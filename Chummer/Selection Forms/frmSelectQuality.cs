/*  This file is part of Chummer5a.
 *
 *  Chummer5a is free software: you can redistribute it and/or modify
 *  it under the terms of the GNU General Public License as published by
 *  the Free Software Foundation, either version 3 of the License, or
 *  (at your option) any later version.
 *
 *  Chummer5a is distributed in the hope that it will be useful,
 *  but WITHOUT ANY WARRANTY; without even the implied warranty of
 *  MERCHANTABILITY or FITNESS FOR A PARTICULAR PURPOSE.  See the
 *  GNU General Public License for more details.
 *
 *  You should have received a copy of the GNU General Public License
 *  along with Chummer5a.  If not, see <http://www.gnu.org/licenses/>.
 *
 *  You can obtain the full source code for Chummer5a at
 *  https://github.com/chummer5a/chummer5a
 */
using System;
using System.Collections.Generic;
using System.Linq;
using System.Windows.Forms;
using System.Text;
using System.Xml;
using System.Xml.XPath;

namespace Chummer
{
    public partial class frmSelectQuality : Form
    {
        private string _strSelectedQuality = string.Empty;
        private bool _blnAddAgain;
        private bool _blnLoading = true;
        private readonly Character _objCharacter;

        private readonly XPathNavigator _xmlBaseQualityDataNode;
        private readonly XPathNavigator _xmlMetatypeQualityRestrictionNode;

        private readonly List<ListItem> _lstCategory = new List<ListItem>();

        private static string s_StrSelectCategory = string.Empty;

        #region Control Events
        public frmSelectQuality(Character objCharacter)
        {
            InitializeComponent();
            LanguageManager.TranslateWinForm(GlobalOptions.Language, this);
            _objCharacter = objCharacter;
            
            // Load the Quality information.
            _xmlBaseQualityDataNode = XmlManager.Load("qualities.xml").GetFastNavigator().SelectSingleNode("/chummer");

            string strMetatypeXPath = "/chummer/metatypes/metatype[name = \"" + _objCharacter.Metatype;
            if (!string.IsNullOrEmpty(_objCharacter.Metavariant) && _objCharacter.Metavariant != "None")
            {
                strMetatypeXPath += "\"]/metavariants/metavariant[name = \"" + _objCharacter.Metavariant;
            }
            strMetatypeXPath += "\"]/qualityrestriction";
            _xmlMetatypeQualityRestrictionNode = XmlManager.Load("metatypes.xml").GetFastNavigator().SelectSingleNode(strMetatypeXPath) ??
                                                 XmlManager.Load("critters.xml").GetFastNavigator().SelectSingleNode(strMetatypeXPath);
        }

        private void frmSelectQuality_Load(object sender, EventArgs e)
        {
            // Populate the Quality Category list.
            foreach (XPathNavigator objXmlCategory in _xmlBaseQualityDataNode.Select("categories/category"))
            {
                string strInnerText = objXmlCategory.Value;
                _lstCategory.Add(new ListItem(strInnerText, objXmlCategory.SelectSingleNode("@translate")?.Value ?? strInnerText));
            }

            if (_lstCategory.Count > 0)
            {
                _lstCategory.Insert(0, new ListItem("Show All", LanguageManager.GetString("String_ShowAll", GlobalOptions.Language)));
            }

            cboCategory.BeginUpdate();
            cboCategory.ValueMember = "Value";
            cboCategory.DisplayMember = "Name";
            cboCategory.DataSource = _lstCategory;

            // Select the first Category in the list.
            if (string.IsNullOrEmpty(s_StrSelectCategory))
                cboCategory.SelectedIndex = 0;
            else
            {
                cboCategory.SelectedValue = s_StrSelectCategory;

                if (cboCategory.SelectedIndex == -1)
                    cboCategory.SelectedIndex = 0;
            }
            cboCategory.Enabled = _lstCategory.Count > 1;
            cboCategory.EndUpdate();

            if (_objCharacter.MetageneticLimit == 0)
                chkNotMetagenetic.Checked = true;

            lblBPLabel.Text = LanguageManager.GetString("Label_Karma", GlobalOptions.Language);
            _blnLoading = false;
            BuildQualityList();
        }

        private void cboCategory_SelectedIndexChanged(object sender, EventArgs e)
        {
            BuildQualityList();
        }

        private void lstQualities_SelectedIndexChanged(object sender, EventArgs e)
        {
            if (_blnLoading)
                return;

            XPathNavigator xmlQuality = null;
            string strSelectedQuality = lstQualities.SelectedValue?.ToString();
            if (!string.IsNullOrEmpty(strSelectedQuality))
            {
                xmlQuality = _xmlBaseQualityDataNode.SelectSingleNode("qualities/quality[id = \"" + strSelectedQuality + "\"]");
            }

            if (xmlQuality != null)
            {
                if (chkFree.Checked)
                    lblBP.Text = 0.ToString(GlobalOptions.CultureInfo);
                else
                {
                    string strKarma = xmlQuality.SelectSingleNode("karma")?.Value ?? string.Empty;
                    if (strKarma.StartsWith("Variable("))
                    {
                        int intMin;
                        int intMax = int.MaxValue;
                        string strCost = strKarma.TrimStartOnce("Variable(", true).TrimEndOnce(')');
                        if (strCost.Contains('-'))
                        {
                            string[] strValues = strCost.Split('-');
                            int.TryParse(strValues[0], out intMin);
                            int.TryParse(strValues[1], out intMax);
                        }
                        else
                            int.TryParse(strCost.FastEscape('+'), out intMin);

                        if (intMax == int.MaxValue)
                            lblBP.Text = intMin.ToString(GlobalOptions.CultureInfo);
                        else
                            lblBP.Text = intMin.ToString(GlobalOptions.CultureInfo) + " - " + intMax.ToString(GlobalOptions.CultureInfo);
                    }
                    else
                    {
                        int.TryParse(strKarma, out int intBP);
                        
                        if (xmlQuality.SelectSingleNode("costdiscount").RequirementsMet(_objCharacter) && !chkFree.Checked)
                        {
                            string strValue = xmlQuality.SelectSingleNode("costdiscount/value")?.Value;
                            switch (xmlQuality.SelectSingleNode("category")?.Value)
                            {
                                case "Positive":
                                    intBP += Convert.ToInt32(strValue);
                                    break;
                                case "Negative":
                                    intBP -= Convert.ToInt32(strValue);
                                    break;
                            }
                        }
                        if (_objCharacter.Created && !_objCharacter.Options.DontDoubleQualityPurchases)
                        {
                            string strDoubleCostCareer = xmlQuality.SelectSingleNode("doublecareer")?.Value;
                            if (string.IsNullOrEmpty(strDoubleCostCareer) || strDoubleCostCareer == bool.TrueString)
                            {
                                intBP *= 2;
                            }
                        }
                        lblBP.Text = (intBP * _objCharacter.Options.KarmaQuality).ToString();
                        if (!_objCharacter.Created && _objCharacter.FreeSpells > 0 && Convert.ToBoolean(xmlQuality.SelectSingleNode("canbuywithspellpoints")?.Value))
                        {
                            int i = (intBP * _objCharacter.Options.KarmaQuality);
                            int spellPoints = 0;
                            while (i > 0)
                            {
                                i -= 5;
                                spellPoints++;
                            }

                            lblBP.Text += $" / {spellPoints} {LanguageManager.GetString("String_SpellPoints")}";
                            lblBP.ToolTipText = LanguageManager.GetString("Tip_SelectSpell_MasteryQuality");
                        }
                        else
                        {
                            lblBP.ToolTipText = string.Empty;
                        }
                    }
                }
                lblBPLabel.Visible = lblBP.Visible = !string.IsNullOrEmpty(lblBP.Text);

                string strSource = xmlQuality.SelectSingleNode("source")?.Value ?? LanguageManager.GetString("String_Unknown", GlobalOptions.Language);
                string strPage = xmlQuality.SelectSingleNode("altpage")?.Value ?? xmlQuality.SelectSingleNode("page")?.Value ?? LanguageManager.GetString("String_Unknown", GlobalOptions.Language);
                string strSpaceCharacter = LanguageManager.GetString("String_Space", GlobalOptions.Language);
                lblSource.Text = CommonFunctions.LanguageBookShort(strSource, GlobalOptions.Language) + strSpaceCharacter + strPage;
                lblSource.SetToolTip(CommonFunctions.LanguageBookLong(strSource, GlobalOptions.Language) + strSpaceCharacter + LanguageManager.GetString("String_Page", GlobalOptions.Language) + strSpaceCharacter + strPage);
                lblSourceLabel.Visible = lblSource.Visible = !string.IsNullOrEmpty(lblSource.Text);
            }
            else
            {
                lblBPLabel.Visible = false;
                lblBP.Visible = false;
                lblSourceLabel.Visible = false;
                lblSource.Visible = false;
                lblSource.SetToolTip(string.Empty);
            }
        }

        private void cmdOK_Click(object sender, EventArgs e)
        {
            _blnAddAgain = false;
            AcceptForm();
        }

        private void cmdOKAdd_Click(object sender, EventArgs e)
        {
            _blnAddAgain = true;
            AcceptForm();
        }

        private void cmdCancel_Click(object sender, EventArgs e)
        {
            DialogResult = DialogResult.Cancel;
        }

        private void lstQualities_DoubleClick(object sender, EventArgs e)
        {
            _blnAddAgain = false;
            AcceptForm();
        }

        private void chkLimitList_CheckedChanged(object sender, EventArgs e)
        {
            BuildQualityList();
        }

        private void chkFree_CheckedChanged(object sender, EventArgs e)
        {
            lstQualities_SelectedIndexChanged(sender, e);
        }

        private void chkMetagenetic_CheckedChanged(object sender, EventArgs e)
        {
            if (chkMetagenetic.Checked)
                chkNotMetagenetic.Checked = false;
            BuildQualityList();
        }

        private void chkNotMetagenetic_CheckedChanged(object sender, EventArgs e)
        {
            if (chkNotMetagenetic.Checked)
                chkMetagenetic.Checked = false;
            BuildQualityList();
        }

        private void txtSearch_TextChanged(object sender, EventArgs e)
        {
            BuildQualityList();
        }

        private void txtSearch_KeyDown(object sender, KeyEventArgs e)
        {
            if (e.KeyCode == Keys.Down)
            {
                if (lstQualities.SelectedIndex + 1 < lstQualities.Items.Count)
                {
                    lstQualities.SelectedIndex += 1;
                }
                else if (lstQualities.Items.Count > 0)
                {
                    lstQualities.SelectedIndex = 0;
                }
            }
            if (e.KeyCode == Keys.Up)
            {
                if (lstQualities.SelectedIndex - 1 >= 0)
                {
                    lstQualities.SelectedIndex -= 1;
                }
                else if (lstQualities.Items.Count > 0)
                {
                    lstQualities.SelectedIndex = lstQualities.Items.Count - 1;
                }
            }
        }

        private void txtSearch_KeyUp(object sender, KeyEventArgs e)
        {
            if (e.KeyCode == Keys.Up)
                txtSearch.Select(txtSearch.Text.Length, 0);
        }

        private void KarmaFilter(object sender, EventArgs e)
        {
            _blnLoading = true;
            if (string.IsNullOrWhiteSpace(nudMinimumBP.Text))
            {
                nudMinimumBP.Value = 0;
            }
            if (string.IsNullOrWhiteSpace(nudValueBP.Text))
            {
                nudValueBP.Value = 0;
            }
            if (string.IsNullOrWhiteSpace(nudMaximumBP.Text))
            {
                nudMaximumBP.Value = 0;
            }
            _blnLoading = false;
            BuildQualityList();
        }
        #endregion

        #region Properties
        /// <summary>
        /// Quality that was selected in the dialogue.
        /// </summary>
        public string SelectedQuality => _strSelectedQuality;

        /// <summary>
        /// Forcefully add a Category to the list.
        /// </summary>
        public string ForceCategory
        {
            set
            {
                if (_lstCategory.Any(x => x.Value.ToString() == value))
                {
                    cboCategory.BeginUpdate();
                    cboCategory.SelectedValue = value;
                    cboCategory.Enabled = false;
                    cboCategory.EndUpdate();
                }
            }
        }

        /// <summary>
        /// A Quality the character has that should be ignored for checking Forbidden requirements (which would prevent upgrading/downgrading a Quality).
        /// </summary>
        public string IgnoreQuality { get; set; } = string.Empty;

        /// <summary>
        /// Whether or not the user wants to add another item after this one.
        /// </summary>
        public bool AddAgain => _blnAddAgain;

        /// <summary>
        /// Whether or not the item has no cost.
        /// </summary>
        public bool FreeCost => chkFree.Checked;

        #endregion

        #region Methods
        /// <summary>
        /// Build the list of Qualities.
        /// </summary>
        private void BuildQualityList()
        {
            if (_blnLoading)
                return;

            string strCategory = cboCategory.SelectedValue?.ToString() ?? string.Empty;
            StringBuilder strFilter = new StringBuilder("(");
            strFilter.Append(_objCharacter.Options.BookXPath());
            strFilter.Append(')');
            if (!string.IsNullOrEmpty(strCategory) && strCategory != "Show All" && (_objCharacter.Options.SearchInCategoryOnly || txtSearch.TextLength == 0))
            {
                strFilter.Append(" and category = \"");
                strFilter.Append(strCategory);
                strFilter.Append('\"');
            }
            else
            {
                StringBuilder objCategoryFilter = new StringBuilder();
                foreach (string strItem in _lstCategory.Select(x => x.Value))
                {
                    if (!string.IsNullOrEmpty(strItem))
                        objCategoryFilter.Append("category = \"" + strItem + "\" or ");
                }
                if (objCategoryFilter.Length > 0)
                {
                    objCategoryFilter.Length -= 4;
                    strFilter.Append(" and (");
                    strFilter.Append(objCategoryFilter.ToString());
                    strFilter.Append(')');
                }
            }
            if (chkMetagenetic.Checked)
            {
                strFilter.Append(" and (metagenetic = 'True' or required/oneof[contains(., 'Changeling')])");
            }
            else if (chkNotMetagenetic.Checked)
            {
                strFilter.Append(" and not(metagenetic = 'True') and not(required/oneof[contains(., 'Changeling')])");
            }
            if (nudValueBP.Value != 0)
            {
                strFilter.Append(" and karma = ");
                strFilter.Append(nudValueBP.Value.ToString(GlobalOptions.InvariantCultureInfo));
            }
            else
            {
                if (nudMinimumBP.Value != 0)
                {
                    strFilter.Append(" and karma >= ");
                    strFilter.Append(nudMinimumBP.Value.ToString(GlobalOptions.InvariantCultureInfo));
                }

                if (nudMaximumBP.Value != 0)
                {
                    strFilter.Append(" and karma <= ");
                    strFilter.Append(nudMaximumBP.Value.ToString(GlobalOptions.InvariantCultureInfo));
                }
            }
            string strSearch = CommonFunctions.GenerateSearchXPath(txtSearch.Text);
            if (!string.IsNullOrWhiteSpace(strSearch))
            {
                strFilter.Append(strSearch);
            }

            string strCategoryLower = strCategory == "Show All" ? "*" : strCategory.ToLower();
            List <ListItem> lstQuality = new List<ListItem>();
            foreach (XPathNavigator objXmlQuality in _xmlBaseQualityDataNode.Select("qualities/quality[" + strFilter + "]"))
            {
                string strLoopName = objXmlQuality.SelectSingleNode("name")?.Value;
                if (!string.IsNullOrEmpty(strLoopName))
                {
                    if (_xmlMetatypeQualityRestrictionNode != null && _xmlMetatypeQualityRestrictionNode.SelectSingleNode(strCategoryLower + "/quality[. = \"" + strLoopName + "\"]") == null)
                    {
                        continue;
                    }
                    if (!chkLimitList.Checked || objXmlQuality.RequirementsMet(_objCharacter, string.Empty, string.Empty, IgnoreQuality))
                    {
                        lstQuality.Add(new ListItem(objXmlQuality.SelectSingleNode("id")?.Value ?? string.Empty, objXmlQuality.SelectSingleNode("translate")?.Value ?? strLoopName));
                    }
                }
            }
            lstQuality.Sort(CompareListItems.CompareNames);

            string strOldSelectedQuality = lstQualities.SelectedValue?.ToString();
            _blnLoading = true;
            lstQualities.BeginUpdate();
            lstQualities.ValueMember = "Value";
            lstQualities.DisplayMember = "Name";
            lstQualities.DataSource = lstQuality;
            _blnLoading = false;
            if (string.IsNullOrEmpty(strOldSelectedQuality))
                lstQualities.SelectedIndex = -1;
            else
                lstQualities.SelectedValue = strOldSelectedQuality;
            lstQualities.EndUpdate();
        }

        /// <summary>
        /// Accept the selected item and close the form.
        /// </summary>
        private void AcceptForm()
        {
            string strSelectedQuality = lstQualities.SelectedValue?.ToString();
            if (string.IsNullOrEmpty(strSelectedQuality))
                return;

            XPathNavigator objNode = _xmlBaseQualityDataNode.SelectSingleNode("qualities/quality[id = \"" + strSelectedQuality + "\"]");

            if (objNode == null || !objNode.RequirementsMet(_objCharacter, null, LanguageManager.GetString("String_Quality", GlobalOptions.Language), IgnoreQuality))
                return;

            _strSelectedQuality = strSelectedQuality;
            s_StrSelectCategory = (_objCharacter.Options.SearchInCategoryOnly || txtSearch.TextLength == 0) ? cboCategory.SelectedValue?.ToString() : objNode.SelectSingleNode("category")?.Value;
            DialogResult = DialogResult.OK;
        }

        private void OpenSourceFromLabel(object sender, EventArgs e)
        {
<<<<<<< HEAD
            CommonFunctions.OpenPDF(lblSource.Text, _objCharacter);
=======
            CommonFunctions.OpenPDFFromControl(sender, e);
>>>>>>> e3448d55
        }
        #endregion
    }
}<|MERGE_RESOLUTION|>--- conflicted
+++ resolved
@@ -44,7 +44,7 @@
         public frmSelectQuality(Character objCharacter)
         {
             InitializeComponent();
-            LanguageManager.TranslateWinForm(GlobalOptions.Language, this);
+            LanguageManager.TranslateWinForm(GlobalOptions.Instance.Language, this);
             _objCharacter = objCharacter;
             
             // Load the Quality information.
@@ -71,7 +71,7 @@
 
             if (_lstCategory.Count > 0)
             {
-                _lstCategory.Insert(0, new ListItem("Show All", LanguageManager.GetString("String_ShowAll", GlobalOptions.Language)));
+                _lstCategory.Insert(0, new ListItem("Show All", LanguageManager.GetString("String_ShowAll", GlobalOptions.Instance.Language)));
             }
 
             cboCategory.BeginUpdate();
@@ -95,7 +95,7 @@
             if (_objCharacter.MetageneticLimit == 0)
                 chkNotMetagenetic.Checked = true;
 
-            lblBPLabel.Text = LanguageManager.GetString("Label_Karma", GlobalOptions.Language);
+            lblBPLabel.Text = LanguageManager.GetString("Label_Karma", GlobalOptions.Instance.Language);
             _blnLoading = false;
             BuildQualityList();
         }
@@ -120,7 +120,7 @@
             if (xmlQuality != null)
             {
                 if (chkFree.Checked)
-                    lblBP.Text = 0.ToString(GlobalOptions.CultureInfo);
+                    lblBP.Text = 0.ToString(GlobalOptions.Instance.CultureInfo);
                 else
                 {
                     string strKarma = xmlQuality.SelectSingleNode("karma")?.Value ?? string.Empty;
@@ -139,9 +139,9 @@
                             int.TryParse(strCost.FastEscape('+'), out intMin);
 
                         if (intMax == int.MaxValue)
-                            lblBP.Text = intMin.ToString(GlobalOptions.CultureInfo);
+                            lblBP.Text = intMin.ToString(GlobalOptions.Instance.CultureInfo);
                         else
-                            lblBP.Text = intMin.ToString(GlobalOptions.CultureInfo) + " - " + intMax.ToString(GlobalOptions.CultureInfo);
+                            lblBP.Text = intMin.ToString(GlobalOptions.Instance.CultureInfo) + " - " + intMax.ToString(GlobalOptions.Instance.CultureInfo);
                     }
                     else
                     {
@@ -190,11 +190,11 @@
                 }
                 lblBPLabel.Visible = lblBP.Visible = !string.IsNullOrEmpty(lblBP.Text);
 
-                string strSource = xmlQuality.SelectSingleNode("source")?.Value ?? LanguageManager.GetString("String_Unknown", GlobalOptions.Language);
-                string strPage = xmlQuality.SelectSingleNode("altpage")?.Value ?? xmlQuality.SelectSingleNode("page")?.Value ?? LanguageManager.GetString("String_Unknown", GlobalOptions.Language);
-                string strSpaceCharacter = LanguageManager.GetString("String_Space", GlobalOptions.Language);
-                lblSource.Text = CommonFunctions.LanguageBookShort(strSource, GlobalOptions.Language) + strSpaceCharacter + strPage;
-                lblSource.SetToolTip(CommonFunctions.LanguageBookLong(strSource, GlobalOptions.Language) + strSpaceCharacter + LanguageManager.GetString("String_Page", GlobalOptions.Language) + strSpaceCharacter + strPage);
+                string strSource = xmlQuality.SelectSingleNode("source")?.Value ?? LanguageManager.GetString("String_Unknown", GlobalOptions.Instance.Language);
+                string strPage = xmlQuality.SelectSingleNode("altpage")?.Value ?? xmlQuality.SelectSingleNode("page")?.Value ?? LanguageManager.GetString("String_Unknown", GlobalOptions.Instance.Language);
+                string strSpaceCharacter = LanguageManager.GetString("String_Space", GlobalOptions.Instance.Language);
+                lblSource.Text = CommonFunctions.LanguageBookShort(strSource, GlobalOptions.Instance.Language) + strSpaceCharacter + strPage;
+                lblSource.SetToolTip(CommonFunctions.LanguageBookLong(strSource, GlobalOptions.Instance.Language) + strSpaceCharacter + LanguageManager.GetString("String_Page", GlobalOptions.Instance.Language) + strSpaceCharacter + strPage);
                 lblSourceLabel.Visible = lblSource.Visible = !string.IsNullOrEmpty(lblSource.Text);
             }
             else
@@ -397,20 +397,20 @@
             if (nudValueBP.Value != 0)
             {
                 strFilter.Append(" and karma = ");
-                strFilter.Append(nudValueBP.Value.ToString(GlobalOptions.InvariantCultureInfo));
+                strFilter.Append(nudValueBP.Value.ToString(GlobalOptions.Instance.InvariantCultureInfo));
             }
             else
             {
                 if (nudMinimumBP.Value != 0)
                 {
                     strFilter.Append(" and karma >= ");
-                    strFilter.Append(nudMinimumBP.Value.ToString(GlobalOptions.InvariantCultureInfo));
+                    strFilter.Append(nudMinimumBP.Value.ToString(GlobalOptions.Instance.InvariantCultureInfo));
                 }
 
                 if (nudMaximumBP.Value != 0)
                 {
                     strFilter.Append(" and karma <= ");
-                    strFilter.Append(nudMaximumBP.Value.ToString(GlobalOptions.InvariantCultureInfo));
+                    strFilter.Append(nudMaximumBP.Value.ToString(GlobalOptions.Instance.InvariantCultureInfo));
                 }
             }
             string strSearch = CommonFunctions.GenerateSearchXPath(txtSearch.Text);
@@ -463,7 +463,7 @@
 
             XPathNavigator objNode = _xmlBaseQualityDataNode.SelectSingleNode("qualities/quality[id = \"" + strSelectedQuality + "\"]");
 
-            if (objNode == null || !objNode.RequirementsMet(_objCharacter, null, LanguageManager.GetString("String_Quality", GlobalOptions.Language), IgnoreQuality))
+            if (objNode == null || !objNode.RequirementsMet(_objCharacter, null, LanguageManager.GetString("String_Quality", GlobalOptions.Instance.Language), IgnoreQuality))
                 return;
 
             _strSelectedQuality = strSelectedQuality;
@@ -473,11 +473,7 @@
 
         private void OpenSourceFromLabel(object sender, EventArgs e)
         {
-<<<<<<< HEAD
-            CommonFunctions.OpenPDF(lblSource.Text, _objCharacter);
-=======
             CommonFunctions.OpenPDFFromControl(sender, e);
->>>>>>> e3448d55
         }
         #endregion
     }
