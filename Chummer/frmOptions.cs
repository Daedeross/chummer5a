/*  This file is part of Chummer5a.
 *
 *  Chummer5a is free software: you can redistribute it and/or modify
 *  it under the terms of the GNU General Public License as published by
 *  the Free Software Foundation, either version 3 of the License, or
 *  (at your option) any later version.
 *
 *  Chummer5a is distributed in the hope that it will be useful,
 *  but WITHOUT ANY WARRANTY; without even the implied warranty of
 *  MERCHANTABILITY or FITNESS FOR A PARTICULAR PURPOSE.  See the
 *  GNU General Public License for more details.
 *
 *  You should have received a copy of the GNU General Public License
 *  along with Chummer5a.  If not, see <http://www.gnu.org/licenses/>.
 *
 *  You can obtain the full source code for Chummer5a at
 *  https://github.com/chummer5a/chummer5a
 */
using System;
using System.Collections.Generic;
<<<<<<< HEAD
using System.Drawing;
=======
using System.Drawing.Imaging;
>>>>>>> 1161a64b
using System.Globalization;
using System.IO;
using System.Linq;
using System.Windows.Forms;
using System.Xml;
#if DEBUG
using System.Net;
#endif
using Application = System.Windows.Forms.Application;
using System.Text;
using Microsoft.Win32;
using NLog;

namespace Chummer
{
    public partial class frmOptions : Form
    {
        private static readonly Logger Log = LogManager.GetCurrentClassLogger();
        private readonly Character _objCharacter;
        private readonly CharacterOptions _objCharacterOptions;
        // List of custom data directories on the character, in load order. If the character has a directory name for which we have no info, Item1 will be null
        private readonly List<Tuple<object, bool>> _lstCharacterCustomDataDirectoryInfos = new List<Tuple<object, bool>>();
        private readonly HashSet<CustomDataDirectoryInfo> _setCustomDataDirectoryInfos;
        private bool _blnSkipRefresh;
        private bool _blnDirty;
        private bool _blnLoading = true;
        private bool _blnSourcebookToggle = true;
        private string _strSelectedLanguage = GlobalOptions.Language;
        private CultureInfo _objSelectedCultureInfo = GlobalOptions.CultureInfo;

        #region Form Events
        public frmOptions(Character objCharacter)
        {
            InitializeComponent();
#if !DEBUG
            // tabPage3 only contains cmdUploadPastebin, which is not used if DEBUG is not enabled
            // Remove this line if cmdUploadPastebin_Click has some functionality if DEBUG is not enabled or if tabPage3 gets some other control that can be used if DEBUG is not enabled
            tabOptions.TabPages.Remove(tabGitHubIssues);
#endif
<<<<<<< HEAD
            LanguageManager.TranslateWinForm(_strSelectedLanguage, this);
            _objCharacter = objCharacter;
            _objCharacterOptions = objCharacter?.Options ?? new CharacterOptions(null);
=======
            this.TranslateWinForm(_strSelectedLanguage);
>>>>>>> 1161a64b

            _setCustomDataDirectoryInfos = new HashSet<CustomDataDirectoryInfo>(GlobalOptions.CustomDataDirectoryInfos);
            foreach (KeyValuePair<string, Tuple<int, bool>> kvpCustomDataDirectory in _objCharacterOptions.CustomDataDirectoryNames.OrderBy(x => x.Value.Item1))
            {
                CustomDataDirectoryInfo objLoopInfo = _setCustomDataDirectoryInfos.FirstOrDefault(x => x.Name == kvpCustomDataDirectory.Key);
                if (objLoopInfo != null)
                {
                    _lstCharacterCustomDataDirectoryInfos.Add(
                        new Tuple<object, bool>(
                            objLoopInfo,
                            kvpCustomDataDirectory.Value.Item2));
                }
                else
                {
                    _lstCharacterCustomDataDirectoryInfos.Add(
                        new Tuple<object, bool>(
                            kvpCustomDataDirectory.Key,
                            kvpCustomDataDirectory.Value.Item2));
                }
            }
        }

        private void frmOptions_Load(object sender, EventArgs e)
        {
            PopulateBuildMethodList();
            PopulateDefaultGameplayOptionList();
            PopulateLimbCountList();
            PopulateMugshotCompressionOptions();
            SetToolTips();
            PopulateSettingsList();
            SetDefaultValueForSettingsList();
            PopulateGlobalOptions();
            PopulateLanguageList();
            SetDefaultValueForLanguageList();
            PopulateSheetLanguageList();
            SetDefaultValueForSheetLanguageList();
            PopulateXsltList();
            SetDefaultValueForXsltList();
            PopulatePDFParameters();
            _blnLoading = false;
        }
        #endregion

        #region Control Events
        private void cmdOK_Click(object sender, EventArgs e)
        {
            // Make sure the current Setting has a name.
            if(string.IsNullOrWhiteSpace(txtSettingName.Text))
            {
                string text = LanguageManager.GetString("Message_Options_SettingsName", _strSelectedLanguage);
                string caption = LanguageManager.GetString("MessageTitle_Options_SettingsName", _strSelectedLanguage);

                Program.MainForm.ShowMessageBox(text, caption, MessageBoxButtons.OK, MessageBoxIcon.Information);
                txtSettingName.Focus();
                return;
            }

            if(_blnDirty)
            {
                string text = LanguageManager.GetString("Message_Options_SaveForms", _strSelectedLanguage);
                string caption = LanguageManager.GetString("MessageTitle_Options_CloseForms", _strSelectedLanguage);

                if(MessageBox.Show(text, caption, MessageBoxButtons.YesNo, MessageBoxIcon.Question) != DialogResult.Yes)
                    return;
            }

            DialogResult = DialogResult.OK;

            BuildBooksList();
            BuildCustomDataDirectoryNamesList();
            SaveRegistrySettings();

            _objCharacterOptions.AllowCyberwareESSDiscounts = chkAllowCyberwareESSDiscounts.Checked;
            _objCharacterOptions.AllowInitiationInCreateMode = chkAllowInitiation.Checked;
            _objCharacterOptions.AllowSkillDiceRolling = chkAllowSkillDiceRolling.Checked;
            _objCharacterOptions.DontUseCyberlimbCalculation = chkDontUseCyberlimbCalculation.Checked;
            _objCharacterOptions.AllowSkillRegrouping = chkAllowSkillRegrouping.Checked;
            _objCharacterOptions.ConfirmDelete = chkConfirmDelete.Checked;
            _objCharacterOptions.ConfirmKarmaExpense = chkConfirmKarmaExpense.Checked;
            _objCharacterOptions.CyberlegMovement = chkCyberlegMovement.Checked;
            _objCharacterOptions.UseTotalValueForFreeContacts = chkUseTotalValueForFreeContacts.Checked;
            _objCharacterOptions.UseTotalValueForFreeKnowledge = chkUseTotalValueForFreeKnowledge.Checked;
            _objCharacterOptions.DontDoubleQualityPurchases = chkDontDoubleQualityPurchases.Checked;
            _objCharacterOptions.DontDoubleQualityRefunds = chkDontDoubleQualityRefunds.Checked;
            _objCharacterOptions.EnforceCapacity = chkEnforceCapacity.Checked;
            try
            {
                _objCharacterOptions.FreeContactsMultiplier = decimal.ToInt32(nudContactMultiplier.Value);
                _objCharacterOptions.EssenceDecimals = decimal.ToInt32(nudEssenceDecimals.Value);
                _objCharacterOptions.DroneArmorMultiplier = decimal.ToInt32(nudDroneArmorMultiplier.Value);
                _objCharacterOptions.FreeKnowledgeMultiplier = decimal.ToInt32(nudKnowledgeMultiplier.Value);
                _objCharacterOptions.MetatypeCostsKarmaMultiplier = decimal.ToInt32(nudMetatypeCostsKarmaMultiplier.Value);
                _objCharacterOptions.NuyenPerBP = decimal.ToInt32(nudKarmaNuyenPer.Value);
            }
            catch (ArgumentOutOfRangeException ex)
            {
                Log.Error(ex.Message);
            }

            _objCharacterOptions.DontRoundEssenceInternally = chkDontRoundEssenceInternally.Checked;
            _objCharacterOptions.ESSLossReducesMaximumOnly = chkESSLossReducesMaximumOnly.Checked;
            _objCharacterOptions.ExceedNegativeQualities = chkExceedNegativeQualities.Checked;
            _objCharacterOptions.ExceedNegativeQualitiesLimit = chkExceedNegativeQualitiesLimit.Checked;
            _objCharacterOptions.ExceedPositiveQualities = chkExceedPositiveQualities.Checked;
            _objCharacterOptions.ExceedPositiveQualitiesCostDoubled = chkExceedPositiveQualitiesCostDoubled.Checked;
            _objCharacterOptions.ExtendAnyDetectionSpell = chkExtendAnyDetectionSpell.Checked;

            _objCharacterOptions.FreeContactsMultiplierEnabled = chkContactMultiplier.Checked;
            if(chkContactMultiplier.Checked)
                nudContactMultiplier.Enabled = true;

            _objCharacterOptions.DroneArmorMultiplierEnabled = chkDroneArmorMultiplier.Checked;
            nudDroneArmorMultiplier.Enabled = chkDroneArmorMultiplier.Checked;
            _objCharacterOptions.FreeKnowledgeMultiplierEnabled = chkKnowledgeMultiplier.Checked;
            if(chkKnowledgeMultiplier.Checked)
                chkKnowledgeMultiplier.Enabled = true;

            _objCharacterOptions.HideItemsOverAvailLimit = chkHideItemsOverAvail.Checked;
            _objCharacterOptions.IgnoreArt = chkIgnoreArt.Checked;
            _objCharacterOptions.IgnoreComplexFormLimit = chkIgnoreComplexFormLimit.Checked;
            _objCharacterOptions.UnarmedImprovementsApplyToWeapons = chkUnarmedSkillImprovements.Checked;
            _objCharacterOptions.LicenseRestricted = chkLicenseEachRestrictedItem.Checked;
            _objCharacterOptions.ReverseAttributePriorityOrder = chkReverseAttributePriorityOrder.Checked;

            _objCharacterOptions.MoreLethalGameplay = chkMoreLethalGameplay.Checked;
            _objCharacterOptions.NoArmorEncumbrance = chkNoArmorEncumbrance.Checked;

            _objCharacterOptions.PrintExpenses = chkPrintExpenses.Checked;
            _objCharacterOptions.PrintFreeExpenses = chkPrintFreeExpenses.Checked;
            _objCharacterOptions.PrintNotes = chkPrintNotes.Checked;
            _objCharacterOptions.PrintSkillsWithZeroRating = chkPrintSkillsWithZeroRating.Checked;
            _objCharacterOptions.RestrictRecoil = chkRestrictRecoil.Checked;
            _objCharacterOptions.SpecialKarmaCostBasedOnShownValue = chkSpecialKarmaCost.Checked;
            _objCharacterOptions.UseCalculatedPublicAwareness = chkUseCalculatedPublicAwareness.Checked;
            _objCharacterOptions.StrictSkillGroupsInCreateMode = chkStrictSkillGroups.Checked;
            _objCharacterOptions.AllowPointBuySpecializationsOnKarmaSkills = chkAllowPointBuySpecializationsOnKarmaSkills.Checked;
            _objCharacterOptions.AlternateMetatypeAttributeKarma = chkAlternateMetatypeAttributeKarma.Checked;
            _objCharacterOptions.CompensateSkillGroupKarmaDifference = chkCompensateSkillGroupKarmaDifference.Checked;
            _objCharacterOptions.MysAdeptAllowPPCareer = chkMysAdPp.Checked;
            _objCharacterOptions.MysAdeptSecondMAGAttribute = chkMysAdeptSecondMAGAttribute.Checked;
            _objCharacterOptions.FreeMartialArtSpecialization = chkFreeMartialArtSpecialization.Checked;
            _objCharacterOptions.PrioritySpellsAsAdeptPowers = chkPrioritySpellsAsAdeptPowers.Checked;
            _objCharacterOptions.EnemyKarmaQualityLimit = chkEnemyKarmaQualityLimit.Checked;
            _objCharacterOptions.IncreasedImprovedAbilityMultiplier = chkIncreasedImprovedAbilityModifier.Checked;
            _objCharacterOptions.AllowFreeGrids = chkAllowFreeGrids.Checked;
            _objCharacterOptions.AllowTechnomancerSchooling = chkAllowTechnomancerSchooling.Checked;
            _objCharacterOptions.CyberlimbAttributeBonusCap = decimal.ToInt32(nudCyberlimbAttributeBonusCap.Value);
            _objCharacterOptions.UsePointsOnBrokenGroups = chkUsePointsOnBrokenGroups.Checked;

            string strLimbCount = cboLimbCount.SelectedValue?.ToString();
            if(string.IsNullOrEmpty(strLimbCount))
            {
                _objCharacterOptions.LimbCount = 6;
                _objCharacterOptions.ExcludeLimbSlot = string.Empty;
            }
            else
            {
                int intSeparatorIndex = strLimbCount.IndexOf('<');
                if(intSeparatorIndex == -1)
                {
                    _objCharacterOptions.LimbCount = Convert.ToInt32(strLimbCount, GlobalOptions.InvariantCultureInfo);
                    _objCharacterOptions.ExcludeLimbSlot = string.Empty;
                }
                else
                {
                    _objCharacterOptions.LimbCount = Convert.ToInt32(strLimbCount.Substring(0, intSeparatorIndex), GlobalOptions.InvariantCultureInfo);
                    _objCharacterOptions.ExcludeLimbSlot = intSeparatorIndex + 1 < strLimbCount.Length ? strLimbCount.Substring(intSeparatorIndex + 1) : string.Empty;
                }
            }
            _objCharacterOptions.AllowHoverIncrement = chkAllowHoverIncrement.Checked;
            _objCharacterOptions.SearchInCategoryOnly = chkSearchInCategoryOnly.Checked;

            try
            {
                StringBuilder objNuyenFormat = new StringBuilder("#,0");
                int intNuyenDecimalPlacesMaximum = decimal.ToInt32(nudNuyenDecimalsMaximum.Value);
                int intNuyenDecimalPlacesMinimum = decimal.ToInt32(nudNuyenDecimalsMinimum.Value);
                if (intNuyenDecimalPlacesMaximum > 0)
                {
                    objNuyenFormat.Append(".");
                    for (int i = 0; i < intNuyenDecimalPlacesMaximum; ++i)
                    {
                        objNuyenFormat.Append(i < intNuyenDecimalPlacesMinimum ? "0" : "#");
                    }
                }

                _objCharacterOptions.NuyenFormat = objNuyenFormat.ToString();

                // Karma options.
                _objCharacterOptions.KarmaAttribute = decimal.ToInt32(nudKarmaAttribute.Value);
                _objCharacterOptions.KarmaQuality = decimal.ToInt32(nudKarmaQuality.Value);
                _objCharacterOptions.KarmaSpecialization = decimal.ToInt32(nudKarmaSpecialization.Value);
                _objCharacterOptions.KarmaKnowledgeSpecialization = decimal.ToInt32(nudKarmaKnowledgeSpecialization.Value);
                _objCharacterOptions.KarmaNewKnowledgeSkill = decimal.ToInt32(nudKarmaNewKnowledgeSkill.Value);
                _objCharacterOptions.KarmaNewActiveSkill = decimal.ToInt32(nudKarmaNewActiveSkill.Value);
                _objCharacterOptions.KarmaNewSkillGroup = decimal.ToInt32(nudKarmaNewSkillGroup.Value);
                _objCharacterOptions.KarmaImproveKnowledgeSkill = decimal.ToInt32(nudKarmaImproveKnowledgeSkill.Value);
                _objCharacterOptions.KarmaImproveActiveSkill = decimal.ToInt32(nudKarmaImproveActiveSkill.Value);
                _objCharacterOptions.KarmaImproveSkillGroup = decimal.ToInt32(nudKarmaImproveSkillGroup.Value);
                _objCharacterOptions.KarmaSpell = decimal.ToInt32(nudKarmaSpell.Value);
                _objCharacterOptions.KarmaNewComplexForm = decimal.ToInt32(nudKarmaNewComplexForm.Value);
                _objCharacterOptions.KarmaImproveComplexForm = decimal.ToInt32(nudKarmaImproveComplexForm.Value);
                _objCharacterOptions.KarmaNewAIProgram = decimal.ToInt32(nudKarmaNewAIProgram.Value);
                _objCharacterOptions.KarmaNewAIAdvancedProgram = decimal.ToInt32(nudKarmaNewAIAdvancedProgram.Value);
                _objCharacterOptions.KarmaMetamagic = decimal.ToInt32(nudKarmaMetamagic.Value);
                _objCharacterOptions.KarmaNuyenPer = decimal.ToInt32(nudKarmaNuyenPer.Value);
                _objCharacterOptions.KarmaContact = decimal.ToInt32(nudKarmaContact.Value);
                _objCharacterOptions.KarmaEnemy = decimal.ToInt32(nudKarmaEnemy.Value);
                _objCharacterOptions.KarmaCarryover = decimal.ToInt32(nudKarmaCarryover.Value);
                _objCharacterOptions.KarmaSpirit = decimal.ToInt32(nudKarmaSpirit.Value);
                _objCharacterOptions.KarmaManeuver = decimal.ToInt32(nudKarmaManeuver.Value);
                _objCharacterOptions.KarmaInitiation = decimal.ToInt32(nudKarmaInitiation.Value);
                _objCharacterOptions.KarmaInitiationFlat = decimal.ToInt32(nudKarmaInitiationFlat.Value);
                _objCharacterOptions.KarmaComplexFormOption = decimal.ToInt32(nudKarmaComplexFormOption.Value);
                _objCharacterOptions.KarmaComplexFormSkillsoft = decimal.ToInt32(nudKarmaComplexFormSkillsoft.Value);
                _objCharacterOptions.KarmaJoinGroup = decimal.ToInt32(nudKarmaJoinGroup.Value);
                _objCharacterOptions.KarmaLeaveGroup = decimal.ToInt32(nudKarmaLeaveGroup.Value);
                _objCharacterOptions.KarmaMysticAdeptPowerPoint = (int) nudKarmaMysticAdeptPowerPoint.Value;

                // Focus costs
                _objCharacterOptions.KarmaAlchemicalFocus = decimal.ToInt32(nudKarmaAlchemicalFocus.Value);
                _objCharacterOptions.KarmaBanishingFocus = decimal.ToInt32(nudKarmaBanishingFocus.Value);
                _objCharacterOptions.KarmaBindingFocus = decimal.ToInt32(nudKarmaBindingFocus.Value);
                _objCharacterOptions.KarmaCenteringFocus = decimal.ToInt32(nudKarmaCenteringFocus.Value);
                _objCharacterOptions.KarmaCounterspellingFocus = decimal.ToInt32(nudKarmaCounterspellingFocus.Value);
                _objCharacterOptions.KarmaDisenchantingFocus = decimal.ToInt32(nudKarmaDisenchantingFocus.Value);
                _objCharacterOptions.KarmaFlexibleSignatureFocus = decimal.ToInt32(nudKarmaFlexibleSignatureFocus.Value);
                _objCharacterOptions.KarmaMaskingFocus = decimal.ToInt32(nudKarmaMaskingFocus.Value);
                _objCharacterOptions.KarmaPowerFocus = decimal.ToInt32(nudKarmaPowerFocus.Value);
                _objCharacterOptions.KarmaQiFocus = decimal.ToInt32(nudKarmaQiFocus.Value);
                _objCharacterOptions.KarmaRitualSpellcastingFocus = decimal.ToInt32(nudKarmaRitualSpellcastingFocus.Value);
                _objCharacterOptions.KarmaSpellcastingFocus = decimal.ToInt32(nudKarmaSpellcastingFocus.Value);
                _objCharacterOptions.KarmaSpellShapingFocus = decimal.ToInt32(nudKarmaSpellShapingFocus.Value);
                _objCharacterOptions.KarmaSummoningFocus = decimal.ToInt32(nudKarmaSummoningFocus.Value);
                _objCharacterOptions.KarmaSustainingFocus = decimal.ToInt32(nudKarmaSustainingFocus.Value);
                _objCharacterOptions.KarmaWeaponFocus = decimal.ToInt32(nudKarmaWeaponFocus.Value);
            }
            catch (ArgumentOutOfRangeException ex)
            {
                Log.Error(ex.Message);
            }

            _objCharacterOptions.Name = txtSettingName.Text;
            _objCharacterOptions.Save();

            if(_blnDirty)
                Utils.RestartApplication(_strSelectedLanguage, "Message_Options_CloseForms");
        }

        private void cboSetting_SelectedIndexChanged(object sender, EventArgs e)
        {
            string strSelectedFile = cboSetting.SelectedValue?.ToString();
            if(strSelectedFile?.Contains(".xml") != true)
                return;

            _objCharacterOptions.Load(strSelectedFile);
            PopulateOptions();
        }

        private void cboLanguage_SelectedIndexChanged(object sender, EventArgs e)
        {
            _strSelectedLanguage = cboLanguage.SelectedValue?.ToString() ?? GlobalOptions.DefaultLanguage;
            try
            {
                _objSelectedCultureInfo = CultureInfo.GetCultureInfo(_strSelectedLanguage);
            }
            catch (CultureNotFoundException)
            {
                _objSelectedCultureInfo = GlobalOptions.SystemCultureInfo;
            }

            imgLanguageFlag.Image = FlagImageGetter.GetFlagFromCountryCode(_strSelectedLanguage.Substring(3, 2));

            bool isEnabled = !string.IsNullOrEmpty(_strSelectedLanguage) && _strSelectedLanguage != GlobalOptions.DefaultLanguage;
            cmdVerify.Enabled = isEnabled;
            cmdVerifyData.Enabled = isEnabled;

            if(!_blnLoading)
            {
                Cursor = Cursors.WaitCursor;
                TranslateForm();
                Cursor = Cursors.Default;
            }

            OptionsChanged(sender, e);
        }

        private void cboSheetLanguage_SelectedIndexChanged(object sender, EventArgs e)
        {
            PopulateXsltList();
        }

        private void cmdVerify_Click(object sender, EventArgs e)
        {
            Cursor = Cursors.WaitCursor;
            LanguageManager.VerifyStrings(_strSelectedLanguage);
            Cursor = Cursors.Default;
        }

        private void cmdVerifyData_Click(object sender, EventArgs e)
        {
            Cursor = Cursors.WaitCursor;
            // Build a list of Sourcebooks that will be passed to the Verify method.
            // This is done since not all of the books are available in every language or the user may only wish to verify the content of certain books.
            List<string> lstBooks = new List<string>();
            bool blnSR5Included = false;

            foreach(ListItem objItem in lstGlobalSourcebookInfos.Items)
            {
                string strItemValue = objItem.Value?.ToString();
                lstBooks.Add(strItemValue);
                if(strItemValue == "SR5")
                    blnSR5Included = true;
            }

            // If the SR5 book was somehow missed, add it back.
            if(!blnSR5Included)
                _objCharacterOptions.Books.Add("SR5");
            _objCharacterOptions.RecalculateBookXPath();

            string strSelectedLanguage = _strSelectedLanguage;
            XmlManager.Verify(strSelectedLanguage, lstBooks);

            string strFilePath = Path.Combine(Utils.GetStartupPath, "lang", "results_" + strSelectedLanguage + ".xml");
            Program.MainForm.ShowMessageBox(string.Format(_objSelectedCultureInfo, LanguageManager.GetString("Message_Options_ValidationResults", _strSelectedLanguage), strFilePath),
                LanguageManager.GetString("MessageTitle_Options_ValidationResults", _strSelectedLanguage), MessageBoxButtons.OK, MessageBoxIcon.Information);
            Cursor = Cursors.Default;
        }

        private void chkExceedNegativeQualities_CheckedChanged(object sender, EventArgs e)
        {
            chkExceedNegativeQualitiesLimit.Enabled = chkExceedNegativeQualities.Checked;
            if(!chkExceedNegativeQualitiesLimit.Enabled)
                chkExceedNegativeQualitiesLimit.Checked = false;
            OptionsChanged(sender, e);
        }

        private void chkExceedPositiveQualities_CheckedChanged(object sender, EventArgs e)
        {
            chkExceedPositiveQualitiesCostDoubled.Enabled = chkExceedPositiveQualities.Checked;
            if(!chkExceedPositiveQualitiesCostDoubled.Enabled)
                chkExceedPositiveQualitiesCostDoubled.Checked = false;
            OptionsChanged(sender, e);
        }

        private void chkContactMultiplier_CheckedChanged(object sender, EventArgs e)
        {
            nudContactMultiplier.Enabled = chkContactMultiplier.Checked;
            if(!chkContactMultiplier.Checked)
            {
                nudContactMultiplier.Value = 3;
                nudContactMultiplier.Enabled = false;
            }
        }

        private void chkKnowledgeMultiplier_CheckedChanged(object sender, EventArgs e)
        {
            nudKnowledgeMultiplier.Enabled = chkKnowledgeMultiplier.Checked;
            if(!chkKnowledgeMultiplier.Checked)
            {
                nudKnowledgeMultiplier.Value = 2;
                nudKnowledgeMultiplier.Enabled = false;
            }
        }

        private void chkDroneArmorMultiplier_CheckedChanged(object sender, EventArgs e)
        {
            nudDroneArmorMultiplier.Enabled = chkDroneArmorMultiplier.Checked;
            if(!chkDroneArmorMultiplier.Checked)
            {
                nudDroneArmorMultiplier.Value = 2;
            }
            OptionsChanged(sender, e);
        }

        private void cmdRestoreDefaultsKarma_Click(object sender, EventArgs e)
        {
            string text = LanguageManager.GetString("Message_Options_RestoreDefaults", _strSelectedLanguage);
            string caption = LanguageManager.GetString("MessageTitle_Options_RestoreDefaults", _strSelectedLanguage);

            // Verify that the user wants to reset these values.
            if(MessageBox.Show(text, caption, MessageBoxButtons.YesNo, MessageBoxIcon.Question) == DialogResult.No)
                return;

            RestoreDefaultKarmaValues();
            RestoreDefaultKarmaFociValues();
        }

        private void cmdPDFAppPath_Click(object sender, EventArgs e)
        {
            // Prompt the user to select a save file to associate with this Contact.
            using (System.Windows.Forms.OpenFileDialog openFileDialog = new System.Windows.Forms.OpenFileDialog
            {
                Filter = LanguageManager.GetString("DialogFilter_Exe") + '|' + LanguageManager.GetString("DialogFilter_All")
            })
            {
                if (!string.IsNullOrEmpty(txtPDFAppPath.Text) && File.Exists(txtPDFAppPath.Text))
                {
                    openFileDialog.InitialDirectory = Path.GetDirectoryName(txtPDFAppPath.Text);
                    openFileDialog.FileName = Path.GetFileName(txtPDFAppPath.Text);
                }

                if (openFileDialog.ShowDialog(this) == DialogResult.OK)
                    txtPDFAppPath.Text = openFileDialog.FileName;
            }
        }

        private void cmdPDFLocation_Click(object sender, EventArgs e)
        {
            // Prompt the user to select a save file to associate with this Contact.
            using (System.Windows.Forms.OpenFileDialog openFileDialog = new System.Windows.Forms.OpenFileDialog
            {
                Filter = LanguageManager.GetString("DialogFilter_Pdf") + '|' + LanguageManager.GetString("DialogFilter_All")
            })
            {
                if (!string.IsNullOrEmpty(txtPDFLocation.Text) && File.Exists(txtPDFLocation.Text))
                {
                    openFileDialog.InitialDirectory = Path.GetDirectoryName(txtPDFLocation.Text);
                    openFileDialog.FileName = Path.GetFileName(txtPDFLocation.Text);
                }

                if (openFileDialog.ShowDialog(this) == DialogResult.OK)
                {
                    UpdateSourcebookInfoPath(openFileDialog.FileName);
                    txtPDFLocation.Text = openFileDialog.FileName;
                }
            }
        }

        private void lstGlobalSourcebookInfos_SelectedIndexChanged(object sender, EventArgs e)
        {
            string strSelectedCode = lstGlobalSourcebookInfos.SelectedValue?.ToString();

            // Find the selected item in the Sourcebook List.
            SourcebookInfo objSource = !string.IsNullOrEmpty(strSelectedCode) ? GlobalOptions.SourcebookInfo.FirstOrDefault(x => x.Code == strSelectedCode) : null;

            if (objSource != null)
            {
                grpSelectedSourcebook.Enabled = true;
                txtPDFLocation.Text = objSource.Path;
                nudPDFOffset.Value = objSource.Offset;
            }
            else
            {
                grpSelectedSourcebook.Enabled = false;
            }
        }

        private void nudPDFOffset_ValueChanged(object sender, EventArgs e)
        {
            if(_blnSkipRefresh || _blnLoading)
                return;

            int intOffset = decimal.ToInt32(nudPDFOffset.Value);
            string strTag = lstGlobalSourcebookInfos.SelectedValue?.ToString();
            SourcebookInfo objFoundSource = GlobalOptions.SourcebookInfo.FirstOrDefault(x => x.Code == strTag);

            if(objFoundSource != null)
            {
                objFoundSource.Offset = intOffset;
            }
            else
            {
                // If the Sourcebook was not found in the options, add it.
                GlobalOptions.SourcebookInfo.Add(new SourcebookInfo
                {
                    Code = strTag,
                    Offset = intOffset
                });
            }
        }

        private void cmdPDFTest_Click(object sender, EventArgs e)
        {
            if(string.IsNullOrEmpty(txtPDFLocation.Text))
                return;

            CommonFunctions.OpenPDF(lstGlobalSourcebookInfos.SelectedValue + " 5", _objCharacter, cboPDFParameters.SelectedValue?.ToString() ?? string.Empty, txtPDFAppPath.Text);
        }
        #endregion

        #region Methods
        private void TranslateForm()
        {
            this.TranslateWinForm(_strSelectedLanguage);
            PopulateBuildMethodList();
            PopulateDefaultGameplayOptionList();

            XmlNode xmlBooksNode = XmlManager.Load("books.xml", _objCharacterOptions.EnabledCustomDataDirectoryPaths, _strSelectedLanguage).SelectSingleNode("/chummer/books");
            if(xmlBooksNode != null)
            {
                RefreshGlobalSourcebookInfosListView();

                foreach(TreeNode nodBook in treSourcebook.Nodes)
                {
                    XmlNode xmlBook = xmlBooksNode.SelectSingleNode("book[code = \"" + nodBook.Tag + "\"]");
                    if(xmlBook != null)
                    {
                        nodBook.Text = xmlBook["translate"]?.InnerText ?? xmlBook["name"]?.InnerText ?? string.Empty;
                    }
                }

                treSourcebook.Sort();
            }

            PopulateLimbCountList();
            PopulateMugshotCompressionOptions();
            SetToolTips();

            string strSheetLanguage = cboSheetLanguage.SelectedValue?.ToString();
            if(strSheetLanguage != _strSelectedLanguage)
            {
                if(cboSheetLanguage.Items.Cast<ListItem>().Any(x => x.Value.ToString() == _strSelectedLanguage))
                {
                    cboSheetLanguage.SelectedValue = _strSelectedLanguage;
                }
            }

            PopulatePDFParameters();
            PopulateCustomDataDirectoryTreeView();
            PopulateApplicationInsightsOptions();
        }

        private void RefreshGlobalSourcebookInfosListView()
        {
            // Load the Sourcebook information.
            XmlDocument objXmlDocument = XmlManager.Load("books.xml", _objCharacterOptions.EnabledCustomDataDirectoryPaths, _strSelectedLanguage);

            // Put the Sourcebooks into a List so they can first be sorted.
            List<ListItem> lstSourcebookInfos = new List<ListItem>();

            using(XmlNodeList objXmlBookList = objXmlDocument.SelectNodes("/chummer/books/book"))
            {
                if(objXmlBookList != null)
                {
                    foreach(XmlNode objXmlBook in objXmlBookList)
                    {
                        string strCode = objXmlBook["code"]?.InnerText;
                        if(!string.IsNullOrEmpty(strCode))
                        {
                            ListItem objBookInfo = new ListItem(strCode, objXmlBook["translate"]?.InnerText ?? objXmlBook["name"]?.InnerText ?? strCode);
                            lstSourcebookInfos.Add(objBookInfo);
                        }
                    }
                }
            }

            lstSourcebookInfos.Sort(CompareListItems.CompareNames);
            bool blnOldSkipRefresh = _blnSkipRefresh;
            _blnSkipRefresh = true;
            lstGlobalSourcebookInfos.BeginUpdate();
            string strOldSelected = lstGlobalSourcebookInfos.SelectedValue?.ToString();
            lstGlobalSourcebookInfos.DataSource = null;
            lstGlobalSourcebookInfos.DataSource = lstSourcebookInfos;
            lstGlobalSourcebookInfos.ValueMember = nameof(ListItem.Value);
            lstGlobalSourcebookInfos.DisplayMember = nameof(ListItem.Name);
            _blnSkipRefresh = blnOldSkipRefresh;
            if(string.IsNullOrEmpty(strOldSelected))
                lstGlobalSourcebookInfos.SelectedIndex = -1;
            else
                lstGlobalSourcebookInfos.SelectedValue = strOldSelected;
            lstGlobalSourcebookInfos.EndUpdate();
        }

        private void PopulateSourcebookTreeView()
        {
            // Load the Sourcebook information.
            XmlDocument objXmlDocument = XmlManager.Load("books.xml", _objCharacterOptions.EnabledCustomDataDirectoryPaths, _strSelectedLanguage);

            // Put the Sourcebooks into a List so they can first be sorted.

            treSourcebook.Nodes.Clear();

            using(XmlNodeList objXmlBookList = objXmlDocument.SelectNodes("/chummer/books/book"))
            {
                if(objXmlBookList != null)
                {
                    foreach(XmlNode objXmlBook in objXmlBookList)
                    {
                        if(objXmlBook["hide"] != null)
                            continue;
                        string strCode = objXmlBook["code"]?.InnerText;
                        bool blnChecked = _objCharacterOptions.Books.Contains(strCode);
                        TreeNode objNode = new TreeNode
                        {
                            Text = objXmlBook["translate"]?.InnerText ?? objXmlBook["name"]?.InnerText ?? string.Empty,
                            Tag = strCode,
                            Checked = blnChecked
                        };
                        treSourcebook.Nodes.Add(objNode);
                    }
                }
            }

            treSourcebook.Sort();
        }

        private void PopulateCustomDataDirectoryTreeView()
        {
            object objOldSelected = treCustomDataDirectories.SelectedNode?.Tag;
            if(_lstCharacterCustomDataDirectoryInfos.Count != treCustomDataDirectories.Nodes.Count)
            {
                treCustomDataDirectories.Nodes.Clear();

                foreach (Tuple<object, bool> objCustomDataDirectory in _lstCharacterCustomDataDirectoryInfos)
                {
                    TreeNode objNode = new TreeNode
                    {
                        Tag = objCustomDataDirectory.Item1,
                        Checked = objCustomDataDirectory.Item2
                    };
                    if (objCustomDataDirectory.Item1 is CustomDataDirectoryInfo objInfo)
                    {
                        objNode.Text = objInfo.Name;
                    }
                    else
                    {
                        objNode.Text = objCustomDataDirectory.Item1.ToString();
                        objNode.ForeColor = SystemColors.GrayText;
                    }
                    treCustomDataDirectories.Nodes.Add(objNode);
                }
            }
            else
            {
                for(int i = 0; i < treCustomDataDirectories.Nodes.Count; ++i)
                {
                    TreeNode objNode = treCustomDataDirectories.Nodes[i];
                    Tuple<object, bool> objCustomDataDirectory = _lstCharacterCustomDataDirectoryInfos[i];
                    objNode.Tag = objCustomDataDirectory.Item1;
                    objNode.Checked = objCustomDataDirectory.Item2;
                    if (objCustomDataDirectory.Item1 is CustomDataDirectoryInfo objInfo)
                    {
                        objNode.Text = objInfo.Name;
                    }
                    else
                    {
                        objNode.Text = objCustomDataDirectory.Item1.ToString();
                        objNode.ForeColor = SystemColors.GrayText;
                    }
                }
            }

            if(objOldSelected != null)
                treCustomDataDirectories.SelectedNode = treCustomDataDirectories.FindNodeByTag(objOldSelected);
        }

        /// <summary>
        /// Set the values for all of the controls based on the Options for the selected Setting.
        /// </summary>
        private void PopulateOptions()
        {
            RefreshGlobalSourcebookInfosListView();
            PopulateSourcebookTreeView();
            PopulateCustomDataDirectoryTreeView();

            nudEssenceDecimals.Value = _objCharacterOptions.EssenceDecimals == 0 ? 2 : _objCharacterOptions.EssenceDecimals;
            chkDontRoundEssenceInternally.Checked = _objCharacterOptions.DontRoundEssenceInternally;
            chkAllowCyberwareESSDiscounts.Checked = _objCharacterOptions.AllowCyberwareESSDiscounts;
            chkAllowInitiation.Checked = _objCharacterOptions.AllowInitiationInCreateMode;
            chkAllowSkillDiceRolling.Checked = _objCharacterOptions.AllowSkillDiceRolling;
            chkDontUseCyberlimbCalculation.Checked = _objCharacterOptions.DontUseCyberlimbCalculation;
            chkAllowSkillRegrouping.Checked = _objCharacterOptions.AllowSkillRegrouping;
            chkConfirmDelete.Checked = _objCharacterOptions.ConfirmDelete;
            chkConfirmKarmaExpense.Checked = _objCharacterOptions.ConfirmKarmaExpense;
            chkUseTotalValueForFreeContacts.Checked = _objCharacterOptions.UseTotalValueForFreeContacts;
            chkUseTotalValueForFreeKnowledge.Checked = _objCharacterOptions.UseTotalValueForFreeKnowledge;
            chkContactMultiplier.Checked = _objCharacterOptions.FreeContactsMultiplierEnabled;
            chkDroneArmorMultiplier.Checked = _objCharacterOptions.DroneArmorMultiplierEnabled;
            chkCyberlegMovement.Checked = _objCharacterOptions.CyberlegMovement;
            chkMysAdPp.Checked = _objCharacterOptions.MysAdeptAllowPPCareer;
            chkMysAdeptSecondMAGAttribute.Checked = _objCharacterOptions.MysAdeptSecondMAGAttribute;
            chkHideItemsOverAvail.Checked = _objCharacterOptions.HideItemsOverAvailLimit;
            chkFreeMartialArtSpecialization.Checked = _objCharacterOptions.FreeMartialArtSpecialization;
            chkPrioritySpellsAsAdeptPowers.Checked = _objCharacterOptions.PrioritySpellsAsAdeptPowers;
            chkDontDoubleQualityPurchases.Checked = _objCharacterOptions.DontDoubleQualityPurchases;
            chkDontDoubleQualityRefunds.Checked = _objCharacterOptions.DontDoubleQualityRefunds;
            chkEnforceCapacity.Checked = _objCharacterOptions.EnforceCapacity;
            chkESSLossReducesMaximumOnly.Checked = _objCharacterOptions.ESSLossReducesMaximumOnly;
            chkExceedNegativeQualities.Checked = _objCharacterOptions.ExceedNegativeQualities;
            chkExceedNegativeQualitiesLimit.Checked = _objCharacterOptions.ExceedNegativeQualitiesLimit;
            chkExceedNegativeQualitiesLimit.Enabled = chkExceedNegativeQualities.Checked;
            chkExceedPositiveQualities.Checked = _objCharacterOptions.ExceedPositiveQualities;
            chkExceedPositiveQualitiesCostDoubled.Checked = _objCharacterOptions.ExceedPositiveQualitiesCostDoubled;
            chkExceedPositiveQualitiesCostDoubled.Enabled = chkExceedPositiveQualities.Checked;
            chkExtendAnyDetectionSpell.Checked = _objCharacterOptions.ExtendAnyDetectionSpell;
            chkIgnoreArt.Checked = _objCharacterOptions.IgnoreArt;
            chkIgnoreComplexFormLimit.Checked = _objCharacterOptions.IgnoreComplexFormLimit;
            chkKnowledgeMultiplier.Checked = _objCharacterOptions.FreeKnowledgeMultiplierEnabled;
            chkUnarmedSkillImprovements.Checked = _objCharacterOptions.UnarmedImprovementsApplyToWeapons;
            chkLicenseEachRestrictedItem.Checked = _objCharacterOptions.LicenseRestricted;
            chkMoreLethalGameplay.Checked = _objCharacterOptions.MoreLethalGameplay;
            chkNoArmorEncumbrance.Checked = _objCharacterOptions.NoArmorEncumbrance;
            chkPrintExpenses.Checked = _objCharacterOptions.PrintExpenses;
            chkPrintFreeExpenses.Checked = _objCharacterOptions.PrintFreeExpenses;
            chkPrintFreeExpenses.Enabled = chkPrintExpenses.Checked;
            chkPrintNotes.Checked = _objCharacterOptions.PrintNotes;
            chkPrintSkillsWithZeroRating.Checked = _objCharacterOptions.PrintSkillsWithZeroRating;
            chkRestrictRecoil.Checked = _objCharacterOptions.RestrictRecoil;
            chkSpecialKarmaCost.Checked = _objCharacterOptions.SpecialKarmaCostBasedOnShownValue;
            chkUseCalculatedPublicAwareness.Checked = _objCharacterOptions.UseCalculatedPublicAwareness;
            chkAllowPointBuySpecializationsOnKarmaSkills.Checked = _objCharacterOptions.AllowPointBuySpecializationsOnKarmaSkills;
            chkStrictSkillGroups.Checked = _objCharacterOptions.StrictSkillGroupsInCreateMode;
            chkAlternateMetatypeAttributeKarma.Checked = _objCharacterOptions.AlternateMetatypeAttributeKarma;
            chkCompensateSkillGroupKarmaDifference.Checked = _objCharacterOptions.CompensateSkillGroupKarmaDifference;
            chkEnemyKarmaQualityLimit.Checked = _objCharacterOptions.EnemyKarmaQualityLimit;
            chkAllowTechnomancerSchooling.Checked = _objCharacterOptions.AllowTechnomancerSchooling;
            chkCyberlimbAttributeBonusCap.Checked = _objCharacterOptions.CyberlimbAttributeBonusCap != 4;
            nudCyberlimbAttributeBonusCap.Enabled = chkCyberlimbAttributeBonusCap.Checked;
            nudCyberlimbAttributeBonusCap.Value = _objCharacterOptions.CyberlimbAttributeBonusCap;
            chkReverseAttributePriorityOrder.Checked = _objCharacterOptions.ReverseAttributePriorityOrder;
            chkAllowHoverIncrement.Checked = _objCharacterOptions.AllowHoverIncrement;
            chkSearchInCategoryOnly.Checked = _objCharacterOptions.SearchInCategoryOnly;
            chkIncreasedImprovedAbilityModifier.Checked = _objCharacterOptions.IncreasedImprovedAbilityMultiplier;
            chkAllowFreeGrids.Checked = _objCharacterOptions.AllowFreeGrids;
            nudContactMultiplier.Enabled = _objCharacterOptions.FreeContactsMultiplierEnabled;
            nudContactMultiplier.Value = _objCharacterOptions.FreeContactsMultiplier;
            nudKnowledgeMultiplier.Enabled = _objCharacterOptions.FreeKnowledgeMultiplierEnabled;
            nudKnowledgeMultiplier.Value = _objCharacterOptions.FreeKnowledgeMultiplier;
            nudDroneArmorMultiplier.Enabled = _objCharacterOptions.DroneArmorMultiplierEnabled;
            nudDroneArmorMultiplier.Value = _objCharacterOptions.DroneArmorMultiplier;
            nudMetatypeCostsKarmaMultiplier.Value = _objCharacterOptions.MetatypeCostsKarmaMultiplier;
            nudNuyenPerBP.Value = _objCharacterOptions.NuyenPerBP;
            chkUsePointsOnBrokenGroups.Checked = _objCharacterOptions.UsePointsOnBrokenGroups;

            txtSettingName.Enabled = cboSetting.SelectedValue?.ToString() != "default.xml";
            txtSettingName.Text = _objCharacterOptions.Name;

            int intNuyenDecimalPlacesMaximum = 0;
            int intNuyenDecimalPlacesAlways = 0;
            string strNuyenFormat = _objCharacterOptions.NuyenFormat;
            int intDecimalIndex = strNuyenFormat.IndexOf('.');
            if(intDecimalIndex != -1)
            {
                strNuyenFormat = strNuyenFormat.Substring(intDecimalIndex);
                intNuyenDecimalPlacesMaximum = strNuyenFormat.Length - 1;
                intNuyenDecimalPlacesAlways = strNuyenFormat.IndexOf('#') - 1;
                if(intNuyenDecimalPlacesAlways < 0)
                    intNuyenDecimalPlacesAlways = intNuyenDecimalPlacesMaximum;
            }
            nudNuyenDecimalsMaximum.Value = intNuyenDecimalPlacesMaximum;
            nudNuyenDecimalsMinimum.Value = intNuyenDecimalPlacesAlways;

            string strLimbSlot = _objCharacterOptions.LimbCount.ToString(GlobalOptions.InvariantCultureInfo);
            if(!string.IsNullOrEmpty(_objCharacterOptions.ExcludeLimbSlot))
                strLimbSlot += '<' + _objCharacterOptions.ExcludeLimbSlot;
            cboLimbCount.SelectedValue = strLimbSlot;

            PopulateKarmaFields();
        }

        private void PopulateKarmaFields()
        {
            nudKarmaAttribute.Value = _objCharacterOptions.KarmaAttribute;
            nudKarmaQuality.Value = _objCharacterOptions.KarmaQuality;
            nudKarmaSpecialization.Value = _objCharacterOptions.KarmaSpecialization;
            nudKarmaKnowledgeSpecialization.Value = _objCharacterOptions.KarmaKnowledgeSpecialization;
            nudKarmaNewKnowledgeSkill.Value = _objCharacterOptions.KarmaNewKnowledgeSkill;
            nudKarmaNewActiveSkill.Value = _objCharacterOptions.KarmaNewActiveSkill;
            nudKarmaNewSkillGroup.Value = _objCharacterOptions.KarmaNewSkillGroup;
            nudKarmaImproveKnowledgeSkill.Value = _objCharacterOptions.KarmaImproveKnowledgeSkill;
            nudKarmaImproveActiveSkill.Value = _objCharacterOptions.KarmaImproveActiveSkill;
            nudKarmaImproveSkillGroup.Value = _objCharacterOptions.KarmaImproveSkillGroup;
            nudKarmaSpell.Value = _objCharacterOptions.KarmaSpell;
            nudKarmaNewComplexForm.Value = _objCharacterOptions.KarmaNewComplexForm;
            nudKarmaImproveComplexForm.Value = _objCharacterOptions.KarmaImproveComplexForm;
            nudKarmaNewAIProgram.Value = _objCharacterOptions.KarmaNewAIProgram;
            nudKarmaNewAIAdvancedProgram.Value = _objCharacterOptions.KarmaNewAIAdvancedProgram;
            nudKarmaComplexFormOption.Value = _objCharacterOptions.KarmaComplexFormOption;
            nudKarmaComplexFormSkillsoft.Value = _objCharacterOptions.KarmaComplexFormSkillsoft;
            nudKarmaNuyenPer.Value = _objCharacterOptions.KarmaNuyenPer;
            nudKarmaContact.Value = _objCharacterOptions.KarmaContact;
            nudKarmaEnemy.Value = _objCharacterOptions.KarmaEnemy;
            nudKarmaCarryover.Value = _objCharacterOptions.KarmaCarryover;
            nudKarmaSpirit.Value = _objCharacterOptions.KarmaSpirit;
            nudKarmaManeuver.Value = _objCharacterOptions.KarmaManeuver;
            nudKarmaInitiation.Value = _objCharacterOptions.KarmaInitiation;
            nudKarmaInitiationFlat.Value = _objCharacterOptions.KarmaInitiationFlat;
            nudKarmaMetamagic.Value = _objCharacterOptions.KarmaMetamagic;
            nudKarmaJoinGroup.Value = _objCharacterOptions.KarmaJoinGroup;
            nudKarmaLeaveGroup.Value = _objCharacterOptions.KarmaLeaveGroup;
            nudKarmaAlchemicalFocus.Value = _objCharacterOptions.KarmaAlchemicalFocus;
            nudKarmaBanishingFocus.Value = _objCharacterOptions.KarmaBanishingFocus;
            nudKarmaBindingFocus.Value = _objCharacterOptions.KarmaBindingFocus;
            nudKarmaCenteringFocus.Value = _objCharacterOptions.KarmaCenteringFocus;
            nudKarmaCounterspellingFocus.Value = _objCharacterOptions.KarmaCounterspellingFocus;
            nudKarmaDisenchantingFocus.Value = _objCharacterOptions.KarmaDisenchantingFocus;
            nudKarmaFlexibleSignatureFocus.Value = _objCharacterOptions.KarmaFlexibleSignatureFocus;
            nudKarmaMaskingFocus.Value = _objCharacterOptions.KarmaMaskingFocus;
            nudKarmaPowerFocus.Value = _objCharacterOptions.KarmaPowerFocus;
            nudKarmaQiFocus.Value = _objCharacterOptions.KarmaQiFocus;
            nudKarmaRitualSpellcastingFocus.Value = _objCharacterOptions.KarmaRitualSpellcastingFocus;
            nudKarmaSpellcastingFocus.Value = _objCharacterOptions.KarmaSpellcastingFocus;
            nudKarmaSpellShapingFocus.Value = _objCharacterOptions.KarmaSpellShapingFocus;
            nudKarmaSummoningFocus.Value = _objCharacterOptions.KarmaSummoningFocus;
            nudKarmaSustainingFocus.Value = _objCharacterOptions.KarmaSustainingFocus;
            nudKarmaWeaponFocus.Value = _objCharacterOptions.KarmaWeaponFocus;
            nudKarmaMysticAdeptPowerPoint.Value = _objCharacterOptions.KarmaMysticAdeptPowerPoint;
        }

        private void SaveGlobalOptions()
        {
            GlobalOptions.AutomaticUpdate = chkAutomaticUpdate.Checked;
            GlobalOptions.LiveCustomData = chkLiveCustomData.Checked;
            GlobalOptions.LiveUpdateCleanCharacterFiles = chkLiveUpdateCleanCharacterFiles.Checked;
            GlobalOptions.UseLogging = chkUseLogging.Checked;
            if (Enum.TryParse(cboUseLoggingApplicationInsights.SelectedValue.ToString(), out UseAILogging useAI))
                GlobalOptions.UseLoggingApplicationInsights = useAI;

            if (string.IsNullOrEmpty(_strSelectedLanguage))
            {
                // We have this set differently because changing the selected language also changes the selected default character sheet
                _strSelectedLanguage = GlobalOptions.DefaultLanguage;
                try
                {
                    _objSelectedCultureInfo = CultureInfo.GetCultureInfo(_strSelectedLanguage);
                }
                catch (CultureNotFoundException)
                {
                    _objSelectedCultureInfo = GlobalOptions.SystemCultureInfo;
                }
            }
            GlobalOptions.Language = _strSelectedLanguage;
            GlobalOptions.StartupFullscreen = chkStartupFullscreen.Checked;
            GlobalOptions.SingleDiceRoller = chkSingleDiceRoller.Checked;
            GlobalOptions.DefaultCharacterSheet = cboXSLT.SelectedValue?.ToString() ?? GlobalOptions.DefaultCharacterSheetDefaultValue;
            GlobalOptions.DatesIncludeTime = chkDatesIncludeTime.Checked;
            GlobalOptions.PrintToFileFirst = chkPrintToFileFirst.Checked;
            GlobalOptions.EmulatedBrowserVersion = decimal.ToInt32(nudBrowserVersion.Value);
            GlobalOptions.PDFAppPath = txtPDFAppPath.Text;
            GlobalOptions.PDFParameters = cboPDFParameters.SelectedValue?.ToString() ?? string.Empty;
            GlobalOptions.LifeModuleEnabled = chkLifeModule.Checked;
            GlobalOptions.OmaeEnabled = chkOmaeEnabled.Checked;
            GlobalOptions.PreferNightlyBuilds = chkPreferNightlyBuilds.Checked;
            GlobalOptions.Dronemods = chkDronemods.Checked;
            GlobalOptions.DronemodsMaximumPilot = chkDronemodsMaximumPilot.Checked;
            GlobalOptions.CharacterRosterPath = txtCharacterRosterPath.Text;
            GlobalOptions.HideCharacterRoster = chkHideCharacterRoster.Checked;
            GlobalOptions.CreateBackupOnCareer = chkCreateBackupOnCareer.Checked;
            GlobalOptions.DefaultBuildMethod = cboBuildMethod.SelectedValue?.ToString() ?? GlobalOptions.DefaultBuildMethodDefaultValue;
            GlobalOptions.DefaultGameplayOption = XmlManager.Load("gameplayoptions.xml", _objCharacterOptions.EnabledCustomDataDirectoryPaths, _strSelectedLanguage)
                .SelectSingleNode("/chummer/gameplayoptions/gameplayoption[id = \"" + cboDefaultGameplayOption.SelectedValue + "\"]/name")?.InnerText
                                                  ?? GlobalOptions.DefaultGameplayOptionDefaultValue;
            GlobalOptions.PluginsEnabled = chkEnablePlugins.Enabled;
            GlobalOptions.SavedImageQuality = nudMugshotCompressionQuality.Enabled ? decimal.ToInt32(nudMugshotCompressionQuality.Value) : int.MaxValue;
        }

        /// <summary>
        /// Save the global settings to the registry.
        /// </summary>
        private void SaveRegistrySettings()
        {
            SaveGlobalOptions();

            using (RegistryKey objRegistry = Registry.CurrentUser.CreateSubKey("Software\\Chummer5"))
            {
                if (objRegistry != null)
                {
                    objRegistry.SetValue("autoupdate", chkAutomaticUpdate.Checked);
                    objRegistry.SetValue("livecustomdata", chkLiveCustomData.Checked);
                    objRegistry.SetValue("liveupdatecleancharacterfiles", chkLiveUpdateCleanCharacterFiles.Checked);
                    objRegistry.SetValue("uselogging", chkUseLogging.Checked);
                    var useAI = cboUseLoggingApplicationInsights.SelectedItem.ToString();
                    objRegistry.SetValue("useloggingApplicationInsights", useAI);
                    objRegistry.SetValue("language", _strSelectedLanguage);
                    objRegistry.SetValue("startupfullscreen", chkStartupFullscreen.Checked);
                    objRegistry.SetValue("singlediceroller", chkSingleDiceRoller.Checked);
                    objRegistry.SetValue("defaultsheet", cboXSLT.SelectedValue?.ToString() ?? GlobalOptions.DefaultCharacterSheetDefaultValue);
                    objRegistry.SetValue("defaultbuildmethod", cboBuildMethod.SelectedValue?.ToString() ?? GlobalOptions.DefaultBuildMethodDefaultValue);
                    objRegistry.SetValue("datesincludetime", chkDatesIncludeTime.Checked);
                    objRegistry.SetValue("printtofilefirst", chkPrintToFileFirst.Checked);
                    objRegistry.SetValue("emulatedbrowserversion", nudBrowserVersion.Value.ToString(GlobalOptions.InvariantCultureInfo));
                    objRegistry.SetValue("pdfapppath", txtPDFAppPath.Text);
                    objRegistry.SetValue("pdfparameters", cboPDFParameters.SelectedValue.ToString());
                    objRegistry.SetValue("lifemodule", chkLifeModule.Checked);
                    objRegistry.SetValue("omaeenabled", chkOmaeEnabled.Checked);
                    objRegistry.SetValue("prefernightlybuilds", chkPreferNightlyBuilds.Checked);
                    objRegistry.SetValue("dronemods", chkDronemods.Checked);
                    objRegistry.SetValue("dronemodsPilot", chkDronemodsMaximumPilot.Checked);
                    objRegistry.SetValue("characterrosterpath", txtCharacterRosterPath.Text);
                    objRegistry.SetValue("hidecharacterroster", chkHideCharacterRoster.Checked);
                    objRegistry.SetValue("createbackuponcareer", chkCreateBackupOnCareer.Checked);
                    objRegistry.SetValue("pluginsenabled", chkEnablePlugins.Checked);
                    objRegistry.SetValue("alloweastereggs", chkAllowEasterEggs.Checked);
                    objRegistry.SetValue("hidecharts", chkHideCharts.Checked);
                    objRegistry.SetValue("usecustomdatetime", chkCustomDateTimeFormats.Checked);
                    objRegistry.SetValue("customdateformat", txtDateFormat.Text);
                    objRegistry.SetValue("customtimeformat", txtTimeFormat.Text);
                    objRegistry.SetValue("savedimagequality", nudMugshotCompressionQuality.Enabled
                        ? decimal.ToInt32(nudMugshotCompressionQuality.Value).ToString(GlobalOptions.InvariantCultureInfo)
                        : int.MaxValue.ToString(GlobalOptions.InvariantCultureInfo));

                    //Save the Plugins-Dictionary
                    string jsonstring = Newtonsoft.Json.JsonConvert.SerializeObject(GlobalOptions.PluginsEnabledDic);
                    objRegistry.SetValue("plugins", jsonstring);

                    // Save the SourcebookInfo.
                    using (RegistryKey objSourceRegistry = objRegistry.CreateSubKey("Sourcebook"))
                    {
                        if (objSourceRegistry != null)
                        {
                            foreach (SourcebookInfo objSource in GlobalOptions.SourcebookInfo)
                                objSourceRegistry.SetValue(objSource.Code, objSource.Path + "|" + objSource.Offset);
                        }
                    }

                    // Save the Custom Data Directory Info.
                    if (_setCustomDataDirectoryInfos.Count != GlobalOptions.CustomDataDirectoryInfos.Count
                        || _setCustomDataDirectoryInfos.Any(x => !GlobalOptions.CustomDataDirectoryInfos.Contains(x)))
                    {
                        if (objRegistry.OpenSubKey("CustomDataDirectory") != null)
                            objRegistry.DeleteSubKeyTree("CustomDataDirectory");
                        using (RegistryKey objCustomDataDirectoryRegistry = objRegistry.CreateSubKey("CustomDataDirectory"))
                        {
                            if (objCustomDataDirectoryRegistry != null)
                            {
                                foreach (CustomDataDirectoryInfo objCustomDataDirectory in _setCustomDataDirectoryInfos)
                                {
                                    using (RegistryKey objLoopKey = objCustomDataDirectoryRegistry.CreateSubKey(objCustomDataDirectory.Name))
                                    {
                                        objLoopKey?.SetValue("Path", objCustomDataDirectory.Path.Replace(Utils.GetStartupPath, "$CHUMMER"));
                                    }
                                }
                            }
                        }
                    }

                    GlobalOptions.RebuildCustomDataDirectoryInfoList();
                }
            }
        }

        private void BuildBooksList()
        {
            _objCharacterOptions.Books.Clear();

            bool blnSR5Included = false;
            foreach(TreeNode objNode in treSourcebook.Nodes)
            {
                if(!objNode.Checked)
                    continue;

                _objCharacterOptions.Books.Add(objNode.Tag.ToString());

                if(objNode.Tag.ToString() == "SR5")
                    blnSR5Included = true;
            }

            // If the SR5 book was somehow missed, add it back.
            if(!blnSR5Included)
                _objCharacterOptions.Books.Add("SR5");
            _objCharacterOptions.RecalculateBookXPath();
        }

        private void BuildCustomDataDirectoryNamesList()
        {
            _objCharacterOptions.CustomDataDirectoryNames.Clear();
            for (int i = 0; i < _lstCharacterCustomDataDirectoryInfos.Count; ++i)
            {
                Tuple<object, bool> objTupleInfo = _lstCharacterCustomDataDirectoryInfos[i];
                CustomDataDirectoryInfo objCustomDataDirectory = objTupleInfo.Item1 as CustomDataDirectoryInfo;
                _objCharacterOptions.CustomDataDirectoryNames.Add(objCustomDataDirectory != null ? objCustomDataDirectory.Name : objTupleInfo.Item1.ToString(),
                    new Tuple<int, bool>(i, objTupleInfo.Item2));
            }
            _objCharacterOptions.RecalculateEnabledCustomDataDirectories();
        }

        private void RestoreDefaultKarmaValues()
        {
            nudKarmaSpecialization.Value = 7;
            nudKarmaKnowledgeSpecialization.Value = 7;
            nudKarmaNewKnowledgeSkill.Value = 1;
            nudKarmaNewActiveSkill.Value = 2;
            nudKarmaNewSkillGroup.Value = 5;
            nudKarmaImproveKnowledgeSkill.Value = 1;
            nudKarmaImproveActiveSkill.Value = 2;
            nudKarmaImproveSkillGroup.Value = 5;
            nudKarmaAttribute.Value = 5;
            nudKarmaQuality.Value = 1;
            nudKarmaSpell.Value = 5;
            nudKarmaNewComplexForm.Value = 4;
            nudKarmaImproveComplexForm.Value = 1;
            nudKarmaNewAIProgram.Value = 5;
            nudKarmaNewAIAdvancedProgram.Value = 8;
            nudKarmaComplexFormOption.Value = 2;
            nudKarmaComplexFormSkillsoft.Value = 1;
            nudKarmaSpirit.Value = 1;
            nudKarmaManeuver.Value = 4;
            nudKarmaNuyenPer.Value = 2000;
            nudKarmaContact.Value = 1;
            nudKarmaEnemy.Value = 1;
            nudKarmaCarryover.Value = 7;
            nudKarmaInitiation.Value = 3;
            nudKarmaInitiationFlat.Value = 10;
            nudKarmaMetamagic.Value = 15;
            nudKarmaJoinGroup.Value = 5;
            nudKarmaLeaveGroup.Value = 1;
            nudKarmaMysticAdeptPowerPoint.Value = 5;
        }

        private void RestoreDefaultKarmaFociValues()
        {
            nudKarmaAlchemicalFocus.Value = 3;
            nudKarmaBanishingFocus.Value = 2;
            nudKarmaBindingFocus.Value = 2;
            nudKarmaCenteringFocus.Value = 3;
            nudKarmaCounterspellingFocus.Value = 2;
            nudKarmaDisenchantingFocus.Value = 3;
            nudKarmaFlexibleSignatureFocus.Value = 3;
            nudKarmaMaskingFocus.Value = 3;
            nudKarmaPowerFocus.Value = 6;
            nudKarmaQiFocus.Value = 2;
            nudKarmaRitualSpellcastingFocus.Value = 2;
            nudKarmaSpellcastingFocus.Value = 2;
            nudKarmaSpellShapingFocus.Value = 3;
            nudKarmaSummoningFocus.Value = 2;
            nudKarmaSustainingFocus.Value = 2;
            nudKarmaWeaponFocus.Value = 3;
        }

        private void PopulateBuildMethodList()
        {
            // Populate the Build Method list.
            List<ListItem> lstBuildMethod = new List<ListItem>
            {
                new ListItem("Karma", LanguageManager.GetString("String_Karma", _strSelectedLanguage)),
                new ListItem("Priority", LanguageManager.GetString("String_Priority", _strSelectedLanguage)),
                new ListItem("SumtoTen", LanguageManager.GetString("String_SumtoTen", _strSelectedLanguage)),
            };

            if(GlobalOptions.LifeModuleEnabled)
            {
                lstBuildMethod.Add(new ListItem("LifeModule", LanguageManager.GetString("String_LifeModule", _strSelectedLanguage)));
            }

            string strOldSelected = cboBuildMethod.SelectedValue?.ToString() ?? GlobalOptions.DefaultBuildMethod;

            cboBuildMethod.BeginUpdate();
            cboBuildMethod.DataSource = null;
            cboBuildMethod.DataSource = lstBuildMethod;
            cboBuildMethod.ValueMember = nameof(ListItem.Value);
            cboBuildMethod.DisplayMember = nameof(ListItem.Name);

            if(!string.IsNullOrEmpty(strOldSelected))
            {
                cboBuildMethod.SelectedValue = strOldSelected;
                if (cboBuildMethod.SelectedIndex == -1 && lstBuildMethod.Count > 0)
                {
                    cboBuildMethod.SelectedIndex = 0;
                }
            }

            cboBuildMethod.EndUpdate();
        }

        private void PopulateDefaultGameplayOptionList()
        {
            List<ListItem> lstGameplayOptions = new List<ListItem>();

            int intIndex = 0;

            using (XmlNodeList objXmlNodeList = XmlManager.Load("gameplayoptions.xml", _objCharacterOptions.EnabledCustomDataDirectoryPaths, _strSelectedLanguage)
                .SelectNodes("/chummer/gameplayoptions/gameplayoption"))
            {
                if (objXmlNodeList != null)
                {
                    foreach (XmlNode objXmlNode in objXmlNodeList)
                    {
                        string strId = objXmlNode["id"]?.InnerText;
                        if (!string.IsNullOrEmpty(strId))
                        {
                            string strName = objXmlNode["translate"]?.InnerText ?? objXmlNode["name"]?.InnerText ?? strId;
                            lstGameplayOptions.Add(new ListItem(strId, strName));
                            if (!string.IsNullOrWhiteSpace(GlobalOptions.PDFParameters) && GlobalOptions.PDFParameters == strName)
                            {
                                intIndex = lstGameplayOptions.Count - 1;
                            }
                        }
                    }
                }
            }

            string strOldSelected = cboPDFParameters.SelectedValue?.ToString();

            cboDefaultGameplayOption.BeginUpdate();
            cboDefaultGameplayOption.DataSource = null;
            cboDefaultGameplayOption.DataSource = lstGameplayOptions;
            cboDefaultGameplayOption.ValueMember = nameof(ListItem.Value);
            cboDefaultGameplayOption.DisplayMember = nameof(ListItem.Name);

            cboDefaultGameplayOption.SelectedIndex = intIndex;

            if(!string.IsNullOrEmpty(strOldSelected))
            {
                cboDefaultGameplayOption.SelectedValue = strOldSelected;
                if(cboDefaultGameplayOption.SelectedIndex == -1 && lstGameplayOptions.Count > 0)
                    cboDefaultGameplayOption.SelectedIndex = 0;
            }

            cboDefaultGameplayOption.EndUpdate();
        }

        private void PopulateLimbCountList()
        {
            List<ListItem> lstLimbCount = new List<ListItem>();

            using (XmlNodeList objXmlNodeList = XmlManager.Load("options.xml", _objCharacterOptions.EnabledCustomDataDirectoryPaths, _strSelectedLanguage)
                .SelectNodes("/chummer/limbcounts/limb"))
            {
                if (objXmlNodeList != null)
                {
                    foreach (XmlNode objXmlNode in objXmlNodeList)
                    {
                        string strExclude = objXmlNode["exclude"]?.InnerText ?? string.Empty;
                        if (!string.IsNullOrEmpty(strExclude))
                            strExclude = '<' + strExclude;
                        lstLimbCount.Add(new ListItem(objXmlNode["limbcount"]?.InnerText + strExclude, objXmlNode["translate"]?.InnerText ?? objXmlNode["name"]?.InnerText ?? string.Empty));
                    }
                }
            }

            string strOldSelected = cboLimbCount.SelectedValue?.ToString();

            cboLimbCount.BeginUpdate();
            cboLimbCount.ValueMember = nameof(ListItem.Value);
            cboLimbCount.DisplayMember = nameof(ListItem.Name);
            cboLimbCount.DataSource = lstLimbCount;

            if(!string.IsNullOrEmpty(strOldSelected))
            {
                cboLimbCount.SelectedValue = strOldSelected;
                if(cboLimbCount.SelectedIndex == -1 && lstLimbCount.Count > 0)
                    cboLimbCount.SelectedIndex = 0;
            }

            cboLimbCount.EndUpdate();
        }

        private void PopulateMugshotCompressionOptions()
        {
            List<ListItem> lstMugshotCompressionOptions = new List<ListItem>
            {
                new ListItem(ImageFormat.Png.ToString(), LanguageManager.GetString("String_Lossless_Compression_Option")),
                new ListItem(ImageFormat.Jpeg.ToString(), LanguageManager.GetString("String_Lossy_Compression_Option"))
            };

            string strOldSelected = cboMugshotCompression.SelectedValue?.ToString();

            cboMugshotCompression.BeginUpdate();
            cboMugshotCompression.ValueMember = nameof(ListItem.Value);
            cboMugshotCompression.DisplayMember = nameof(ListItem.Name);
            cboMugshotCompression.DataSource = lstMugshotCompressionOptions;

            if (!string.IsNullOrEmpty(strOldSelected))
            {
                cboMugshotCompression.SelectedValue = strOldSelected;
                if (cboMugshotCompression.SelectedIndex == -1 && lstMugshotCompressionOptions.Count > 0)
                    cboMugshotCompression.SelectedIndex = 0;
            }

            cboMugshotCompression.EndUpdate();
        }

        private void PopulatePDFParameters()
        {
            List<ListItem> lstPdfParameters = new List<ListItem>();

            int intIndex = 0;

            using (XmlNodeList objXmlNodeList = XmlManager.Load("options.xml", _objCharacterOptions.EnabledCustomDataDirectoryPaths, _strSelectedLanguage)
                .SelectNodes("/chummer/pdfarguments/pdfargument"))
            {
                if (objXmlNodeList != null)
                {
                    foreach (XmlNode objXmlNode in objXmlNodeList)
                    {
                        string strValue = objXmlNode["value"]?.InnerText;
                        lstPdfParameters.Add(new ListItem(strValue, objXmlNode["translate"]?.InnerText ?? objXmlNode["name"]?.InnerText ?? string.Empty));
                        if (!string.IsNullOrWhiteSpace(GlobalOptions.PDFParameters) && GlobalOptions.PDFParameters == strValue)
                        {
                            intIndex = lstPdfParameters.Count - 1;
                        }
                    }
                }
            }

            string strOldSelected = cboPDFParameters.SelectedValue?.ToString();

            cboPDFParameters.BeginUpdate();
            cboPDFParameters.ValueMember = nameof(ListItem.Value);
            cboPDFParameters.DisplayMember = nameof(ListItem.Name);
            cboPDFParameters.DataSource = lstPdfParameters;
            cboPDFParameters.SelectedIndex = intIndex;

            if(!string.IsNullOrEmpty(strOldSelected))
            {
                cboPDFParameters.SelectedValue = strOldSelected;
                if(cboPDFParameters.SelectedIndex == -1 && lstPdfParameters.Count > 0)
                    cboPDFParameters.SelectedIndex = 0;
            }

            cboPDFParameters.EndUpdate();
        }

        private void PopulateApplicationInsightsOptions()
        {
            string strOldSelected = cboUseLoggingApplicationInsights.SelectedValue?.ToString() ?? GlobalOptions.UseLoggingApplicationInsights.ToString();

            List<ListItem> lstUseAIOptions = new List<ListItem>();
            foreach (var myoption in Enum.GetValues(typeof(UseAILogging)))
            {
                lstUseAIOptions.Add(new ListItem(myoption, LanguageManager.GetString("String_ApplicationInsights_" + myoption, _strSelectedLanguage)));
            }

            cboUseLoggingApplicationInsights.BeginUpdate();
            cboUseLoggingApplicationInsights.DataSource = null;
            cboUseLoggingApplicationInsights.DataSource = lstUseAIOptions;
            cboUseLoggingApplicationInsights.ValueMember = nameof(ListItem.Value);
            cboUseLoggingApplicationInsights.DisplayMember = nameof(ListItem.Name);

            if (!string.IsNullOrEmpty(strOldSelected))
                cboUseLoggingApplicationInsights.SelectedValue = Enum.Parse(typeof(UseAILogging), strOldSelected);
            if (cboUseLoggingApplicationInsights.SelectedIndex == -1 && lstUseAIOptions.Count > 0)
                cboUseLoggingApplicationInsights.SelectedIndex = 0;
            cboUseLoggingApplicationInsights.EndUpdate();
        }

        private void SetToolTips()
        {
            const int width = 100;
            chkUnarmedSkillImprovements.SetToolTip(LanguageManager.GetString("Tip_OptionsUnarmedSkillImprovements", _strSelectedLanguage).WordWrap(width));
            chkIgnoreArt.SetToolTip(LanguageManager.GetString("Tip_OptionsIgnoreArt", _strSelectedLanguage).WordWrap(width));
            chkIgnoreComplexFormLimit.SetToolTip(LanguageManager.GetString("Tip_OptionsIgnoreComplexFormLimit", _strSelectedLanguage).WordWrap(width));
            chkCyberlegMovement.SetToolTip(LanguageManager.GetString("Tip_OptionsCyberlegMovement", _strSelectedLanguage).WordWrap(width));
            chkDontDoubleQualityPurchases.SetToolTip(LanguageManager.GetString("Tip_OptionsDontDoubleQualityPurchases", _strSelectedLanguage).WordWrap(width));
            chkDontDoubleQualityRefunds.SetToolTip(LanguageManager.GetString("Tip_OptionsDontDoubleQualityRefunds", _strSelectedLanguage).WordWrap(width));
            chkStrictSkillGroups.SetToolTip(LanguageManager.GetString("Tip_OptionStrictSkillGroups", _strSelectedLanguage).WordWrap(width));
            chkAllowInitiation.SetToolTip(LanguageManager.GetString("Tip_OptionsAllowInitiation", _strSelectedLanguage).WordWrap(width));
            chkUseCalculatedPublicAwareness.SetToolTip(LanguageManager.GetString("Tip_PublicAwareness", _strSelectedLanguage).WordWrap(width));
            cboUseLoggingApplicationInsights.SetToolTip(string.Format(_objSelectedCultureInfo, LanguageManager.GetString("Tip_Options_TelemetryId", _strSelectedLanguage).WordWrap(width), Properties.Settings.Default.UploadClientId));
        }

        private void PopulateSettingsList()
        {
            List<ListItem> lstSettings = new List<ListItem>();
            string settingsDirectoryPath = Path.Combine(Utils.GetStartupPath, "settings");
            string[] settingsFilePaths = Directory.GetFiles(settingsDirectoryPath, "*.xml");

            foreach(string filePath in settingsFilePaths)
            {
                XmlDocument xmlDocument = new XmlDocument
                {
                    XmlResolver = null
                };

                try
                {
                    using (StreamReader objStreamReader = new StreamReader(filePath, Encoding.UTF8, true))
                        using (XmlReader objXmlReader = XmlReader.Create(objStreamReader, new XmlReaderSettings {XmlResolver = null}))
                            xmlDocument.Load(objXmlReader);
                }
                catch(IOException)
                {
                    continue;
                }
                catch(XmlException)
                {
                    continue;
                }

                XmlNode node = xmlDocument.SelectSingleNode("/settings/name");
                if(node != null)
                    lstSettings.Add(new ListItem(Path.GetFileName(filePath), node.InnerText));
            }

            if(lstSettings.Count == 0)
            {
                string strFilePath = Path.Combine(settingsDirectoryPath, "default.xml");
                if(!File.Exists(strFilePath) || !_objCharacterOptions.Load("default.xml"))
                {
                    _blnDirty = true;
                    _objCharacterOptions.LoadFromRegistry();
                    _objCharacterOptions.Save();
                    XmlDocument xmlDocument = new XmlDocument
                    {
                        XmlResolver = null
                    };
                    try
                    {
                        using (StreamReader objStreamReader = new StreamReader(strFilePath, Encoding.UTF8, true))
                            using (XmlReader objXmlReader = XmlReader.Create(objStreamReader, new XmlReaderSettings {XmlResolver = null}))
                                xmlDocument.Load(objXmlReader);
                    }
                    catch(IOException)
                    {
                    }
                    catch(XmlException)
                    {
                    }
                    XmlNode node = xmlDocument.SelectSingleNode("/settings/name");
                    if(node != null)
                        lstSettings.Add(new ListItem(Path.GetFileName(strFilePath), node.InnerText));
                }
            }

            string strOldSelected = cboSetting.SelectedValue?.ToString();

            cboSetting.BeginUpdate();
            cboSetting.ValueMember = nameof(ListItem.Value);
            cboSetting.DisplayMember = nameof(ListItem.Name);
            cboSetting.DataSource = lstSettings;

            if(!string.IsNullOrEmpty(strOldSelected))
                cboSetting.SelectedValue = strOldSelected;
            if(cboSetting.SelectedIndex == -1 && lstSettings.Count > 0)
                cboSetting.SelectedIndex = 0;

            cboSetting.EndUpdate();
        }

        private void PopulateLanguageList()
        {
            List<ListItem> lstLanguages = new List<ListItem>();
            string languageDirectoryPath = Path.Combine(Utils.GetStartupPath, "lang");
            string[] languageFilePaths = Directory.GetFiles(languageDirectoryPath, "*.xml");

            foreach(string filePath in languageFilePaths)
            {
                XmlDocument xmlDocument = new XmlDocument
                {
                    XmlResolver = null
                };

                try
                {
                    using (StreamReader objStreamReader = new StreamReader(filePath, Encoding.UTF8, true))
                        using (XmlReader objXmlReader = XmlReader.Create(objStreamReader, new XmlReaderSettings {XmlResolver = null}))
                            xmlDocument.Load(objXmlReader);
                }
                catch(IOException)
                {
                    continue;
                }
                catch(XmlException)
                {
                    continue;
                }

                XmlNode node = xmlDocument.SelectSingleNode("/chummer/name");
                if(node == null)
                    continue;

                lstLanguages.Add(new ListItem(Path.GetFileNameWithoutExtension(filePath), node.InnerText));
            }

            lstLanguages.Sort(CompareListItems.CompareNames);

            cboLanguage.BeginUpdate();
            cboLanguage.ValueMember = nameof(ListItem.Value);
            cboLanguage.DisplayMember = nameof(ListItem.Name);
            cboLanguage.DataSource = lstLanguages;
            cboLanguage.EndUpdate();
        }

        private void PopulateSheetLanguageList()
        {
            cboSheetLanguage.BeginUpdate();
            cboSheetLanguage.ValueMember = nameof(ListItem.Value);
            cboSheetLanguage.DisplayMember = nameof(ListItem.Name);
            cboSheetLanguage.DataSource = GetSheetLanguageList();
            cboSheetLanguage.EndUpdate();
        }

        public static List<ListItem> GetSheetLanguageList()
        {
            HashSet<string> setLanguagesWithSheets = new HashSet<string>();

            // Populate the XSL list with all of the manifested XSL files found in the sheets\[language] directory.
            using (XmlNodeList xmlSheetLanguageList = XmlManager.Load("sheets.xml").SelectNodes("/chummer/sheets/@lang"))
            {
                if (xmlSheetLanguageList != null)
                {
                    foreach (XmlNode xmlSheetLanguage in xmlSheetLanguageList)
                    {
                        setLanguagesWithSheets.Add(xmlSheetLanguage.InnerText);
                    }
                }
            }

            List<ListItem> lstSheetLanguages = new List<ListItem>();

            string languageDirectoryPath = Path.Combine(Utils.GetStartupPath, "lang");
            string[] languageFilePaths = Directory.GetFiles(languageDirectoryPath, "*.xml");

            foreach(string filePath in languageFilePaths)
            {
                string strLanguageName = Path.GetFileNameWithoutExtension(filePath);
                if(!setLanguagesWithSheets.Contains(strLanguageName))
                    continue;

                XmlDocument xmlDocument = new XmlDocument
                {
                    XmlResolver = null
                };

                try
                {
                    using (StreamReader objStreamReader = new StreamReader(filePath, Encoding.UTF8, true))
                        using (XmlReader objXmlReader = XmlReader.Create(objStreamReader, new XmlReaderSettings {XmlResolver = null}))
                            xmlDocument.Load(objXmlReader);
                }
                catch(IOException)
                {
                    continue;
                }
                catch(XmlException)
                {
                    continue;
                }

                XmlNode node = xmlDocument.SelectSingleNode("/chummer/name");
                if(node == null)
                    continue;

                lstSheetLanguages.Add(new ListItem(strLanguageName, node.InnerText));
            }

            lstSheetLanguages.Sort(CompareListItems.CompareNames);

            return lstSheetLanguages;
        }

        private void PopulateGlobalOptions()
        {
            chkAutomaticUpdate.Checked = GlobalOptions.AutomaticUpdate;
            chkLiveCustomData.Checked = GlobalOptions.LiveCustomData;
            chkLiveUpdateCleanCharacterFiles.Checked = GlobalOptions.LiveUpdateCleanCharacterFiles;
            chkUseLogging.Checked = GlobalOptions.UseLogging;
            cboUseLoggingApplicationInsights.Enabled = chkUseLogging.Checked;
            PopulateApplicationInsightsOptions();

            chkLifeModule.Checked = GlobalOptions.LifeModuleEnabled;
            chkOmaeEnabled.Checked = GlobalOptions.OmaeEnabled;
            chkPreferNightlyBuilds.Checked = GlobalOptions.PreferNightlyBuilds;
            chkStartupFullscreen.Checked = GlobalOptions.StartupFullscreen;
            chkSingleDiceRoller.Checked = GlobalOptions.SingleDiceRoller;
            chkDatesIncludeTime.Checked = GlobalOptions.DatesIncludeTime;
            chkDronemods.Checked = GlobalOptions.Dronemods;
            chkDronemodsMaximumPilot.Checked = GlobalOptions.DronemodsMaximumPilot;
            chkPrintToFileFirst.Checked = GlobalOptions.PrintToFileFirst;
            nudBrowserVersion.Value = GlobalOptions.EmulatedBrowserVersion;
            txtPDFAppPath.Text = GlobalOptions.PDFAppPath;
            txtCharacterRosterPath.Text = GlobalOptions.CharacterRosterPath;
            chkHideCharacterRoster.Checked = GlobalOptions.HideCharacterRoster;
            chkCreateBackupOnCareer.Checked = GlobalOptions.CreateBackupOnCareer;
            chkAllowEasterEggs.Checked = GlobalOptions.AllowEasterEggs;
            chkEnablePlugins.Checked = GlobalOptions.PluginsEnabled;
            chkCustomDateTimeFormats.Checked = GlobalOptions.CustomDateTimeFormats;
            if (!chkCustomDateTimeFormats.Checked)
            {
                txtDateFormat.Text = GlobalOptions.CultureInfo.DateTimeFormat.ShortDatePattern;
                txtTimeFormat.Text = GlobalOptions.CultureInfo.DateTimeFormat.ShortTimePattern;
            }
            else
            {
                txtDateFormat.Text = GlobalOptions.CustomDateFormat;
                txtTimeFormat.Text = GlobalOptions.CustomTimeFormat;
            }
            PluginsShowOrHide(chkEnablePlugins.Checked);
        }

        private static IList<string> ReadXslFileNamesWithoutExtensionFromDirectory(string path)
        {
            List<string> names = new List<string>();

            if (Directory.Exists(path))
            {
                foreach (string strName in Directory.GetFiles(path, "*.xsl", SearchOption.AllDirectories))
                {
                    names.Add(Path.GetFileNameWithoutExtension(strName));
                }
            }

            return names;
        }

        private IList<ListItem> GetXslFilesFromLocalDirectory(string strLanguage)
        {
            List<ListItem> lstSheets = new List<ListItem>();

            // Populate the XSL list with all of the manifested XSL files found in the sheets\[language] directory.
<<<<<<< HEAD
            using (XmlNodeList xmlSheetList = XmlManager.Load("sheets.xml", _objCharacterOptions.EnabledCustomDataDirectoryPaths, strLanguage)
                .SelectNodes($"/chummer/sheets[@lang='{strLanguage}']/sheet[not(hide)]"))
=======
            using (XmlNodeList xmlSheetList = XmlManager.Load("sheets.xml", strLanguage).SelectNodes("/chummer/sheets[@lang='" + strLanguage + "']/sheet[not(hide)]"))
>>>>>>> 1161a64b
            {
                if (xmlSheetList != null)
                {
                    foreach (XmlNode xmlSheet in xmlSheetList)
                    {
                        string strFile = xmlSheet["filename"]?.InnerText ?? string.Empty;
                        lstSheets.Add(new ListItem(strLanguage != GlobalOptions.DefaultLanguage ? Path.Combine(strLanguage, strFile) : strFile, xmlSheet["name"]?.InnerText ?? string.Empty));
                    }
                }
            }

            return lstSheets;
        }

        private static IList<ListItem> GetXslFilesFromOmaeDirectory(string strLanguage)
        {
            List<ListItem> lstItems = new List<ListItem>();

            // Populate the XSLT list with all of the XSL files found in the sheets\omae directory.
            string omaeDirectoryPath = Path.Combine(Utils.GetStartupPath, "sheets", "omae");
            string menuMainOmae = LanguageManager.GetString("Menu_Main_Omae", strLanguage);

            // Only show files that end in .xsl. Do not include files that end in .xslt since they are used as "hidden" reference sheets
            // (hidden because they are partial templates that cannot be used on their own).
            foreach(string fileName in ReadXslFileNamesWithoutExtensionFromDirectory(omaeDirectoryPath))
            {
                lstItems.Add(new ListItem(Path.Combine("omae", fileName), menuMainOmae + LanguageManager.GetString("String_Colon", strLanguage) + LanguageManager.GetString("String_Space", strLanguage) + fileName));
            }

            return lstItems;
        }

        private void PopulateXsltList()
        {
            string strSelectedSheetLanguage = cboSheetLanguage.SelectedValue?.ToString();
            imgSheetLanguageFlag.Image = FlagImageGetter.GetFlagFromCountryCode(strSelectedSheetLanguage?.Substring(3, 2));

            IList<ListItem> lstFiles = GetXslFilesFromLocalDirectory(strSelectedSheetLanguage);
            if(GlobalOptions.OmaeEnabled)
            {
                foreach(ListItem objFile in GetXslFilesFromOmaeDirectory(strSelectedSheetLanguage))
                    lstFiles.Add(objFile);
            }

            string strOldSelected = cboXSLT.SelectedValue?.ToString() ?? string.Empty;
            // Strip away the language prefix
            int intPos = strOldSelected.LastIndexOf(Path.DirectorySeparatorChar);
            if(intPos != -1)
                strOldSelected = strOldSelected.Substring(intPos + 1);

            cboXSLT.BeginUpdate();
            cboXSLT.ValueMember = nameof(ListItem.Value);
            cboXSLT.DisplayMember = nameof(ListItem.Name);
            cboXSLT.DataSource = lstFiles;

            if(!string.IsNullOrEmpty(strOldSelected))
            {
                cboXSLT.SelectedValue = !string.IsNullOrEmpty(strSelectedSheetLanguage) && strSelectedSheetLanguage != GlobalOptions.DefaultLanguage ? Path.Combine(strSelectedSheetLanguage, strOldSelected) : strOldSelected;
                // If the desired sheet was not found, fall back to the Shadowrun 5 sheet.
                if(cboXSLT.SelectedIndex == -1 && lstFiles.Count > 0)
                {
                    cboXSLT.SelectedValue = !string.IsNullOrEmpty(strSelectedSheetLanguage) && strSelectedSheetLanguage != GlobalOptions.DefaultLanguage ? Path.Combine(strSelectedSheetLanguage, GlobalOptions.DefaultCharacterSheetDefaultValue) : GlobalOptions.DefaultCharacterSheetDefaultValue;
                    if(cboXSLT.SelectedIndex == -1)
                    {
                        cboXSLT.SelectedIndex = 0;
                    }
                }
            }

            cboXSLT.EndUpdate();
        }

        private void SetDefaultValueForSettingsList()
        {
            // Attempt to make default.xml the default one. If it could not be found in the list, select the first item instead.
            cboSetting.SelectedIndex = cboSetting.FindStringExact("Default Settings");

            if(cboSetting.SelectedIndex == -1 && cboSetting.Items.Count > 0)
                cboSetting.SelectedIndex = 0;
        }

        private void SetDefaultValueForLanguageList()
        {
            cboLanguage.SelectedValue = GlobalOptions.Language;

            if(cboLanguage.SelectedIndex == -1)
                cboLanguage.SelectedValue = GlobalOptions.DefaultLanguage;
        }

        private void SetDefaultValueForSheetLanguageList()
        {
            string strDefaultCharacterSheet = GlobalOptions.DefaultCharacterSheet;
            if(string.IsNullOrEmpty(strDefaultCharacterSheet) || strDefaultCharacterSheet == "Shadowrun (Rating greater 0)")
                strDefaultCharacterSheet = GlobalOptions.DefaultCharacterSheetDefaultValue;

            string strDefaultSheetLanguage = GlobalOptions.Language;
            int intLastIndexDirectorySeparator = strDefaultCharacterSheet.LastIndexOf(Path.DirectorySeparatorChar);
            if(intLastIndexDirectorySeparator != -1)
            {
                string strSheetLanguage = strDefaultCharacterSheet.Substring(0, intLastIndexDirectorySeparator);
                if(strSheetLanguage.Length == 5)
                    strDefaultSheetLanguage = strSheetLanguage;
            }

            cboSheetLanguage.SelectedValue = strDefaultSheetLanguage;

            if(cboSheetLanguage.SelectedIndex == -1)
                cboSheetLanguage.SelectedValue = GlobalOptions.DefaultLanguage;
        }

        private void SetDefaultValueForXsltList()
        {
            if(string.IsNullOrEmpty(GlobalOptions.DefaultCharacterSheet))
                GlobalOptions.DefaultCharacterSheet = GlobalOptions.DefaultCharacterSheetDefaultValue;

            cboXSLT.SelectedValue = GlobalOptions.DefaultCharacterSheet;
            if(cboXSLT.SelectedValue == null && cboXSLT.Items.Count > 0)
            {
                int intNameIndex;
                string strLanguage = _strSelectedLanguage;
                if(string.IsNullOrEmpty(strLanguage) || strLanguage == GlobalOptions.DefaultLanguage)
                    intNameIndex = cboXSLT.FindStringExact(GlobalOptions.DefaultCharacterSheet);
                else
                    intNameIndex = cboXSLT.FindStringExact(GlobalOptions.DefaultCharacterSheet.Substring(GlobalOptions.DefaultLanguage.LastIndexOf(Path.DirectorySeparatorChar) + 1));
                cboXSLT.SelectedIndex = Math.Max(0, intNameIndex);
            }
        }

        private void UpdateSourcebookInfoPath(string strPath)
        {
            string strTag = lstGlobalSourcebookInfos.SelectedValue?.ToString();
            SourcebookInfo objFoundSource = GlobalOptions.SourcebookInfo.FirstOrDefault(x => x.Code == strTag);

            if(objFoundSource != null)
            {
                objFoundSource.Path = strPath;
            }
            else
            {
                // If the Sourcebook was not found in the options, add it.
                GlobalOptions.SourcebookInfo.Add(new SourcebookInfo
                {
                    Code = strTag,
                    Path = strPath
                });
            }
        }

        private void cmdUploadPastebin_Click(object sender, EventArgs e)
        {
#if DEBUG
            string strFilePath = "Insert local file here";
            System.Collections.Specialized.NameValueCollection data = new System.Collections.Specialized.NameValueCollection();
            string line;
            using(StreamReader sr = new StreamReader(strFilePath, Encoding.UTF8, true))
            {
                line = sr.ReadToEnd();
            }
            data["api_paste_name"] = "Chummer";
            data["api_paste_expire_date"] = "N";
            data["api_paste_format"] = "xml";
            data["api_paste_code"] = line;
            data["api_dev_key"] = "7845fd372a1050899f522f2d6bab9666";
            data["api_option"] = "paste";

            using (WebClient wb = new WebClient())
            {
                byte[] bytes;
                try
                {
                    bytes = wb.UploadValues("http://pastebin.com/api/api_post.php", data);
                }
                catch (WebException)
                {
                    return;
                }

                using (MemoryStream ms = new MemoryStream(bytes))
                {
                    using (StreamReader reader = new StreamReader(ms, Encoding.UTF8, true))
                    {
                        string response = reader.ReadToEnd();
                        Clipboard.SetText(response);
                    }
                }
            }
#endif
        }
        #endregion

        private void OptionsChanged(object sender, EventArgs e)
        {
            if(!_blnLoading)
            {
                _blnDirty = true;
            }
        }

        private void chkLifeModules_CheckedChanged(object sender, EventArgs e)
        {
            if (!chkLifeModule.Checked || _blnLoading) return;
            if(MessageBox.Show(LanguageManager.GetString("Tip_LifeModule_Warning", _strSelectedLanguage), Application.ProductName,
                   MessageBoxButtons.OKCancel, MessageBoxIcon.Warning) != DialogResult.OK)
                chkLifeModule.Checked = false;
            else
            {
                OptionsChanged(sender, e);
            }
        }

        private void chkOmaeEnabled_CheckedChanged(object sender, EventArgs e)
        {
            if (!chkOmaeEnabled.Checked || _blnLoading) return;
            if(MessageBox.Show(LanguageManager.GetString("Tip_Omae_Warning", _strSelectedLanguage), Application.ProductName,
                   MessageBoxButtons.OKCancel, MessageBoxIcon.Warning) != DialogResult.OK)
                chkOmaeEnabled.Checked = false;
            else
            {
                OptionsChanged(sender, e);
            }
        }

        private void cmdEnableSourcebooks_Click(object sender, EventArgs e)
        {
            foreach(TreeNode objNode in treSourcebook.Nodes)
            {
                if(objNode.Tag.ToString() != "SR5")
                {
                    objNode.Checked = _blnSourcebookToggle;
                }
            }
            _blnSourcebookToggle = !_blnSourcebookToggle;
        }

        private void cmdCharacterRoster_Click(object sender, EventArgs e)
        {
            // Prompt the user to select a save file to associate with this Contact.
            using (FolderBrowserDialog dlgSelectFolder = new FolderBrowserDialog())
                if (dlgSelectFolder.ShowDialog(this) == DialogResult.OK)
                    txtCharacterRosterPath.Text = dlgSelectFolder.SelectedPath;
        }

        private void cmdAddCustomDirectory_Click(object sender, EventArgs e)
        {
            // Prompt the user to select a save file to associate with this Contact.
            using (FolderBrowserDialog dlgSelectFolder = new FolderBrowserDialog {SelectedPath = Utils.GetStartupPath})
            {
                if (dlgSelectFolder.ShowDialog(this) != DialogResult.OK)
                    return;
                using (frmSelectText frmSelectCustomDirectoryName = new frmSelectText
                {
                    Description = LanguageManager.GetString("String_CustomItem_SelectText", _strSelectedLanguage)
                })
                {
                    if (frmSelectCustomDirectoryName.ShowDialog(this) != DialogResult.OK)
                        return;
                    CustomDataDirectoryInfo objNewCustomDataDirectory = new CustomDataDirectoryInfo(frmSelectCustomDirectoryName.SelectedValue, dlgSelectFolder.SelectedPath);

                    if (_setCustomDataDirectoryInfos.Any(x => x.Name == objNewCustomDataDirectory.Name))
                    {
                        Program.MainForm.ShowMessageBox(LanguageManager.GetString("Message_Duplicate_CustomDataDirectoryName", _strSelectedLanguage),
                            LanguageManager.GetString("Message_Duplicate_CustomDataDirectoryName_Title", _strSelectedLanguage), MessageBoxButtons.OK, MessageBoxIcon.Error);
                    }
                    else
                    {
                        _setCustomDataDirectoryInfos.Add(objNewCustomDataDirectory);
                        PopulateCustomDataDirectoryTreeView();
                    }
                }
            }
        }

        private void cmdRemoveCustomDirectory_Click(object sender, EventArgs e)
        {
            TreeNode nodSelectedCustomDataDirectory = treCustomDataDirectories.SelectedNode;
            CustomDataDirectoryInfo objInfoToRemove = nodSelectedCustomDataDirectory?.Tag as CustomDataDirectoryInfo;
            if (objInfoToRemove == null || !_setCustomDataDirectoryInfos.Contains(objInfoToRemove))
                return;
            if(nodSelectedCustomDataDirectory.Checked)
                OptionsChanged(sender, e);
            _setCustomDataDirectoryInfos.Remove(objInfoToRemove);
            PopulateCustomDataDirectoryTreeView();
        }

        private void cmdRenameCustomDataDirectory_Click(object sender, EventArgs e)
        {
            TreeNode nodSelectedInfo = treCustomDataDirectories.SelectedNode;
            if (nodSelectedInfo == null)
                return;
            CustomDataDirectoryInfo objInfoToRename = nodSelectedInfo.Tag as CustomDataDirectoryInfo;
            if (objInfoToRename == null)
                return;
            using (frmSelectText frmSelectCustomDirectoryName = new frmSelectText
            {
                Description = LanguageManager.GetString("String_CustomItem_SelectText", _strSelectedLanguage)
            })
            {
                if (frmSelectCustomDirectoryName.ShowDialog(this) != DialogResult.OK)
                    return;
                if (_setCustomDataDirectoryInfos.Any(x => x.Name == frmSelectCustomDirectoryName.Name))
                {
                    Program.MainForm.ShowMessageBox(LanguageManager.GetString("Message_Duplicate_CustomDataDirectoryName", _strSelectedLanguage),
                        LanguageManager.GetString("Message_Duplicate_CustomDataDirectoryName_Title", _strSelectedLanguage), MessageBoxButtons.OK, MessageBoxIcon.Error);
                }
                else
                {
                    CustomDataDirectoryInfo objNewInfo = new CustomDataDirectoryInfo(frmSelectCustomDirectoryName.SelectedValue, objInfoToRename.Path);
                    _setCustomDataDirectoryInfos.Remove(objInfoToRename);
                    _setCustomDataDirectoryInfos.Add(objNewInfo);
                    int intItemIndex =  _lstCharacterCustomDataDirectoryInfos.FindIndex(x => objInfoToRename.Equals(x.Item1));
                    if (intItemIndex >= 0)
                    {
                        bool blnEnabled = _lstCharacterCustomDataDirectoryInfos[intItemIndex].Item2;
                        _lstCharacterCustomDataDirectoryInfos.RemoveAt(intItemIndex);
                        _lstCharacterCustomDataDirectoryInfos.Insert(intItemIndex, new Tuple<object, bool>(objNewInfo, blnEnabled));
                    }
                    PopulateCustomDataDirectoryTreeView();
                }
            }
        }

        private void cmdIncreaseCustomDirectoryLoadOrder_Click(object sender, EventArgs e)
        {
            TreeNode nodSelected = treCustomDataDirectories.SelectedNode;
            if (nodSelected == null)
                return;
            int intIndex = nodSelected.Index;
            if (intIndex <= 0)
                return;
            bool blnOptionsChanged = nodSelected.Checked || (nodSelected.Parent?.Nodes[intIndex - 1].Checked ?? treCustomDataDirectories.Nodes[intIndex - 1].Checked);
            _lstCharacterCustomDataDirectoryInfos.Reverse(intIndex - 1, 2);
            PopulateCustomDataDirectoryTreeView();
            if(blnOptionsChanged)
                OptionsChanged(sender, e);
        }

        private void cmdDecreaseCustomDirectoryLoadOrder_Click(object sender, EventArgs e)
        {
            TreeNode nodSelected = treCustomDataDirectories.SelectedNode;
            if (nodSelected == null)
                return;
            int intIndex = nodSelected.Index;
            if (intIndex >= _lstCharacterCustomDataDirectoryInfos.Count)
                return;
            bool blnOptionsChanged = nodSelected.Checked || (nodSelected.Parent?.Nodes[intIndex + 1].Checked ?? treCustomDataDirectories.Nodes[intIndex + 1].Checked);
            _lstCharacterCustomDataDirectoryInfos.Reverse(intIndex, 2);
            PopulateCustomDataDirectoryTreeView();
            if (blnOptionsChanged)
                OptionsChanged(sender, e);
        }

        private void nudNuyenDecimalsMaximum_ValueChanged(object sender, EventArgs e)
        {
            if(nudNuyenDecimalsMinimum.Value > nudNuyenDecimalsMaximum.Value)
                nudNuyenDecimalsMinimum.Value = nudNuyenDecimalsMaximum.Value;
            OptionsChanged(sender, e);
        }

        private void nudNuyenDecimalsMinimum_ValueChanged(object sender, EventArgs e)
        {
            if(nudNuyenDecimalsMaximum.Value < nudNuyenDecimalsMinimum.Value)
                nudNuyenDecimalsMaximum.Value = nudNuyenDecimalsMinimum.Value;
            OptionsChanged(sender, e);
        }

        private void chkPrintFreeExpenses_CheckedChanged(object sender, EventArgs e)
        {
            chkPrintFreeExpenses.Enabled = chkPrintExpenses.Checked;
            if(!chkPrintFreeExpenses.Enabled)
                chkPrintFreeExpenses.Checked = true;
            OptionsChanged(sender, e);
        }

        private void treCustomDataDirectories_AfterCheck(object sender, TreeViewEventArgs e)
        {
            TreeNode objNode = e.Node;
            if (objNode == null)
                return;
            OptionsChanged(sender, e);
        }

        private void cmdCancel_Click(object sender, EventArgs e)
        {
            DialogResult = DialogResult.Cancel;
        }


        private void chkEnablePlugins_CheckedChanged(object sender, EventArgs e)
        {
            PluginsShowOrHide(chkEnablePlugins.Checked);
            OptionsChanged(sender, e);
        }

        private void PluginsShowOrHide(bool show)
        {
            if (show)
            {
                if (!tabOptions.TabPages.Contains(tabPlugins))
                    tabOptions.TabPages.Add(tabPlugins);
            }
            else
            {
                if (tabOptions.TabPages.Contains(tabPlugins))
                    tabOptions.TabPages.Remove(tabPlugins);
            }
        }

        private void clbPlugins_VisibleChanged(object sender, EventArgs e)
        {
            clbPlugins.Items.Clear();
            if (Program.PluginLoader.MyPlugins.Count == 0) return;
            using (new CursorWait(false, this))
            {
                foreach (var plugin in Program.PluginLoader.MyPlugins)
                {
                    try
                    {
                        plugin.CustomInitialize(Program.MainForm);
                        if (GlobalOptions.PluginsEnabledDic.TryGetValue(plugin.ToString(), out var check))
                        {
                            clbPlugins.Items.Add(plugin, check);
                        }
                        else
                        {
                            clbPlugins.Items.Add(plugin);
                        }
                    }
                    catch (ApplicationException ae)
                    {
                        Log.Debug(ae);
                    }
                }

                if (clbPlugins.Items.Count > 0)
                {
                    clbPlugins.SelectedIndex = 0;
                }
            }
        }

        private void clbPlugins_SelectedValueChanged(object sender, EventArgs e)
        {
            UserControl pluginControl = (clbPlugins.SelectedItem as Plugins.IPlugin)?.GetOptionsControl();
            if (pluginControl != null)
            {
                panelPluginOption.Controls.Clear();
                panelPluginOption.Controls.Add(pluginControl);
            }
        }

        private void clbPlugins_ItemCheck(object sender, ItemCheckEventArgs e)
        {
            using (new CursorWait(false, this))
            {
                var plugin = clbPlugins.Items[e.Index];
                if (GlobalOptions.PluginsEnabledDic.ContainsKey(plugin.ToString()))
                    GlobalOptions.PluginsEnabledDic.Remove(plugin.ToString());
                GlobalOptions.PluginsEnabledDic.Add(plugin.ToString(), e.NewValue == CheckState.Checked);
                OptionsChanged(sender, e);
            }

        }

        private void cboUseLoggingApplicationInsights_SelectedIndexChanged(object sender, EventArgs e)
        {
            if (_blnLoading)
                return;
            UseAILogging useAI = (UseAILogging) ((ListItem) cboUseLoggingApplicationInsights.SelectedItem).Value;
            if (useAI > UseAILogging.Info && GlobalOptions.UseLoggingApplicationInsights <= UseAILogging.Info)
            {
                if (DialogResult.Yes != Program.MainForm.ShowMessageBox(
                    LanguageManager.GetString("Message_Options_ConfirmTelemetry", _strSelectedLanguage).WordWrap(256),
                    LanguageManager.GetString("MessageTitle_Options_ConfirmTelemetry", _strSelectedLanguage),
                    MessageBoxButtons.YesNo))
                {
                    _blnLoading = true;
                    cboUseLoggingApplicationInsights.SelectedItem = UseAILogging.Info;
                    _blnLoading = false;
                    return;
                }
            }
            OptionsChanged(sender, e);
        }

        private void chkUseLogging_CheckedChanged(object sender, EventArgs e)
        {
            if (_blnLoading)
                return;
            if (chkUseLogging.Checked && !GlobalOptions.UseLogging)
            {
                if (DialogResult.Yes != Program.MainForm.ShowMessageBox(
                                            LanguageManager.GetString("Message_Options_ConfirmDetailedTelemetry", _strSelectedLanguage).WordWrap(256),
                                            LanguageManager.GetString("MessageTitle_Options_ConfirmDetailedTelemetry", _strSelectedLanguage),
                                            MessageBoxButtons.YesNo))
                {
                    _blnLoading = true;
                    chkUseLogging.Checked = false;
                    _blnLoading = false;
                    return;
                }
            }
            cboUseLoggingApplicationInsights.Enabled = chkUseLogging.Checked;
            OptionsChanged(sender, e);
        }

        private void cboUseLoggingHelp_Click(object sender, EventArgs e)
        {
            //open the telemetry document
            System.Diagnostics.Process.Start("https://docs.google.com/document/d/1LThAg6U5qXzHAfIRrH0Kb7griHrPN0hy7ab8FSJDoFY/edit?usp=sharing");
        }

        private void cmdPluginsHelp_Click(object sender, EventArgs e)
        {
            System.Diagnostics.Process.Start("https://docs.google.com/document/d/1WOPB7XJGgcmxg7REWxF6HdP3kQdtHpv6LJOXZtLggxM/edit?usp=sharing");
        }

        private void chkCyberlimbAttributeBonusCap_CheckedChanged(object sender, EventArgs e)
        {
            nudCyberlimbAttributeBonusCap.Enabled = chkCyberlimbAttributeBonusCap.Checked;
            if (!chkCyberlimbAttributeBonusCap.Checked)
            {
                nudCyberlimbAttributeBonusCap.Value = 4;
                nudCyberlimbAttributeBonusCap.Enabled = false;
            }
        }

        private void chkCustomDateTimeFormats_CheckedChanged(object sender, EventArgs e)
        {
            grpDateFormat.Enabled = chkCustomDateTimeFormats.Checked;
            grpTimeFormat.Enabled = chkCustomDateTimeFormats.Checked;
            if (!chkCustomDateTimeFormats.Checked)
            {
                txtDateFormat.Text = GlobalOptions.CultureInfo.DateTimeFormat.ShortDatePattern;
                txtTimeFormat.Text = GlobalOptions.CultureInfo.DateTimeFormat.ShortTimePattern;
            }
            OptionsChanged(sender, e);
        }

        private void txtDateFormat_TextChanged(object sender, EventArgs e)
        {
            try
            {
                txtDateFormatView.Text = DateTime.Now.ToString(txtDateFormat.Text, _objSelectedCultureInfo);
            }
            catch (Exception)
            {
                txtDateFormatView.Text = LanguageManager.GetString("String_Error", _strSelectedLanguage);
            }
            OptionsChanged(sender, e);
        }

        private void txtTimeFormat_TextChanged(object sender, EventArgs e)
        {
            try
            {
                txtTimeFormatView.Text = DateTime.Now.ToString(txtTimeFormat.Text, _objSelectedCultureInfo);
            }
            catch (Exception)
            {
                txtTimeFormatView.Text = LanguageManager.GetString("String_Error", _strSelectedLanguage);
            }
            OptionsChanged(sender, e);
        }

        private void cboMugshotCompression_SelectedIndexChanged(object sender, EventArgs e)
        {
            nudMugshotCompressionQuality.Enabled = string.Equals(cboMugshotCompression.SelectedValue.ToString(), ImageFormat.Jpeg.ToString(), StringComparison.Ordinal);
            OptionsChanged(sender, e);
        }
    }
}<|MERGE_RESOLUTION|>--- conflicted
+++ resolved
@@ -18,11 +18,7 @@
  */
 using System;
 using System.Collections.Generic;
-<<<<<<< HEAD
 using System.Drawing;
-=======
-using System.Drawing.Imaging;
->>>>>>> 1161a64b
 using System.Globalization;
 using System.IO;
 using System.Linq;
@@ -62,13 +58,9 @@
             // Remove this line if cmdUploadPastebin_Click has some functionality if DEBUG is not enabled or if tabPage3 gets some other control that can be used if DEBUG is not enabled
             tabOptions.TabPages.Remove(tabGitHubIssues);
 #endif
-<<<<<<< HEAD
-            LanguageManager.TranslateWinForm(_strSelectedLanguage, this);
+            this.TranslateWinForm(_strSelectedLanguage);
             _objCharacter = objCharacter;
             _objCharacterOptions = objCharacter?.Options ?? new CharacterOptions(null);
-=======
-            this.TranslateWinForm(_strSelectedLanguage);
->>>>>>> 1161a64b
 
             _setCustomDataDirectoryInfos = new HashSet<CustomDataDirectoryInfo>(GlobalOptions.CustomDataDirectoryInfos);
             foreach (KeyValuePair<string, Tuple<int, bool>> kvpCustomDataDirectory in _objCharacterOptions.CustomDataDirectoryNames.OrderBy(x => x.Value.Item1))
@@ -1560,12 +1552,8 @@
             List<ListItem> lstSheets = new List<ListItem>();
 
             // Populate the XSL list with all of the manifested XSL files found in the sheets\[language] directory.
-<<<<<<< HEAD
             using (XmlNodeList xmlSheetList = XmlManager.Load("sheets.xml", _objCharacterOptions.EnabledCustomDataDirectoryPaths, strLanguage)
                 .SelectNodes($"/chummer/sheets[@lang='{strLanguage}']/sheet[not(hide)]"))
-=======
-            using (XmlNodeList xmlSheetList = XmlManager.Load("sheets.xml", strLanguage).SelectNodes("/chummer/sheets[@lang='" + strLanguage + "']/sheet[not(hide)]"))
->>>>>>> 1161a64b
             {
                 if (xmlSheetList != null)
                 {
