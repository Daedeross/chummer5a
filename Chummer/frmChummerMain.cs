/*  This file is part of Chummer5a.
 *
 *  Chummer5a is free software: you can redistribute it and/or modify
 *  it under the terms of the GNU General Public License as published by
 *  the Free Software Foundation, either version 3 of the License, or
 *  (at your option) any later version.
 *
 *  Chummer5a is distributed in the hope that it will be useful,
 *  but WITHOUT ANY WARRANTY; without even the implied warranty of
 *  MERCHANTABILITY or FITNESS FOR A PARTICULAR PURPOSE.  See the
 *  GNU General Public License for more details.
 *
 *  You should have received a copy of the GNU General Public License
 *  along with Chummer5a.  If not, see <http://www.gnu.org/licenses/>.
 *
 *  You can obtain the full source code for Chummer5a at
 *  https://github.com/chummer5a/chummer5a
 */
using System;
using System.Collections.Concurrent;
using System.Collections.Generic;
using System.Collections.ObjectModel;
using System.Collections.Specialized;
using System.IO;
using System.Linq;
using System.Windows.Forms;
using System.Xml;
using System.Reflection;
using System.Text.RegularExpressions;
using Chummer.Backend.Equipment;
using Application = System.Windows.Forms.Application;
using DataFormats = System.Windows.Forms.DataFormats;
using DragDropEffects = System.Windows.Forms.DragDropEffects;
using DragEventArgs = System.Windows.Forms.DragEventArgs;
using MessageBox = System.Windows.Forms.MessageBox;
using Path = System.IO.Path;
using Size = System.Drawing.Size;
using System.Threading.Tasks;
using System.Diagnostics;
using System.ComponentModel;
using System.Net;
using System.Text;
using Chummer.Plugins;
using System.IO.Compression;
using System.Runtime.Remoting.Channels;
using Microsoft.ApplicationInsights;
using Microsoft.ApplicationInsights.DataContracts;
using NLog;

namespace Chummer
{
    public sealed partial class frmChummerMain : Form
    {
        private static Logger Log = NLog.LogManager.GetCurrentClassLogger();
#if LEGACY
        private frmOmae _frmOmae;
#endif
        private frmDiceRoller _frmRoller;
        private frmUpdate _frmUpdate;
        private readonly ObservableCollection<Character> _lstCharacters = new ObservableCollection<Character>();
        private readonly ObservableCollection<CharacterShared> _lstOpenCharacterForms = new ObservableCollection<CharacterShared>();
        private readonly BackgroundWorker _workerVersionUpdateChecker = new BackgroundWorker();
        private readonly Version _objCurrentVersion = Assembly.GetExecutingAssembly().GetName().Version;
        private readonly string _strCurrentVersion;
        
        private Chummy _mascotChummy;

        public string MainTitle
        {
            get
            {
                string strSpaceCharacter = LanguageManager.GetString("String_Space", GlobalOptions.Language);
                string title = Application.ProductName + strSpaceCharacter + '-' + strSpaceCharacter + LanguageManager.GetString("String_Version", GlobalOptions.Language) + strSpaceCharacter + _strCurrentVersion;
#if DEBUG
                title += " DEBUG BUILD";
#endif
                return title;
            }
        }

        #region Control Events
        public frmChummerMain(bool isUnitTest = false)
        {
            Utils.IsUnitTest = isUnitTest;
            InitializeComponent();

            _strCurrentVersion =
                $"{_objCurrentVersion.Major}.{_objCurrentVersion.Minor}.{_objCurrentVersion.Build}";

            //lets write that in separate lines to see where the exception is thrown
            if (GlobalOptions.Instance.HideCharacterRoster == true)
                CharacterRoster = null;
            else
            {
                CharacterRoster = new frmCharacterRoster
                {
                    MdiParent = this
                };
            }

      
            
        }

        //Moved most of the initialization out of the constructor to allow the Mainform to be generated fast
        //in case of a commandline argument not asking for the mainform to be shown.
        public void FormMainInitialize(PageViewTelemetry pvt = null)
        {

            using (var op_frmChummerMain = Timekeeper.StartSyncron("frmChummerMain Constructor", null, CustomActivity.OperationType.DependencyOperation, _strCurrentVersion))
            {
                try
                {
                    op_frmChummerMain.MyDependencyTelemetry.Type = "loadfrmChummerMain";
                    op_frmChummerMain.MyDependencyTelemetry.Target = _strCurrentVersion;

                    if (pvt != null)
                    {
                        pvt.Duration = DateTimeOffset.UtcNow - pvt.Timestamp;
                        op_frmChummerMain.tc.TrackPageView(pvt);
                    }

                    this.Text = MainTitle;



                    LanguageManager.TranslateWinForm(GlobalOptions.Language, this);

                    /** Dashboard **/
                    //this.toolsMenu.DropDownItems.Add("GM Dashboard").Click += this.dashboardToolStripMenuItem_Click;
                    /** End Dashboard **/

                    // If Automatic Updates are enabled, check for updates immediately.

#if !DEBUG
            _workerVersionUpdateChecker.WorkerReportsProgress = false;
            _workerVersionUpdateChecker.WorkerSupportsCancellation = true;
            _workerVersionUpdateChecker.DoWork += DoCacheGitVersion;
            _workerVersionUpdateChecker.RunWorkerCompleted += CheckForUpdate;
            Application.Idle += IdleUpdateCheck;
            _workerVersionUpdateChecker.RunWorkerAsync();
#endif

                    GlobalOptions.Instance.MRUChanged += (sender, e) =>
                    {
                        this.DoThreadSafe(() => { PopulateMRUToolstripMenu(sender, e); });
                    };

                    try
                    {
                        // Delete the old executable if it exists (created by the update process).
                        string[] oldfiles =
                            Directory.GetFiles(Utils.GetStartupPath, "*.old", SearchOption.AllDirectories);
                        foreach (string strLoopOldFilePath in oldfiles)
                        {
                            try
                            {
                                if (File.Exists(strLoopOldFilePath))
                                    File.Delete(strLoopOldFilePath);
                            }
                            catch (UnauthorizedAccessException e)
                            {
                                //we will just delete it the next time
                                //its probably the "used by another process"
                                Log.Trace(e,
                                    "UnauthorizedAccessException can be ignored - probably used by another process.");
                            }
                        }
                    }
                    catch (UnauthorizedAccessException e)
                    {
                        Log.Trace(e,
                            "UnauthorizedAccessException in " + Utils.GetStartupPath +
                            "can be ignored - probably a weird path like Recycle.Bin or something...");
                    }
                    catch (System.IO.IOException e)
                    {
                        Log.Trace(e,
                            "IOException in " + Utils.GetStartupPath +
                            "can be ignored - probably another instance blocking it...");
                    }

                    // Populate the MRU list.
                    PopulateMRUToolstripMenu(this, null);

<<<<<<< HEAD
                Program.MainForm = this;
                PluginLoader.LoadPlugins();
                if (GlobalOptions.Instance.AllowEasterEggs)
                {
                    _mascotChummy = new Chummy();
                    _mascotChummy.Show(this);
                }
=======
                    Program.MainForm = this;
                    if (GlobalOptions.Instance.AllowEasterEggs)
                    {
                        _mascotChummy = new Chummy();
                        _mascotChummy.Show(this);
                    }
>>>>>>> 34005183


<<<<<<< HEAD
                frmLoading frmLoadingForm = new frmLoading {CharacterFile = Text};
                frmLoadingForm.Reset(3);
                frmLoadingForm.Show();

                // Attempt to cache all XML files that are used the most.
                Timekeeper.Start("cache_load");
                Parallel.Invoke(
                    () => XmlManager.Load("armor.xml"),
                    () => XmlManager.Load("bioware.xml"),
                    () => XmlManager.Load("books.xml"),
                    () => XmlManager.Load("complexforms.xml"),
                    () => XmlManager.Load("contacts.xml"),
                    () => XmlManager.Load("critters.xml"),
                    () => XmlManager.Load("critterpowers.xml"),
                    () => XmlManager.Load("cyberware.xml"),
                    () => XmlManager.Load("drugcomponents.xml"),
                    () => XmlManager.Load("echoes.xml"),
                    () => XmlManager.Load("gameplayoptions.xml"),
                    () => XmlManager.Load("gear.xml"),
                    () => XmlManager.Load("improvements.xml"),
                    () => XmlManager.Load("licenses.xml"),
                    () => XmlManager.Load("lifemodules.xml"),
                    () => XmlManager.Load("lifestyles.xml"),
                    () => XmlManager.Load("martialarts.xml"),
                    () => XmlManager.Load("mentors.xml"),
                    () => XmlManager.Load("metamagic.xml"),
                    () => XmlManager.Load("metatypes.xml"),
                    () => XmlManager.Load("options.xml"),
                    () => XmlManager.Load("packs.xml"),
                    () => XmlManager.Load("powers.xml"),
                    () => XmlManager.Load("priorities.xml"),
                    () => XmlManager.Load("programs.xml"),
                    () => XmlManager.Load("qualities.xml"),
                    () => XmlManager.Load("ranges.xml"),
                    () => XmlManager.Load("sheets.xml"),
                    () => XmlManager.Load("skills.xml"),
                    () => XmlManager.Load("spells.xml"),
                    () => XmlManager.Load("spiritpowers.xml"),
                    () => XmlManager.Load("streams.xml"),
                    () => XmlManager.Load("traditions.xml"),
                    () => XmlManager.Load("vehicles.xml"),
                    () => XmlManager.Load("weapons.xml")
                );
                Timekeeper.Finish("cache_load", loadOperation);
                frmLoadingForm.PerformStep(LanguageManager.GetString("String_UI"));
                CharacterRoster = GlobalOptions.Instance.HideCharacterRoster
                    ? null
                    : new frmCharacterRoster
=======

                    frmLoading frmLoadingForm = new frmLoading { CharacterFile = Text };
                    frmLoadingForm.Reset(3);
                    frmLoadingForm.Show();

                    // Attempt to cache all XML files that are used the most.
                    using (var op_cache = Timekeeper.StartSyncron("cache_load", op_frmChummerMain))
>>>>>>> 34005183
                    {
                        Parallel.Invoke(
                            () => XmlManager.Load("armor.xml"),
                            () => XmlManager.Load("bioware.xml"),
                            () => XmlManager.Load("books.xml"),
                            () => XmlManager.Load("complexforms.xml"),
                            () => XmlManager.Load("contacts.xml"),
                            () => XmlManager.Load("critters.xml"),
                            () => XmlManager.Load("critterpowers.xml"),
                            () => XmlManager.Load("cyberware.xml"),
                            () => XmlManager.Load("drugcomponents.xml"),
                            () => XmlManager.Load("echoes.xml"),
                            () => XmlManager.Load("gameplayoptions.xml"),
                            () => XmlManager.Load("gear.xml"),
                            () => XmlManager.Load("improvements.xml"),
                            () => XmlManager.Load("licenses.xml"),
                            () => XmlManager.Load("lifemodules.xml"),
                            () => XmlManager.Load("lifestyles.xml"),
                            () => XmlManager.Load("martialarts.xml"),
                            () => XmlManager.Load("mentors.xml"),
                            () => XmlManager.Load("metamagic.xml"),
                            () => XmlManager.Load("metatypes.xml"),
                            () => XmlManager.Load("options.xml"),
                            () => XmlManager.Load("packs.xml"),
                            () => XmlManager.Load("powers.xml"),
                            () => XmlManager.Load("priorities.xml"),
                            () => XmlManager.Load("programs.xml"),
                            () => XmlManager.Load("qualities.xml"),
                            () => XmlManager.Load("ranges.xml"),
                            () => XmlManager.Load("sheets.xml"),
                            () => XmlManager.Load("skills.xml"),
                            () => XmlManager.Load("spells.xml"),
                            () => XmlManager.Load("spiritpowers.xml"),
                            () => XmlManager.Load("streams.xml"),
                            () => XmlManager.Load("traditions.xml"),
                            () => XmlManager.Load("vehicles.xml"),
                            () => XmlManager.Load("weapons.xml")
                        );
                        //Timekeeper.Finish("cache_load");
                    }

                    frmLoadingForm.PerformStep(LanguageManager.GetString("String_UI"));
                    

                    _lstCharacters.CollectionChanged += LstCharactersOnCollectionChanged;
                    _lstOpenCharacterForms.CollectionChanged += LstOpenCharacterFormsOnCollectionChanged;

                    frmLoadingForm.PerformStep(LanguageManager.GetString("String_UI"));
                    // Retrieve the arguments passed to the application. If more than 1 is passed, we're being given the name of a file to open.
                    string[] strArgs = Environment.GetCommandLineArgs();
                    ConcurrentBag<Character> lstCharactersToLoad = new ConcurrentBag<Character>();
                    bool blnShowTest = false;
                    object blnShowTestLock = new object();
                    if (!Utils.IsUnitTest)
                    {
                        try
                        {
                            Parallel.For(1, strArgs.Length, i =>
                            {
                                if (strArgs[i] == "/test")
                                {
                                    lock (blnShowTestLock)
                                        blnShowTest = true;
                                }
                                else if ((strArgs[i] == "/help")
                                    || (strArgs[i] == "?")
                                    || (strArgs[i] == "/?"))
                                {
                                    string msg = "Commandline parameters are either " + Environment.NewLine;
                                    msg += "\t/test" + Environment.NewLine;
                                    msg += "\t/help" + Environment.NewLine;
                                    msg += "\t(filename to open)" + Environment.NewLine;
                                    msg += "\t/plugin:pluginname (like \"SINners\") to trigger (with additional parameters following the symbol \":\")" + Environment.NewLine;
                                    Console.WriteLine(msg);
                                }
                                else if (strArgs[i].Contains("/plugin"))
                                {
                                    Log.Info("Encountered command line argument, that should already have been handled in one of the plugins: " + strArgs[i]);
                                }
                                else if (!strArgs[i].StartsWith('/'))
                                {
                                    if (!File.Exists(strArgs[i]))
                                    {
                                        throw new ArgumentException(
                                            "Chummer started with unknown command line arguments: " +
                                            strArgs.Aggregate((j, k) => j + " " + k));
                                    }
                                    if (lstCharactersToLoad.Any(x => x.FileName == strArgs[i])) return;
                                    Character objLoopCharacter = LoadCharacter(strArgs[i]).Result;
                                    lstCharactersToLoad.Add(objLoopCharacter);
                                }
                            });
                        }
                        catch (Exception e)
                        {
                            if (op_frmChummerMain.MyDependencyTelemetry != null)
                                op_frmChummerMain.MyDependencyTelemetry.Success = false;
                            if (op_frmChummerMain.MyRequestTelemetry != null)
                                op_frmChummerMain.MyRequestTelemetry.Success = false;
                            ExceptionTelemetry ex = new ExceptionTelemetry(e)
                            {
                                SeverityLevel = SeverityLevel.Warning
                            };
                            op_frmChummerMain.tc.TrackException(ex);
                            Log.Warn(e);
                        }

                    }

<<<<<<< HEAD
                OpenCharacterList(lstCharactersToLoad);
                if (!GlobalOptions.Instance.HideCharacterRoster)
=======
                    frmLoadingForm.PerformStep(LanguageManager.GetString("String_UI"));
                    if (blnShowTest)
                    {
                        frmTest frmTestData = new frmTest();
                        frmTestData.Show();
                    }

                    OpenCharacterList(lstCharactersToLoad);
                    if (!GlobalOptions.Instance.HideCharacterRoster)
                    {
                        CharacterRoster.WindowState = FormWindowState.Maximized;
                        CharacterRoster.Show();
                    }

                    Program.PluginLoader.CallPlugins(toolsMenu, op_frmChummerMain);

                    // Set the Tag for each ToolStrip item so it can be translated.
                    foreach (ToolStripMenuItem objItem in menuStrip.Items.OfType<ToolStripMenuItem>())
                    {
                        LanguageManager.TranslateToolStripItemsRecursively(objItem, GlobalOptions.Language);
                    }
                    frmLoadingForm.Close();
                }
                catch (Exception e)
>>>>>>> 34005183
                {
                    if (op_frmChummerMain != null)
                    {
                        if (op_frmChummerMain.MyDependencyTelemetry != null)
                            op_frmChummerMain.MyDependencyTelemetry.Success = false;
                        if (op_frmChummerMain.MyRequestTelemetry != null)
                            op_frmChummerMain.MyRequestTelemetry.Success = false;
                        op_frmChummerMain.tc.TrackException(e);
                    }
                    Log.Error(e);
                    throw;
                }

            }

        }

        private void LstOpenCharacterFormsOnCollectionChanged(object sender, NotifyCollectionChangedEventArgs e)
        {
            if(CharacterRoster != null)
            {
                switch(e.Action)
                {
                    case NotifyCollectionChangedAction.Add:
                        CharacterRoster.RefreshNodes();
                        break;
                    case NotifyCollectionChangedAction.Move:
                    case NotifyCollectionChangedAction.Remove:
                        {
                            bool blnRefreshSticky = false;
                            foreach(CharacterShared objClosedForm in e.OldItems)
                            {
                                if(GlobalOptions.Instance.FavoritedCharacters.Contains(objClosedForm.CharacterObject.FileName))
                                {
                                    blnRefreshSticky = true;
                                    break;
                                }
                            }

                            // Need a full refresh because the recents list in the character roster also shows open characters that are not in the most recently used list because of it being too full
                            CharacterRoster.PopulateCharacterList(this, new TextEventArgs(blnRefreshSticky ? "stickymru" : "mru"));
                        }
                        break;
                    case NotifyCollectionChangedAction.Replace:
                        {
                            bool blnRefreshSticky = false;
                            foreach(CharacterShared objClosedForm in e.OldItems)
                            {
                                if(GlobalOptions.Instance.FavoritedCharacters.Contains(objClosedForm.CharacterObject.FileName))
                                {
                                    blnRefreshSticky = true;
                                    break;
                                }
                            }

                            if(!blnRefreshSticky)
                            {
                                foreach(CharacterShared objNewForm in e.NewItems)
                                {
                                    if(GlobalOptions.Instance.FavoritedCharacters.Contains(objNewForm.CharacterObject.FileName))
                                    {
                                        blnRefreshSticky = true;
                                        break;
                                    }
                                }
                            }

                            // Need a full refresh because the recents list in the character roster also shows open characters that are not in the most recently used list because of it being too full
                            CharacterRoster.PopulateCharacterList(this, new TextEventArgs(blnRefreshSticky ? "stickymru" : "mru"));
                        }
                        break;
                    case NotifyCollectionChangedAction.Reset:
                        CharacterRoster.PopulateCharacterList(this, null);
                        break;
                }
            }
        }

        private void LstCharactersOnCollectionChanged(object sender, NotifyCollectionChangedEventArgs notifyCollectionChangedEventArgs)
        {
            switch(notifyCollectionChangedEventArgs.Action)
            {
                case NotifyCollectionChangedAction.Add:
                    {
                        foreach(Character objCharacter in notifyCollectionChangedEventArgs.NewItems)
                            objCharacter.PropertyChanged += UpdateCharacterTabTitle;
                        break;
                    }
                case NotifyCollectionChangedAction.Remove:
                    {
                        foreach(Character objCharacter in notifyCollectionChangedEventArgs.OldItems)
                            objCharacter.PropertyChanged -= UpdateCharacterTabTitle;
                        break;
                    }
                case NotifyCollectionChangedAction.Replace:
                    {
                        foreach(Character objCharacter in notifyCollectionChangedEventArgs.OldItems)
                            objCharacter.PropertyChanged -= UpdateCharacterTabTitle;
                        foreach(Character objCharacter in notifyCollectionChangedEventArgs.NewItems)
                            objCharacter.PropertyChanged += UpdateCharacterTabTitle;
                        break;
                    }
            }
        }

        public frmCharacterRoster CharacterRoster { get; }

        private void DoCacheGitVersion(object sender, DoWorkEventArgs e)
        {
            string strUpdateLocation = GlobalOptions.Instance.PreferNightlyBuilds
                ? "https://api.github.com/repos/chummer5a/chummer5a/releases"
                : "https://api.github.com/repos/chummer5a/chummer5a/releases/latest";
            ServicePointManager.SecurityProtocol = SecurityProtocolType.Tls12;
            HttpWebRequest request;
            try
            {
                WebRequest objTemp = WebRequest.Create(strUpdateLocation);
                request = objTemp as HttpWebRequest;
            }
            catch(System.Security.SecurityException ex)
            {
                Utils.CachedGitVersion = null;
                Log.Error(ex);
                return;
            }
            if(request == null)
            {
                Utils.CachedGitVersion = null;
                return;
            }

            if(_workerVersionUpdateChecker.CancellationPending)
            {
                e.Cancel = true;
                return;
            }

            request.UserAgent = "Mozilla/5.0 (compatible; MSIE 10.0; Windows NT 6.1; Trident/6.0)";
            request.Accept = "application/json";

            // Get the response.
            HttpWebResponse response;
            try
            {
                response = request.GetResponse() as HttpWebResponse;
            }
            catch(WebException ex)
            {
                Utils.CachedGitVersion = null;
                Log.Error(ex);
                return;
            }

            if(response == null)
            {
                Utils.CachedGitVersion = null;
                return;
            }

            if(_workerVersionUpdateChecker.CancellationPending)
            {
                e.Cancel = true;
                response.Close();
                return;
            }

            // Get the stream containing content returned by the server.
            Stream dataStream = response.GetResponseStream();
            if(dataStream == null)
            {
                response.Close();
                Utils.CachedGitVersion = null;
                return;
            }

            if(_workerVersionUpdateChecker.CancellationPending)
            {
                e.Cancel = true;
                dataStream.Close();
                response.Close();
                return;
            }

            // Open the stream using a StreamReader for easy access.
            StreamReader reader = new StreamReader(dataStream, Encoding.UTF8, true);

            if(_workerVersionUpdateChecker.CancellationPending)
            {
                e.Cancel = true;
                reader.Close();
                response.Close();
                return;
            }

            // Read the content.
            string responseFromServer = reader.ReadToEnd();

            if(_workerVersionUpdateChecker.CancellationPending)
            {
                e.Cancel = true;
                reader.Close();
                response.Close();
                return;
            }

            string[] stringSeparators = { "," };
            string[] result = responseFromServer.Split(stringSeparators, StringSplitOptions.RemoveEmptyEntries);

            if(_workerVersionUpdateChecker.CancellationPending)
            {
                e.Cancel = true;
                reader.Close();
                response.Close();
                return;
            }

            string line = result.FirstOrDefault(x => x.Contains("tag_name"));

            if(_workerVersionUpdateChecker.CancellationPending)
            {
                e.Cancel = true;
                reader.Close();
                response.Close();
                return;
            }

            Version verLatestVersion = null;
            if(!string.IsNullOrEmpty(line))
            {
                string strVersion = line.Substring(line.IndexOf(':') + 1);
                int intPos = strVersion.IndexOf('}');
                if(intPos != -1)
                    strVersion = strVersion.Substring(0, intPos);
                strVersion = strVersion.FastEscape('\"');

                if(_workerVersionUpdateChecker.CancellationPending)
                {
                    e.Cancel = true;
                    reader.Close();
                    response.Close();
                    return;
                }

                // Adds zeroes if minor and/or build version are missing
                while(strVersion.Count(x => x == '.') < 2)
                {
                    strVersion = strVersion + ".0";
                }
                Version.TryParse(strVersion.TrimStartOnce("Nightly-v"), out verLatestVersion);
            }
            // Cleanup the streams and the response.
            reader.Close();
            response.Close();

            Utils.CachedGitVersion = verLatestVersion;
        }

        private void CheckForUpdate(object sender, RunWorkerCompletedEventArgs e)
        {
            if(!e.Cancelled && Utils.GitUpdateAvailable() > 0)
            {
                if(GlobalOptions.Instance.AutomaticUpdate)
                {
                    if(_frmUpdate == null)
                    {
                        _frmUpdate = new frmUpdate();
                        _frmUpdate.FormClosed += ResetFrmUpdate;
                        _frmUpdate.SilentMode = true;
                    }
                }
                string strSpaceCharacter = LanguageManager.GetString("String_Space", GlobalOptions.Language);
                Text = Application.ProductName + strSpaceCharacter + '-' + strSpaceCharacter +
                       LanguageManager.GetString("String_Version", GlobalOptions.Language) + strSpaceCharacter + _strCurrentVersion + strSpaceCharacter + '-' + strSpaceCharacter +
                       string.Format(LanguageManager.GetString("String_Update_Available", GlobalOptions.Language), Utils.CachedGitVersion);
            }
        }

        private readonly Stopwatch _idleUpdateCheckStopWatch = Stopwatch.StartNew();
        private void IdleUpdateCheck(object sender, EventArgs e)
        {
            // Automatically check for updates every hour
            if(_idleUpdateCheckStopWatch.ElapsedMilliseconds >= 3600000 && !_workerVersionUpdateChecker.IsBusy)
            {
                _idleUpdateCheckStopWatch.Restart();
                _workerVersionUpdateChecker.RunWorkerAsync();
            }
        }

        /*
        public sealed override string Text
        {
            get { return base.Text; }
            set { base.Text = value; }
        }
        */

        private void ExitToolsStripMenuItem_Click(object sender, EventArgs e)
        {
            Close();
        }

        /*
        private void dashboardToolStripMenuItem_Click(object sender, EventArgs e)
        {
            frmGMDashboard.Instance.Show();
        }
        */

        private void CloseAllToolStripMenuItem_Click(object sender, EventArgs e)
        {
            foreach(Form childForm in MdiChildren)
            {
                if(childForm != CharacterRoster)
                    childForm.Close();
            }
        }

        private void optionsToolStripMenuItem_Click(object sender, EventArgs e)
        {
            Cursor objOldCursor = Cursor;
            Cursor = Cursors.WaitCursor;
            frmNewOptions frmOptions = new frmNewOptions();
            frmOptions.ShowDialog(this);
            Cursor = objOldCursor;
        }

        private void mnuToolsUpdate_Click(object sender, EventArgs e)
        {
            // Only a single instance of the updater can be open, so either find the current instance and focus on it, or create a new one.
            if(_frmUpdate == null)
            {
                _frmUpdate = new frmUpdate();
                _frmUpdate.FormClosed += ResetFrmUpdate;
                _frmUpdate.Show();
            }
            // Silent updater is running, so make it visible
            else if(_frmUpdate.SilentMode)
            {
                _frmUpdate.SilentMode = false;
                _frmUpdate.Show();
            }
            else
            {
                _frmUpdate.Focus();
            }
        }

        private void ResetFrmUpdate(object sender, EventArgs e)
        {
            _frmUpdate = null;
        }

        private void aboutToolStripMenuItem_Click(object sender, EventArgs e)
        {
            frmAbout frmShowAbout = new frmAbout();
            frmShowAbout.ShowDialog(this);
        }

        private void mnuChummerWiki_Click(object sender, EventArgs e)
        {
            Process.Start("http://www.chummergen.com/chummer/wiki/");
        }

        private void mnuChummerDiscord_Click(object sender, EventArgs e)
        {
            Process.Start("https://discord.gg/mJB7st9");
        }

        private void mnuHelpDumpshock_Click(object sender, EventArgs e)
        {
            Process.Start("https://github.com/chummer5a/chummer5a/issues/");
        }

		public frmPrintMultiple PrintMultipleCharactersForm { get; private set; }

		private void mnuFilePrintMultiple_Click(object sender, EventArgs e)
        {
            if(PrintMultipleCharactersForm == null || PrintMultipleCharactersForm.IsDisposed)
                PrintMultipleCharactersForm = new frmPrintMultiple();
            else
                PrintMultipleCharactersForm.Activate();
            PrintMultipleCharactersForm.Show(this);
        }

        private void mnuHelpRevisionHistory_Click(object sender, EventArgs e)
        {
            frmHistory frmShowHistory = new frmHistory();
            frmShowHistory.ShowDialog(this);
        }

        private void mnuNewCritter_Click(object sender, EventArgs e)
        {
            Character objCharacter = new Character();
            string settingsPath = Path.Combine(Utils.GetStartupPath, "settings");
            string[] settingsFiles = Directory.GetFiles(settingsPath, "*.xml");

            Cursor objOldCursor = Cursor;
            if(settingsFiles.Length > 1)
            {
                Cursor = Cursors.WaitCursor;
                frmSelectSetting frmPickSetting = new frmSelectSetting();
                frmPickSetting.ShowDialog(this);
                Cursor = objOldCursor;

                if(frmPickSetting.DialogResult == DialogResult.Cancel)
                    return;

                objCharacter.SettingsFile = frmPickSetting.SettingsFile;
            }
            else
            {
                string strSettingsFile = settingsFiles[0];
                objCharacter.SettingsFile = Path.GetFileName(strSettingsFile);
            }

            Cursor = Cursors.WaitCursor;

            // Override the defaults for the setting.
            objCharacter.IgnoreRules = true;
            objCharacter.IsCritter = true;
            objCharacter.Created = true;
            objCharacter.BuildMethod = CharacterBuildMethod.Karma;

            // Show the Metatype selection window.
            frmKarmaMetatype frmSelectMetatype = new frmKarmaMetatype(objCharacter, "critters.xml");
            frmSelectMetatype.ShowDialog();
            Cursor = objOldCursor;

            if(frmSelectMetatype.DialogResult == DialogResult.Cancel)
                return;
            objOldCursor = Cursor;
            Cursor = Cursors.WaitCursor;

            // Add the Unarmed Attack Weapon to the character.
            XmlNode objXmlWeapon = XmlManager.Load("weapons.xml").SelectSingleNode("/chummer/weapons/weapon[name = \"Unarmed Attack\"]");
            if(objXmlWeapon != null)
            {
                List<Weapon> lstWeapons = new List<Weapon>();
                Weapon objWeapon = new Weapon(objCharacter);
                objWeapon.Create(objXmlWeapon, lstWeapons);
                objWeapon.ParentID = Guid.NewGuid().ToString("D"); // Unarmed Attack can never be removed
                objCharacter.Weapons.Add(objWeapon);
                foreach(Weapon objLoopWeapon in lstWeapons)
                    objCharacter.Weapons.Add(objLoopWeapon);
            }

            frmCareer frmNewCharacter = new frmCareer(objCharacter)
            {
                MdiParent = this,
                WindowState = FormWindowState.Maximized
            };
            frmNewCharacter.Show();

            Cursor = objOldCursor;
        }

        private async void mnuMRU_Click(object sender, EventArgs e)
        {
            string strFileName = ((ToolStripMenuItem)sender).Text;
            strFileName = strFileName.Substring(3, strFileName.Length - 3).Trim();
            Cursor objOldCursor = Cursor;
            Cursor = Cursors.WaitCursor;
            Character objOpenCharacter = await LoadCharacter(strFileName);
            Cursor = objOldCursor;
            Program.MainForm.OpenCharacter(objOpenCharacter);
        }

        private void mnuMRU_MouseDown(object sender, MouseEventArgs e)
        {
            if(e.Button == MouseButtons.Right)
            {
                string strFileName = ((ToolStripMenuItem)sender).Text;
                strFileName = strFileName.Substring(3, strFileName.Length - 3).Trim();

                GlobalOptions.Instance.FavoritedCharacters.Add(strFileName);
            }
        }

        private async void mnuStickyMRU_Click(object sender, EventArgs e)
        {
            string strFileName = ((ToolStripMenuItem)sender).Text;
            Cursor objOldCursor = Cursor;
            Cursor = Cursors.WaitCursor;
            Character objOpenCharacter = await LoadCharacter(strFileName);
            Cursor = objOldCursor;
            Program.MainForm.OpenCharacter(objOpenCharacter);
        }

        private void mnuStickyMRU_MouseDown(object sender, MouseEventArgs e)
        {
            if(e.Button == MouseButtons.Right)
            {
                string strFileName = ((ToolStripMenuItem)sender).Text;

                GlobalOptions.Instance.FavoritedCharacters.Remove(strFileName);
                GlobalOptions.Instance.MostRecentlyUsedCharacters.Insert(0, strFileName);
            }
        }

        private void frmChummerMain_MdiChildActivate(object sender, EventArgs e)
        {
            // If there are no child forms, hide the tab control.
            if(ActiveMdiChild != null)
            {
                if (ActiveMdiChild.WindowState == FormWindowState.Minimized)
                {
                    ActiveMdiChild.WindowState = FormWindowState.Normal;
                }

                // If this is a new child form and does not have a tab page, create one.
                if(!(ActiveMdiChild.Tag is TabPage))
                {
                    TabPage tp = new TabPage
                    {
                        // Add a tab page.
                        Tag = ActiveMdiChild,
                        Parent = tabForms
                    };

                    if(ActiveMdiChild is CharacterShared frmCharacterShared)
                    {
                        tp.Text = frmCharacterShared.CharacterObject.CharacterName;
                        if (GlobalOptions.Instance.AllowEasterEggs && _mascotChummy != null)
                        {
                            _mascotChummy.CharacterObject = frmCharacterShared.CharacterObject;
                        }
                    }
                    else
                    {
                        string strTagText = LanguageManager.GetString(ActiveMdiChild.Tag?.ToString(), GlobalOptions.Language, false);
                        if(!string.IsNullOrEmpty(strTagText))
                            tp.Text = strTagText;
                    }

                    tabForms.SelectedTab = tp;

                    ActiveMdiChild.Tag = tp;
                    ActiveMdiChild.FormClosed += ActiveMdiChild_FormClosed;
                }
            }
            // Don't show the tab control if there is only one window open.
            tabForms.Visible = tabForms.TabCount > 1;
        }

        private void ActiveMdiChild_FormClosed(object sender, FormClosedEventArgs e)
        {
            if(sender is Form objForm)
            {
                objForm.FormClosed -= ActiveMdiChild_FormClosed;
                objForm.Dispose();
                (objForm.Tag as TabPage)?.Dispose();
            }

            // Don't show the tab control if there is only one window open.
            if(tabForms.TabCount <= 1)
                tabForms.Visible = false;
        }

        private void tabForms_SelectedIndexChanged(object sender, EventArgs e)
        {
            (tabForms.SelectedTab?.Tag as Form)?.Select();
        }

        public bool SwitchToOpenCharacter(Character objCharacter, bool blnIncludeInMRU)
        {
            if(objCharacter != null)
            {
                Form objCharacterForm = OpenCharacterForms.FirstOrDefault(x => x.CharacterObject == objCharacter);
                if(objCharacterForm != null)
                {
                    foreach(TabPage objTabPage in tabForms.TabPages)
                    {
                        if(objTabPage.Tag == objCharacterForm)
                        {
                            tabForms.SelectTab(objTabPage);
                            if (_mascotChummy != null)
                                _mascotChummy.CharacterObject = objCharacter;
                            return true;
                        }
                    }
                }
                if(OpenCharacters.Contains(objCharacter))
                {
                    OpenCharacter(objCharacter, blnIncludeInMRU);
                    return true;
                }
            }
            return false;
        }

        public void UpdateCharacterTabTitle(object sender, PropertyChangedEventArgs e)
        {
            // Change the TabPage's text to match the character's name (or "Unnamed Character" if they are currently unnamed).
            if(tabForms.TabCount > 0 && e.PropertyName == nameof(Character.CharacterName) && sender is Character objCharacter)
            {
                foreach(TabPage objTabPage in tabForms.TabPages)
                {
                    if(objTabPage.Tag is CharacterShared objCharacterForm && objCharacterForm.CharacterObject == objCharacter)
                    {
                        objTabPage.Text = objCharacter.CharacterName.Trim();
                        return;
                    }
                }
            }
        }

        private void mnuToolsDiceRoller_Click(object sender, EventArgs e)
        {
            if(GlobalOptions.Instance.SingleDiceRoller)
            {
                // Only a single instance of the Dice Roller window is allowed, so either find the existing one and focus on it, or create a new one.
                if(_frmRoller == null)
                {
                    _frmRoller = new frmDiceRoller(this);
                    _frmRoller.Show();
                }
                else
                {
                    _frmRoller.Activate();
                }
            }
            else
            {
                // No limit on the number of Dice Roller windows, so just create a new one.
                frmDiceRoller frmRoller = new frmDiceRoller(this);
                frmRoller.Show();
            }
        }

        private void mnuToolsOmae_Click(object sender, EventArgs e)
        {
#if LEGACY
            // Only a single instance of Omae can be open, so either find the current instance and focus on it, or create a new one.
            if (_frmOmae == null)
            {
                _frmOmae = new frmOmae(this);
                _frmOmae.Show();
            }
            else
            {
                _frmOmae.Focus();
            }
#endif
        }

        private void menuStrip_ItemAdded(object sender, ToolStripItemEventArgs e)
        {
            // Translate the items in the menu by finding their Tags in the translation file.
            foreach(ToolStripItem objItem in menuStrip.Items.OfType<ToolStripItem>())
            {
                LanguageManager.TranslateToolStripItemsRecursively(objItem, GlobalOptions.Language);
            }
        }

        private void toolStrip_ItemAdded(object sender, ToolStripItemEventArgs e)
        {
            // ToolStrip Items.
            foreach(ToolStrip objToolStrip in Controls.OfType<ToolStrip>())
            {
                foreach(ToolStripItem objItem in objToolStrip.Items.OfType<ToolStripItem>())
                {
                    LanguageManager.TranslateToolStripItemsRecursively(objItem, GlobalOptions.Language);
                }
            }
        }

        private void toolStrip_ItemRemoved(object sender, ToolStripItemEventArgs e)
        {
            // ToolStrip Items.
            foreach(ToolStrip objToolStrip in Controls.OfType<ToolStrip>())
            {
                foreach(ToolStripItem objItem in objToolStrip.Items.OfType<ToolStripItem>())
                {
                    LanguageManager.TranslateToolStripItemsRecursively(objItem, GlobalOptions.Language);
                }
            }
        }

        private void frmChummerMain_Load(object sender, EventArgs e)
        {
            //sometimes the Configuration gets messed up - make sure it is valid!
            try
            {
                Size si = Properties.Settings.Default.Size;
            }
            catch (System.ArgumentException ex)
            {
                //the config is invalid - reset it!
                Properties.Settings.Default.Reset();
                Properties.Settings.Default.Save();
                Log.Warn("Configuartion Settings were invalid and had to be reset. Exception: " + ex.Message);
            }
            catch (System.Configuration.ConfigurationErrorsException ex)
            {
                //the config is invalid - reset it!
                Properties.Settings.Default.Reset();
                Properties.Settings.Default.Save();
                Log.Warn("Configuartion Settings were invalid and had to be reset. Exception: " + ex.Message);
            }
            if(Properties.Settings.Default.Size.Width == 0 || Properties.Settings.Default.Size.Height == 0 || !IsVisibleOnAnyScreen())
            {
                Size = new Size(1280, 720);
                StartPosition = FormStartPosition.CenterScreen;
            }
            else
            {
                WindowState = Properties.Settings.Default.WindowState;

                if(WindowState == FormWindowState.Minimized) WindowState = FormWindowState.Normal;

                Location = Properties.Settings.Default.Location;
                Size = Properties.Settings.Default.Size;
            }

            if(GlobalOptions.Instance.StartupFullscreen)
                WindowState = FormWindowState.Maximized;

            mnuToolsOmae.Visible = GlobalOptions.Instance.OmaeEnabled;
<<<<<<< HEAD

            //        if (GlobalOptions.UseLogging)
            //        {
            //CommonFunctions objFunctions = new CommonFunctions();
            //        }
=======
>>>>>>> 34005183
        }

        private static bool IsVisibleOnAnyScreen()
        {
            return Screen.AllScreens.Any(screen => screen.WorkingArea.Contains(Properties.Settings.Default.Location));
        }

        private async void frmChummerMain_DragDrop(object sender, DragEventArgs e)
        {
            Cursor objOldCursor = Cursor;
            Cursor = Cursors.WaitCursor;
            // Open each file that has been dropped into the window.
            string[] s = (string[])e.Data.GetData(DataFormats.FileDrop, false);
            Character[] lstCharacters = new Character[s.Length];
            object lstCharactersLock = new object();
            Parallel.For(0, s.Length, i =>
            {
                Character objLoopCharacter = LoadCharacter(s[i]).Result;
                lock(lstCharactersLock)
                    lstCharacters[i] = objLoopCharacter;
            });
            Cursor = objOldCursor;
            Program.MainForm.OpenCharacterList(lstCharacters);
        }

        private void frmChummerMain_DragEnter(object sender, DragEventArgs e)
        {
            // Only use a drop effect if a file is being dragged into the window.
            e.Effect = e.Data.GetDataPresent(DataFormats.FileDrop) ? DragDropEffects.All : DragDropEffects.None;
        }

        private void mnuToolsTranslator_Click(object sender, EventArgs e)
        {
            string strTranslator = Path.Combine(Utils.GetStartupPath, "Translator.exe");
            if(File.Exists(strTranslator))
                Process.Start(strTranslator);
        }
        #endregion

        #region Methods

        private static bool showDevWarningAboutDebuggingOnlyOnce = true;

        /// <summary>
        /// This makes sure, that the MessageBox is shown in the UI Thread.
        /// https://stackoverflow.com/questions/559252/does-messagebox-show-automatically-marshall-to-the-ui-thread
        /// </summary>
        /// <param name="message"></param>
        /// <param name="caption"></param>
        /// <param name="defaultButton"></param>
        /// <returns></returns>
        public DialogResult ShowMessageBox(String message, String caption = null, MessageBoxButtons buttons = MessageBoxButtons.OK, MessageBoxIcon icon = MessageBoxIcon.None, MessageBoxDefaultButton defaultButton = MessageBoxDefaultButton.Button1)
        {
            return ShowMessageBox(new Form() { TopMost = true }, message, caption, buttons, icon);
        }

        public DialogResult ShowMessageBox(Control owner, String message, String caption = null, MessageBoxButtons buttons = MessageBoxButtons.OK, MessageBoxIcon icon = MessageBoxIcon.None, MessageBoxDefaultButton defaultButton = MessageBoxDefaultButton.Button1)
        {
            if (Utils.IsUnitTest)
            {
                string msg = "We don't want to see MessageBoxes in Unit Tests!" + Environment.NewLine;
                msg += "Caption: " + caption + Environment.NewLine;
                msg += "Message: " + message;
                throw new ArgumentException(msg);
            }

            if (owner == null)
                owner = this;

            if (owner.InvokeRequired)
            {
                if ((showDevWarningAboutDebuggingOnlyOnce) && (Debugger.IsAttached))
                {
                    showDevWarningAboutDebuggingOnlyOnce = false;
                    //it works on my installation even in the debugger, so maybe we can ignore that...
                    //WARNING from the link above (you can edit that out if it's not causing problem):
                    //
                    //BUT ALSO KEEP IN MIND: when debugging a multi-threaded GUI app, and you're debugging in a thread
                    //other than the main/application thread, YOU NEED TO TURN OFF
                    //the "Enable property evaluation and other implicit function calls" option, or else VS will
                    //automatically fetch the values of local/global GUI objects FROM THE CURRENT THREAD, which will
                    //cause your application to crash/fail in strange ways. Go to Tools->Options->Debugging to turn
                    //that setting off.
                    Debugger.Break();
                }

                try
                {
                    return (DialogResult)owner.Invoke(new PassStringStringReturnDialogResultDelegate(ShowMessageBox),
                        message, caption, buttons, icon, defaultButton);
                }
                catch (ObjectDisposedException)
                {
                    //if the main form is disposed, we really don't need to bother anymore...                            
                }
                catch (Exception e)
                {
                    string msg = "Could not show a MessageBox " + caption + ":" + Environment.NewLine;
                    msg += message + Environment.NewLine + Environment.NewLine;
                    msg += "Exception: " + e.ToString();
                    Log.Fatal(e, msg);
                }

            }
            return MessageBox.Show(new Form() { TopMost = true }, message, caption, buttons, icon, defaultButton);
        }

        public delegate DialogResult PassStringStringReturnDialogResultDelegate(
            String s1, String s2, MessageBoxButtons buttons,
            MessageBoxIcon icon, MessageBoxDefaultButton defaultButton);

        /// <summary>
        /// Create a new character and show the Create Form.
        /// </summary>
        private void ShowNewForm(object sender, EventArgs e)
        {
            string strFilePath = Path.Combine(Utils.GetStartupPath, "settings", "default.xml");
            Cursor objOldCursor = Cursor;
            if(!File.Exists(strFilePath))
            {
                if(MessageBox.Show(LanguageManager.GetString("Message_CharacterOptions_OpenOptions", GlobalOptions.Language), LanguageManager.GetString("MessageTitle_CharacterOptions_OpenOptions", GlobalOptions.Language), MessageBoxButtons.YesNo, MessageBoxIcon.Question) == DialogResult.Yes)
                {
                    Cursor = Cursors.WaitCursor;
                    frmNewOptions frmOptions = new frmNewOptions();
                    frmOptions.ShowDialog();
                    Cursor = objOldCursor;
                }
            }
            Cursor = Cursors.WaitCursor;
            Character objCharacter = new Character();
            string settingsPath = Path.Combine(Utils.GetStartupPath, "settings");
            string[] settingsFiles = Directory.GetFiles(settingsPath, "*.xml");

            if(settingsFiles.Length > 1)
            {
                frmSelectSetting frmPickSetting = new frmSelectSetting();
                frmPickSetting.ShowDialog(this);

                if(frmPickSetting.DialogResult == DialogResult.Cancel)
                    return;

                objCharacter.SettingsFile = frmPickSetting.SettingsFile;
            }
            else
            {
                string strSettingsFile = settingsFiles[0];
                objCharacter.SettingsFile = Path.GetFileName(strSettingsFile);
            }

            // Show the BP selection window.
            frmSelectBuildMethod frmBP = new frmSelectBuildMethod(objCharacter);
            frmBP.ShowDialog();
            Cursor = objOldCursor;

            if(frmBP.DialogResult == DialogResult.Cancel)
                return;
            if(objCharacter.BuildMethod == CharacterBuildMethod.Karma || objCharacter.BuildMethod == CharacterBuildMethod.LifeModule)
            {
                objOldCursor = Cursor;
                Cursor = Cursors.WaitCursor;
                frmKarmaMetatype frmSelectMetatype = new frmKarmaMetatype(objCharacter);
                frmSelectMetatype.ShowDialog();
                Cursor = objOldCursor;

                if(frmSelectMetatype.DialogResult == DialogResult.Cancel)
                { return; }
            }
            // Show the Metatype selection window.
            else if(objCharacter.BuildMethod == CharacterBuildMethod.Priority || objCharacter.BuildMethod == CharacterBuildMethod.SumtoTen)
            {
                objOldCursor = Cursor;
                Cursor = Cursors.WaitCursor;
                frmPriorityMetatype frmSelectMetatype = new frmPriorityMetatype(objCharacter);
                frmSelectMetatype.ShowDialog();
                Cursor = objOldCursor;

                if(frmSelectMetatype.DialogResult == DialogResult.Cancel)
                { return; }
            }
            objOldCursor = Cursor;
            Cursor = Cursors.WaitCursor;

            // Add the Unarmed Attack Weapon to the character.
            XmlNode objXmlWeapon = XmlManager.Load("weapons.xml").SelectSingleNode("/chummer/weapons/weapon[name = \"Unarmed Attack\"]");
            if(objXmlWeapon != null)
            {
                List<Weapon> lstWeapons = new List<Weapon>();
                Weapon objWeapon = new Weapon(objCharacter);
                objWeapon.Create(objXmlWeapon, lstWeapons);
                objWeapon.ParentID = Guid.NewGuid().ToString("D"); // Unarmed Attack can never be removed
                objCharacter.Weapons.Add(objWeapon);
                foreach(Weapon objLoopWeapon in lstWeapons)
                    objCharacter.Weapons.Add(objLoopWeapon);
            }

            OpenCharacters.Add(objCharacter);
            frmCreate frmNewCharacter = new frmCreate(objCharacter)
            {
                MdiParent = this,
                WindowState = FormWindowState.Maximized
            };
            frmNewCharacter.Show();

            Cursor = objOldCursor;
        }

        /// <summary>
        /// Show the Open File dialogue, then load the selected character.
        /// </summary>
        private void OpenFile(object sender, EventArgs e)
        {
            OpenFileDialog openFileDialog = new OpenFileDialog
            {
                Filter = LanguageManager.GetString("DialogFilter_Chum5", GlobalOptions.Language) + '|' + LanguageManager.GetString("DialogFilter_All", GlobalOptions.Language),
                Multiselect = true
            };

            if(openFileDialog.ShowDialog(this) == DialogResult.OK)
            {
                //Timekeeper.Start("load_sum");
                Cursor objOldCursor = Cursor;
                Cursor = Cursors.WaitCursor;
                List<string> lstFilesToOpen = new List<string>(openFileDialog.FileNames.Length);
                foreach(string strFile in openFileDialog.FileNames)
                {
                    Character objLoopCharacter = OpenCharacters.FirstOrDefault(x => x.FileName == strFile);
                    if(objLoopCharacter != null)
                        SwitchToOpenCharacter(objLoopCharacter, true);
                    else
                        lstFilesToOpen.Add(strFile);
                }
                if(lstFilesToOpen.Count != 0)
                {
                    Character[] lstCharacters = new Character[lstFilesToOpen.Count];
                    object lstCharactersLock = new object();
                    Parallel.For(0, lstCharacters.Length, i =>
                    {
                        Character objLoopCharacter = LoadCharacter(lstFilesToOpen[i]).Result;
                        lock(lstCharactersLock)
                            lstCharacters[i] = objLoopCharacter;
                    });
                    Program.MainForm.OpenCharacterList(lstCharacters);
                }

                Cursor = objOldCursor;
                Application.DoEvents();
                //Timekeeper.Finish("load_sum");
                //Timekeeper.Log();
            }
        }

        /// <summary>
        /// Opens the correct window for a single character (not thread-safe).
        /// </summary>
        public void OpenCharacter(Character objCharacter, bool blnIncludeInMRU = true)
        {
            OpenCharacterList(new List<Character> { objCharacter }, blnIncludeInMRU);
        }

        /// <summary>
        /// Open the correct windows for a list of characters (not thread-safe).
        /// </summary>
        /// <param name="lstCharacters">Characters for which windows should be opened.</param>
        /// <param name="blnIncludeInMRU">Added the opened characters to the Most Recently Used list.</param>
        public void OpenCharacterList(IEnumerable<Character> lstCharacters, bool blnIncludeInMRU = true)
        {
            if(lstCharacters == null)
                return;

            Cursor objOldCursor = Cursor;
            Cursor = Cursors.WaitCursor;
            FormWindowState wsPreference = FormWindowState.Maximized;
            if (OpenCharacterForms.Any(x => x.WindowState != wsPreference))
            {
                wsPreference = FormWindowState.Normal;
            }
            foreach(Character objCharacter in lstCharacters)
            {
                if(objCharacter == null || OpenCharacterForms.Any(x => x.CharacterObject == objCharacter))
                    continue;
                //Timekeeper.Start("load_event_time");
                // Show the character form.
                if(!objCharacter.Created)
                {
                    frmCreate frmCharacter = new frmCreate(objCharacter)
                    {
                        MdiParent = this,
                        WindowState = wsPreference
                    };
                    frmCharacter.Show();
                }
                else
                {
                    frmCareer frmCharacter = new frmCareer(objCharacter)
                    {
                        MdiParent = this,
                        WindowState = wsPreference
                    };
                    frmCharacter.DiceRollerOpened += objCareer_DiceRollerOpened;
                    frmCharacter.DiceRollerOpenedInt += objCareer_DiceRollerOpenedInt;
                    frmCharacter.Show();
                }

                if(blnIncludeInMRU && !string.IsNullOrEmpty(objCharacter.FileName) && File.Exists(objCharacter.FileName))
                    GlobalOptions.Instance.MostRecentlyUsedCharacters.Insert(0, objCharacter.FileName);

                UpdateCharacterTabTitle(objCharacter, new PropertyChangedEventArgs(nameof(Character.CharacterName)));

                //Timekeeper.Finish("load_event_time");
            }

            Cursor = objOldCursor;
        }

        /// <summary>
        /// Load a Character from a file and return it (thread-safe).
        /// </summary>
        /// <param name="strFileName">File to load.</param>
        /// <param name="strNewName">New name for the character.</param>
        /// <param name="blnClearFileName">Whether or not the name of the save file should be cleared.</param>
        /// <param name="blnShowErrors">Show error messages if the character failed to load.</param>
        public async Task<Character> LoadCharacter(string strFileName, string strNewName = "", bool blnClearFileName = false, bool blnShowErrors = true)
        {
            Character objCharacter = null;
            if(File.Exists(strFileName) && strFileName.EndsWith("chum5"))
            {
               
                    //Timekeeper.Start("loading");
                  

                    objCharacter = new Character
                    {
                        FileName = strFileName
                    };
                    frmLoading frmLoadingForm = null;
                    if (blnShowErrors)
                    {
                        frmLoadingForm = new frmLoading {CharacterFile = objCharacter.FileName};
                        frmLoadingForm.Reset(35);
                        frmLoadingForm.Show();
                    }

                    XmlDocument objXmlDocument = new XmlDocument();
                    //StreamReader is used to prevent encoding errors
                    using (StreamReader sr = new StreamReader(strFileName, Encoding.UTF8, true))
                    {
                        try
                        {
                            objXmlDocument.Load(sr);
                        }
                        catch (XmlException ex)
                        {
                            if (blnShowErrors)
                                 Program.MainForm.ShowMessageBox(
                                    string.Format(
                                        LanguageManager.GetString("Message_FailedLoad", GlobalOptions.Language),
                                        ex.Message),
                                    LanguageManager.GetString("MessageTitle_FailedLoad", GlobalOptions.Language),
                                    MessageBoxButtons.OK, MessageBoxIcon.Error);
                            frmLoadingForm?.Close();
                            return null;
                        }
                    }

                    XmlNode objXmlCharacter = objXmlDocument.SelectSingleNode("/character");
                    if (!string.IsNullOrEmpty(objXmlCharacter?["appversion"]?.InnerText))
                    {
                        string strVersion = objXmlCharacter["appversion"].InnerText;
                        if (strVersion.StartsWith("0."))
                        {
                            strVersion = strVersion.Substring(2);
                        }

                        Version.TryParse(strVersion, out Version verSavedVersion);
                        Version.TryParse("5.188.34", out Version verCorrectedVersion);
                        if (verCorrectedVersion != null && verSavedVersion != null)
                        {
                            int intResult = verSavedVersion.CompareTo(verCorrectedVersion);
                            //Check for typo in Corrupter quality and correct it
                            if (intResult == -1)
                            {
                                File.WriteAllText(strFileName,
                                    Regex.Replace(File.ReadAllText(strFileName), "Corruptor", "Corrupter"));
                            }
                        }
                    }

                    OpenCharacters.Add(objCharacter);
                    //Timekeeper.Start("load_file");
                    bool blnLoaded = await objCharacter.Load(frmLoadingForm);
                    //Timekeeper.Finish("load_file");
                    if (!blnLoaded)
                    {
                        OpenCharacters.Remove(objCharacter);
                        objCharacter.DeleteCharacter();
                        frmLoadingForm?.Close();
                        return null;
                    }

                    // If a new name is given, set the character's name to match (used in cloning).
                    if (!string.IsNullOrEmpty(strNewName))
                        objCharacter.Name = strNewName;
                    // Clear the File Name field so that this does not accidentally overwrite the original save file (used in cloning).
                    if (blnClearFileName)
                        objCharacter.FileName = string.Empty;
                    frmLoadingForm?.Close();
            }
            else if(blnShowErrors)
            {
                Program.MainForm.ShowMessageBox(string.Format(LanguageManager.GetString("Message_FileNotFound", GlobalOptions.Language), strFileName),
                    LanguageManager.GetString("MessageTitle_FileNotFound", GlobalOptions.Language), MessageBoxButtons.OK, MessageBoxIcon.Error);
            }
            return objCharacter;
        }

        /// <summary>
        /// Populate the MRU items.
        /// </summary>
        public void PopulateMRUToolstripMenu(object sender, TextEventArgs e)
        {
            ReadOnlyObservableCollection<string> strStickyMRUList = new ReadOnlyObservableCollection<string>(GlobalOptions.Instance.FavoritedCharacters);
            ReadOnlyObservableCollection<string> strMRUList = new ReadOnlyObservableCollection<string>(GlobalOptions.Instance.MostRecentlyUsedCharacters);

            SuspendLayout();
            mnuFileMRUSeparator.Visible = strStickyMRUList.Count > 0 || strMRUList.Count > 0;

            if(e?.Text != "mru")
            {
                for(int i = 0; i < GlobalOptions.Instance.MaxMruSize; ++i)
                {
                    ToolStripMenuItem objItem;
                    switch(i)
                    {
                        case 0:
                            objItem = mnuStickyMRU0;
                            break;
                        case 1:
                            objItem = mnuStickyMRU1;
                            break;
                        case 2:
                            objItem = mnuStickyMRU2;
                            break;
                        case 3:
                            objItem = mnuStickyMRU3;
                            break;
                        case 4:
                            objItem = mnuStickyMRU4;
                            break;
                        case 5:
                            objItem = mnuStickyMRU5;
                            break;
                        case 6:
                            objItem = mnuStickyMRU6;
                            break;
                        case 7:
                            objItem = mnuStickyMRU7;
                            break;
                        case 8:
                            objItem = mnuStickyMRU8;
                            break;
                        case 9:
                            objItem = mnuStickyMRU9;
                            break;
                        default:
                            continue;
                    }

                    if(i < strStickyMRUList.Count)
                    {
                        objItem.Visible = true;
                        objItem.Text = strStickyMRUList[i];
                    }
                    else
                    {
                        objItem.Visible = false;
                    }
                }
            }

            mnuMRU0.Visible = false;
            mnuMRU1.Visible = false;
            mnuMRU2.Visible = false;
            mnuMRU3.Visible = false;
            mnuMRU4.Visible = false;
            mnuMRU5.Visible = false;
            mnuMRU6.Visible = false;
            mnuMRU7.Visible = false;
            mnuMRU8.Visible = false;
            mnuMRU9.Visible = false;

            int i2 = 0;
            for(int i = 0; i < GlobalOptions.Instance.MaxMruSize; ++i)
            {
                if(i2 < strMRUList.Count && i < strMRUList.Count)
                {
                    string strFile = strMRUList[i];
                    if(!strStickyMRUList.Contains(strFile))
                    {
                        ToolStripMenuItem objItem;
                        switch(i2)
                        {
                            case 0:
                                objItem = mnuMRU0;
                                break;
                            case 1:
                                objItem = mnuMRU1;
                                break;
                            case 2:
                                objItem = mnuMRU2;
                                break;
                            case 3:
                                objItem = mnuMRU3;
                                break;
                            case 4:
                                objItem = mnuMRU4;
                                break;
                            case 5:
                                objItem = mnuMRU5;
                                break;
                            case 6:
                                objItem = mnuMRU6;
                                break;
                            case 7:
                                objItem = mnuMRU7;
                                break;
                            case 8:
                                objItem = mnuMRU8;
                                break;
                            case 9:
                                objItem = mnuMRU9;
                                break;
                            default:
                                continue;
                        }

                        objItem.Visible = true;
                        if(i2 == 9)
                            objItem.Text = "1&0 " + strFile;
                        else
                            objItem.Text = '&' + (i + 1).ToString() + ' ' + strFile;

                        ++i2;
                    }
                }
            }

            ResumeLayout();
        }

        private void objCareer_DiceRollerOpened(object sender)
        {
            Program.MainForm.ShowMessageBox("This feature is currently disabled. Please open a ticket if this makes the world burn, otherwise it will get re-enabled when somebody gets around to it");
            //TODO: IMPLEMENT THIS SHIT
        }

        private void objCareer_DiceRollerOpenedInt(Character objCharacter, int intDice)
        {
            if(GlobalOptions.Instance.SingleDiceRoller)
            {
                if(_frmRoller == null)
                {
                    _frmRoller = new frmDiceRoller(this, objCharacter.Qualities, intDice);
                    _frmRoller.Show();
                }
                else
                {
                    _frmRoller.Dice = intDice;
                    _frmRoller.Qualities = objCharacter.Qualities;
                    _frmRoller.Activate();
                }
            }
            else
            {
                frmDiceRoller frmRoller = new frmDiceRoller(this, objCharacter.Qualities, intDice);
                frmRoller.Show();
            }
        }

        private void mnuClearUnpinnedItems_Click(object sender, EventArgs e)
        {
            GlobalOptions.Instance.MostRecentlyUsedCharacters.Clear();
        }

        private void mnuRestart_Click(object sender, EventArgs e)
        {
            Utils.RestartApplication(GlobalOptions.Language, "Message_Options_Restart");
        }
        #endregion

        #region Application Properties
#if LEGACY
        /// <summary>
        /// The frmOmae window being used by the application.
        /// </summary>
        public frmOmae OmaeWindow
        {
            get
            {
                return _frmOmae;
            }
            set
            {
                _frmOmae = value;
            }
        }
#endif

        /// <summary>
        /// The frmDiceRoller window being used by the application.
        /// </summary>
        public frmDiceRoller RollerWindow
        {
            get => _frmRoller;
            set => _frmRoller = value;
        }

        public ObservableCollection<Character> OpenCharacters => _lstCharacters;

        public ObservableCollection<CharacterShared> OpenCharacterForms => _lstOpenCharacterForms;

        #endregion

        private void frmChummerMain_Closing(object sender, FormClosingEventArgs e)
        {
            if(_workerVersionUpdateChecker.IsBusy)
                _workerVersionUpdateChecker.CancelAsync();
            Properties.Settings.Default.WindowState = WindowState;
            if(WindowState == FormWindowState.Normal)
            {
                Properties.Settings.Default.Location = Location;
                Properties.Settings.Default.Size = Size;
            }
            else
            {
                Properties.Settings.Default.Location = RestoreBounds.Location;
                Properties.Settings.Default.Size = RestoreBounds.Size;
            }

            Properties.Settings.Default.Save();
        }

        private void mnuHeroLabImporter_Click(object sender, EventArgs e)
        {
            if(MessageBox.Show(LanguageManager.GetString("Message_HeroLabImporterWarning", GlobalOptions.Language),
                    LanguageManager.GetString("Message_HeroLabImporterWarning_Title", GlobalOptions.Language), MessageBoxButtons.YesNo, MessageBoxIcon.Warning) != DialogResult.Yes)
                return;

            frmHeroLabImporter frmHeroLabImporter = new frmHeroLabImporter();
            frmHeroLabImporter.Show();
        }

        private void tabForms_MouseClick(object sender, MouseEventArgs e)
        {
            if (e.Button == MouseButtons.Right)
            {
                for (int i = 0; i < tabForms.TabCount; ++i)
                {
                    if (!tabForms.GetTabRect(i).Contains(e.Location)) continue;
                    if (tabForms.SelectedTab.Tag is CharacterShared)
                    {
                        if (tabForms.SelectedIndex == i)
                        {
                            mnuProcessFile.Show(this, e.Location);
                            break;
                        }
                    }
                }
            }
        }

        private void tsSave_Click(object sender, EventArgs e)
        {
            if (tabForms.SelectedTab.Tag is CharacterShared objShared)
            {
                objShared.SaveCharacter();
            }
        }

        private void tsSaveAs_Click(object sender, EventArgs e)
        {
            if (tabForms.SelectedTab.Tag is CharacterShared objShared)
            {
                objShared.SaveCharacterAs();
            }
        }

        private void tsClose_Click(object sender, EventArgs e)
        {
            if (tabForms.SelectedTab.Tag is CharacterShared objShared)
            {
                objShared.Close();
            }
        }

        private void tsPrint_Click(object sender, EventArgs e)
        {
            if (tabForms.SelectedTab.Tag is CharacterShared objShared)
            {
                objShared.DoPrint();
            }
        }
    }
}<|MERGE_RESOLUTION|>--- conflicted
+++ resolved
@@ -183,74 +183,14 @@
                     // Populate the MRU list.
                     PopulateMRUToolstripMenu(this, null);
 
-<<<<<<< HEAD
-                Program.MainForm = this;
-                PluginLoader.LoadPlugins();
-                if (GlobalOptions.Instance.AllowEasterEggs)
-                {
-                    _mascotChummy = new Chummy();
-                    _mascotChummy.Show(this);
-                }
-=======
                     Program.MainForm = this;
                     if (GlobalOptions.Instance.AllowEasterEggs)
                     {
                         _mascotChummy = new Chummy();
                         _mascotChummy.Show(this);
                     }
->>>>>>> 34005183
-
-
-<<<<<<< HEAD
-                frmLoading frmLoadingForm = new frmLoading {CharacterFile = Text};
-                frmLoadingForm.Reset(3);
-                frmLoadingForm.Show();
-
-                // Attempt to cache all XML files that are used the most.
-                Timekeeper.Start("cache_load");
-                Parallel.Invoke(
-                    () => XmlManager.Load("armor.xml"),
-                    () => XmlManager.Load("bioware.xml"),
-                    () => XmlManager.Load("books.xml"),
-                    () => XmlManager.Load("complexforms.xml"),
-                    () => XmlManager.Load("contacts.xml"),
-                    () => XmlManager.Load("critters.xml"),
-                    () => XmlManager.Load("critterpowers.xml"),
-                    () => XmlManager.Load("cyberware.xml"),
-                    () => XmlManager.Load("drugcomponents.xml"),
-                    () => XmlManager.Load("echoes.xml"),
-                    () => XmlManager.Load("gameplayoptions.xml"),
-                    () => XmlManager.Load("gear.xml"),
-                    () => XmlManager.Load("improvements.xml"),
-                    () => XmlManager.Load("licenses.xml"),
-                    () => XmlManager.Load("lifemodules.xml"),
-                    () => XmlManager.Load("lifestyles.xml"),
-                    () => XmlManager.Load("martialarts.xml"),
-                    () => XmlManager.Load("mentors.xml"),
-                    () => XmlManager.Load("metamagic.xml"),
-                    () => XmlManager.Load("metatypes.xml"),
-                    () => XmlManager.Load("options.xml"),
-                    () => XmlManager.Load("packs.xml"),
-                    () => XmlManager.Load("powers.xml"),
-                    () => XmlManager.Load("priorities.xml"),
-                    () => XmlManager.Load("programs.xml"),
-                    () => XmlManager.Load("qualities.xml"),
-                    () => XmlManager.Load("ranges.xml"),
-                    () => XmlManager.Load("sheets.xml"),
-                    () => XmlManager.Load("skills.xml"),
-                    () => XmlManager.Load("spells.xml"),
-                    () => XmlManager.Load("spiritpowers.xml"),
-                    () => XmlManager.Load("streams.xml"),
-                    () => XmlManager.Load("traditions.xml"),
-                    () => XmlManager.Load("vehicles.xml"),
-                    () => XmlManager.Load("weapons.xml")
-                );
-                Timekeeper.Finish("cache_load", loadOperation);
-                frmLoadingForm.PerformStep(LanguageManager.GetString("String_UI"));
-                CharacterRoster = GlobalOptions.Instance.HideCharacterRoster
-                    ? null
-                    : new frmCharacterRoster
-=======
+
+
 
                     frmLoading frmLoadingForm = new frmLoading { CharacterFile = Text };
                     frmLoadingForm.Reset(3);
@@ -258,7 +198,6 @@
 
                     // Attempt to cache all XML files that are used the most.
                     using (var op_cache = Timekeeper.StartSyncron("cache_load", op_frmChummerMain))
->>>>>>> 34005183
                     {
                         Parallel.Invoke(
                             () => XmlManager.Load("armor.xml"),
@@ -368,10 +307,6 @@
 
                     }
 
-<<<<<<< HEAD
-                OpenCharacterList(lstCharactersToLoad);
-                if (!GlobalOptions.Instance.HideCharacterRoster)
-=======
                     frmLoadingForm.PerformStep(LanguageManager.GetString("String_UI"));
                     if (blnShowTest)
                     {
@@ -396,7 +331,6 @@
                     frmLoadingForm.Close();
                 }
                 catch (Exception e)
->>>>>>> 34005183
                 {
                     if (op_frmChummerMain != null)
                     {
@@ -1115,14 +1049,6 @@
                 WindowState = FormWindowState.Maximized;
 
             mnuToolsOmae.Visible = GlobalOptions.Instance.OmaeEnabled;
-<<<<<<< HEAD
-
-            //        if (GlobalOptions.UseLogging)
-            //        {
-            //CommonFunctions objFunctions = new CommonFunctions();
-            //        }
-=======
->>>>>>> 34005183
         }
 
         private static bool IsVisibleOnAnyScreen()
