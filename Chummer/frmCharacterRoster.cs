﻿using System;
using System.Collections.Generic;
using System.Drawing;
using System.IO;
using System.Linq;
using System.Windows.Forms;
using System.Xml;
<<<<<<< HEAD
using Chummer.helpers;
=======
>>>>>>> c809f4a9
using TheArtOfDev.HtmlRenderer.WinForms;
using TreeView = Chummer.helpers.TreeView;

namespace Chummer
{
	public partial class frmCharacterRoster : Form
	{
		List<CharacterCache> lstCharacterCache = new List<CharacterCache>();
		HtmlToolTip tipTooltip = new HtmlToolTip();

		public frmCharacterRoster()
		{
            InitializeComponent();
            LanguageManager.Instance.Load(GlobalOptions.Instance.Language, this);

<<<<<<< HEAD
=======
            GlobalOptions.Instance.MRUChanged += MruChanged;
>>>>>>> c809f4a9
			treCharacterList.ItemDrag += treCharacterList_ItemDrag;
			treCharacterList.DragEnter += treCharacterList_DragEnter;
			treCharacterList.DragDrop += treCharacterList_DragDrop;
			treCharacterList.DragOver += treCharacterList_DragOver;
			LoadCharacters();
			MoveControls();
		}

<<<<<<< HEAD

		private void LoadCharacters()
=======
	    private void MruChanged()
	    {
            //TODO: Cheaper way to do this than rebuilding the list every time?
            treCharacterList.Nodes.Clear();
	        LoadCharacters();
            MoveControls();
	    }


	    private void LoadCharacters()
>>>>>>> c809f4a9
		{
			TreeNode objFavouriteNode = new TreeNode(LanguageManager.Instance.GetString("Treenode_Roster_FavouriteCharacters")) {Tag = "Favourite"};
			TreeNode objRecentNode = new TreeNode(LanguageManager.Instance.GetString("Treenode_Roster_RecentCharacters")) {Tag = "Recent"};
			TreeNode objWatchNode = new TreeNode(LanguageManager.Instance.GetString("Treenode_Roster_WatchFolder")) {Tag = "Watch"};
			bool blnAddRecent = true;
			bool blnAddFavourite = true;
			bool blnAddWatch = true;
<<<<<<< HEAD
			foreach (string strFile in GlobalOptions.Instance.ReadMRUList("stickymru").Where(File.Exists))
=======
			foreach (string strFile in GlobalOptions.Instance.ReadMRUList("stickymru").Where(File.Exists) )
>>>>>>> c809f4a9
			{
				if (blnAddFavourite)
				{
					treCharacterList.Nodes.Add(objFavouriteNode);

					blnAddFavourite = false;
				}
				CacheCharacter(strFile, objFavouriteNode);
			}

			foreach (string strFile in GlobalOptions.Instance.ReadMRUList().Where(File.Exists))
			{
				if (blnAddRecent)
				{
					treCharacterList.Nodes.Add(objRecentNode);
					blnAddRecent = false;
				}
				CacheCharacter(strFile, objRecentNode);
			}

			if (!string.IsNullOrEmpty(GlobalOptions.Instance.CharacterRosterPath) && Directory.Exists(GlobalOptions.Instance.CharacterRosterPath))
			{
				string[] objFiles = Directory.GetFiles(GlobalOptions.Instance.CharacterRosterPath);
				//Make sure we're not loading a character that was already loaded by the MRU list.
				if (objFiles.Length > 0)
				{
					foreach (string strFile in objFiles.Where(strFile => strFile.EndsWith(".chum5")))
					{
<<<<<<< HEAD
						bool blnAdd = lstCharacterCache.All(objCache => objCache.FilePath != strFile);
						if (blnAdd)
						{
							if (blnAddWatch)
							{
								treCharacterList.Nodes.Add(objWatchNode);
								blnAddWatch = false;
							}
							CacheCharacter(strFile, objWatchNode);
						}
=======
						var cache = lstCharacterCache.FirstOrDefault(objCache => objCache.FilePath == strFile);
                        var loaded = false;
                        if (cache != null)
					    {
					        foreach (TreeNode rootNode in treCharacterList.Nodes)
					        {
					            if (rootNode.Nodes.Cast<TreeNode>().Any(childNode => Convert.ToInt32(childNode.Tag) == lstCharacterCache.IndexOf(cache)))
					            {
					                loaded = true;
					            }
					        }
                        }
                        if (loaded) continue;
                        if (blnAddWatch)
					        {
					            treCharacterList.Nodes.Add(objWatchNode);
					            blnAddWatch = false;
					        }
					    CacheCharacter(strFile, objWatchNode);
>>>>>>> c809f4a9
					}
				}
			}
			treCharacterList.ExpandAll();
		}
        /// <summary>
        /// Generates a character cache, which prevents us from repeatedly loading XmlNodes or caching a full character.
        /// </summary>
        /// <param name="strFile"></param>
        /// <param name="objParentNode"></param>
        private void CacheCharacter(string strFile, TreeNode objParentNode)
		{
            if (!File.Exists(strFile))
                return;
			XmlDocument objXmlSource = new XmlDocument();
			// If we run into any problems loading the character cache, fail out early.
<<<<<<< HEAD
			try
			{
                using (StreamReader sr = new StreamReader(strFile, true))
                {
                    objXmlSource.Load(sr);
                }
            }
			catch (IOException)
			{
                return;
            }
=======
		    try
		    {
		        using (StreamReader sr = new StreamReader(strFile, true))
		        {
		            objXmlSource.Load(sr);
		        }
		    }
		    catch (IOException)
		    {
		        return;
		    }
		    catch (XmlException)
		    {
		        return;
		    }
>>>>>>> c809f4a9
			CharacterCache objCache = new CharacterCache();
			XmlNode objXmlSourceNode = objXmlSource.SelectSingleNode("/character");
			if (objXmlSourceNode != null)
			{
				objCache.Description = objXmlSourceNode["description"]?.InnerText;
				objCache.BuildMethod = objXmlSourceNode["buildmethod"]?.InnerText;
				objCache.Background = objXmlSourceNode["background"]?.InnerText;
				objCache.CharacterNotes = objXmlSourceNode["notes"]?.InnerText;
				objCache.GameNotes = objXmlSourceNode["gamenotes"]?.InnerText;
				objCache.Concept = objXmlSourceNode["concept"]?.InnerText;
				objCache.Karma = objXmlSourceNode["totalkarma"]?.InnerText;
				objCache.Metatype = objXmlSourceNode["metatype"]?.InnerText;
				objCache.PlayerName = objXmlSourceNode["player"]?.InnerText;
				objCache.CharacterName = objXmlSourceNode["name"]?.InnerText;
				objCache.CharacterAlias = objXmlSourceNode["alias"]?.InnerText;
				objCache.Created = Convert.ToBoolean(objXmlSourceNode["created"]?.InnerText);
				objCache.Essence = objXmlSourceNode["totaless"]?.InnerText;
				if (!string.IsNullOrEmpty(objXmlSourceNode["mugshot"]?.InnerText))
				{
					byte[] bytImage = Convert.FromBase64String(objXmlSourceNode["mugshot"]?.InnerText);
					MemoryStream objStream = new MemoryStream(bytImage, 0, bytImage.Length);
					objStream.Write(bytImage, 0, bytImage.Length);
					Image imgMugshot = Image.FromStream(objStream, true);
					objCache.Mugshot = imgMugshot;
				}
				else
				{
                    int intMainMugshotIndex = 0;
                    objXmlSourceNode.TryGetInt32FieldQuickly("mainmugshotindex", ref intMainMugshotIndex);
                    XmlNodeList objXmlMugshotsList = objXmlSourceNode.SelectNodes("mugshots/mugshot");
                    List<string> lstMugshots = (from XmlNode objXmlMugshot in objXmlMugshotsList where !string.IsNullOrWhiteSpace(objXmlMugshot.InnerText) select objXmlMugshot.InnerText).ToList();
					if (intMainMugshotIndex >= lstMugshots.Count)
						intMainMugshotIndex = 0;
					else if (intMainMugshotIndex < 0)
					{
						if (lstMugshots.Count > 0)
							intMainMugshotIndex = lstMugshots.Count - 1;
						else
							intMainMugshotIndex = 0;
					}
					if (lstMugshots.Count > 0)
                    {
                        byte[] bytImage = Convert.FromBase64String(lstMugshots.ElementAt(intMainMugshotIndex));
                        MemoryStream objStream = new MemoryStream(bytImage, 0, bytImage.Length);
                        objStream.Write(bytImage, 0, bytImage.Length);
                        Image imgMugshot = Image.FromStream(objStream, true);
                        objCache.Mugshot = imgMugshot;
                    }
                    else
                        objCache.Mugshot = null;
				}
			}
			objCache.FilePath = strFile;
			objCache.FileName = strFile.Split('\\').ToArray().Last();
			lstCharacterCache.Add(objCache);
            TreeNode objNode = new TreeNode();
            objNode.Tag = lstCharacterCache.IndexOf(objCache);

			objNode.Text = CalculatedName(objCache);
			objNode.ToolTipText = objCache.FilePath;
			objParentNode.Nodes.Add(objNode);
		}

		/// <summary>
		/// Generates a name for the treenode based on values contained in the CharacterCache object. 
		/// </summary>
		/// <param name="objCache"></param>
		/// <returns></returns>
		private static string CalculatedName(CharacterCache objCache)
		{
			string strName = objCache.CharacterAlias;
			if (string.IsNullOrEmpty(strName))
			{
				strName = string.IsNullOrEmpty(objCache.CharacterName) ? LanguageManager.Instance.GetString("String_UnnamedCharacter") : objCache.CharacterName;
			}
			string strBuildMethod = LanguageManager.Instance.GetString("String_"+objCache.BuildMethod) ?? "Unknown build method";
			bool blnCreated = objCache.Created;
			string strCreated = LanguageManager.Instance.GetString(blnCreated ? "Title_CareerMode" : "Title_CreateMode");
			string strReturn = $"{strName} ({strBuildMethod} - {strCreated})";
			return strReturn;
		}

		/// <summary>
		/// Update the labels and images based on the selected treenode.
		/// </summary>
		/// <param name="objCache"></param>
		private void UpdateCharacter(CharacterCache objCache)
		{
			txtCharacterBio.Text = objCache.Description;
			txtCharacterBackground.Text = objCache.Background;
			txtCharacterNotes.Text = objCache.CharacterNotes;
			txtGameNotes.Text = objCache.GameNotes;
			txtCharacterConcept.Text = objCache.Concept;
			lblCareerKarma.Text = objCache.Karma;
			lblMetatype.Text = objCache.Metatype;
			lblPlayerName.Text = objCache.PlayerName;
			lblCharacterName.Text = objCache.CharacterName;
			lblCharacterAlias.Text = objCache.CharacterAlias;
			lblEssence.Text = objCache.Essence;
            lblFilePath.Text = objCache.FileName;
			tipTooltip.SetToolTip(lblFilePath,objCache.FilePath);
			picMugshot.Image = objCache.Mugshot;
		}

		#region Form Methods

		private void MoveControls()
		{
<<<<<<< HEAD
			int intWidth = 0;
			int intMargin = 0;
			foreach (TreeNode objNode in treCharacterList.Nodes)
			{
				intMargin = Math.Max(intMargin, objNode.Bounds.Left);
				intWidth = (from TreeNode objChildNode in objNode.Nodes select objChildNode.Bounds.Right).Concat(new[] { intWidth }).Max();
			}
			intWidth += intMargin;

			int intDifference = intWidth - treCharacterList.Width;
			treCharacterList.Width = intWidth;
			tabCharacterText.Left = treCharacterList.Width + 12;
			tabCharacterText.Width -= intDifference;

			lblPlayerNameLabel.Left = tabCharacterText.Left;
			lblCharacterNameLabel.Left = tabCharacterText.Left;
			lblCareerKarmaLabel.Left = tabCharacterText.Left;
			lblMetatypeLabel.Left = tabCharacterText.Left;
			lblCharacterAliasLabel.Left = tabCharacterText.Left;
			lblEssenceLabel.Left = tabCharacterText.Left;
			lblFilePathLabel.Left = tabCharacterText.Left;
			intWidth = lblPlayerNameLabel.Right;
			if (lblCareerKarmaLabel.Right > intWidth)
			{
				intWidth = lblCareerKarmaLabel.Right;
			}
			if (lblCareerKarmaLabel.Right > intWidth)
			{
				intWidth = lblCareerKarmaLabel.Right;
			}
			if (lblMetatypeLabel.Right > intWidth)
			{
				intWidth = lblMetatypeLabel.Right;
			}
			if (lblCharacterAliasLabel.Right > intWidth)
			{
				intWidth = lblCharacterAliasLabel.Right;
			}
			if (lblEssenceLabel.Right > intWidth)
			{
				intWidth = lblEssenceLabel.Right;
			}
			if (lblFilePathLabel.Right > intWidth)
			{
				intWidth = lblFilePathLabel.Right;
			}
			intWidth += 12;
			lblEssence.Left = intWidth;
			lblPlayerName.Left = intWidth;
			lblCareerKarma.Left = intWidth;
			lblCharacterAlias.Left = intWidth;
			lblMetatype.Left = intWidth;
			lblCharacterName.Left = intWidth;
			lblFilePath.Left = intWidth;
		}
=======
            int intWidth = 0;
            int intMargin = 0;
            foreach (TreeNode objNode in treCharacterList.Nodes)
            {
                intMargin = Math.Max(intMargin, objNode.Bounds.Left);
                intWidth =
                    (from TreeNode objChildNode in objNode.Nodes select objChildNode.Bounds.Right).Concat(new[] { intWidth })
                    .Max();
            }
            intWidth += intMargin;

            int intDifference = intWidth - treCharacterList.Width;
            treCharacterList.Width = intWidth;
            tabCharacterText.Left = treCharacterList.Width + 12;
            tabCharacterText.Width -= intDifference;

            lblPlayerNameLabel.Left = tabCharacterText.Left;
            lblCharacterNameLabel.Left = tabCharacterText.Left;
            lblCareerKarmaLabel.Left = tabCharacterText.Left;
            lblMetatypeLabel.Left = tabCharacterText.Left;
            lblCharacterAliasLabel.Left = tabCharacterText.Left;
            lblEssenceLabel.Left = tabCharacterText.Left;
            lblFilePathLabel.Left = tabCharacterText.Left;
            intWidth = lblPlayerNameLabel.Right;
            if (lblCareerKarmaLabel.Right > intWidth)
            {
                intWidth = lblCareerKarmaLabel.Right;
            }
            if (lblCareerKarmaLabel.Right > intWidth)
            {
                intWidth = lblCareerKarmaLabel.Right;
            }
            if (lblMetatypeLabel.Right > intWidth)
            {
                intWidth = lblMetatypeLabel.Right;
            }
            if (lblCharacterAliasLabel.Right > intWidth)
            {
                intWidth = lblCharacterAliasLabel.Right;
            }
            if (lblEssenceLabel.Right > intWidth)
            {
                intWidth = lblEssenceLabel.Right;
            }
            if (lblFilePathLabel.Right > intWidth)
            {
                intWidth = lblFilePathLabel.Right;
            }
            intWidth += 12;
            lblEssence.Left = intWidth;
            lblPlayerName.Left = intWidth;
            lblCareerKarma.Left = intWidth;
            lblCharacterAlias.Left = intWidth;
            lblMetatype.Left = intWidth;
            lblCharacterName.Left = intWidth;
            lblFilePath.Left = intWidth;
        }
>>>>>>> c809f4a9

		private void treCharacterList_AfterSelect(object sender, TreeViewEventArgs e)
		{
			if (treCharacterList.SelectedNode.Level > 0)
			{
				CharacterCache objCache = lstCharacterCache[Convert.ToInt32(treCharacterList.SelectedNode.Tag)];
				UpdateCharacter(objCache);
			}
			treCharacterList.ClearNodeBackground(treCharacterList.SelectedNode);
		}

		private void treCharacterList_DoubleClick(object sender, EventArgs e)
		{
			if (treCharacterList.SelectedNode.Level > 0)
			{
				CharacterCache objCache = lstCharacterCache[Convert.ToInt32(treCharacterList.SelectedNode.Tag)];
				GlobalOptions.Instance.MainForm.LoadCharacter(objCache.FilePath);
			}
		}
		private void treCharacterList_KeyDown(object sender, KeyEventArgs e)
        {
<<<<<<< HEAD
            if (e.KeyCode == Keys.Delete && treCharacterList.SelectedNode != null)
=======
            if (e.KeyCode == Keys.Delete && treCharacterList.SelectedNode?.Level > 0 && treCharacterList.SelectedNode.Parent?.Tag.ToString() != "Recent")
>>>>>>> c809f4a9
            {
                RemoveSelected(treCharacterList.SelectedNode);
            }
		}

		private void treCharacterList_DragEnter(object sender, DragEventArgs e)
		{
			e.Effect = DragDropEffects.Move;
		}

		private void treCharacterList_DragOver(object sender, DragEventArgs e)
		{
            TreeView treSenderView = sender as TreeView;
            if (treSenderView == null)
                return;
            Point pt = treSenderView.PointToClient(new Point(e.X, e.Y));
			TreeNode objNode = treSenderView.GetNodeAt(pt).Parent;
			if (objNode.Tag.ToString() != "Watch")
			{
				objNode.BackColor = SystemColors.ControlDark;
			}

			// Clear the background colour for all other Nodes.
			treCharacterList.ClearNodeBackground(objNode);
		}
		private void treCharacterList_DragDrop(object sender, DragEventArgs e)
		{
			// Do not allow the root element to be moved.
			if (treCharacterList.SelectedNode == null || treCharacterList.SelectedNode.Level == 0 || treCharacterList.SelectedNode.Parent.Tag.ToString() == "Watch")
				return;

			if (e.Data.GetDataPresent("System.Windows.Forms.TreeNode", false))
			{
			    TreeView treSenderView = sender as TreeView;
			    if (treSenderView == null)
			        return;
                Point pt = treSenderView.PointToClient(new Point(e.X, e.Y));
                TreeNode nodDestinationNode = treSenderView.GetNodeAt(pt);
                if (nodDestinationNode.Level > 0)
                    nodDestinationNode = nodDestinationNode.Parent;
				if (nodDestinationNode.Tag.ToString() != "Watch")
				{
                    TreeNode nodNewNode = e.Data.GetData("System.Windows.Forms.TreeNode") as TreeNode;
                    int intCharacterIndex;
                    CharacterCache objCache = null;
				    if (nodNewNode == null)
				        return;
                    if (int.TryParse(nodNewNode.Tag.ToString(), out intCharacterIndex) && intCharacterIndex >= 0 && intCharacterIndex < lstCharacterCache.Count)
                        objCache = lstCharacterCache[intCharacterIndex];

				    if (objCache == null)
                        return;
				    switch (nodDestinationNode.Tag.ToString())
				    {
				        case "Recent":
				            GlobalOptions.Instance.RemoveFromMRUList(objCache.FilePath, "stickymru");
				            GlobalOptions.Instance.AddToMRUList(objCache.FilePath);
				            break;
				        case "Favourite":
				            GlobalOptions.Instance.RemoveFromMRUList(objCache.FilePath);
				            GlobalOptions.Instance.AddToMRUList(objCache.FilePath, "stickymru");
				            break;
				        default:
				            return;
				    }
				    TreeNode nodClonedNewNode = nodNewNode.Clone() as TreeNode;
				    if (nodClonedNewNode != null)
				    {
				        nodDestinationNode.Nodes.Add(nodClonedNewNode);
				        nodDestinationNode.Expand();
				    }
				    nodNewNode.Remove();
				}
			}
		}

		private void treCharacterList_ItemDrag(object sender, ItemDragEventArgs e)
		{
			DoDragDrop(e.Item, DragDropEffects.Move);
		}

		private void RemoveSelected(TreeNode sender)
		{
			CharacterCache objCache = lstCharacterCache[Convert.ToInt32(treCharacterList.SelectedNode.Tag)];
			GlobalOptions.Instance.RemoveFromMRUList(objCache.FilePath);
			GlobalOptions.Instance.RemoveFromMRUList(objCache.FilePath, "stickymru");
<<<<<<< HEAD
			treCharacterList.Nodes.RemoveAt(sender.Index);
=======
			sender.Remove();
>>>>>>> c809f4a9
		}
		#endregion
		#region Classes
		/// <summary>
		/// Caches a subset of a full character's properties for loading purposes. 
		/// </summary>
		private class CharacterCache
		{
			internal string FilePath { get; set; }
			internal string FileName { get; set; }
			internal string Description { get; set; }
			internal string Background { get; set; }
			internal string GameNotes { get; set; }
			internal string CharacterNotes { get; set; }
			internal string Concept { get; set; }
			internal string Karma { get; set; }
			internal string Metatype { get; set; }
			internal string PlayerName { get; set; }
			internal string CharacterName { get; set; }
			internal string CharacterAlias { get; set; }
			internal Image Mugshot { get; set; }
			public string BuildMethod { get; internal set; }
			public bool Created { get; internal set; }
			public string Essence { get; internal set; }
		}
		#endregion
	}
}
<|MERGE_RESOLUTION|>--- conflicted
+++ resolved
@@ -1,538 +1,429 @@
-﻿using System;
-using System.Collections.Generic;
-using System.Drawing;
-using System.IO;
-using System.Linq;
-using System.Windows.Forms;
-using System.Xml;
-<<<<<<< HEAD
-using Chummer.helpers;
-=======
->>>>>>> c809f4a9
-using TheArtOfDev.HtmlRenderer.WinForms;
-using TreeView = Chummer.helpers.TreeView;
-
-namespace Chummer
-{
-	public partial class frmCharacterRoster : Form
-	{
-		List<CharacterCache> lstCharacterCache = new List<CharacterCache>();
-		HtmlToolTip tipTooltip = new HtmlToolTip();
-
-		public frmCharacterRoster()
-		{
-            InitializeComponent();
-            LanguageManager.Instance.Load(GlobalOptions.Instance.Language, this);
-
-<<<<<<< HEAD
-=======
-            GlobalOptions.Instance.MRUChanged += MruChanged;
->>>>>>> c809f4a9
-			treCharacterList.ItemDrag += treCharacterList_ItemDrag;
-			treCharacterList.DragEnter += treCharacterList_DragEnter;
-			treCharacterList.DragDrop += treCharacterList_DragDrop;
-			treCharacterList.DragOver += treCharacterList_DragOver;
-			LoadCharacters();
-			MoveControls();
-		}
-
-<<<<<<< HEAD
-
-		private void LoadCharacters()
-=======
-	    private void MruChanged()
-	    {
-            //TODO: Cheaper way to do this than rebuilding the list every time?
-            treCharacterList.Nodes.Clear();
-	        LoadCharacters();
-            MoveControls();
-	    }
-
-
-	    private void LoadCharacters()
->>>>>>> c809f4a9
-		{
-			TreeNode objFavouriteNode = new TreeNode(LanguageManager.Instance.GetString("Treenode_Roster_FavouriteCharacters")) {Tag = "Favourite"};
-			TreeNode objRecentNode = new TreeNode(LanguageManager.Instance.GetString("Treenode_Roster_RecentCharacters")) {Tag = "Recent"};
-			TreeNode objWatchNode = new TreeNode(LanguageManager.Instance.GetString("Treenode_Roster_WatchFolder")) {Tag = "Watch"};
-			bool blnAddRecent = true;
-			bool blnAddFavourite = true;
-			bool blnAddWatch = true;
-<<<<<<< HEAD
-			foreach (string strFile in GlobalOptions.Instance.ReadMRUList("stickymru").Where(File.Exists))
-=======
-			foreach (string strFile in GlobalOptions.Instance.ReadMRUList("stickymru").Where(File.Exists) )
->>>>>>> c809f4a9
-			{
-				if (blnAddFavourite)
-				{
-					treCharacterList.Nodes.Add(objFavouriteNode);
-
-					blnAddFavourite = false;
-				}
-				CacheCharacter(strFile, objFavouriteNode);
-			}
-
-			foreach (string strFile in GlobalOptions.Instance.ReadMRUList().Where(File.Exists))
-			{
-				if (blnAddRecent)
-				{
-					treCharacterList.Nodes.Add(objRecentNode);
-					blnAddRecent = false;
-				}
-				CacheCharacter(strFile, objRecentNode);
-			}
-
-			if (!string.IsNullOrEmpty(GlobalOptions.Instance.CharacterRosterPath) && Directory.Exists(GlobalOptions.Instance.CharacterRosterPath))
-			{
-				string[] objFiles = Directory.GetFiles(GlobalOptions.Instance.CharacterRosterPath);
-				//Make sure we're not loading a character that was already loaded by the MRU list.
-				if (objFiles.Length > 0)
-				{
-					foreach (string strFile in objFiles.Where(strFile => strFile.EndsWith(".chum5")))
-					{
-<<<<<<< HEAD
-						bool blnAdd = lstCharacterCache.All(objCache => objCache.FilePath != strFile);
-						if (blnAdd)
-						{
-							if (blnAddWatch)
-							{
-								treCharacterList.Nodes.Add(objWatchNode);
-								blnAddWatch = false;
-							}
-							CacheCharacter(strFile, objWatchNode);
-						}
-=======
-						var cache = lstCharacterCache.FirstOrDefault(objCache => objCache.FilePath == strFile);
-                        var loaded = false;
-                        if (cache != null)
-					    {
-					        foreach (TreeNode rootNode in treCharacterList.Nodes)
-					        {
-					            if (rootNode.Nodes.Cast<TreeNode>().Any(childNode => Convert.ToInt32(childNode.Tag) == lstCharacterCache.IndexOf(cache)))
-					            {
-					                loaded = true;
-					            }
-					        }
-                        }
-                        if (loaded) continue;
-                        if (blnAddWatch)
-					        {
-					            treCharacterList.Nodes.Add(objWatchNode);
-					            blnAddWatch = false;
-					        }
-					    CacheCharacter(strFile, objWatchNode);
->>>>>>> c809f4a9
-					}
-				}
-			}
-			treCharacterList.ExpandAll();
-		}
-        /// <summary>
-        /// Generates a character cache, which prevents us from repeatedly loading XmlNodes or caching a full character.
-        /// </summary>
-        /// <param name="strFile"></param>
-        /// <param name="objParentNode"></param>
-        private void CacheCharacter(string strFile, TreeNode objParentNode)
-		{
-            if (!File.Exists(strFile))
-                return;
-			XmlDocument objXmlSource = new XmlDocument();
-			// If we run into any problems loading the character cache, fail out early.
-<<<<<<< HEAD
-			try
-			{
-                using (StreamReader sr = new StreamReader(strFile, true))
-                {
-                    objXmlSource.Load(sr);
-                }
-            }
-			catch (IOException)
-			{
-                return;
-            }
-=======
-		    try
-		    {
-		        using (StreamReader sr = new StreamReader(strFile, true))
-		        {
-		            objXmlSource.Load(sr);
-		        }
-		    }
-		    catch (IOException)
-		    {
-		        return;
-		    }
-		    catch (XmlException)
-		    {
-		        return;
-		    }
->>>>>>> c809f4a9
-			CharacterCache objCache = new CharacterCache();
-			XmlNode objXmlSourceNode = objXmlSource.SelectSingleNode("/character");
-			if (objXmlSourceNode != null)
-			{
-				objCache.Description = objXmlSourceNode["description"]?.InnerText;
-				objCache.BuildMethod = objXmlSourceNode["buildmethod"]?.InnerText;
-				objCache.Background = objXmlSourceNode["background"]?.InnerText;
-				objCache.CharacterNotes = objXmlSourceNode["notes"]?.InnerText;
-				objCache.GameNotes = objXmlSourceNode["gamenotes"]?.InnerText;
-				objCache.Concept = objXmlSourceNode["concept"]?.InnerText;
-				objCache.Karma = objXmlSourceNode["totalkarma"]?.InnerText;
-				objCache.Metatype = objXmlSourceNode["metatype"]?.InnerText;
-				objCache.PlayerName = objXmlSourceNode["player"]?.InnerText;
-				objCache.CharacterName = objXmlSourceNode["name"]?.InnerText;
-				objCache.CharacterAlias = objXmlSourceNode["alias"]?.InnerText;
-				objCache.Created = Convert.ToBoolean(objXmlSourceNode["created"]?.InnerText);
-				objCache.Essence = objXmlSourceNode["totaless"]?.InnerText;
-				if (!string.IsNullOrEmpty(objXmlSourceNode["mugshot"]?.InnerText))
-				{
-					byte[] bytImage = Convert.FromBase64String(objXmlSourceNode["mugshot"]?.InnerText);
-					MemoryStream objStream = new MemoryStream(bytImage, 0, bytImage.Length);
-					objStream.Write(bytImage, 0, bytImage.Length);
-					Image imgMugshot = Image.FromStream(objStream, true);
-					objCache.Mugshot = imgMugshot;
-				}
-				else
-				{
-                    int intMainMugshotIndex = 0;
-                    objXmlSourceNode.TryGetInt32FieldQuickly("mainmugshotindex", ref intMainMugshotIndex);
-                    XmlNodeList objXmlMugshotsList = objXmlSourceNode.SelectNodes("mugshots/mugshot");
-                    List<string> lstMugshots = (from XmlNode objXmlMugshot in objXmlMugshotsList where !string.IsNullOrWhiteSpace(objXmlMugshot.InnerText) select objXmlMugshot.InnerText).ToList();
-					if (intMainMugshotIndex >= lstMugshots.Count)
-						intMainMugshotIndex = 0;
-					else if (intMainMugshotIndex < 0)
-					{
-						if (lstMugshots.Count > 0)
-							intMainMugshotIndex = lstMugshots.Count - 1;
-						else
-							intMainMugshotIndex = 0;
-					}
-					if (lstMugshots.Count > 0)
-                    {
-                        byte[] bytImage = Convert.FromBase64String(lstMugshots.ElementAt(intMainMugshotIndex));
-                        MemoryStream objStream = new MemoryStream(bytImage, 0, bytImage.Length);
-                        objStream.Write(bytImage, 0, bytImage.Length);
-                        Image imgMugshot = Image.FromStream(objStream, true);
-                        objCache.Mugshot = imgMugshot;
-                    }
-                    else
-                        objCache.Mugshot = null;
-				}
-			}
-			objCache.FilePath = strFile;
-			objCache.FileName = strFile.Split('\\').ToArray().Last();
-			lstCharacterCache.Add(objCache);
-            TreeNode objNode = new TreeNode();
-            objNode.Tag = lstCharacterCache.IndexOf(objCache);
-
-			objNode.Text = CalculatedName(objCache);
-			objNode.ToolTipText = objCache.FilePath;
-			objParentNode.Nodes.Add(objNode);
-		}
-
-		/// <summary>
-		/// Generates a name for the treenode based on values contained in the CharacterCache object. 
-		/// </summary>
-		/// <param name="objCache"></param>
-		/// <returns></returns>
-		private static string CalculatedName(CharacterCache objCache)
-		{
-			string strName = objCache.CharacterAlias;
-			if (string.IsNullOrEmpty(strName))
-			{
-				strName = string.IsNullOrEmpty(objCache.CharacterName) ? LanguageManager.Instance.GetString("String_UnnamedCharacter") : objCache.CharacterName;
-			}
-			string strBuildMethod = LanguageManager.Instance.GetString("String_"+objCache.BuildMethod) ?? "Unknown build method";
-			bool blnCreated = objCache.Created;
-			string strCreated = LanguageManager.Instance.GetString(blnCreated ? "Title_CareerMode" : "Title_CreateMode");
-			string strReturn = $"{strName} ({strBuildMethod} - {strCreated})";
-			return strReturn;
-		}
-
-		/// <summary>
-		/// Update the labels and images based on the selected treenode.
-		/// </summary>
-		/// <param name="objCache"></param>
-		private void UpdateCharacter(CharacterCache objCache)
-		{
-			txtCharacterBio.Text = objCache.Description;
-			txtCharacterBackground.Text = objCache.Background;
-			txtCharacterNotes.Text = objCache.CharacterNotes;
-			txtGameNotes.Text = objCache.GameNotes;
-			txtCharacterConcept.Text = objCache.Concept;
-			lblCareerKarma.Text = objCache.Karma;
-			lblMetatype.Text = objCache.Metatype;
-			lblPlayerName.Text = objCache.PlayerName;
-			lblCharacterName.Text = objCache.CharacterName;
-			lblCharacterAlias.Text = objCache.CharacterAlias;
-			lblEssence.Text = objCache.Essence;
-            lblFilePath.Text = objCache.FileName;
-			tipTooltip.SetToolTip(lblFilePath,objCache.FilePath);
-			picMugshot.Image = objCache.Mugshot;
-		}
-
-		#region Form Methods
-
-		private void MoveControls()
-		{
-<<<<<<< HEAD
-			int intWidth = 0;
-			int intMargin = 0;
-			foreach (TreeNode objNode in treCharacterList.Nodes)
-			{
-				intMargin = Math.Max(intMargin, objNode.Bounds.Left);
-				intWidth = (from TreeNode objChildNode in objNode.Nodes select objChildNode.Bounds.Right).Concat(new[] { intWidth }).Max();
-			}
-			intWidth += intMargin;
-
-			int intDifference = intWidth - treCharacterList.Width;
-			treCharacterList.Width = intWidth;
-			tabCharacterText.Left = treCharacterList.Width + 12;
-			tabCharacterText.Width -= intDifference;
-
-			lblPlayerNameLabel.Left = tabCharacterText.Left;
-			lblCharacterNameLabel.Left = tabCharacterText.Left;
-			lblCareerKarmaLabel.Left = tabCharacterText.Left;
-			lblMetatypeLabel.Left = tabCharacterText.Left;
-			lblCharacterAliasLabel.Left = tabCharacterText.Left;
-			lblEssenceLabel.Left = tabCharacterText.Left;
-			lblFilePathLabel.Left = tabCharacterText.Left;
-			intWidth = lblPlayerNameLabel.Right;
-			if (lblCareerKarmaLabel.Right > intWidth)
-			{
-				intWidth = lblCareerKarmaLabel.Right;
-			}
-			if (lblCareerKarmaLabel.Right > intWidth)
-			{
-				intWidth = lblCareerKarmaLabel.Right;
-			}
-			if (lblMetatypeLabel.Right > intWidth)
-			{
-				intWidth = lblMetatypeLabel.Right;
-			}
-			if (lblCharacterAliasLabel.Right > intWidth)
-			{
-				intWidth = lblCharacterAliasLabel.Right;
-			}
-			if (lblEssenceLabel.Right > intWidth)
-			{
-				intWidth = lblEssenceLabel.Right;
-			}
-			if (lblFilePathLabel.Right > intWidth)
-			{
-				intWidth = lblFilePathLabel.Right;
-			}
-			intWidth += 12;
-			lblEssence.Left = intWidth;
-			lblPlayerName.Left = intWidth;
-			lblCareerKarma.Left = intWidth;
-			lblCharacterAlias.Left = intWidth;
-			lblMetatype.Left = intWidth;
-			lblCharacterName.Left = intWidth;
-			lblFilePath.Left = intWidth;
-		}
-=======
-            int intWidth = 0;
-            int intMargin = 0;
-            foreach (TreeNode objNode in treCharacterList.Nodes)
-            {
-                intMargin = Math.Max(intMargin, objNode.Bounds.Left);
-                intWidth =
-                    (from TreeNode objChildNode in objNode.Nodes select objChildNode.Bounds.Right).Concat(new[] { intWidth })
-                    .Max();
-            }
-            intWidth += intMargin;
-
-            int intDifference = intWidth - treCharacterList.Width;
-            treCharacterList.Width = intWidth;
-            tabCharacterText.Left = treCharacterList.Width + 12;
-            tabCharacterText.Width -= intDifference;
-
-            lblPlayerNameLabel.Left = tabCharacterText.Left;
-            lblCharacterNameLabel.Left = tabCharacterText.Left;
-            lblCareerKarmaLabel.Left = tabCharacterText.Left;
-            lblMetatypeLabel.Left = tabCharacterText.Left;
-            lblCharacterAliasLabel.Left = tabCharacterText.Left;
-            lblEssenceLabel.Left = tabCharacterText.Left;
-            lblFilePathLabel.Left = tabCharacterText.Left;
-            intWidth = lblPlayerNameLabel.Right;
-            if (lblCareerKarmaLabel.Right > intWidth)
-            {
-                intWidth = lblCareerKarmaLabel.Right;
-            }
-            if (lblCareerKarmaLabel.Right > intWidth)
-            {
-                intWidth = lblCareerKarmaLabel.Right;
-            }
-            if (lblMetatypeLabel.Right > intWidth)
-            {
-                intWidth = lblMetatypeLabel.Right;
-            }
-            if (lblCharacterAliasLabel.Right > intWidth)
-            {
-                intWidth = lblCharacterAliasLabel.Right;
-            }
-            if (lblEssenceLabel.Right > intWidth)
-            {
-                intWidth = lblEssenceLabel.Right;
-            }
-            if (lblFilePathLabel.Right > intWidth)
-            {
-                intWidth = lblFilePathLabel.Right;
-            }
-            intWidth += 12;
-            lblEssence.Left = intWidth;
-            lblPlayerName.Left = intWidth;
-            lblCareerKarma.Left = intWidth;
-            lblCharacterAlias.Left = intWidth;
-            lblMetatype.Left = intWidth;
-            lblCharacterName.Left = intWidth;
-            lblFilePath.Left = intWidth;
-        }
->>>>>>> c809f4a9
-
-		private void treCharacterList_AfterSelect(object sender, TreeViewEventArgs e)
-		{
-			if (treCharacterList.SelectedNode.Level > 0)
-			{
-				CharacterCache objCache = lstCharacterCache[Convert.ToInt32(treCharacterList.SelectedNode.Tag)];
-				UpdateCharacter(objCache);
-			}
-			treCharacterList.ClearNodeBackground(treCharacterList.SelectedNode);
-		}
-
-		private void treCharacterList_DoubleClick(object sender, EventArgs e)
-		{
-			if (treCharacterList.SelectedNode.Level > 0)
-			{
-				CharacterCache objCache = lstCharacterCache[Convert.ToInt32(treCharacterList.SelectedNode.Tag)];
-				GlobalOptions.Instance.MainForm.LoadCharacter(objCache.FilePath);
-			}
-		}
-		private void treCharacterList_KeyDown(object sender, KeyEventArgs e)
-        {
-<<<<<<< HEAD
-            if (e.KeyCode == Keys.Delete && treCharacterList.SelectedNode != null)
-=======
-            if (e.KeyCode == Keys.Delete && treCharacterList.SelectedNode?.Level > 0 && treCharacterList.SelectedNode.Parent?.Tag.ToString() != "Recent")
->>>>>>> c809f4a9
-            {
-                RemoveSelected(treCharacterList.SelectedNode);
-            }
-		}
-
-		private void treCharacterList_DragEnter(object sender, DragEventArgs e)
-		{
-			e.Effect = DragDropEffects.Move;
-		}
-
-		private void treCharacterList_DragOver(object sender, DragEventArgs e)
-		{
-            TreeView treSenderView = sender as TreeView;
-            if (treSenderView == null)
-                return;
-            Point pt = treSenderView.PointToClient(new Point(e.X, e.Y));
-			TreeNode objNode = treSenderView.GetNodeAt(pt).Parent;
-			if (objNode.Tag.ToString() != "Watch")
-			{
-				objNode.BackColor = SystemColors.ControlDark;
-			}
-
-			// Clear the background colour for all other Nodes.
-			treCharacterList.ClearNodeBackground(objNode);
-		}
-		private void treCharacterList_DragDrop(object sender, DragEventArgs e)
-		{
-			// Do not allow the root element to be moved.
-			if (treCharacterList.SelectedNode == null || treCharacterList.SelectedNode.Level == 0 || treCharacterList.SelectedNode.Parent.Tag.ToString() == "Watch")
-				return;
-
-			if (e.Data.GetDataPresent("System.Windows.Forms.TreeNode", false))
-			{
-			    TreeView treSenderView = sender as TreeView;
-			    if (treSenderView == null)
-			        return;
-                Point pt = treSenderView.PointToClient(new Point(e.X, e.Y));
-                TreeNode nodDestinationNode = treSenderView.GetNodeAt(pt);
-                if (nodDestinationNode.Level > 0)
-                    nodDestinationNode = nodDestinationNode.Parent;
-				if (nodDestinationNode.Tag.ToString() != "Watch")
-				{
-                    TreeNode nodNewNode = e.Data.GetData("System.Windows.Forms.TreeNode") as TreeNode;
-                    int intCharacterIndex;
-                    CharacterCache objCache = null;
-				    if (nodNewNode == null)
-				        return;
-                    if (int.TryParse(nodNewNode.Tag.ToString(), out intCharacterIndex) && intCharacterIndex >= 0 && intCharacterIndex < lstCharacterCache.Count)
-                        objCache = lstCharacterCache[intCharacterIndex];
-
-				    if (objCache == null)
-                        return;
-				    switch (nodDestinationNode.Tag.ToString())
-				    {
-				        case "Recent":
-				            GlobalOptions.Instance.RemoveFromMRUList(objCache.FilePath, "stickymru");
-				            GlobalOptions.Instance.AddToMRUList(objCache.FilePath);
-				            break;
-				        case "Favourite":
-				            GlobalOptions.Instance.RemoveFromMRUList(objCache.FilePath);
-				            GlobalOptions.Instance.AddToMRUList(objCache.FilePath, "stickymru");
-				            break;
-				        default:
-				            return;
-				    }
-				    TreeNode nodClonedNewNode = nodNewNode.Clone() as TreeNode;
-				    if (nodClonedNewNode != null)
-				    {
-				        nodDestinationNode.Nodes.Add(nodClonedNewNode);
-				        nodDestinationNode.Expand();
-				    }
-				    nodNewNode.Remove();
-				}
-			}
-		}
-
-		private void treCharacterList_ItemDrag(object sender, ItemDragEventArgs e)
-		{
-			DoDragDrop(e.Item, DragDropEffects.Move);
-		}
-
-		private void RemoveSelected(TreeNode sender)
-		{
-			CharacterCache objCache = lstCharacterCache[Convert.ToInt32(treCharacterList.SelectedNode.Tag)];
-			GlobalOptions.Instance.RemoveFromMRUList(objCache.FilePath);
-			GlobalOptions.Instance.RemoveFromMRUList(objCache.FilePath, "stickymru");
-<<<<<<< HEAD
-			treCharacterList.Nodes.RemoveAt(sender.Index);
-=======
-			sender.Remove();
->>>>>>> c809f4a9
-		}
-		#endregion
-		#region Classes
-		/// <summary>
-		/// Caches a subset of a full character's properties for loading purposes. 
-		/// </summary>
-		private class CharacterCache
-		{
-			internal string FilePath { get; set; }
-			internal string FileName { get; set; }
-			internal string Description { get; set; }
-			internal string Background { get; set; }
-			internal string GameNotes { get; set; }
-			internal string CharacterNotes { get; set; }
-			internal string Concept { get; set; }
-			internal string Karma { get; set; }
-			internal string Metatype { get; set; }
-			internal string PlayerName { get; set; }
-			internal string CharacterName { get; set; }
-			internal string CharacterAlias { get; set; }
-			internal Image Mugshot { get; set; }
-			public string BuildMethod { get; internal set; }
-			public bool Created { get; internal set; }
-			public string Essence { get; internal set; }
-		}
-		#endregion
-	}
-}
+﻿using System;
+using System.Collections.Generic;
+using System.Drawing;
+using System.IO;
+using System.Linq;
+using System.Windows.Forms;
+using System.Xml;
+using TheArtOfDev.HtmlRenderer.WinForms;
+using TreeView = Chummer.helpers.TreeView;
+
+namespace Chummer
+{
+	public partial class frmCharacterRoster : Form
+	{
+		List<CharacterCache> lstCharacterCache = new List<CharacterCache>();
+		HtmlToolTip tipTooltip = new HtmlToolTip();
+
+		public frmCharacterRoster()
+		{
+            InitializeComponent();
+            LanguageManager.Instance.Load(GlobalOptions.Instance.Language, this);
+
+            GlobalOptions.Instance.MRUChanged += MruChanged;
+			treCharacterList.ItemDrag += treCharacterList_ItemDrag;
+			treCharacterList.DragEnter += treCharacterList_DragEnter;
+			treCharacterList.DragDrop += treCharacterList_DragDrop;
+			treCharacterList.DragOver += treCharacterList_DragOver;
+			LoadCharacters();
+			MoveControls();
+		}
+
+	    private void MruChanged()
+	    {
+            //TODO: Cheaper way to do this than rebuilding the list every time?
+            treCharacterList.Nodes.Clear();
+	        LoadCharacters();
+            MoveControls();
+	    }
+
+
+	    private void LoadCharacters()
+		{
+			TreeNode objFavouriteNode = new TreeNode(LanguageManager.Instance.GetString("Treenode_Roster_FavouriteCharacters")) {Tag = "Favourite"};
+			TreeNode objRecentNode = new TreeNode(LanguageManager.Instance.GetString("Treenode_Roster_RecentCharacters")) {Tag = "Recent"};
+			TreeNode objWatchNode = new TreeNode(LanguageManager.Instance.GetString("Treenode_Roster_WatchFolder")) {Tag = "Watch"};
+			bool blnAddRecent = true;
+			bool blnAddFavourite = true;
+			bool blnAddWatch = true;
+			foreach (string strFile in GlobalOptions.Instance.ReadMRUList("stickymru").Where(File.Exists) )
+			{
+				if (blnAddFavourite)
+				{
+					treCharacterList.Nodes.Add(objFavouriteNode);
+
+					blnAddFavourite = false;
+				}
+				CacheCharacter(strFile, objFavouriteNode);
+			}
+
+			foreach (string strFile in GlobalOptions.Instance.ReadMRUList().Where(File.Exists))
+			{
+				if (blnAddRecent)
+				{
+					treCharacterList.Nodes.Add(objRecentNode);
+					blnAddRecent = false;
+				}
+				CacheCharacter(strFile, objRecentNode);
+			}
+
+			if (!string.IsNullOrEmpty(GlobalOptions.Instance.CharacterRosterPath) && Directory.Exists(GlobalOptions.Instance.CharacterRosterPath))
+			{
+				string[] objFiles = Directory.GetFiles(GlobalOptions.Instance.CharacterRosterPath);
+				//Make sure we're not loading a character that was already loaded by the MRU list.
+				if (objFiles.Length > 0)
+				{
+					foreach (string strFile in objFiles.Where(strFile => strFile.EndsWith(".chum5")))
+					{
+						var cache = lstCharacterCache.FirstOrDefault(objCache => objCache.FilePath == strFile);
+                        var loaded = false;
+                        if (cache != null)
+					    {
+					        foreach (TreeNode rootNode in treCharacterList.Nodes)
+					        {
+					            if (rootNode.Nodes.Cast<TreeNode>().Any(childNode => Convert.ToInt32(childNode.Tag) == lstCharacterCache.IndexOf(cache)))
+					            {
+					                loaded = true;
+					            }
+					        }
+                        }
+                        if (loaded) continue;
+                        if (blnAddWatch)
+					        {
+					            treCharacterList.Nodes.Add(objWatchNode);
+					            blnAddWatch = false;
+					        }
+					    CacheCharacter(strFile, objWatchNode);
+					}
+				}
+			}
+			treCharacterList.ExpandAll();
+		}
+        /// <summary>
+        /// Generates a character cache, which prevents us from repeatedly loading XmlNodes or caching a full character.
+        /// </summary>
+        /// <param name="strFile"></param>
+        /// <param name="objParentNode"></param>
+        private void CacheCharacter(string strFile, TreeNode objParentNode)
+		{
+            if (!File.Exists(strFile))
+                return;
+			XmlDocument objXmlSource = new XmlDocument();
+			// If we run into any problems loading the character cache, fail out early.
+		    try
+		    {
+		        using (StreamReader sr = new StreamReader(strFile, true))
+		        {
+		            objXmlSource.Load(sr);
+		        }
+		    }
+		    catch (IOException)
+		    {
+		        return;
+		    }
+		    catch (XmlException)
+		    {
+		        return;
+		    }
+			CharacterCache objCache = new CharacterCache();
+			XmlNode objXmlSourceNode = objXmlSource.SelectSingleNode("/character");
+			if (objXmlSourceNode != null)
+			{
+				objCache.Description = objXmlSourceNode["description"]?.InnerText;
+				objCache.BuildMethod = objXmlSourceNode["buildmethod"]?.InnerText;
+				objCache.Background = objXmlSourceNode["background"]?.InnerText;
+				objCache.CharacterNotes = objXmlSourceNode["notes"]?.InnerText;
+				objCache.GameNotes = objXmlSourceNode["gamenotes"]?.InnerText;
+				objCache.Concept = objXmlSourceNode["concept"]?.InnerText;
+				objCache.Karma = objXmlSourceNode["totalkarma"]?.InnerText;
+				objCache.Metatype = objXmlSourceNode["metatype"]?.InnerText;
+				objCache.PlayerName = objXmlSourceNode["player"]?.InnerText;
+				objCache.CharacterName = objXmlSourceNode["name"]?.InnerText;
+				objCache.CharacterAlias = objXmlSourceNode["alias"]?.InnerText;
+				objCache.Created = Convert.ToBoolean(objXmlSourceNode["created"]?.InnerText);
+				objCache.Essence = objXmlSourceNode["totaless"]?.InnerText;
+				if (!string.IsNullOrEmpty(objXmlSourceNode["mugshot"]?.InnerText))
+				{
+					byte[] bytImage = Convert.FromBase64String(objXmlSourceNode["mugshot"]?.InnerText);
+					MemoryStream objStream = new MemoryStream(bytImage, 0, bytImage.Length);
+					objStream.Write(bytImage, 0, bytImage.Length);
+					Image imgMugshot = Image.FromStream(objStream, true);
+					objCache.Mugshot = imgMugshot;
+				}
+				else
+				{
+                    int intMainMugshotIndex = 0;
+                    objXmlSourceNode.TryGetInt32FieldQuickly("mainmugshotindex", ref intMainMugshotIndex);
+                    XmlNodeList objXmlMugshotsList = objXmlSourceNode.SelectNodes("mugshots/mugshot");
+                    List<string> lstMugshots = (from XmlNode objXmlMugshot in objXmlMugshotsList where !string.IsNullOrWhiteSpace(objXmlMugshot.InnerText) select objXmlMugshot.InnerText).ToList();
+					if (intMainMugshotIndex >= lstMugshots.Count)
+						intMainMugshotIndex = 0;
+					else if (intMainMugshotIndex < 0)
+					{
+						if (lstMugshots.Count > 0)
+							intMainMugshotIndex = lstMugshots.Count - 1;
+						else
+							intMainMugshotIndex = 0;
+					}
+					if (lstMugshots.Count > 0)
+                    {
+                        byte[] bytImage = Convert.FromBase64String(lstMugshots.ElementAt(intMainMugshotIndex));
+                        MemoryStream objStream = new MemoryStream(bytImage, 0, bytImage.Length);
+                        objStream.Write(bytImage, 0, bytImage.Length);
+                        Image imgMugshot = Image.FromStream(objStream, true);
+                        objCache.Mugshot = imgMugshot;
+                    }
+                    else
+                        objCache.Mugshot = null;
+				}
+			}
+			objCache.FilePath = strFile;
+			objCache.FileName = strFile.Split('\\').ToArray().Last();
+			lstCharacterCache.Add(objCache);
+            TreeNode objNode = new TreeNode();
+            objNode.Tag = lstCharacterCache.IndexOf(objCache);
+
+			objNode.Text = CalculatedName(objCache);
+			objNode.ToolTipText = objCache.FilePath;
+			objParentNode.Nodes.Add(objNode);
+		}
+
+		/// <summary>
+		/// Generates a name for the treenode based on values contained in the CharacterCache object. 
+		/// </summary>
+		/// <param name="objCache"></param>
+		/// <returns></returns>
+		private static string CalculatedName(CharacterCache objCache)
+		{
+			string strName = objCache.CharacterAlias;
+			if (string.IsNullOrEmpty(strName))
+			{
+				strName = string.IsNullOrEmpty(objCache.CharacterName) ? LanguageManager.Instance.GetString("String_UnnamedCharacter") : objCache.CharacterName;
+			}
+			string strBuildMethod = LanguageManager.Instance.GetString("String_"+objCache.BuildMethod) ?? "Unknown build method";
+			bool blnCreated = objCache.Created;
+			string strCreated = LanguageManager.Instance.GetString(blnCreated ? "Title_CareerMode" : "Title_CreateMode");
+			string strReturn = $"{strName} ({strBuildMethod} - {strCreated})";
+			return strReturn;
+		}
+
+		/// <summary>
+		/// Update the labels and images based on the selected treenode.
+		/// </summary>
+		/// <param name="objCache"></param>
+		private void UpdateCharacter(CharacterCache objCache)
+		{
+			txtCharacterBio.Text = objCache.Description;
+			txtCharacterBackground.Text = objCache.Background;
+			txtCharacterNotes.Text = objCache.CharacterNotes;
+			txtGameNotes.Text = objCache.GameNotes;
+			txtCharacterConcept.Text = objCache.Concept;
+			lblCareerKarma.Text = objCache.Karma;
+			lblMetatype.Text = objCache.Metatype;
+			lblPlayerName.Text = objCache.PlayerName;
+			lblCharacterName.Text = objCache.CharacterName;
+			lblCharacterAlias.Text = objCache.CharacterAlias;
+			lblEssence.Text = objCache.Essence;
+            lblFilePath.Text = objCache.FileName;
+			tipTooltip.SetToolTip(lblFilePath,objCache.FilePath);
+			picMugshot.Image = objCache.Mugshot;
+		}
+
+		#region Form Methods
+
+		private void MoveControls()
+		{
+            int intWidth = 0;
+            int intMargin = 0;
+            foreach (TreeNode objNode in treCharacterList.Nodes)
+            {
+                intMargin = Math.Max(intMargin, objNode.Bounds.Left);
+                intWidth =
+                    (from TreeNode objChildNode in objNode.Nodes select objChildNode.Bounds.Right).Concat(new[] { intWidth })
+                    .Max();
+            }
+            intWidth += intMargin;
+
+            int intDifference = intWidth - treCharacterList.Width;
+            treCharacterList.Width = intWidth;
+            tabCharacterText.Left = treCharacterList.Width + 12;
+            tabCharacterText.Width -= intDifference;
+
+            lblPlayerNameLabel.Left = tabCharacterText.Left;
+            lblCharacterNameLabel.Left = tabCharacterText.Left;
+            lblCareerKarmaLabel.Left = tabCharacterText.Left;
+            lblMetatypeLabel.Left = tabCharacterText.Left;
+            lblCharacterAliasLabel.Left = tabCharacterText.Left;
+            lblEssenceLabel.Left = tabCharacterText.Left;
+            lblFilePathLabel.Left = tabCharacterText.Left;
+            intWidth = lblPlayerNameLabel.Right;
+            if (lblCareerKarmaLabel.Right > intWidth)
+            {
+                intWidth = lblCareerKarmaLabel.Right;
+            }
+            if (lblCareerKarmaLabel.Right > intWidth)
+            {
+                intWidth = lblCareerKarmaLabel.Right;
+            }
+            if (lblMetatypeLabel.Right > intWidth)
+            {
+                intWidth = lblMetatypeLabel.Right;
+            }
+            if (lblCharacterAliasLabel.Right > intWidth)
+            {
+                intWidth = lblCharacterAliasLabel.Right;
+            }
+            if (lblEssenceLabel.Right > intWidth)
+            {
+                intWidth = lblEssenceLabel.Right;
+            }
+            if (lblFilePathLabel.Right > intWidth)
+            {
+                intWidth = lblFilePathLabel.Right;
+            }
+            intWidth += 12;
+            lblEssence.Left = intWidth;
+            lblPlayerName.Left = intWidth;
+            lblCareerKarma.Left = intWidth;
+            lblCharacterAlias.Left = intWidth;
+            lblMetatype.Left = intWidth;
+            lblCharacterName.Left = intWidth;
+            lblFilePath.Left = intWidth;
+        }
+
+		private void treCharacterList_AfterSelect(object sender, TreeViewEventArgs e)
+		{
+			if (treCharacterList.SelectedNode.Level > 0)
+			{
+				CharacterCache objCache = lstCharacterCache[Convert.ToInt32(treCharacterList.SelectedNode.Tag)];
+				UpdateCharacter(objCache);
+			}
+			treCharacterList.ClearNodeBackground(treCharacterList.SelectedNode);
+		}
+
+		private void treCharacterList_DoubleClick(object sender, EventArgs e)
+		{
+			if (treCharacterList.SelectedNode.Level > 0)
+			{
+				CharacterCache objCache = lstCharacterCache[Convert.ToInt32(treCharacterList.SelectedNode.Tag)];
+				GlobalOptions.Instance.MainForm.LoadCharacter(objCache.FilePath);
+			}
+		}
+		private void treCharacterList_KeyDown(object sender, KeyEventArgs e)
+        {
+            if (e.KeyCode == Keys.Delete && treCharacterList.SelectedNode?.Level > 0 && treCharacterList.SelectedNode.Parent?.Tag.ToString() != "Recent")
+            {
+                RemoveSelected(treCharacterList.SelectedNode);
+            }
+		}
+
+		private void treCharacterList_DragEnter(object sender, DragEventArgs e)
+		{
+			e.Effect = DragDropEffects.Move;
+		}
+
+		private void treCharacterList_DragOver(object sender, DragEventArgs e)
+		{
+            TreeView treSenderView = sender as TreeView;
+            if (treSenderView == null)
+                return;
+            Point pt = treSenderView.PointToClient(new Point(e.X, e.Y));
+			TreeNode objNode = treSenderView.GetNodeAt(pt).Parent;
+			if (objNode.Tag.ToString() != "Watch")
+			{
+				objNode.BackColor = SystemColors.ControlDark;
+			}
+
+			// Clear the background colour for all other Nodes.
+			treCharacterList.ClearNodeBackground(objNode);
+		}
+		private void treCharacterList_DragDrop(object sender, DragEventArgs e)
+		{
+			// Do not allow the root element to be moved.
+			if (treCharacterList.SelectedNode == null || treCharacterList.SelectedNode.Level == 0 || treCharacterList.SelectedNode.Parent.Tag.ToString() == "Watch")
+				return;
+
+			if (e.Data.GetDataPresent("System.Windows.Forms.TreeNode", false))
+			{
+			    TreeView treSenderView = sender as TreeView;
+			    if (treSenderView == null)
+			        return;
+                Point pt = treSenderView.PointToClient(new Point(e.X, e.Y));
+                TreeNode nodDestinationNode = treSenderView.GetNodeAt(pt);
+                if (nodDestinationNode.Level > 0)
+                    nodDestinationNode = nodDestinationNode.Parent;
+				if (nodDestinationNode.Tag.ToString() != "Watch")
+				{
+                    TreeNode nodNewNode = e.Data.GetData("System.Windows.Forms.TreeNode") as TreeNode;
+                    int intCharacterIndex;
+                    CharacterCache objCache = null;
+				    if (nodNewNode == null)
+				        return;
+                    if (int.TryParse(nodNewNode.Tag.ToString(), out intCharacterIndex) && intCharacterIndex >= 0 && intCharacterIndex < lstCharacterCache.Count)
+                        objCache = lstCharacterCache[intCharacterIndex];
+
+				    if (objCache == null)
+                        return;
+				    switch (nodDestinationNode.Tag.ToString())
+				    {
+				        case "Recent":
+				            GlobalOptions.Instance.RemoveFromMRUList(objCache.FilePath, "stickymru");
+				            GlobalOptions.Instance.AddToMRUList(objCache.FilePath);
+				            break;
+				        case "Favourite":
+				            GlobalOptions.Instance.RemoveFromMRUList(objCache.FilePath);
+				            GlobalOptions.Instance.AddToMRUList(objCache.FilePath, "stickymru");
+				            break;
+				        default:
+				            return;
+				    }
+				    TreeNode nodClonedNewNode = nodNewNode.Clone() as TreeNode;
+				    if (nodClonedNewNode != null)
+				    {
+				        nodDestinationNode.Nodes.Add(nodClonedNewNode);
+				        nodDestinationNode.Expand();
+				    }
+				    nodNewNode.Remove();
+				}
+			}
+		}
+
+		private void treCharacterList_ItemDrag(object sender, ItemDragEventArgs e)
+		{
+			DoDragDrop(e.Item, DragDropEffects.Move);
+		}
+
+		private void RemoveSelected(TreeNode sender)
+		{
+			CharacterCache objCache = lstCharacterCache[Convert.ToInt32(treCharacterList.SelectedNode.Tag)];
+			GlobalOptions.Instance.RemoveFromMRUList(objCache.FilePath);
+			GlobalOptions.Instance.RemoveFromMRUList(objCache.FilePath, "stickymru");
+			sender.Remove();
+		}
+		#endregion
+		#region Classes
+		/// <summary>
+		/// Caches a subset of a full character's properties for loading purposes. 
+		/// </summary>
+		private class CharacterCache
+		{
+			internal string FilePath { get; set; }
+			internal string FileName { get; set; }
+			internal string Description { get; set; }
+			internal string Background { get; set; }
+			internal string GameNotes { get; set; }
+			internal string CharacterNotes { get; set; }
+			internal string Concept { get; set; }
+			internal string Karma { get; set; }
+			internal string Metatype { get; set; }
+			internal string PlayerName { get; set; }
+			internal string CharacterName { get; set; }
+			internal string CharacterAlias { get; set; }
+			internal Image Mugshot { get; set; }
+			public string BuildMethod { get; internal set; }
+			public bool Created { get; internal set; }
+			public string Essence { get; internal set; }
+		}
+		#endregion
+	}
+}