/*  This file is part of Chummer5a.
 *
 *  Chummer5a is free software: you can redistribute it and/or modify
 *  it under the terms of the GNU General Public License as published by
 *  the Free Software Foundation, either version 3 of the License, or
 *  (at your option) any later version.
 *
 *  Chummer5a is distributed in the hope that it will be useful,
 *  but WITHOUT ANY WARRANTY; without even the implied warranty of
 *  MERCHANTABILITY or FITNESS FOR A PARTICULAR PURPOSE.  See the
 *  GNU General Public License for more details.
 *
 *  You should have received a copy of the GNU General Public License
 *  along with Chummer5a.  If not, see <http://www.gnu.org/licenses/>.
 *
 *  You can obtain the full source code for Chummer5a at
 *  https://github.com/chummer5a/chummer5a
 */
using System;
using System.Collections.Generic;
using System.Linq;
using System.Text;
using System.Windows.Forms;
using System.Xml;
using System.Xml.XPath;
using Chummer.Backend.Attributes;
using Chummer.Backend.Equipment;
using Chummer.Backend.Skills;
using NLog;

// ReSharper disable InconsistentNaming

namespace Chummer.Classes
{
    public class AddImprovementCollection
    {
        private Logger Log = NLog.LogManager.GetCurrentClassLogger();
        private readonly Character _objCharacter;

        public AddImprovementCollection(Character character, Improvement.ImprovementSource objImprovementSource, string sourceName, string strUnique, string forcedValue, string limitSelection, string selectedValue, bool blnConcatSelectedValue, string strFriendlyName, int intRating)
        {
            _objCharacter = character;
            _objImprovementSource = objImprovementSource;
            SourceName = sourceName;
            _strUnique = strUnique;
            ForcedValue = forcedValue;
            LimitSelection = limitSelection;
            SelectedValue = selectedValue;
            _blnConcatSelectedValue = blnConcatSelectedValue;
            _strFriendlyName = strFriendlyName;
            _intRating = intRating;
        }

        public string SourceName { get; set; }
        public string ForcedValue { get; set; }
        public string LimitSelection { get; set; }
        public string SelectedValue { get; set; }
        public string SelectedTarget { get; set; } = string.Empty;

        private readonly Improvement.ImprovementSource _objImprovementSource;
        private readonly string _strUnique;
        private readonly bool _blnConcatSelectedValue;
        private readonly string _strFriendlyName;
        private readonly int _intRating;

        private void CreateImprovement(string strImprovedName, Improvement.ImprovementSource objImprovementSource,
            string strSourceName, Improvement.ImprovementType objImprovementType, string strUnique,
            int intValue = 0, int intRating = 1, int intMinimum = 0, int intMaximum = 0, int intAugmented = 0,
            int intAugmentedMaximum = 0, string strExclude = "", bool blnAddToRating = false, string strTarget = "", string strCondition = "")
        {
            ImprovementManager.CreateImprovement(_objCharacter, strImprovedName, objImprovementSource,
                strSourceName, objImprovementType, strUnique,
                intValue, intRating, intMinimum, intMaximum, intAugmented,
                intAugmentedMaximum, strExclude, blnAddToRating, strTarget, strCondition);
        }

        #region Improvement Methods
        public void qualitylevel(XmlNode bonusNode)
        {
            /*
            //List of qualities to work with
            Guid[] all =
            {
                new Guid("9ac85feb-ae1e-4996-8514-3570d411e1d5"), //national
                new Guid("d9479e5c-d44a-45b9-8fb4-d1e08a9487b2"), //dirty criminal
                new Guid("318d2edd-833b-48c5-a3e1-343bf03848a5"), //Limited
                new Guid("e00623e1-54b0-4a91-b234-3c7e141deef4") //Corp
            };
            */

            //Add to list
            //retrive list
            //sort list
            //find active instance
            //if active = list[top]
            //    return
            //else
            //    remove active
            //  add list[top]
            //    set list[top] active
        }

        // Dummy Method for SelectText
        public void selecttext(XmlNode bonusNode)
        {
            Log.Info("selecttext: " + SelectedValue);
        }

        public void surprise(XmlNode bonusNode)
        {
            Log.Info("surprise");
            CreateImprovement(string.Empty, _objImprovementSource, SourceName, Improvement.ImprovementType.Surprise, _strUnique,
                ImprovementManager.ValueToInt(_objCharacter, bonusNode.InnerText, _intRating));
        }

        public void spellresistance(XmlNode bonusNode)
        {
            Log.Info("spellresistance");
            CreateImprovement(string.Empty, _objImprovementSource, SourceName, Improvement.ImprovementType.SpellResistance, _strUnique,
                ImprovementManager.ValueToInt(_objCharacter, bonusNode.InnerText, _intRating));
        }

        public void mentalmanipulationresist(XmlNode bonusNode)
        {
            Log.Info("mentalmanipulationresist");
            CreateImprovement(string.Empty, _objImprovementSource, SourceName, Improvement.ImprovementType.MentalManipulationResist, _strUnique,
                ImprovementManager.ValueToInt(_objCharacter, bonusNode.InnerText, _intRating));
        }

        public void physicalmanipulationresist(XmlNode bonusNode)
        {
            Log.Info("physicalmanipulationresist");
            CreateImprovement(string.Empty, _objImprovementSource, SourceName, Improvement.ImprovementType.PhysicalManipulationResist, _strUnique,
                ImprovementManager.ValueToInt(_objCharacter, bonusNode.InnerText, _intRating));
        }

        public void manaillusionresist(XmlNode bonusNode)
        {
            Log.Info("manaillusionresist");
            CreateImprovement(string.Empty, _objImprovementSource, SourceName, Improvement.ImprovementType.ManaIllusionResist, _strUnique,
                ImprovementManager.ValueToInt(_objCharacter, bonusNode.InnerText, _intRating));
        }

        public void physicalillusionresist(XmlNode bonusNode)
        {
            Log.Info("physicalillusionresist");
            CreateImprovement(string.Empty, _objImprovementSource, SourceName, Improvement.ImprovementType.PhysicalIllusionResist, _strUnique,
                ImprovementManager.ValueToInt(_objCharacter, bonusNode.InnerText, _intRating));
        }

        public void detectionspellresist(XmlNode bonusNode)
        {
            Log.Info("detectionspellresist");
            CreateImprovement(string.Empty, _objImprovementSource, SourceName, Improvement.ImprovementType.DetectionSpellResist, _strUnique,
                ImprovementManager.ValueToInt(_objCharacter, bonusNode.InnerText, _intRating));
        }

        public void directmanaspellresist(XmlNode bonusNode)
        {
            Log.Info("directmanaspellresist");
            CreateImprovement(string.Empty, _objImprovementSource, SourceName, Improvement.ImprovementType.DirectManaSpellResist, _strUnique,
                ImprovementManager.ValueToInt(_objCharacter, bonusNode.InnerText, _intRating));
        }

        public void directphysicalspellresist(XmlNode bonusNode)
        {
            Log.Info("directphysicalspellresist");
            CreateImprovement(string.Empty, _objImprovementSource, SourceName, Improvement.ImprovementType.DirectPhysicalSpellResist, _strUnique,
                ImprovementManager.ValueToInt(_objCharacter, bonusNode.InnerText, _intRating));
        }

        public void decreasebodresist(XmlNode bonusNode)
        {
            Log.Info("decreasebodresist");
            CreateImprovement(string.Empty, _objImprovementSource, SourceName, Improvement.ImprovementType.DecreaseBODResist, _strUnique,
                ImprovementManager.ValueToInt(_objCharacter, bonusNode.InnerText, _intRating));
        }

        public void decreaseagiresist(XmlNode bonusNode)
        {
            Log.Info("decreaseagiresist");
            CreateImprovement(string.Empty, _objImprovementSource, SourceName, Improvement.ImprovementType.DecreaseAGIResist, _strUnique,
                ImprovementManager.ValueToInt(_objCharacter, bonusNode.InnerText, _intRating));
        }

        public void decreaserearesist(XmlNode bonusNode)
        {
            Log.Info("decreaserearesist");
            CreateImprovement(string.Empty, _objImprovementSource, SourceName, Improvement.ImprovementType.DecreaseREAResist, _strUnique,
                ImprovementManager.ValueToInt(_objCharacter, bonusNode.InnerText, _intRating));
        }

        public void decreasestrresist(XmlNode bonusNode)
        {
            Log.Info("decreasestrresist");
            CreateImprovement(string.Empty, _objImprovementSource, SourceName, Improvement.ImprovementType.DecreaseSTRResist, _strUnique,
                ImprovementManager.ValueToInt(_objCharacter, bonusNode.InnerText, _intRating));
        }

        public void decreasecharesist(XmlNode bonusNode)
        {
            Log.Info("decreasecharesist");
            CreateImprovement(string.Empty, _objImprovementSource, SourceName, Improvement.ImprovementType.DecreaseCHAResist, _strUnique,
                ImprovementManager.ValueToInt(_objCharacter, bonusNode.InnerText, _intRating));
        }

        public void decreaseintresist(XmlNode bonusNode)
        {
            Log.Info("decreaseintresist");
            CreateImprovement(string.Empty, _objImprovementSource, SourceName, Improvement.ImprovementType.DecreaseINTResist, _strUnique,
                ImprovementManager.ValueToInt(_objCharacter, bonusNode.InnerText, _intRating));
        }

        public void decreaselogresist(XmlNode bonusNode)
        {
            Log.Info("decreaselogresist");
            CreateImprovement(string.Empty, _objImprovementSource, SourceName, Improvement.ImprovementType.DecreaseLOGResist, _strUnique,
                ImprovementManager.ValueToInt(_objCharacter, bonusNode.InnerText, _intRating));
        }

        public void decreasewilresist(XmlNode bonusNode)
        {
            Log.Info("decreasewilresist");
            CreateImprovement(string.Empty, _objImprovementSource, SourceName, Improvement.ImprovementType.DecreaseWILResist, _strUnique,
                ImprovementManager.ValueToInt(_objCharacter, bonusNode.InnerText, _intRating));
        }

        public void enableattribute(XmlNode bonusNode)
        {
            Log.Info("enableattribute");
            switch (bonusNode["name"]?.InnerText)
            {
                case "MAG":
                    Log.Info("Calling CreateImprovement for MAG");
                    CreateImprovement("MAG", _objImprovementSource, SourceName, Improvement.ImprovementType.Attribute,
                        "enableattribute", 0, 0);
                    _objCharacter.MAGEnabled = true;
                    break;
                case "RES":
                    Log.Info("Calling CreateImprovement for RES");
                    CreateImprovement("RES", _objImprovementSource, SourceName, Improvement.ImprovementType.Attribute,
                        "enableattribute", 0, 0);
                    _objCharacter.RESEnabled = true;
                    break;
                case "DEP":
                    Log.Info("Calling CreateImprovement for DEP");
                    CreateImprovement("DEP", _objImprovementSource, SourceName, Improvement.ImprovementType.Attribute,
                        "enableattribute", 0, 0);
                    _objCharacter.DEPEnabled = true;
                    break;
            }
        }

        // Add an Attribute Replacement.
        public void replaceattributes(XmlNode bonusNode)
        {
            using (XmlNodeList objXmlAttributes = bonusNode.SelectNodes("replaceattribute"))
                if (objXmlAttributes != null)
                    foreach (XmlNode objXmlAttribute in objXmlAttributes)
                    {
                        Log.Info("replaceattribute");
                        Log.Info("replaceattribute = " + bonusNode.OuterXml);
                        // Record the improvement.
                        int intMin = 0;
                        int intMax = 0;
                        int intAug = 0;
                        int intAugMax = 0;
                        string strAttribute = string.Empty;

                        // Extract the modifiers.


                        if (!objXmlAttribute.TryGetStringFieldQuickly("name", ref strAttribute))
                        {
                            Utils.BreakIfDebug();
                        }
                        else
                        {
                            objXmlAttribute.TryGetInt32FieldQuickly("min", ref intMin);
                            objXmlAttribute.TryGetInt32FieldQuickly("max", ref intMax);
                            objXmlAttribute.TryGetInt32FieldQuickly("val", ref intAug);
                            objXmlAttribute.TryGetInt32FieldQuickly("aug", ref intAugMax);

                            Log.Info("Calling CreateImprovement");
                            CreateImprovement(strAttribute, _objImprovementSource, SourceName,
                                Improvement.ImprovementType.ReplaceAttribute,
                                _strUnique, 0, 1, intMin, intMax, intAug, intAugMax);
                        }
                    }
        }

        // Enable a special tab.
        public void enabletab(XmlNode bonusNode)
        {
            Log.Info("enabletab");
            using (XmlNodeList xmlEnableList = bonusNode.SelectNodes("name"))
                if (xmlEnableList?.Count > 0)
                    foreach (XmlNode xmlEnable in xmlEnableList)
                    {
                        switch (xmlEnable.InnerText)
                        {
                            case "magician":
                                _objCharacter.MagicianEnabled = true;
                                Log.Info("magician");
                                CreateImprovement("Magician", _objImprovementSource, SourceName, Improvement.ImprovementType.SpecialTab,
                                    "enabletab", 0, 0);
                                break;
                            case "adept":
                                _objCharacter.AdeptEnabled = true;
                                Log.Info("adept");
                                CreateImprovement("Adept", _objImprovementSource, SourceName, Improvement.ImprovementType.SpecialTab,
                                    "enabletab",
                                    0, 0);
                                break;
                            case "technomancer":
                                _objCharacter.TechnomancerEnabled = true;
                                Log.Info("technomancer");
                                CreateImprovement("Technomancer", _objImprovementSource, SourceName, Improvement.ImprovementType.SpecialTab,
                                    "enabletab", 0, 0);
                                break;
                            case "advanced programs":
                                _objCharacter.AdvancedProgramsEnabled = true;
                                Log.Info("advanced programs");
                                CreateImprovement("Advanced Programs", _objImprovementSource, SourceName, Improvement.ImprovementType.SpecialTab,
                                    "enabletab", 0, 0);
                                break;
                            case "critter":
                                _objCharacter.CritterEnabled = true;
                                Log.Info("critter");
                                CreateImprovement("Critter", _objImprovementSource, SourceName, Improvement.ImprovementType.SpecialTab,
                                    "enabletab", 0, 0);
                                break;
                        }
                    }
        }

        // Disable a  tab.
        public void disabletab(XmlNode bonusNode)
        {
            Log.Info("disabletab");
            using (XmlNodeList xmlDisableList = bonusNode.SelectNodes("name"))
                if (xmlDisableList?.Count > 0)
                    foreach (XmlNode xmlDisable in xmlDisableList)
                    {
                        switch (xmlDisable.InnerText)
                        {
                            case "cyberware":
                                _objCharacter.CyberwareDisabled = true;
                                Log.Info("cyberware");
                                CreateImprovement("Cyberware", _objImprovementSource, SourceName, Improvement.ImprovementType.SpecialTab,
                                    "disabletab", 0, 0);
                                break;
                            case "initiation":
                                _objCharacter.InitiationForceDisabled = true;
                                Log.Info("cyberware");
                                CreateImprovement("Initiation", _objImprovementSource, SourceName, Improvement.ImprovementType.SpecialTab,
                                    "disabletab", 0, 0);
                                break;
                        }
                    }
        }

        // Select Restricted (select Restricted items for Fake Licenses).
        public void selectrestricted(XmlNode bonusNode)
        {
            Log.Info("selectrestricted");
            if (!string.IsNullOrEmpty(ForcedValue))
            {
                SelectedValue = ForcedValue;
            }
            else
            {
                frmSelectItem frmPickItem = new frmSelectItem
                {
                    Character = _objCharacter
                };
                if (!string.IsNullOrEmpty(ForcedValue))
                    frmPickItem.ForceItem = ForcedValue;

                frmPickItem.AllowAutoSelect = !string.IsNullOrEmpty(ForcedValue);
                frmPickItem.ShowDialog();

                // Make sure the dialogue window was not canceled.
                if (frmPickItem.DialogResult == DialogResult.Cancel)
                {
                    throw new AbortedException();
                }

                SelectedValue = frmPickItem.SelectedName;
            }

            if (_blnConcatSelectedValue)
                SourceName += LanguageManager.GetString("String_Space", GlobalOptions.Language) + '(' + SelectedValue + ')';

            Log.Info("_strSelectedValue = " + SelectedValue);
            Log.Info("SourceName = " + SourceName);

            // Create the Improvement.
            Log.Info("Calling CreateImprovement");
            CreateImprovement(SelectedValue, _objImprovementSource, SourceName,
                Improvement.ImprovementType.Restricted, _strUnique);
        }

        public void selecttradition(XmlNode bonusNode)
        {
            Log.Info("selecttradition");
            if (!string.IsNullOrEmpty(ForcedValue))
            {
                SelectedValue = ForcedValue;
            }
            else
            {
                // Populate the Magician Traditions list.
                XPathNavigator xmlTraditionsBaseChummerNode =
                    XmlManager.Load("traditions.xml").GetFastNavigator().SelectSingleNode("/chummer");
                List<ListItem> lstTraditions = new List<ListItem>();
                if (xmlTraditionsBaseChummerNode != null)
                {
                    foreach (XPathNavigator xmlTradition in xmlTraditionsBaseChummerNode.Select(
                        "traditions/tradition[" + _objCharacter.Options.BookXPath() + "]"))
                    {
                        string strName = xmlTradition.SelectSingleNode("name")?.Value;
                        if (!string.IsNullOrEmpty(strName))
                            lstTraditions.Add(new ListItem(xmlTradition.SelectSingleNode("id")?.Value ?? strName,
                                xmlTradition.SelectSingleNode("translate")?.Value ?? strName));
                    }
                }

                if (lstTraditions.Count > 1)
                {
                    lstTraditions.Sort(CompareListItems.CompareNames);
                }

                frmSelectItem frmPickItem = new frmSelectItem
                {
                    DropdownItems = lstTraditions,
                    SelectedItem = _objCharacter.MagicTradition.SourceIDString,
                    AllowAutoSelect = false
                };
                frmPickItem.ShowDialog();

                // Make sure the dialogue window was not canceled.
                if (frmPickItem.DialogResult == DialogResult.Cancel)
                {
                    throw new AbortedException();
                }

                SelectedValue = frmPickItem.SelectedName;
            }

            if (_blnConcatSelectedValue) SourceName += LanguageManager.GetString("String_Space", GlobalOptions.Language) + '(' + SelectedValue + ')';
            Log.Info("_strSelectedValue = " + SelectedValue);
            Log.Info("SourceName = " + SourceName);

            // Create the Improvement.
            Log.Info("Calling CreateImprovement");
            CreateImprovement(SelectedValue, _objImprovementSource, SourceName, Improvement.ImprovementType.Tradition,
                _strUnique);
        }

        public void cyberseeker(XmlNode bonusNode)
        {
            //Check if valid attrib
            string strBonusNodeText = bonusNode.InnerText;
            if (strBonusNodeText == "BOX" || AttributeSection.AttributeStrings.Any(x => x == strBonusNodeText))
            {
                CreateImprovement(strBonusNodeText, _objImprovementSource, SourceName, Improvement.ImprovementType.Seeker, _strUnique, 0, 0);
            }
            else
            {
                Utils.BreakIfDebug();
            }
        }

        public void blockskillgroupdefaulting(XmlNode bonusNode)
        {
            Log.Info("blockskillgroupdefaulting");
            string strExclude = string.Empty;
            if (bonusNode.Attributes?["excludecategory"] != null)
                strExclude = bonusNode.Attributes["excludecategory"].InnerText;

            frmSelectSkillGroup frmPickSkillGroup = new frmSelectSkillGroup
            {
                Description = !string.IsNullOrEmpty(_strFriendlyName)
                    ? string.Format(LanguageManager.GetString("String_Improvement_SelectSkillGroupName", GlobalOptions.Language), _strFriendlyName)
                    : LanguageManager.GetString("String_Improvement_SelectSkillGroup", GlobalOptions.Language)
            };

            Log.Info("_strForcedValue = " + ForcedValue);
            Log.Info("_strLimitSelection = " + LimitSelection);

            if (!string.IsNullOrEmpty(ForcedValue))
            {
                frmPickSkillGroup.OnlyGroup = ForcedValue;
                frmPickSkillGroup.Opacity = 0;
            }

            if (!string.IsNullOrEmpty(strExclude))
                frmPickSkillGroup.ExcludeCategory = strExclude;

            frmPickSkillGroup.ShowDialog();

            // Make sure the dialogue window was not canceled.
            if (frmPickSkillGroup.DialogResult == DialogResult.Cancel)
            {
                throw new AbortedException();
            }

            SelectedValue = frmPickSkillGroup.SelectedSkillGroup;

            Log.Info("_strSelectedValue = " + SelectedValue);
            Log.Info("SourceName = " + SourceName);
            Log.Info("Calling CreateImprovement");
            CreateImprovement(SelectedValue, _objImprovementSource, SourceName, Improvement.ImprovementType.BlockSkillDefault,
                _strUnique, 0, 0, 0, 1, 0, 0, strExclude);
        }

        // Select a Skill.
        public void selectskill(XmlNode bonusNode)
        {
            //TODO this don't work
            Log.Info("selectskill");
            if (ForcedValue == "+2 to a Combat Skill")
                ForcedValue = string.Empty;

            Log.Info("_strSelectedValue = " + SelectedValue);
            Log.Info("_strForcedValue = " + ForcedValue);

            bool blnIsKnowledgeSkill = false;
            string strSelectedSkill = ImprovementManager.DoSelectSkill(bonusNode, _objCharacter, _intRating, _strFriendlyName, ref blnIsKnowledgeSkill);

            bool blnAddToRating = bonusNode["applytorating"]?.InnerText == bool.TrueString;

            SelectedValue = strSelectedSkill;
            if (_blnConcatSelectedValue)
                SourceName += LanguageManager.GetString("String_Space", GlobalOptions.Language) + '(' + SelectedValue + ')';

            Log.Info("_strSelectedValue = " + SelectedValue);
            Log.Info("SourceName = " + SourceName);

            string strVal = bonusNode["val"]?.InnerText;
            string strMax = bonusNode["max"]?.InnerText;
            bool blnDisableSpec = bonusNode.InnerXml.Contains("disablespecializationeffects");
            bool blnAllowUpgrade = !bonusNode.InnerXml.Contains("disableupgrades");
            // Find the selected Skill.
            if (blnIsKnowledgeSkill)
            {
                if (_objCharacter.SkillsSection.KnowledgeSkills.Any(k => k.Name == strSelectedSkill))
                {
                    foreach (KnowledgeSkill k in _objCharacter.SkillsSection.KnowledgeSkills)
                    {
                        if (k.Name != strSelectedSkill)
                            continue;
                        // We've found the selected Skill.
                        if (!string.IsNullOrEmpty(strVal))
                        {
                            Log.Info("Calling CreateImprovement");
                            CreateImprovement(k.Name, _objImprovementSource, SourceName,
                                Improvement.ImprovementType.Skill,
                                _strUnique,
                                ImprovementManager.ValueToInt(_objCharacter, strVal, _intRating), 1, 0, 0, 0, 0, string.Empty,
                                blnAddToRating);
                        }

                        if (blnDisableSpec)
                        {
                            Log.Info("Calling CreateImprovement");
                            CreateImprovement(k.Name, _objImprovementSource, SourceName,
                                Improvement.ImprovementType.DisableSpecializationEffects,
                                _strUnique);
                        }

                        if (!string.IsNullOrEmpty(strMax))
                        {
                            Log.Info("Calling CreateImprovement");
                            CreateImprovement(k.Name, _objImprovementSource, SourceName,
                                Improvement.ImprovementType.Skill,
                                _strUnique,
                                0, 1, 0, ImprovementManager.ValueToInt(_objCharacter, strMax, _intRating), 0, 0, string.Empty,
                                blnAddToRating);
                        }
                    }
                }
                else
                {
                    KnowledgeSkill k = new KnowledgeSkill(_objCharacter, strSelectedSkill, blnAllowUpgrade);
                    _objCharacter.SkillsSection.KnowledgeSkills.Add(k);
                    // We've found the selected Skill.
                    if (!string.IsNullOrEmpty(strVal))
                    {
                        Log.Info("Calling CreateImprovement");
                        CreateImprovement(k.Name, _objImprovementSource, SourceName,
                            Improvement.ImprovementType.Skill,
                            _strUnique,
                            ImprovementManager.ValueToInt(_objCharacter, strVal, _intRating), 1, 0, 0, 0, 0, string.Empty,
                            blnAddToRating);
                    }

                    if (blnDisableSpec)
                    {
                        Log.Info("Calling CreateImprovement");
                        CreateImprovement(k.Name, _objImprovementSource, SourceName,
                            Improvement.ImprovementType.DisableSpecializationEffects,
                            _strUnique);
                    }

                    if (!string.IsNullOrEmpty(strMax))
                    {
                        Log.Info("Calling CreateImprovement");
                        CreateImprovement(k.Name, _objImprovementSource, SourceName,
                            Improvement.ImprovementType.Skill,
                            _strUnique,
                            0, 1, 0, ImprovementManager.ValueToInt(_objCharacter, strMax, _intRating), 0, 0, string.Empty,
                            blnAddToRating);
                    }
                }
            }
            else if (strSelectedSkill.Contains("Exotic Melee Weapon") ||
                     strSelectedSkill.Contains("Exotic Ranged Weapon") ||
                     strSelectedSkill.Contains("Pilot Exotic Vehicle"))
            {
                foreach (Skill objLoopSkill in _objCharacter.SkillsSection.Skills.Where(s => s.IsExoticSkill))
                {
                    ExoticSkill objSkill = (ExoticSkill) objLoopSkill;
                    if ($"{objSkill.Name} ({objSkill.Specific})" != strSelectedSkill)
                        continue;
                    // We've found the selected Skill.
                    if (!string.IsNullOrEmpty(strVal))
                    {
                        Log.Info("Calling CreateImprovement");
                        CreateImprovement($"{objSkill.Name} ({objSkill.Specific})", _objImprovementSource,
                            SourceName,
                            Improvement.ImprovementType.Skill, _strUnique,
                            ImprovementManager.ValueToInt(_objCharacter, strVal, _intRating), 1,
                            0, 0, 0, 0, string.Empty, blnAddToRating);
                    }

                    if (blnDisableSpec)
                    {
                        Log.Info("Calling CreateImprovement");
                        CreateImprovement($"{objSkill.Name} ({objSkill.Specific})", _objImprovementSource,
                            SourceName,
                            Improvement.ImprovementType.DisableSpecializationEffects,
                            _strUnique);
                    }

                    if (!string.IsNullOrEmpty(strMax))
                    {
                        Log.Info("Calling CreateImprovement");
                        CreateImprovement($"{objSkill.Name} ({objSkill.Specific})", _objImprovementSource,
                            SourceName,
                            Improvement.ImprovementType.Skill, _strUnique, 0, 1, 0,
                            ImprovementManager.ValueToInt(_objCharacter, strMax, _intRating), 0, 0, string.Empty,
                            blnAddToRating);
                    }
                }
            }
            else
            {
                foreach (Skill objSkill in _objCharacter.SkillsSection.Skills)
                {
                    if (objSkill.Name != strSelectedSkill)
                        continue;
                    // We've found the selected Skill.
                    if (!string.IsNullOrEmpty(strVal))
                    {
                        Log.Info("Calling CreateImprovement");
                        CreateImprovement(objSkill.Name, _objImprovementSource, SourceName,
                            Improvement.ImprovementType.Skill,
                            _strUnique,
                            ImprovementManager.ValueToInt(_objCharacter, strVal, _intRating), 1, 0, 0, 0, 0,
                            string.Empty,
                            blnAddToRating);
                    }

                    if (blnDisableSpec)
                    {
                        Log.Info("Calling CreateImprovement");
                        CreateImprovement(objSkill.Name, _objImprovementSource, SourceName,
                            Improvement.ImprovementType.DisableSpecializationEffects,
                            _strUnique);
                    }

                    if (!string.IsNullOrEmpty(strMax))
                    {
                        Log.Info("Calling CreateImprovement");
                        CreateImprovement(objSkill.Name, _objImprovementSource, SourceName,
                            Improvement.ImprovementType.Skill,
                            _strUnique,
                            0, 1, 0, ImprovementManager.ValueToInt(_objCharacter, strMax, _intRating), 0, 0, string.Empty,
                            blnAddToRating);
                    }
                }
            }
        }

        // Select a Skill Group.
        public void selectskillgroup(XmlNode bonusNode)
        {
            Log.Info("selectskillgroup");
            string strExclude = string.Empty;
            if (bonusNode.Attributes?["excludecategory"] != null)
                strExclude = bonusNode.Attributes["excludecategory"].InnerText;

            frmSelectSkillGroup frmPickSkillGroup = new frmSelectSkillGroup
            {
                Description = !string.IsNullOrEmpty(_strFriendlyName)
                    ? string.Format(LanguageManager.GetString("String_Improvement_SelectSkillGroupName", GlobalOptions.Language), _strFriendlyName)
                    : LanguageManager.GetString("String_Improvement_SelectSkillGroup", GlobalOptions.Language)
            };

            Log.Info("_strForcedValue = " + ForcedValue);
            Log.Info("_strLimitSelection = " + LimitSelection);

            if (!string.IsNullOrEmpty(ForcedValue))
            {
                frmPickSkillGroup.OnlyGroup = ForcedValue;
                frmPickSkillGroup.Opacity = 0;
            }

            if (!string.IsNullOrEmpty(strExclude))
                frmPickSkillGroup.ExcludeCategory = strExclude;

            frmPickSkillGroup.ShowDialog();

            // Make sure the dialogue window was not canceled.
            if (frmPickSkillGroup.DialogResult == DialogResult.Cancel)
            {
                throw new AbortedException();
            }

            bool blnAddToRating = bonusNode["applytorating"]?.InnerText == bool.TrueString;

            SelectedValue = frmPickSkillGroup.SelectedSkillGroup;

            Log.Info("_strSelectedValue = " + SelectedValue);
            Log.Info("SourceName = " + SourceName);

            string strBonus = bonusNode["bonus"]?.InnerText;
            if (!string.IsNullOrEmpty(strBonus))
            {
                Log.Info("Calling CreateImprovement");
                CreateImprovement(SelectedValue, _objImprovementSource, SourceName, Improvement.ImprovementType.SkillGroup,
                    _strUnique, ImprovementManager.ValueToInt(_objCharacter, strBonus, _intRating), 1, 0, 0, 0, 0, strExclude,
                    blnAddToRating);
            }
            else
            {
                Log.Info("Calling CreateImprovement");
                CreateImprovement(SelectedValue, _objImprovementSource, SourceName, Improvement.ImprovementType.SkillGroup,
                    _strUnique, 0, 0, 0, 1, 0, 0, strExclude,
                    blnAddToRating);
            }
        }

        public void selectattributes(XmlNode bonusNode)
        {
            using (XmlNodeList xmlSelectAttributeList = bonusNode.SelectNodes("selectattribute"))
                if (xmlSelectAttributeList != null)
                    foreach (XmlNode objXmlAttribute in xmlSelectAttributeList)
                    {
                        Log.Info("selectattribute");

                        Log.Info("selectattribute = " + objXmlAttribute.OuterXml);

                        List<string> lstAbbrevs = new List<string>();
                        XmlNodeList xmlAttributeList = objXmlAttribute.SelectNodes("attribute");
                        if (xmlAttributeList?.Count > 0)
                        {
                            foreach (XmlNode objSubNode in xmlAttributeList)
                                lstAbbrevs.Add(objSubNode.InnerText);
                        }
                        else
                        {
                            lstAbbrevs.AddRange(AttributeSection.AttributeStrings);
                            xmlAttributeList = objXmlAttribute.SelectNodes("excludeattribute");
                            if (xmlAttributeList?.Count > 0)
                            {
                                foreach (XmlNode objSubNode in xmlAttributeList)
                                    lstAbbrevs.Remove(objSubNode.InnerText);
                            }
                        }

                        lstAbbrevs.Remove("ESS");
                        if (!_objCharacter.MAGEnabled)
                        {
                            lstAbbrevs.Remove("MAG");
                            lstAbbrevs.Remove("MAGAdept");
                        }
                        else if (!_objCharacter.IsMysticAdept || !_objCharacter.Options.MysAdeptSecondMAGAttribute)
                            lstAbbrevs.Remove("MAGAdept");

                        if (!_objCharacter.RESEnabled)
                            lstAbbrevs.Remove("RES");
                        if (!_objCharacter.DEPEnabled)
                            lstAbbrevs.Remove("DEP");

                        Log.Info("_strForcedValue = " + ForcedValue);
                        Log.Info("_strLimitSelection = " + LimitSelection);

                        // Check to see if there is only one possible selection because of _strLimitSelection.
                        if (!string.IsNullOrEmpty(ForcedValue))
                            LimitSelection = ForcedValue;

                        if (!string.IsNullOrEmpty(LimitSelection))
                        {
                            lstAbbrevs.RemoveAll(x => x != LimitSelection);
                        }

                        // Display the Select Attribute window and record which Skill was selected.
                        frmSelectAttribute frmPickAttribute = new frmSelectAttribute(lstAbbrevs.ToArray())
                        {
                            Description = !string.IsNullOrEmpty(_strFriendlyName)
                                ? string.Format(LanguageManager.GetString("String_Improvement_SelectAttributeNamed", GlobalOptions.Language), _strFriendlyName)
                                : LanguageManager.GetString("String_Improvement_SelectAttribute", GlobalOptions.Language)
                        };

                        frmPickAttribute.ShowDialog();

                        // Make sure the dialogue window was not canceled.
                        if (frmPickAttribute.DialogResult == DialogResult.Cancel)
                        {
                            throw new AbortedException();
                        }

                        SelectedValue = frmPickAttribute.SelectedAttribute;
                        if (_blnConcatSelectedValue)
                            SourceName += LanguageManager.GetString("String_Space", GlobalOptions.Language) + '(' + SelectedValue + ')';

                        Log.Info("_strSelectedValue = " + frmPickAttribute.SelectedAttribute);
                        Log.Info("SourceName = " + SourceName);

                        // Record the improvement.
                        int intMin = 0;
                        int intAug = 0;
                        int intMax = 0;
                        int intAugMax = 0;

                        // Extract the modifiers.
                        string strTemp = objXmlAttribute["min"]?.InnerText;
                        if (!string.IsNullOrEmpty(strTemp))
                            int.TryParse(strTemp, out intMin);
                        strTemp = objXmlAttribute["val"]?.InnerText;
                        if (!string.IsNullOrEmpty(strTemp))
                            int.TryParse(strTemp, out intAug);
                        strTemp = objXmlAttribute["max"]?.InnerText;
                        if (!string.IsNullOrEmpty(strTemp))
                            int.TryParse(strTemp, out intMax);
                        strTemp = objXmlAttribute["aug"]?.InnerText;
                        if (!string.IsNullOrEmpty(strTemp))
                            int.TryParse(strTemp, out intAugMax);

                        string strAttribute = frmPickAttribute.SelectedAttribute;

                        if (objXmlAttribute["affectbase"] != null)
                            strAttribute += "Base";

                        Log.Info("Calling CreateImprovement");
                        CreateImprovement(strAttribute, _objImprovementSource, SourceName, Improvement.ImprovementType.Attribute,
                            _strUnique,
                            0, 1, intMin, intMax, intAug, intAugMax);
                    }
        }

        // Select an CharacterAttribute.
        public void selectattribute(XmlNode bonusNode)
        {
            Log.Info("selectattribute");

            List<string> lstAbbrevs = new List<string>();
            XmlNodeList xmlAttributeList = bonusNode.SelectNodes("attribute");
            if (xmlAttributeList?.Count > 0)
            {
                foreach (XmlNode objSubNode in xmlAttributeList)
                    lstAbbrevs.Add(objSubNode.InnerText);
            }
            else
            {
                lstAbbrevs.AddRange(AttributeSection.AttributeStrings);
                xmlAttributeList = bonusNode.SelectNodes("excludeattribute");
                if (xmlAttributeList?.Count > 0)
                {
                    foreach (XmlNode objSubNode in xmlAttributeList)
                        lstAbbrevs.Remove(objSubNode.InnerText);
                }
            }

            lstAbbrevs.Remove("ESS");
            if (!_objCharacter.MAGEnabled)
            {
                lstAbbrevs.Remove("MAG");
                lstAbbrevs.Remove("MAGAdept");
            }
            else if (!_objCharacter.IsMysticAdept || !_objCharacter.Options.MysAdeptSecondMAGAttribute)
                lstAbbrevs.Remove("MAGAdept");

            if (!_objCharacter.RESEnabled)
                lstAbbrevs.Remove("RES");
            if (!_objCharacter.DEPEnabled)
                lstAbbrevs.Remove("DEP");

            Log.Info("_strForcedValue = " + ForcedValue);
            Log.Info("_strLimitSelection = " + LimitSelection);

            // Check to see if there is only one possible selection because of _strLimitSelection.
            if (!string.IsNullOrEmpty(ForcedValue))
                LimitSelection = ForcedValue;

            if (!string.IsNullOrEmpty(LimitSelection))
            {
                lstAbbrevs.RemoveAll(x => x != LimitSelection);
            }

            // Display the Select Attribute window and record which Skill was selected.
            frmSelectAttribute frmPickAttribute = new frmSelectAttribute(lstAbbrevs.ToArray())
            {
                Description = !string.IsNullOrEmpty(_strFriendlyName)
                    ? string.Format(LanguageManager.GetString("String_Improvement_SelectAttributeNamed", GlobalOptions.Language), _strFriendlyName)
                    : LanguageManager.GetString("String_Improvement_SelectAttribute", GlobalOptions.Language)
            };

            Log.Info("selectattribute = " + bonusNode.OuterXml);

            frmPickAttribute.ShowDialog();

            // Make sure the dialogue window was not canceled.
            if (frmPickAttribute.DialogResult == DialogResult.Cancel)
            {
                throw new AbortedException();
            }

            SelectedValue = frmPickAttribute.SelectedAttribute;
            if (_blnConcatSelectedValue)
                SourceName += LanguageManager.GetString("String_Space", GlobalOptions.Language) + '(' + SelectedValue + ')';

            Log.Info("_strSelectedValue = " + SelectedValue);
            Log.Info("SourceName = " + SourceName);

            // Record the improvement.
            int intMin = 0;
            int intAug = 0;
            int intMax = 0;
            int intAugMax = 0;

            // Extract the modifiers.
            string strTemp = bonusNode["min"]?.InnerXml;
            if (!string.IsNullOrEmpty(strTemp))
                intMin = ImprovementManager.ValueToInt(_objCharacter, strTemp, _intRating);
            strTemp = bonusNode["val"]?.InnerXml;
            if (!string.IsNullOrEmpty(strTemp))
                intAug = ImprovementManager.ValueToInt(_objCharacter, strTemp, _intRating);
            strTemp = bonusNode["max"]?.InnerXml;
            if (!string.IsNullOrEmpty(strTemp))
                intMax = ImprovementManager.ValueToInt(_objCharacter, strTemp, _intRating);
            strTemp = bonusNode["aug"]?.InnerXml;
            if (!string.IsNullOrEmpty(strTemp))
                intAugMax = ImprovementManager.ValueToInt(_objCharacter, strTemp, _intRating);

            string strAttribute = frmPickAttribute.SelectedAttribute;

            if (bonusNode["affectbase"] != null)
                strAttribute += "Base";

            Log.Info("Calling CreateImprovement");
            CreateImprovement(strAttribute, _objImprovementSource, SourceName, Improvement.ImprovementType.Attribute,
                _strUnique,
                0, 1, intMin, intMax, intAug, intAugMax);
        }

        // Select a Limit.
        public void selectlimit(XmlNode bonusNode)
        {
            Log.Info("selectlimit");

            Log.Info("selectlimit = " + bonusNode.OuterXml);

            List<string> strLimits = new List<string>();
            XmlNodeList xmlDefinedLimits = bonusNode.SelectNodes("limit");
            if (xmlDefinedLimits != null && xmlDefinedLimits.Count > 0)
            {
                foreach (XmlNode objXmlAttribute in xmlDefinedLimits)
                    strLimits.Add(objXmlAttribute.InnerText);
            }
            else
            {
                strLimits.Add("Physical");
                strLimits.Add("Mental");
                strLimits.Add("Social");
            }

            XmlNodeList xmlExcludeLimits = bonusNode.SelectNodes("excludelimit");
            if (xmlExcludeLimits != null && xmlExcludeLimits.Count > 0)
            {
                foreach (XmlNode objXmlAttribute in xmlExcludeLimits)
                {
                    strLimits.Remove(objXmlAttribute.InnerText);
                }
            }

            // Check to see if there is only one possible selection because of _strLimitSelection.
            if (!string.IsNullOrEmpty(ForcedValue))
                LimitSelection = ForcedValue;

            Log.Info("_strForcedValue = " + ForcedValue);
            Log.Info("_strLimitSelection = " + LimitSelection);

            if (!string.IsNullOrEmpty(LimitSelection))
            {
                strLimits.RemoveAll(x => x != LimitSelection);
            }

            // Display the Select Limit window and record which Limit was selected.
            frmSelectLimit frmPickLimit = new frmSelectLimit(strLimits.ToArray())
            {
                Description = !string.IsNullOrEmpty(_strFriendlyName)
                    ? string.Format(LanguageManager.GetString("String_Improvement_SelectLimitNamed", GlobalOptions.Language), _strFriendlyName)
                    : LanguageManager.GetString("String_Improvement_SelectLimit", GlobalOptions.Language)
            };

            frmPickLimit.ShowDialog();

            // Make sure the dialogue window was not canceled.
            if (frmPickLimit.DialogResult == DialogResult.Cancel)
            {
                throw new AbortedException();
            }

            // Record the improvement.
            int intMin = 0;
            int intAug = 0;
            int intMax = 0;
            int intAugMax = 0;

            // Extract the modifiers.
            string strTemp = bonusNode["min"]?.InnerXml;
            if (!string.IsNullOrEmpty(strTemp))
                intMin = ImprovementManager.ValueToInt(_objCharacter, strTemp, _intRating);
            strTemp = bonusNode["val"]?.InnerXml;
            if (!string.IsNullOrEmpty(strTemp))
                intAug = ImprovementManager.ValueToInt(_objCharacter, strTemp, _intRating);
            strTemp = bonusNode["max"]?.InnerXml;
            if (!string.IsNullOrEmpty(strTemp))
                intMax = ImprovementManager.ValueToInt(_objCharacter, strTemp, _intRating);
            strTemp = bonusNode["aug"]?.InnerXml;
            if (!string.IsNullOrEmpty(strTemp))
                intAugMax = ImprovementManager.ValueToInt(_objCharacter, strTemp, _intRating);

            string strLimit = frmPickLimit.SelectedLimit;

            Log.Info("_strSelectedValue = " + SelectedValue);
            Log.Info("SourceName = " + SourceName);

            // string strBonus = bonusNode["value"].InnerText;
            int intBonus = intAug;
            Improvement.ImprovementType eType;

            switch (strLimit)
            {
                case "Mental":
                    {
                        eType = Improvement.ImprovementType.MentalLimit;
                        break;
                    }
                case "Social":
                    {
                        eType = Improvement.ImprovementType.SocialLimit;
                        break;
                    }
                case "Physical":
                    {
                        eType = Improvement.ImprovementType.SocialLimit;
                        break;
                    }
                default:
                    throw new AbortedException();
            }

            SelectedValue = frmPickLimit.SelectedDisplayLimit;
            if (_blnConcatSelectedValue)
                SourceName += LanguageManager.GetString("String_Space", GlobalOptions.Language) + '(' + SelectedValue + ')';

            if (bonusNode["affectbase"] != null)
                strLimit += "Base";

            Log.Info("Calling CreateImprovement");
            CreateImprovement(strLimit, _objImprovementSource, SourceName, eType, _strUnique, intBonus, 0, intMin,
                intMax,
                intAug, intAugMax);
        }

        // Select an CharacterAttribute to use instead of the default on a skill.
        public void swapskillattribute(XmlNode bonusNode)
        {
            Log.Info("swapskillattribute");

            List<string> lstAbbrevs = new List<string>();
            XmlNodeList xmlAttributeList = bonusNode.SelectNodes("attribute");
            if (xmlAttributeList?.Count > 0)
            {
                foreach (XmlNode objSubNode in xmlAttributeList)
                    lstAbbrevs.Add(objSubNode.InnerText);
            }
            else
            {
                lstAbbrevs.AddRange(AttributeSection.AttributeStrings);
                xmlAttributeList = bonusNode.SelectNodes("excludeattribute");
                if (xmlAttributeList?.Count > 0)
                {
                    foreach (XmlNode objSubNode in xmlAttributeList)
                        lstAbbrevs.Remove(objSubNode.InnerText);
                }
            }

            lstAbbrevs.Remove("ESS");
            if (!_objCharacter.MAGEnabled)
            {
                lstAbbrevs.Remove("MAG");
                lstAbbrevs.Remove("MAGAdept");
            }
            else if (!_objCharacter.IsMysticAdept || !_objCharacter.Options.MysAdeptSecondMAGAttribute)
                lstAbbrevs.Remove("MAGAdept");

            if (!_objCharacter.RESEnabled)
                lstAbbrevs.Remove("RES");
            if (!_objCharacter.DEPEnabled)
                lstAbbrevs.Remove("DEP");

            if (lstAbbrevs.Count == 1)
                LimitSelection = lstAbbrevs[0];

            Log.Info("swapskillattribute = " + bonusNode.OuterXml);

            // Check to see if there is only one possible selection because of _strLimitSelection.
            if (!string.IsNullOrEmpty(ForcedValue))
                LimitSelection = ForcedValue;

            Log.Info("_strForcedValue = " + ForcedValue);
            Log.Info("_strLimitSelection = " + LimitSelection);

            if (!string.IsNullOrEmpty(LimitSelection))
            {
                SelectedValue = LimitSelection;
            }
            else
            {
                // Display the Select Attribute window and record which Skill was selected.
                frmSelectAttribute frmPickAttribute = new frmSelectAttribute(lstAbbrevs.ToArray())
                {
                    Description = !string.IsNullOrEmpty(_strFriendlyName)
                        ? string.Format(LanguageManager.GetString("String_Improvement_SelectAttributeNamed", GlobalOptions.Language), _strFriendlyName)
                        : LanguageManager.GetString("String_Improvement_SelectAttribute", GlobalOptions.Language)
                };

                frmPickAttribute.ShowDialog();

                // Make sure the dialogue window was not canceled.
                if (frmPickAttribute.DialogResult == DialogResult.Cancel)
                {
                    throw new AbortedException();
                }

                SelectedValue = frmPickAttribute.SelectedAttribute;

                if (_blnConcatSelectedValue)
                    SourceName += LanguageManager.GetString("String_Space", GlobalOptions.Language) + '(' + SelectedValue + ')';
            }

            string strLimitToSkill = bonusNode.SelectSingleNode("limittoskill")?.InnerText;
            if (!string.IsNullOrEmpty(strLimitToSkill))
            {
                SelectedTarget = strLimitToSkill;
            }
            else
            {
                // Display the Select Attribute window and record which Skill was selected.
                frmSelectSkill frmPickSkill = new frmSelectSkill(_objCharacter);
                if (!string.IsNullOrEmpty(_strFriendlyName))
                    frmPickSkill.Description = string.Format(LanguageManager.GetString("String_Improvement_SelectSkillNamed", GlobalOptions.Language), _strFriendlyName);
                else
                    frmPickSkill.Description = LanguageManager.GetString("String_Improvement_SelectSkill", GlobalOptions.Language);

                string strTemp = bonusNode.SelectSingleNode("skillgroup")?.InnerText;
                if (!string.IsNullOrEmpty(strTemp))
                    frmPickSkill.OnlySkillGroup = strTemp;
                else
                {
                    XmlNode xmlSkillCategories = bonusNode.SelectSingleNode("skillcategories");
                    if (xmlSkillCategories != null)
                        frmPickSkill.LimitToCategories = xmlSkillCategories;
                    else
                    {
                        strTemp = bonusNode.SelectSingleNode("skillcategory")?.InnerText;
                        if (!string.IsNullOrEmpty(strTemp))
                            frmPickSkill.OnlyCategory = strTemp;
                        else
                        {
                            strTemp = bonusNode.SelectSingleNode("excludecategory")?.InnerText;
                            if (!string.IsNullOrEmpty(strTemp))
                                frmPickSkill.ExcludeCategory = strTemp;
                            else
                            {
                                strTemp = bonusNode.SelectSingleNode("limittoattribute")?.InnerText;
                                if (!string.IsNullOrEmpty(strTemp))
                                    frmPickSkill.LinkedAttribute = strTemp;
                            }
                        }
                    }
                }

                frmPickSkill.ShowDialog();

                // Make sure the dialogue window was not canceled.
                if (frmPickSkill.DialogResult == DialogResult.Cancel)
                {
                    throw new AbortedException();
                }

                SelectedTarget = frmPickSkill.SelectedSkill;

                if (_blnConcatSelectedValue)
                    SourceName += " (" + SelectedTarget + ')';
            }

            Log.Info("_strSelectedValue = " + SelectedValue);
            Log.Info("SourceName = " + SourceName);

            Log.Info("Calling CreateImprovement");
            CreateImprovement(SelectedValue, _objImprovementSource, SourceName, Improvement.ImprovementType.SwapSkillAttribute, _strUnique,
                0, 1, 0, 0, 0, 0, string.Empty, false, SelectedTarget);
        }

        // Select an CharacterAttribute to use instead of the default on a skill.
        public void swapskillspecattribute(XmlNode bonusNode)
        {
            Log.Info("swapskillspecattribute");

            List<string> lstAbbrevs = new List<string>();
            XmlNodeList xmlAttributeList = bonusNode.SelectNodes("attribute");
            if (xmlAttributeList?.Count > 0)
            {
                foreach (XmlNode objSubNode in xmlAttributeList)
                    lstAbbrevs.Add(objSubNode.InnerText);
            }
            else
            {
                lstAbbrevs.AddRange(AttributeSection.AttributeStrings);
                xmlAttributeList = bonusNode.SelectNodes("excludeattribute");
                if (xmlAttributeList?.Count > 0)
                {
                    foreach (XmlNode objSubNode in xmlAttributeList)
                        lstAbbrevs.Remove(objSubNode.InnerText);
                }
            }

            lstAbbrevs.Remove("ESS");
            if (!_objCharacter.MAGEnabled)
            {
                lstAbbrevs.Remove("MAG");
                lstAbbrevs.Remove("MAGAdept");
            }
            else if (!_objCharacter.IsMysticAdept || !_objCharacter.Options.MysAdeptSecondMAGAttribute)
                lstAbbrevs.Remove("MAGAdept");

            if (!_objCharacter.RESEnabled)
                lstAbbrevs.Remove("RES");
            if (!_objCharacter.DEPEnabled)
                lstAbbrevs.Remove("DEP");

            if (lstAbbrevs.Count == 1)
                LimitSelection = lstAbbrevs[0];

            Log.Info("swapskillspecattribute = " + bonusNode.OuterXml);

            // Check to see if there is only one possible selection because of _strLimitSelection.
            if (!string.IsNullOrEmpty(ForcedValue))
                LimitSelection = ForcedValue;

            Log.Info("_strForcedValue = " + ForcedValue);
            Log.Info("_strLimitSelection = " + LimitSelection);

            if (!string.IsNullOrEmpty(LimitSelection))
            {
                SelectedValue = LimitSelection;
            }
            else
            {
                // Display the Select Attribute window and record which Skill was selected.
                frmSelectAttribute frmPickAttribute = new frmSelectAttribute(lstAbbrevs.ToArray())
                {
                    Description = !string.IsNullOrEmpty(_strFriendlyName)
                        ? string.Format(LanguageManager.GetString("String_Improvement_SelectAttributeNamed", GlobalOptions.Language), _strFriendlyName)
                        : LanguageManager.GetString("String_Improvement_SelectAttribute", GlobalOptions.Language)
                };

                frmPickAttribute.ShowDialog();

                // Make sure the dialogue window was not canceled.
                if (frmPickAttribute.DialogResult == DialogResult.Cancel)
                {
                    throw new AbortedException();
                }

                SelectedValue = frmPickAttribute.SelectedAttribute;

                if (_blnConcatSelectedValue)
                    SourceName += LanguageManager.GetString("String_Space", GlobalOptions.Language) + '(' + SelectedValue + ')';
            }

            string strLimitToSkill = bonusNode.SelectSingleNode("limittoskill")?.InnerText;
            if (!string.IsNullOrEmpty(strLimitToSkill))
            {
                SelectedTarget = strLimitToSkill;
            }
            else
            {
                // Display the Select Attribute window and record which Skill was selected.
                frmSelectSkill frmPickSkill = new frmSelectSkill(_objCharacter);
                if (!string.IsNullOrEmpty(_strFriendlyName))
                    frmPickSkill.Description = string.Format(LanguageManager.GetString("String_Improvement_SelectSkillNamed", GlobalOptions.Language), _strFriendlyName);
                else
                    frmPickSkill.Description = LanguageManager.GetString("String_Improvement_SelectSkill", GlobalOptions.Language);

                string strTemp = bonusNode.SelectSingleNode("skillgroup")?.InnerText;
                if (!string.IsNullOrEmpty(strTemp))
                    frmPickSkill.OnlySkillGroup = strTemp;
                else
                {
                    XmlNode xmlSkillCategories = bonusNode.SelectSingleNode("skillcategories");
                    if (xmlSkillCategories != null)
                        frmPickSkill.LimitToCategories = xmlSkillCategories;
                    else
                    {
                        strTemp = bonusNode.SelectSingleNode("skillcategory")?.InnerText;
                        if (!string.IsNullOrEmpty(strTemp))
                            frmPickSkill.OnlyCategory = strTemp;
                        else
                        {
                            strTemp = bonusNode.SelectSingleNode("excludecategory")?.InnerText;
                            if (!string.IsNullOrEmpty(strTemp))
                                frmPickSkill.ExcludeCategory = strTemp;
                            else
                            {
                                strTemp = bonusNode.SelectSingleNode("limittoattribute")?.InnerText;
                                if (!string.IsNullOrEmpty(strTemp))
                                    frmPickSkill.LinkedAttribute = strTemp;
                            }
                        }
                    }
                }

                frmPickSkill.ShowDialog();

                // Make sure the dialogue window was not canceled.
                if (frmPickSkill.DialogResult == DialogResult.Cancel)
                {
                    throw new AbortedException();
                }

                SelectedTarget = frmPickSkill.SelectedSkill;

                if (_blnConcatSelectedValue)
                    SourceName += " (" + SelectedTarget + ')';
            }

            // TODO: Allow selection of specializations through frmSelectSkillSpec
            string strSpec = bonusNode["spec"]?.InnerText ?? string.Empty;

            Log.Info("_strSelectedValue = " + SelectedValue);
            Log.Info("SourceName = " + SourceName);

            Log.Info("Calling CreateImprovement");
            CreateImprovement(SelectedValue, _objImprovementSource, SourceName, Improvement.ImprovementType.SwapSkillSpecAttribute, _strUnique,
                0, 1, 0, 0, 0, 0, strSpec, false, SelectedTarget);
        }

        // Select a Spell.
        public void selectspell(XmlNode bonusNode)
        {
            Log.Info("selectspell");
            // Display the Select Spell window.
            frmSelectSpell frmPickSpell = new frmSelectSpell(_objCharacter);

            string strCategory = bonusNode.Attributes?["category"]?.InnerText;
            if (!string.IsNullOrEmpty(strCategory))
                frmPickSpell.LimitCategory = strCategory;

            Log.Info("selectspell = " + bonusNode.OuterXml);
            Log.Info("_strForcedValue = " + ForcedValue);
            Log.Info("_strLimitSelection = " + LimitSelection);

            if (!string.IsNullOrEmpty(ForcedValue))
            {
                frmPickSpell.ForceSpellName = ForcedValue;
                frmPickSpell.Opacity = 0;
            }

            frmPickSpell.IgnoreRequirements = bonusNode.Attributes?["ignorerequirements"]?.InnerText == bool.TrueString;

            frmPickSpell.ShowDialog();

            // Make sure the dialogue window was not canceled.
            if (frmPickSpell.DialogResult == DialogResult.Cancel)
            {
                throw new AbortedException();
            }
            // Open the Spells XML file and locate the selected piece.
            XmlDocument objXmlDocument = XmlManager.Load("spells.xml");

            XmlNode node = objXmlDocument.SelectSingleNode("/chummer/spells/spell[id = \"" + frmPickSpell.SelectedSpell + "\"]") ??
                           objXmlDocument.SelectSingleNode("/chummer/spells/spell[name = \"" + frmPickSpell.SelectedSpell + "\"]");
            if (node == null)
                throw new AbortedException();

            SelectedValue = node["name"]?.InnerText;

            Spell spell = new Spell(_objCharacter);
            // Check for SelectText.
            string strExtra = string.Empty;
            XmlNode xmlSelectText = node.SelectSingleNode("bonus/selecttext");
            if (xmlSelectText != null)
            {
                frmSelectText frmPickText = new frmSelectText
                {
                    Description = string.Format(LanguageManager.GetString("String_Improvement_SelectText", GlobalOptions.Language), node["translate"]?.InnerText ?? node["name"]?.InnerText)
                };
                frmPickText.ShowDialog();
                // Make sure the dialogue window was not canceled.
                if (frmPickText.DialogResult == DialogResult.Cancel)
                {
                    throw new AbortedException();
                }
                strExtra = frmPickText.SelectedValue;
            }
            spell.Create(node, strExtra);
            if (spell.InternalId.IsEmptyGuid())
                throw new AbortedException();
            spell.Grade = -1;
            _objCharacter.Spells.Add(spell);

            Log.Info("Calling CreateImprovement");
            CreateImprovement(spell.InternalId, _objImprovementSource, SourceName,
                Improvement.ImprovementType.Spell,
                _strUnique);
        }

        // Add a specific Spell to the Character.
        public void addspell(XmlNode bonusNode)
        {
            Log.Info("addspell");

            Log.Info("addspell = " + bonusNode.OuterXml);
            Log.Info("_strForcedValue = " + ForcedValue);
            Log.Info("_strLimitSelection = " + LimitSelection);
            if (_blnConcatSelectedValue)
                SourceName += LanguageManager.GetString("String_Space", GlobalOptions.Language) + '(' + SelectedValue + ')';

            Log.Info("_strSelectedValue = " + SelectedValue);
            Log.Info("SourceName = " + SourceName);

            Log.Info("Calling CreateImprovement");
            XmlDocument objXmlSpellDocument = XmlManager.Load("spells.xml");

            XmlNode node = objXmlSpellDocument.SelectSingleNode("/chummer/spells/spell[name = \"" + bonusNode.InnerText + "\"]");

            if (node == null)
                throw new AbortedException();
            // Check for SelectText.
            string strExtra = string.Empty;
            XmlNode xmlSelectText = node.SelectSingleNode("bonus/selecttext");
            if (xmlSelectText != null)
            {
                frmSelectText frmPickText = new frmSelectText
                {
                    Description = string.Format(LanguageManager.GetString("String_Improvement_SelectText", GlobalOptions.Language), node["translate"]?.InnerText ?? node["name"]?.InnerText)
                };
                frmPickText.ShowDialog();
                // Make sure the dialogue window was not canceled.
                if (frmPickText.DialogResult == DialogResult.Cancel)
                {
                    throw new AbortedException();
                }
                strExtra = frmPickText.SelectedValue;
            }

            Spell spell = new Spell(_objCharacter);
            spell.Create(node, strExtra);
            if (spell.InternalId.IsEmptyGuid())
                throw new AbortedException();
            spell.Grade = -1;
            _objCharacter.Spells.Add(spell);

            Log.Info("Calling CreateImprovement");
            CreateImprovement(spell.InternalId, _objImprovementSource, SourceName,
                Improvement.ImprovementType.Spell,
                _strUnique);
        }

        // Select a Complex Form.
        public void selectcomplexform(XmlNode bonusNode)
        {
            Log.Info("selectcomplexform");

            Log.Info("selectcomplexform = " + bonusNode.OuterXml);
            Log.Info("_strForcedValue = " + ForcedValue);
            Log.Info("_strLimitSelection = " + LimitSelection);

            string strSelectedComplexForm = ForcedValue;

            if (string.IsNullOrEmpty(strSelectedComplexForm))
            {
                // Display the Select ComplexForm window.
                frmSelectComplexForm frmPickComplexForm = new frmSelectComplexForm(_objCharacter);
                frmPickComplexForm.ShowDialog();

                // Make sure the dialogue window was not canceled.
                if (frmPickComplexForm.DialogResult == DialogResult.Cancel)
                {
                    throw new AbortedException();
                }

                strSelectedComplexForm = frmPickComplexForm.SelectedComplexForm;
            }

            // Open the ComplexForms XML file and locate the selected piece.
            XmlDocument objXmlDocument = XmlManager.Load("complexforms.xml");

            XmlNode node = objXmlDocument.SelectSingleNode("/chummer/complexforms/complexform[id = \"" + strSelectedComplexForm + "\"]") ??
                           objXmlDocument.SelectSingleNode("/chummer/complexforms/complexform[name = \"" + strSelectedComplexForm + "\"]");
            if (node == null)
                throw new AbortedException();

            SelectedValue = node["name"]?.InnerText;

            ComplexForm objComplexform = new ComplexForm(_objCharacter);
            // Check for SelectText.
            string strExtra = string.Empty;
            XmlNode xmlSelectText = node.SelectSingleNode("bonus/selecttext");
            if (xmlSelectText != null)
            {
                frmSelectText frmPickText = new frmSelectText
                {
                    Description = string.Format(LanguageManager.GetString("String_Improvement_SelectText", GlobalOptions.Language), node["translate"]?.InnerText ?? node["name"]?.InnerText)
                };
                frmPickText.ShowDialog();
                // Make sure the dialogue window was not canceled.
                if (frmPickText.DialogResult == DialogResult.Cancel)
                {
                    throw new AbortedException();
                }
                strExtra = frmPickText.SelectedValue;
            }
            objComplexform.Create(node, strExtra);
            if (objComplexform.InternalId.IsEmptyGuid())
                throw new AbortedException();
            objComplexform.Grade = -1;

            _objCharacter.ComplexForms.Add(objComplexform);

            Log.Info("Calling CreateImprovement");
            CreateImprovement(objComplexform.InternalId, _objImprovementSource, SourceName,
                Improvement.ImprovementType.ComplexForm,
                _strUnique);
        }

        // Add a specific ComplexForm to the Character.
        public void addcomplexform(XmlNode bonusNode)
        {
            Log.Info("addcomplexform");

            Log.Info("addcomplexform = " + bonusNode.OuterXml);
            Log.Info("_strForcedValue = " + ForcedValue);
            Log.Info("_strLimitSelection = " + LimitSelection);
            if (_blnConcatSelectedValue)
                SourceName += LanguageManager.GetString("String_Space", GlobalOptions.Language) + '(' + SelectedValue + ')';

            Log.Info("_strSelectedValue = " + SelectedValue);
            Log.Info("SourceName = " + SourceName);

            Log.Info("Calling CreateImprovement");
            XmlDocument objXmlComplexFormDocument = XmlManager.Load("complexforms.xml");

            XmlNode node = objXmlComplexFormDocument.SelectSingleNode("/chummer/complexforms/complexform[name = \"" + bonusNode.InnerText + "\"]");

            if (node == null)
                throw new AbortedException();
            // Check for SelectText.
            string strExtra = string.Empty;
            XmlNode xmlSelectText = node.SelectSingleNode("bonus/selecttext");
            if (xmlSelectText != null)
            {
                frmSelectText frmPickText = new frmSelectText
                {
                    Description = string.Format(LanguageManager.GetString("String_Improvement_SelectText", GlobalOptions.Language), node["translate"]?.InnerText ?? node["name"]?.InnerText)
                };
                frmPickText.ShowDialog();
                // Make sure the dialogue window was not canceled.
                if (frmPickText.DialogResult == DialogResult.Cancel)
                {
                    throw new AbortedException();
                }
                strExtra = frmPickText.SelectedValue;
            }

            ComplexForm objComplexform = new ComplexForm(_objCharacter);
            objComplexform.Create(node, strExtra);
            if (objComplexform.InternalId.IsEmptyGuid())
                throw new AbortedException();
            objComplexform.Grade = -1;

            _objCharacter.ComplexForms.Add(objComplexform);

            Log.Info("Calling CreateImprovement");
            CreateImprovement(objComplexform.InternalId, _objImprovementSource, SourceName,
                Improvement.ImprovementType.ComplexForm,
                _strUnique);
        }

        // Add a specific Gear to the Character.
        public void addgear(XmlNode bonusNode)
        {
            Log.Info("addgear");

            Log.Info("addgear = " + bonusNode.OuterXml);
            Log.Info("_strForcedValue = " + ForcedValue);
            Log.Info("_strLimitSelection = " + LimitSelection);
            if (_blnConcatSelectedValue)
                SourceName += LanguageManager.GetString("String_Space", GlobalOptions.Language) + '(' + SelectedValue + ')';

            Log.Info("_strSelectedValue = " + SelectedValue);
            Log.Info("SourceName = " + SourceName);

            Log.Info("Adding Gear");

            Gear objNewGear = Purchase(bonusNode);
            if (bonusNode["children"]?.ChildNodes.Count > 0)
            {
                foreach (XmlNode xmlChildNode in bonusNode["children"]?.ChildNodes)
                {
                    Purchase(xmlChildNode, objNewGear);
                }
            }

            Gear Purchase(XmlNode xmlGearNode, Gear objParent = null)
            {
                string strName = xmlGearNode["name"]?.InnerText ?? string.Empty;
                string strCategory = xmlGearNode["category"]?.InnerText ?? string.Empty;
                XmlNode xmlGearDataNode = XmlManager.Load("gear.xml").SelectSingleNode("/chummer/gears/gear[name = " + strName.CleanXPath() + " and category = " + strCategory.CleanXPath() + "]");

                if (xmlGearDataNode == null)
                    throw new AbortedException();
                int intRating = 1;
                string strTemp = string.Empty;
                if (xmlGearNode.TryGetStringFieldQuickly("rating", ref strTemp))
                    intRating = ImprovementManager.ValueToInt(_objCharacter, strTemp, _intRating);
                decimal decQty = 1.0m;
                if (xmlGearNode["quantity"] != null)
                    decQty = Convert.ToDecimal(xmlGearNode["quantity"].InnerText, GlobalOptions.InvariantCultureInfo);

                // Create the new piece of Gear.
                List<Weapon> lstWeapons = new List<Weapon>();

                Gear objNewGearToCreate = new Gear(_objCharacter);
                objNewGearToCreate.Create(xmlGearDataNode, intRating, lstWeapons, ForcedValue);

                if (objNewGearToCreate.InternalId.IsEmptyGuid())
                    throw new AbortedException();

                objNewGearToCreate.Quantity = decQty;

                // If a Commlink has just been added, see if the character already has one. If not, make it the active Commlink.
                if (_objCharacter.ActiveCommlink == null && objNewGearToCreate.IsCommlink)
                {
                    objNewGearToCreate.SetActiveCommlink(_objCharacter, true);
                }

                if (xmlGearNode["fullcost"] == null)
                    objNewGearToCreate.Cost = "0";
                // Create any Weapons that came with this Gear.
                foreach (Weapon objWeapon in lstWeapons)
                    _objCharacter.Weapons.Add(objWeapon);

                objNewGearToCreate.ParentID = SourceName;
                if (objParent != null)
                {
                    objParent.Children.Add(objNewGearToCreate);
                    objNewGearToCreate.Parent = objParent;
                }
                else
                {
                    _objCharacter.Gear.Add(objNewGearToCreate);
                }

                Log.Info("Calling CreateImprovement");
                CreateImprovement(objNewGearToCreate.InternalId, _objImprovementSource, SourceName,
                    Improvement.ImprovementType.Gear,
                    _strUnique);
                return objNewGearToCreate;
            }
        }

        // Add a specific Gear to the Character.
        public void addweapon(XmlNode bonusNode)
        {
            Log.Info("addweapon");

            Log.Info("addweapon = " + bonusNode.OuterXml);
            Log.Info("_strForcedValue = " + ForcedValue);
            Log.Info("_strLimitSelection = " + LimitSelection);
            if (_blnConcatSelectedValue)
                SourceName += LanguageManager.GetString("String_Space", GlobalOptions.Language) + '(' + SelectedValue + ')';

            Log.Info("_strSelectedValue = " + SelectedValue);
            Log.Info("SourceName = " + SourceName);

            Log.Info("Adding Weapon");
            string strName = bonusNode["name"]?.InnerText ?? throw new AbortedException();
            XmlNode node = XmlManager.Load("weapons.xml").SelectSingleNode("/chummer/weapons/weapon[name = \"" + strName + "\"]") ?? throw new AbortedException();

            // Create the new piece of Gear.
            List<Weapon> lstWeapons = new List<Weapon>();

            Weapon objNewWeapon = new Weapon(_objCharacter);
            objNewWeapon.Create(node, lstWeapons);

            if (objNewWeapon.InternalId.IsEmptyGuid())
                throw new AbortedException();

            // If a Commlink has just been added, see if the character already has one. If not, make it the active Commlink.
            if (_objCharacter.ActiveCommlink == null && objNewWeapon.IsCommlink)
            {
                objNewWeapon.SetActiveCommlink(_objCharacter, true);
            }

            if (bonusNode["fullcost"] == null)
                objNewWeapon.Cost = "0";

            // Create any Weapons that came with this Gear.
            foreach (Weapon objWeapon in lstWeapons)
                _objCharacter.Weapons.Add(objWeapon);

            objNewWeapon.ParentID = SourceName;

            _objCharacter.Weapons.Add(objNewWeapon);

            Log.Info("Calling CreateImprovement");
            CreateImprovement(objNewWeapon.InternalId, _objImprovementSource, SourceName,
                Improvement.ImprovementType.Weapon,
                _strUnique);
        }

        // Add a specific Gear to the Character.
        public void naturalweapon(XmlNode bonusNode)
        {
            Log.Info("naturalweapon");

            Log.Info("naturalweapon = " + bonusNode.OuterXml);
            Log.Info("_strForcedValue = " + ForcedValue);
            Log.Info("_strLimitSelection = " + LimitSelection);
            if (_blnConcatSelectedValue)
                SourceName += LanguageManager.GetString("String_Space", GlobalOptions.Language) + '(' + SelectedValue + ')';

            Log.Info("_strSelectedValue = " + SelectedValue);
            Log.Info("SourceName = " + SourceName);

            Log.Info("Adding Weapon");

            Weapon objWeapon = new Weapon(_objCharacter)
            {
                Name = bonusNode["name"]?.InnerText,
                Category = LanguageManager.GetString("Tab_Critter", GlobalOptions.Language),
                WeaponType = "Melee",
                Reach = Convert.ToInt32(bonusNode["reach"]?.InnerText),
                Accuracy = bonusNode["accuracy"]?.InnerText,
                Damage = bonusNode["damage"]?.InnerText,
                AP = bonusNode["ap"]?.InnerText,
                Mode = "0",
                RC = "0",
                Concealability = 0,
                Avail = "0",
                Cost = "0",
                UseSkill = bonusNode["useskill"]?.InnerText ?? string.Empty,
                Source = bonusNode["source"]?.InnerText ?? "SR5",
                Page = bonusNode["page"]?.InnerText ?? "0",
                ParentID = SourceName
            };


            _objCharacter.Weapons.Add(objWeapon);

            Log.Info("Calling CreateImprovement");
            CreateImprovement(objWeapon.InternalId, _objImprovementSource, SourceName,
                Improvement.ImprovementType.Weapon,
                _strUnique);
        }

        // Select an AI program.
        public void selectaiprogram(XmlNode bonusNode)
        {
            Log.Info("selectaiprogram");

            Log.Info("selectaiprogram = " + bonusNode.OuterXml);

            Log.Info("_strForcedValue = " + ForcedValue);

            XmlNode xmlProgram = null;
            XmlDocument xmlDocument = XmlManager.Load("programs.xml");
            if (!string.IsNullOrEmpty(ForcedValue))
            {
                xmlProgram = xmlDocument.SelectSingleNode("/chummer/programs/program[name = \"" + ForcedValue + "\"]") ??
                    xmlDocument.SelectSingleNode("/chummer/programs/program[id = \"" + ForcedValue + "\"]");
            }

            if (xmlProgram == null)
            {
                // Display the Select Program window.
                frmSelectAIProgram frmPickProgram = new frmSelectAIProgram(_objCharacter);
                frmPickProgram.ShowDialog();

                // Make sure the dialogue window was not canceled.
                if (frmPickProgram.DialogResult == DialogResult.Cancel)
                {
                    throw new AbortedException();
                }

                xmlProgram = xmlDocument.SelectSingleNode("/chummer/programs/program[id = \"" + frmPickProgram.SelectedProgram + "\"]");
            }

            if (xmlProgram != null)
            {
                // Check for SelectText.
                string strExtra = string.Empty;
                XmlNode xmlSelectText = xmlProgram.SelectSingleNode("bonus/selecttext");
                if (xmlSelectText != null)
                {
                    frmSelectText frmPickText = new frmSelectText
                    {
                        Description = string.Format(LanguageManager.GetString("String_Improvement_SelectText", GlobalOptions.Language), xmlProgram["translate"]?.InnerText ?? xmlProgram["name"]?.InnerText)
                    };
                    frmPickText.ShowDialog();
                    // Make sure the dialogue window was not canceled.
                    if (frmPickText.DialogResult == DialogResult.Cancel)
                    {
                        throw new AbortedException();
                    }
                    strExtra = frmPickText.SelectedValue;
                }

                AIProgram objProgram = new AIProgram(_objCharacter);
                objProgram.Create(xmlProgram, strExtra, false);
                if (objProgram.InternalId.IsEmptyGuid())
                    throw new AbortedException();

                _objCharacter.AIPrograms.Add(objProgram);

                SelectedValue = objProgram.DisplayNameShort(GlobalOptions.Language);
                if (_blnConcatSelectedValue)
                    SourceName += LanguageManager.GetString("String_Space", GlobalOptions.Language) + '(' + SelectedValue + ')';

                Log.Info("_strSelectedValue = " + SelectedValue);
                Log.Info("SourceName = " + SourceName);

                Log.Info("Calling CreateImprovement");
                CreateImprovement(objProgram.InternalId, _objImprovementSource, SourceName,
                    Improvement.ImprovementType.AIProgram,
                    _strUnique);
            }
            else
                throw new AbortedException();
        }

        // Select an AI program.
        public void selectinherentaiprogram(XmlNode bonusNode)
        {
            Log.Info("selectaiprogram");
            // Display the Select Spell window.
            frmSelectAIProgram frmPickProgram = new frmSelectAIProgram(_objCharacter, false, true);

            Log.Info("selectaiprogram = " + bonusNode.OuterXml);

            Log.Info("_strForcedValue = " + ForcedValue);

            XmlNode xmlProgram = null;
            XmlDocument xmlDocument = XmlManager.Load("programs.xml");
            if (!string.IsNullOrEmpty(ForcedValue))
            {
                xmlProgram = xmlDocument.SelectSingleNode("/chummer/programs/program[name = \"" + ForcedValue + "\"]") ??
                    xmlDocument.SelectSingleNode("/chummer/programs/program[id = \"" + ForcedValue + "\"]");
            }

            if (xmlProgram == null)
            {
                frmPickProgram.ShowDialog();

                // Make sure the dialogue window was not canceled.
                if (frmPickProgram.DialogResult == DialogResult.Cancel)
                {
                    throw new AbortedException();
                }

                xmlProgram = xmlDocument.SelectSingleNode("/chummer/programs/program[id = \"" + frmPickProgram.SelectedProgram + "\"]");
            }

            if (xmlProgram != null)
            {
                // Check for SelectText.
                string strExtra = string.Empty;
                XmlNode xmlSelectText = xmlProgram.SelectSingleNode("bonus/selecttext");
                if (xmlSelectText != null)
                {
                    frmSelectText frmPickText = new frmSelectText
                    {
                        Description = string.Format(LanguageManager.GetString("String_Improvement_SelectText", GlobalOptions.Language), xmlProgram["translate"]?.InnerText ?? xmlProgram["name"]?.InnerText)
                    };
                    frmPickText.ShowDialog();
                    // Make sure the dialogue window was not canceled.
                    if (frmPickText.DialogResult == DialogResult.Cancel)
                    {
                        throw new AbortedException();
                    }
                    strExtra = frmPickText.SelectedValue;
                }

                AIProgram objProgram = new AIProgram(_objCharacter);
                objProgram.Create(xmlProgram, strExtra, false);
                if (objProgram.InternalId.IsEmptyGuid())
                    throw new AbortedException();

                SelectedValue = objProgram.DisplayNameShort(GlobalOptions.Language);
                if (_blnConcatSelectedValue)
                    SourceName += LanguageManager.GetString("String_Space", GlobalOptions.Language) + '(' + SelectedValue + ')';

                Log.Info("_strSelectedValue = " + SelectedValue);
                Log.Info("SourceName = " + SourceName);

                _objCharacter.AIPrograms.Add(objProgram);

                Log.Info("Calling CreateImprovement");
                CreateImprovement(objProgram.InternalId, _objImprovementSource, SourceName,
                    Improvement.ImprovementType.AIProgram,
                    _strUnique);
            }
            else
                throw new AbortedException();
        }

        // Select a Contact
        public void selectcontact(XmlNode bonusNode)
        {
            Log.Info("selectcontact");
            XmlNode nodSelect = bonusNode;

            frmSelectItem frmSelect = new frmSelectItem();

            string strMode = nodSelect["type"]?.InnerText ?? "all";

            List<Contact> lstSelectedContacts;
            if (strMode == "all")
            {
                lstSelectedContacts = new List<Contact>(_objCharacter.Contacts);
            }
            else if (strMode == "group" || strMode == "nongroup")
            {
                bool blnGroup = strMode == "group";


                //Select any contact where IsGroup equals blnGroup
                //and add to a list
                lstSelectedContacts = _objCharacter.Contacts.Where(x => x.IsGroup == blnGroup).ToList();
            }
            else
            {
                throw new AbortedException();
            }

            if (lstSelectedContacts.Count == 0)
            {
                Program.MainForm.ShowMessageBox(LanguageManager.GetString("Message_NoContactFound", GlobalOptions.Language),
                    LanguageManager.GetString("MessageTitle_NoContactFound", GlobalOptions.Language), MessageBoxButtons.OK, MessageBoxIcon.Error);
                throw new AbortedException();
            }

            int count = 0;
            //Black magic LINQ to cast content of list to another type
            List<ListItem> contacts = new List<ListItem>(from x in lstSelectedContacts select new ListItem(count++.ToString(), x.Name));

            frmSelect.GeneralItems = contacts;
            frmSelect.ShowDialog();

            if (frmSelect.DialogResult == DialogResult.Cancel)
                throw new AbortedException();

            Contact objSelectedContact = int.TryParse(frmSelect.SelectedItem, out int intIndex) ? lstSelectedContacts[intIndex] : throw new AbortedException();

            string strTemp = string.Empty;
            if (nodSelect.TryGetStringFieldQuickly("forcedloyalty", ref strTemp))
            {
                int intForcedLoyalty = ImprovementManager.ValueToInt(_objCharacter, strTemp, _intRating);
                CreateImprovement(objSelectedContact.GUID, _objImprovementSource, SourceName, Improvement.ImprovementType.ContactForcedLoyalty, _strUnique, intForcedLoyalty);
            }
            if (nodSelect["free"] != null)
            {
                CreateImprovement(objSelectedContact.GUID, _objImprovementSource, SourceName, Improvement.ImprovementType.ContactMakeFree, _strUnique);
            }
            if (nodSelect["forcegroup"] != null)
            {
                CreateImprovement(objSelectedContact.GUID, _objImprovementSource, SourceName, Improvement.ImprovementType.ContactForceGroup, _strUnique);
            }
            if (string.IsNullOrWhiteSpace(SelectedValue))
            {
                SelectedValue = objSelectedContact.Name;
            }
            else
            {
                SelectedValue += (", " + objSelectedContact.Name);
            }
        }

        public void addcontact(XmlNode bonusNode)
        {
            Log.Info("addcontact");

            int intLoyalty = 1;
            int intConnection = 1;

            string strTemp = string.Empty;
            if (bonusNode.TryGetStringFieldQuickly("loyalty", ref strTemp))
                intLoyalty = ImprovementManager.ValueToInt(_objCharacter, strTemp, _intRating);
            if (bonusNode.TryGetStringFieldQuickly("connection", ref strTemp))
                intConnection = ImprovementManager.ValueToInt(_objCharacter, strTemp, _intRating);
            bool group = bonusNode["group"] != null;
            bool canwrite = bonusNode["canwrite"] != null;
            Contact contact = new Contact(_objCharacter, !canwrite)
            {
                IsGroup = group,
                Loyalty = intLoyalty,
                Connection = intConnection
            };
            _objCharacter.Contacts.Add(contact);

            CreateImprovement(contact.GUID, _objImprovementSource, SourceName, Improvement.ImprovementType.AddContact, contact.GUID);

            if (bonusNode.TryGetStringFieldQuickly("forcedloyalty", ref strTemp))
            {
                int intForcedLoyalty = ImprovementManager.ValueToInt(_objCharacter, strTemp, _intRating);
                CreateImprovement(contact.GUID, _objImprovementSource, SourceName, Improvement.ImprovementType.ContactForcedLoyalty, _strUnique, intForcedLoyalty);
            }
            if (bonusNode["free"] != null)
            {
                CreateImprovement(contact.GUID, _objImprovementSource, SourceName, Improvement.ImprovementType.ContactMakeFree, _strUnique);
            }
            if (bonusNode["forcegroup"] != null)
            {
                CreateImprovement(contact.GUID, _objImprovementSource, SourceName, Improvement.ImprovementType.ContactForceGroup, _strUnique);
            }
        }

        // Affect a Specific CharacterAttribute.
        public void specificattribute(XmlNode bonusNode)
        {
            Log.Info("specificattribute");

            // Display the Select CharacterAttribute window and record which CharacterAttribute was selected.
            // Record the improvement.
            int intMin = 0;
            int intAug = 0;
            int intMax = 0;
            int intAugMax = 0;
            string strAttribute = bonusNode["name"]?.InnerText;

            // Extract the modifiers.
            string strTemp = bonusNode["min"]?.InnerXml;
            if (!string.IsNullOrEmpty(strTemp))
                intMin = ImprovementManager.ValueToInt(_objCharacter, strTemp, _intRating);
            strTemp = bonusNode["val"]?.InnerXml;
            if (!string.IsNullOrEmpty(strTemp))
                intAug = ImprovementManager.ValueToInt(_objCharacter, strTemp, _intRating);
            strTemp = bonusNode["max"]?.InnerXml;
            if (!string.IsNullOrEmpty(strTemp))
            {
                if (strTemp.EndsWith("-natural"))
                {
                    intMax = Convert.ToInt32(strTemp.TrimEndOnce("-natural", true)) -
                             _objCharacter.GetAttribute(strAttribute).MetatypeMaximum;
                }
                else
                    intMax = ImprovementManager.ValueToInt(_objCharacter, strTemp, _intRating);
            }
            strTemp = bonusNode["aug"]?.InnerXml;
            if (!string.IsNullOrEmpty(strTemp))
                intAugMax = ImprovementManager.ValueToInt(_objCharacter, strTemp, _intRating);

            string strUseUnique = _strUnique;
            XmlNode xmlPrecedenceNode = bonusNode.SelectSingleNode("name/@precedence");
            if (xmlPrecedenceNode != null)
                strUseUnique = "precedence" + xmlPrecedenceNode.InnerText;

            if (bonusNode["affectbase"] != null)
                strAttribute += "Base";

            CreateImprovement(strAttribute, _objImprovementSource, SourceName, Improvement.ImprovementType.Attribute,
                strUseUnique, 0, 1, intMin, intMax, intAug, intAugMax);
        }

        // Add a paid increase to an attribute
        public void attributelevel(XmlNode bonusNode)
        {
            Log.Info(new object[] { "attributelevel", bonusNode.OuterXml });
            string strAttrib = string.Empty;
            int value = 1;
            bonusNode.TryGetInt32FieldQuickly("val", ref value);
            if (bonusNode.TryGetStringFieldQuickly("name", ref strAttrib))
            {
                CreateImprovement(strAttrib, _objImprovementSource, SourceName,
                    Improvement.ImprovementType.Attributelevel, _strUnique, value);
            }
            else if (bonusNode["options"] != null)
            {
                List<string> lstAbbrevs = new List<string>();
                foreach (XmlNode objSubNode in bonusNode["options"])
                    lstAbbrevs.Add(objSubNode.InnerText);

                lstAbbrevs.Remove("ESS");
                if (!_objCharacter.MAGEnabled)
                {
                    lstAbbrevs.Remove("MAG");
                    lstAbbrevs.Remove("MAGAdept");
                }
                else if (!_objCharacter.IsMysticAdept || !_objCharacter.Options.MysAdeptSecondMAGAttribute)
                    lstAbbrevs.Remove("MAGAdept");

                if (!_objCharacter.RESEnabled)
                    lstAbbrevs.Remove("RES");
                if (!_objCharacter.DEPEnabled)
                    lstAbbrevs.Remove("DEP");

                Log.Info("_strForcedValue = " + ForcedValue);
                Log.Info("_strLimitSelection = " + LimitSelection);

                // Check to see if there is only one possible selection because of _strLimitSelection.
                if (!string.IsNullOrEmpty(ForcedValue))
                    LimitSelection = ForcedValue;

                if (!string.IsNullOrEmpty(LimitSelection))
                {
                    lstAbbrevs.RemoveAll(x => x != LimitSelection);
                }

                frmSelectAttribute frmPickAttribute = new frmSelectAttribute(lstAbbrevs.ToArray())
                {
                    Description = !string.IsNullOrEmpty(_strFriendlyName)
                        ? string.Format(LanguageManager.GetString("String_Improvement_SelectAttributeNamed", GlobalOptions.Language), _strFriendlyName)
                        : LanguageManager.GetString("String_Improvement_SelectAttribute", GlobalOptions.Language)
                };

                Log.Info("attributelevel = " + bonusNode.OuterXml);

                frmPickAttribute.ShowDialog();

                // Make sure the dialogue window was not canceled.
                if (frmPickAttribute.DialogResult == DialogResult.Cancel)
                {
                    throw new AbortedException();
                }

                SelectedValue = frmPickAttribute.SelectedAttribute;
                if (_blnConcatSelectedValue)
                    SourceName += LanguageManager.GetString("String_Space", GlobalOptions.Language) + '(' + SelectedValue + ')';

                Log.Info("_strSelectedValue = " + frmPickAttribute.SelectedAttribute);
                Log.Info("SourceName = " + SourceName);

                CreateImprovement(frmPickAttribute.SelectedAttribute, _objImprovementSource, SourceName, Improvement.ImprovementType.Attributelevel, _strUnique, value);
            }
            else
            {
                Log.Error(new object[] { "attributelevel", bonusNode.OuterXml });
            }
        }

        public void skilllevel(XmlNode bonusNode)
        {
            Log.Info(new object[] { "skilllevel", bonusNode.OuterXml });
            string strSkill = string.Empty;
            int intValue = 1;
            bonusNode.TryGetInt32FieldQuickly("val", ref intValue);
            if (bonusNode.TryGetStringFieldQuickly("name", ref strSkill))
            {
                CreateImprovement(strSkill, _objImprovementSource, SourceName, Improvement.ImprovementType.SkillLevel, _strUnique, intValue);
            }
            else
            {
                Log.Error(new object[] { "skilllevel", bonusNode.OuterXml });
            }
        }

        public void pushtext(XmlNode bonusNode)
        {
            string strPush = bonusNode.InnerText;
            if (!string.IsNullOrWhiteSpace(strPush))
            {
                _objCharacter.Pushtext.Push(strPush);
            }
        }

        public void activesoft(XmlNode bonusNode)
        {
            Log.Info("activesoft");
            string strNodeOuterXml = bonusNode.OuterXml;
            Log.Info("activesoft = " + strNodeOuterXml);
            string strForcedValue = ForcedValue;
            Log.Info("_strForcedValue = " + strForcedValue);

            bool blnDummy = false;
            SelectedValue = string.IsNullOrEmpty(strForcedValue) ? ImprovementManager.DoSelectSkill(bonusNode, _objCharacter, _intRating, _strFriendlyName, ref blnDummy) : strForcedValue;
            if (blnDummy)
                throw new AbortedException();

            string strVal = bonusNode["val"]?.InnerText;

            if (_blnConcatSelectedValue)
                SourceName += LanguageManager.GetString("String_Space", GlobalOptions.Language) + '(' + SelectedValue + ')';

            if (SelectedValue.Contains("Exotic Melee Weapon") ||
                SelectedValue.Contains("Exotic Ranged Weapon") ||
                SelectedValue.Contains("Pilot Exotic Vehicle"))
            {
                foreach (Skill objLoopSkill in _objCharacter.SkillsSection.Skills.Where(s => s.IsExoticSkill))
                {
                    ExoticSkill objExoticSkill = (ExoticSkill)objLoopSkill;
                    if ($"{objExoticSkill.Name} ({objExoticSkill.Specific})" != SelectedValue)
                        continue;
                    // We've found the selected Skill.
                    if (!string.IsNullOrEmpty(strVal))
                    {
                        Log.Info("Calling CreateImprovement");
                        CreateImprovement(SelectedValue, _objImprovementSource, SourceName,
                            Improvement.ImprovementType.Activesoft,
                            _strUnique,
                            ImprovementManager.ValueToInt(_objCharacter, strVal, _intRating));
                    }
                }
            }
            else
            {
                foreach (Skill objSkill in _objCharacter.SkillsSection.Skills)
                {
                    if (objSkill.Name != SelectedValue)
                        continue;
                    // We've found the selected Skill.
                    if (!string.IsNullOrEmpty(strVal))
                    {
                        Log.Info("Calling CreateImprovement");
                        CreateImprovement(SelectedValue, _objImprovementSource, SourceName,
                            Improvement.ImprovementType.Activesoft,
                            _strUnique,
                            ImprovementManager.ValueToInt(_objCharacter, strVal, _intRating));
                    }
                }
            }

            if (bonusNode["addknowledge"] != null)
            {
                KnowledgeSkill objKnowledgeSkill = new KnowledgeSkill(_objCharacter, SelectedValue, false);

                _objCharacter.SkillsSection.KnowsoftSkills.Add(objKnowledgeSkill);
                if (ImprovementManager.ValueOf(_objCharacter, Improvement.ImprovementType.SkillsoftAccess) > 0)
                {
                    _objCharacter.SkillsSection.KnowledgeSkills.Add(objKnowledgeSkill);
                }

                Log.Info("Calling CreateImprovement");
                CreateImprovement(objKnowledgeSkill.InternalId, _objImprovementSource, SourceName, Improvement.ImprovementType.Skillsoft, _strUnique, ImprovementManager.ValueToInt(_objCharacter, strVal, _intRating));
            }
        }

        public void skillsoft(XmlNode bonusNode)
        {
            string strNodeOuterXml = bonusNode.OuterXml;
            Log.Info("skillsoft = " + strNodeOuterXml);
            string strForcedValue = ForcedValue;
            Log.Info("_strForcedValue = " + strForcedValue);

            bool blnIsKnowledgeSkill = true;
            SelectedValue = string.IsNullOrEmpty(strForcedValue) ? ImprovementManager.DoSelectSkill(bonusNode, _objCharacter, _intRating, _strFriendlyName, ref blnIsKnowledgeSkill) : strForcedValue;

            string strVal = bonusNode["val"]?.InnerText;

            if (_blnConcatSelectedValue)
                SourceName += LanguageManager.GetString("String_Space", GlobalOptions.Language) + '(' + SelectedValue + ')';

            Log.Info("_strSelectedValue = " + SelectedValue);
            Log.Info("SourceName = " + SourceName);

            KnowledgeSkill objSkill = new KnowledgeSkill(_objCharacter, SelectedValue, false);

            _objCharacter.SkillsSection.KnowsoftSkills.Add(objSkill);
            if (ImprovementManager.ValueOf(_objCharacter, Improvement.ImprovementType.SkillsoftAccess) > 0)
            {
                _objCharacter.SkillsSection.KnowledgeSkills.Add(objSkill);
            }

            Log.Info("Calling CreateImprovement");
            CreateImprovement(objSkill.InternalId, _objImprovementSource, SourceName, Improvement.ImprovementType.Skillsoft, _strUnique, ImprovementManager.ValueToInt(_objCharacter, strVal, _intRating));
        }

        public void knowledgeskilllevel(XmlNode bonusNode)
        {
            //Theoretically life modules, right now we just give out free points and let people sort it out themselves.
            //Going to be fun to do the real way, from a computer science perspective, but i don't feel like using 2 weeks on that now

            int val = bonusNode["val"] != null ? ImprovementManager.ValueToInt(_objCharacter, bonusNode["val"].InnerText, _intRating) : 1;
            CreateImprovement(string.Empty, _objImprovementSource, SourceName, Improvement.ImprovementType.FreeKnowledgeSkills, _strUnique, val);
        }

        public void knowledgeskillpoints(XmlNode bonusNode)
        {
            CreateImprovement(string.Empty, _objImprovementSource, SourceName, Improvement.ImprovementType.FreeKnowledgeSkills, _strUnique,
                ImprovementManager.ValueToInt(_objCharacter, bonusNode.InnerText, Convert.ToInt32(bonusNode.Value)));
        }

        public void skillgrouplevel(XmlNode bonusNode)
        {
            Log.Info(new object[] { "skillgrouplevel", bonusNode.OuterXml });
            string strSkillGroup = string.Empty;
            int value = 1;
            if (bonusNode.TryGetStringFieldQuickly("name", ref strSkillGroup) &&
                bonusNode.TryGetInt32FieldQuickly("val", ref value))
            {
                CreateImprovement(strSkillGroup, _objImprovementSource, SourceName,
                    Improvement.ImprovementType.SkillGroupLevel, _strUnique, value);
            }
            else
            {
                Log.Error(new object[] { "skillgrouplevel", bonusNode.OuterXml });
            }
        }

        // Change the maximum number of BP that can be spent on Nuyen.
        public void nuyenmaxbp(XmlNode bonusNode)
        {
            Log.Info("nuyenmaxbp");
            Log.Info("nuyenmaxbp = " + bonusNode.OuterXml);
            Log.Info("Calling CreateImprovement");
            CreateImprovement(string.Empty, _objImprovementSource, SourceName, Improvement.ImprovementType.NuyenMaxBP, _strUnique,
                ImprovementManager.ValueToInt(_objCharacter, bonusNode.InnerText, _intRating));
        }

        // Apply a bonus/penalty to physical limit.
        public void physicallimit(XmlNode bonusNode)
        {
            Log.Info("physicallimit");
            Log.Info("physicallimit = " + bonusNode.OuterXml);
            Log.Info("Calling CreateImprovement");
            CreateImprovement("Physical", _objImprovementSource, SourceName, Improvement.ImprovementType.PhysicalLimit,
                _strUnique,
                ImprovementManager.ValueToInt(_objCharacter, bonusNode.InnerText, _intRating));
        }

        // Apply a bonus/penalty to mental limit.
        public void mentallimit(XmlNode bonusNode)
        {
            Log.Info("mentallimit");
            Log.Info("mentallimit = " + bonusNode.OuterXml);
            Log.Info("Calling CreateImprovement");
            CreateImprovement("Mental", _objImprovementSource, SourceName, Improvement.ImprovementType.MentalLimit,
                _strUnique,
                ImprovementManager.ValueToInt(_objCharacter, bonusNode.InnerText, _intRating));
        }

        // Apply a bonus/penalty to social limit.
        public void sociallimit(XmlNode bonusNode)
        {
            Log.Info("sociallimit");
            Log.Info("sociallimit = " + bonusNode.OuterXml);
            Log.Info("Calling CreateImprovement");
            CreateImprovement("Social", _objImprovementSource, SourceName, Improvement.ImprovementType.SocialLimit,
                _strUnique,
                ImprovementManager.ValueToInt(_objCharacter, bonusNode.InnerText, _intRating));
        }

        // Change the amount of Nuyen the character has at creation time (this can put the character over the amount they're normally allowed).
        public void nuyenamt(XmlNode bonusNode)
        {
            Log.Info("nuyenamt");
            Log.Info("nuyenamt = " + bonusNode.OuterXml);
            Log.Info("Calling CreateImprovement");
            CreateImprovement(bonusNode.Attributes?["condition"]?.InnerText ?? string.Empty, _objImprovementSource, SourceName, Improvement.ImprovementType.Nuyen, _strUnique,
                ImprovementManager.ValueToInt(_objCharacter, bonusNode.InnerText, _intRating));
        }

        // Improve Condition Monitors.
        public void conditionmonitor(XmlNode bonusNode)
        {
            Log.Info("conditionmonitor");
            Log.Info("conditionmonitor = " + bonusNode.OuterXml);
            string strTemp = bonusNode["physical"]?.InnerText;
            // Physical Condition.
            if (!string.IsNullOrEmpty(strTemp))
            {
                Log.Info("Calling CreateImprovement for Physical");
                CreateImprovement(string.Empty, _objImprovementSource, SourceName, Improvement.ImprovementType.PhysicalCM, _strUnique,
                    ImprovementManager.ValueToInt(_objCharacter, strTemp, _intRating));
            }
            strTemp = bonusNode["stun"]?.InnerText;
            // Stun Condition.
            if (!string.IsNullOrEmpty(strTemp))
            {
                Log.Info("Calling CreateImprovement for Stun");
                CreateImprovement(string.Empty, _objImprovementSource, SourceName, Improvement.ImprovementType.StunCM, _strUnique,
                    ImprovementManager.ValueToInt(_objCharacter, strTemp, _intRating));
            }

            // Condition Monitor Threshold.
            XmlNode objNode = bonusNode["threshold"];
            if (objNode != null)
            {
                string strUseUnique = _strUnique;
                string strPrecendenceString = objNode.Attributes?["precedence"]?.InnerText;
                if (!string.IsNullOrEmpty(strPrecendenceString))
                    strUseUnique = "precedence" + strPrecendenceString;

                Log.Info("Calling CreateImprovement for Threshold");
                CreateImprovement(string.Empty, _objImprovementSource, SourceName, Improvement.ImprovementType.CMThreshold, strUseUnique,
                    ImprovementManager.ValueToInt(_objCharacter, objNode.InnerText, _intRating));
            }

            // Condition Monitor Threshold Offset. (Additioal boxes appear before the FIRST Condition Monitor penalty)
            objNode = bonusNode["thresholdoffset"];
            if (objNode != null)
            {
                string strUseUnique = _strUnique;
                string strPrecendenceString = objNode.Attributes?["precedence"]?.InnerText;
                if (!string.IsNullOrEmpty(strPrecendenceString))
                    strUseUnique = "precedence" + strPrecendenceString;

                Log.Info("Calling CreateImprovement for Threshold Offset");
                CreateImprovement(string.Empty, _objImprovementSource, SourceName, Improvement.ImprovementType.CMThresholdOffset,
                    strUseUnique, ImprovementManager.ValueToInt(_objCharacter, objNode.InnerText, _intRating));
            }
            // Condition Monitor Threshold Offset that must be shared between the two. (Additioal boxes appear before the FIRST Condition Monitor penalty)
            objNode = bonusNode["sharedthresholdoffset"];
            if (objNode != null)
            {
                string strUseUnique = _strUnique;
                string strPrecendenceString = objNode.Attributes?["precedence"]?.InnerText;
                if (!string.IsNullOrEmpty(strPrecendenceString))
                    strUseUnique = "precedence" + strPrecendenceString;

                Log.Info("Calling CreateImprovement for Threshold Offset");
                CreateImprovement(string.Empty, _objImprovementSource, SourceName, Improvement.ImprovementType.CMSharedThresholdOffset,
                    strUseUnique, ImprovementManager.ValueToInt(_objCharacter, objNode.InnerText, _intRating));
            }

            // Condition Monitor Overflow.
            objNode = bonusNode["overflow"];
            if (objNode != null)
            {
                Log.Info("Calling CreateImprovement for Overflow");
                CreateImprovement(string.Empty, _objImprovementSource, SourceName, Improvement.ImprovementType.CMOverflow, _strUnique,
                    ImprovementManager.ValueToInt(_objCharacter, objNode.InnerText, _intRating));
            }
        }

        // Improve Living Personal Attributes.
        public void livingpersona(XmlNode bonusNode)
        {
            Log.Info("livingpersona");
            Log.Info("livingpersona = " + bonusNode.OuterXml);

            // Device Rating.
            string strBonus = bonusNode["devicerating"]?.InnerText;
            if (!string.IsNullOrEmpty(strBonus))
            {
                if (strBonus.StartsWith("FixedValues("))
                {
                    string[] strValues = strBonus.TrimStartOnce("FixedValues(", true).TrimEndOnce(')').Split(',');
                    strBonus = strValues[Math.Max(Math.Min(_intRating, strValues.Length) - 1, 0)];
                }
                strBonus = strBonus.Replace("Rating", _intRating.ToString());
                if (int.TryParse(strBonus, out int intTemp) && intTemp > 0)
                    strBonus = '+' + strBonus;
                Log.Info("Calling CreateImprovement for device rating");
                CreateImprovement(strBonus, _objImprovementSource, SourceName, Improvement.ImprovementType.LivingPersonaDeviceRating, _strUnique);
            }

            // Program Limit.
            strBonus = bonusNode["programlimit"]?.InnerText;
            if (!string.IsNullOrEmpty(strBonus))
            {
                if (strBonus.StartsWith("FixedValues("))
                {
                    string[] strValues = strBonus.TrimStartOnce("FixedValues(", true).TrimEndOnce(')').Split(',');
                    strBonus = strValues[Math.Max(Math.Min(_intRating, strValues.Length) - 1, 0)];
                }
                strBonus = strBonus.Replace("Rating", _intRating.ToString());
                if (int.TryParse(strBonus, out int intTemp) && intTemp > 0)
                    strBonus = '+' + strBonus;
                Log.Info("Calling CreateImprovement for program limit");
                CreateImprovement(strBonus, _objImprovementSource, SourceName, Improvement.ImprovementType.LivingPersonaProgramLimit, _strUnique);
            }

            // Attack.
            strBonus = bonusNode["attack"]?.InnerText;
            if (!string.IsNullOrEmpty(strBonus))
            {
                if (strBonus.StartsWith("FixedValues("))
                {
                    string[] strValues = strBonus.TrimStartOnce("FixedValues(", true).TrimEndOnce(')').Split(',');
                    strBonus = strValues[Math.Max(Math.Min(_intRating, strValues.Length) - 1, 0)];
                }
                strBonus = strBonus.Replace("Rating", _intRating.ToString());
                if (int.TryParse(strBonus, out int intTemp) && intTemp > 0)
                    strBonus = '+' + strBonus;
                Log.Info("Calling CreateImprovement for attack");
                CreateImprovement(strBonus, _objImprovementSource, SourceName, Improvement.ImprovementType.LivingPersonaAttack, _strUnique);
            }

            // Sleaze.
            strBonus = bonusNode["sleaze"]?.InnerText;
            if (!string.IsNullOrEmpty(strBonus))
            {
                if (strBonus.StartsWith("FixedValues("))
                {
                    string[] strValues = strBonus.TrimStartOnce("FixedValues(", true).TrimEndOnce(')').Split(',');
                    strBonus = strValues[Math.Max(Math.Min(_intRating, strValues.Length) - 1, 0)];
                }
                strBonus = strBonus.Replace("Rating", _intRating.ToString());
                if (int.TryParse(strBonus, out int intTemp) && intTemp > 0)
                    strBonus = '+' + strBonus;
                Log.Info("Calling CreateImprovement for sleaze");
                CreateImprovement(strBonus, _objImprovementSource, SourceName, Improvement.ImprovementType.LivingPersonaSleaze, _strUnique);
            }

            // Data Processing.
            strBonus = bonusNode["dataprocessing"]?.InnerText;
            if (!string.IsNullOrEmpty(strBonus))
            {
                if (strBonus.StartsWith("FixedValues("))
                {
                    string[] strValues = strBonus.TrimStartOnce("FixedValues(", true).TrimEndOnce(')').Split(',');
                    strBonus = strValues[Math.Max(Math.Min(_intRating, strValues.Length) - 1, 0)];
                }
                strBonus = strBonus.Replace("Rating", _intRating.ToString());
                if (int.TryParse(strBonus, out int intTemp) && intTemp > 0)
                    strBonus = '+' + strBonus;
                Log.Info("Calling CreateImprovement for data processing");
                CreateImprovement(strBonus, _objImprovementSource, SourceName, Improvement.ImprovementType.LivingPersonaDataProcessing, _strUnique);
            }

            // Firewall.
            strBonus = bonusNode["firewall"]?.InnerText;
            if (!string.IsNullOrEmpty(strBonus))
            {
                if (strBonus.StartsWith("FixedValues("))
                {
                    string[] strValues = strBonus.TrimStartOnce("FixedValues(", true).TrimEndOnce(')').Split(',');
                    strBonus = strValues[Math.Max(Math.Min(_intRating, strValues.Length) - 1, 0)];
                }
                strBonus = strBonus.Replace("Rating", _intRating.ToString());
                if (int.TryParse(strBonus, out int intTemp) && intTemp > 0)
                    strBonus = '+' + strBonus;
                Log.Info("Calling CreateImprovement for firewall");
                CreateImprovement(strBonus, _objImprovementSource, SourceName, Improvement.ImprovementType.LivingPersonaFirewall, _strUnique);
            }

            // Matrix CM.
            strBonus = bonusNode["matrixcm"]?.InnerText;
            if (!string.IsNullOrEmpty(strBonus))
            {
                if (strBonus.StartsWith("FixedValues("))
                {
                    string[] strValues = strBonus.TrimStartOnce("FixedValues(", true).TrimEndOnce(')').Split(',');
                    strBonus = strValues[Math.Max(Math.Min(_intRating, strValues.Length) - 1, 0)];
                }
                strBonus = strBonus.Replace("Rating", _intRating.ToString());
                if (int.TryParse(strBonus, out int intTemp) && intTemp > 0)
                    strBonus = '+' + strBonus;
                Log.Info("Calling CreateImprovement for matrixcm");
                CreateImprovement(strBonus, _objImprovementSource, SourceName, Improvement.ImprovementType.LivingPersonaMatrixCM, _strUnique);
            }
        }

        // The Improvement adjusts a specific Skill.
        public void specificskill(XmlNode bonusNode)
        {
            Log.Info("specificskill");
            Log.Info("specificskill = " + bonusNode.OuterXml);
            bool blnAddToRating = bonusNode["applytorating"]?.InnerText == bool.TrueString;
            string strCondition = bonusNode["condition"]?.InnerText ?? string.Empty;

            string strUseUnique = _strUnique;
            string strPrecendenceString = bonusNode.Attributes?["precedence"]?.InnerText;
            if (!string.IsNullOrEmpty(strPrecendenceString))
                strUseUnique = "precedence" + strPrecendenceString;

            string strBonusNodeName = bonusNode["name"]?.InnerText;
            // Record the improvement.
            string strTemp = bonusNode["bonus"]?.InnerXml;
            if (!string.IsNullOrEmpty(strTemp))
            {
                Log.Info("Calling CreateImprovement for bonus");
                CreateImprovement(strBonusNodeName, _objImprovementSource, SourceName,
                    Improvement.ImprovementType.Skill, strUseUnique, ImprovementManager.ValueToInt(_objCharacter, strTemp, _intRating), 1, 0, 0, 0,
                    0, string.Empty, blnAddToRating, string.Empty, strCondition);
            }
            if (bonusNode["disablespecializationeffects"] != null)
            {
                Log.Info("Calling CreateImprovement for disabling specializtion effects");
                CreateImprovement(strBonusNodeName, _objImprovementSource, SourceName,
                    Improvement.ImprovementType.DisableSpecializationEffects,
                    strUseUnique, 0, 1, 0, 0, 0, 0, string.Empty, false, string.Empty, strCondition);
            }

            strTemp = bonusNode["max"]?.InnerText;
            if (!string.IsNullOrEmpty(strTemp))
            {
                Log.Info("Calling CreateImprovement for max");
                CreateImprovement(strBonusNodeName, _objImprovementSource, SourceName,
                    Improvement.ImprovementType.Skill, strUseUnique, 0, 1, 0, ImprovementManager.ValueToInt(_objCharacter, strTemp, _intRating), 0,
                    0,
                    string.Empty, blnAddToRating, string.Empty, strCondition);
            }
            strTemp = bonusNode["misceffect"]?.InnerText;
            if (!string.IsNullOrEmpty(strTemp))
            {
                Log.Info("Calling CreateImprovement for misc effect");
                CreateImprovement(strBonusNodeName, _objImprovementSource, SourceName,
                    Improvement.ImprovementType.Skill, strUseUnique, 0, 1, 0, 0, 0,
                    0, string.Empty, false, strTemp, strCondition);
            }
        }

        public void reflexrecorderoptimization(XmlNode bonusNode)
        {
            CreateImprovement(string.Empty, _objImprovementSource, SourceName, Improvement.ImprovementType.ReflexRecorderOptimization, _strUnique);
        }

        // The Improvement adds a martial art
        public void martialart(XmlNode bonusNode)
        {
            Log.Info("martialart");
            Log.Info("martialart = " + bonusNode.OuterXml);
            XmlDocument _objXmlDocument = XmlManager.Load("martialarts.xml");
            XmlNode objXmlArt = _objXmlDocument.SelectSingleNode("/chummer/martialarts/martialart[name = \"" + bonusNode.InnerText + "\"]");

            MartialArt objMartialArt = new MartialArt(_objCharacter);
            objMartialArt.Create(objXmlArt);
            objMartialArt.IsQuality = true;
            _objCharacter.MartialArts.Add(objMartialArt);

            Log.Info("Calling CreateImprovement");
            CreateImprovement(objMartialArt.InternalId, _objImprovementSource, SourceName,
                Improvement.ImprovementType.MartialArt,
                _strUnique);
        }

        // The Improvement adds a limit modifier
        public void limitmodifier(XmlNode bonusNode)
        {
            Log.Info("limitmodifier");
            Log.Info("limitmodifier = " + bonusNode.OuterXml);

            string strLimit = bonusNode["limit"]?.InnerText;
            int intBonus = ImprovementManager.ValueToInt(_objCharacter, bonusNode["value"]?.InnerXml, _intRating);
            string strCondition = bonusNode["condition"]?.InnerText ?? string.Empty;

            LimitModifier objLimitModifier = new LimitModifier(_objCharacter);
            objLimitModifier.Create(_strFriendlyName, intBonus, strLimit, strCondition, false);
            _objCharacter.LimitModifiers.Add(objLimitModifier);

            Log.Info("Calling CreateImprovement");
            CreateImprovement(objLimitModifier.InternalId, _objImprovementSource, SourceName, Improvement.ImprovementType.LimitModifier,
                _strUnique, intBonus, 0, 0, 0, 0, 0, string.Empty, false, string.Empty, strCondition);
        }

        // The Improvement adjusts a Skill Category.
        public void skillcategory(XmlNode bonusNode)
        {
            Log.Info("skillcategory");
            Log.Info("skillcategory = " + bonusNode.OuterXml);

            string strName = bonusNode["name"]?.InnerText;
            if (!string.IsNullOrEmpty(strName))
            {
                bool blnAddToRating = bonusNode["applytorating"]?.InnerText == bool.TrueString;
                string strExclude = bonusNode["exclude"]?.InnerText;
                if (!string.IsNullOrEmpty(strExclude))
                {
                    Log.Info("Calling CreateImprovement - exclude");
                    CreateImprovement(strName, _objImprovementSource, SourceName,
                        Improvement.ImprovementType.SkillCategory, _strUnique, ImprovementManager.ValueToInt(_objCharacter, bonusNode["bonus"]?.InnerXml, _intRating), 1, 0,
                        0,
                        0, 0, strExclude, blnAddToRating);
                }
                else
                {
                    Log.Info("Calling CreateImprovement");
                    CreateImprovement(strName, _objImprovementSource, SourceName,
                        Improvement.ImprovementType.SkillCategory, _strUnique, ImprovementManager.ValueToInt(_objCharacter, bonusNode["bonus"]?.InnerXml, _intRating), 1, 0,
                        0,
                        0, 0, string.Empty, blnAddToRating);
                }
            }
        }

        // The Improvement adjusts a Skill Group.
        public void skillgroup(XmlNode bonusNode)
        {
            Log.Info("skillgroup");
            Log.Info("skillgroup = " + bonusNode.OuterXml);

            string strName = bonusNode["name"]?.InnerText;
            if (!string.IsNullOrEmpty(strName))
            {
                bool blnAddToRating = bonusNode["applytorating"]?.InnerText == bool.TrueString;
                string strExclude = bonusNode["exclude"]?.InnerText;
                if (!string.IsNullOrEmpty(strExclude))
                {
                    Log.Info("Calling CreateImprovement - exclude");
                    CreateImprovement(strName, _objImprovementSource, SourceName,
                        Improvement.ImprovementType.SkillGroup, _strUnique, ImprovementManager.ValueToInt(_objCharacter, bonusNode["bonus"]?.InnerXml, _intRating), 1, 0, 0, 0,
                        0, strExclude, blnAddToRating);
                }
                else
                {
                    Log.Info("Calling CreateImprovement");
                    CreateImprovement(strName, _objImprovementSource, SourceName,
                        Improvement.ImprovementType.SkillGroup, _strUnique, ImprovementManager.ValueToInt(_objCharacter, bonusNode["bonus"]?.InnerXml, _intRating), 1, 0, 0, 0,
                        0, string.Empty, blnAddToRating);
                }
            }
        }

        // The Improvement adjust Skills when used with the given CharacterAttribute.
        public void skillattribute(XmlNode bonusNode)
        {
            Log.Info("skillattribute");
            Log.Info("skillattribute = " + bonusNode.OuterXml);

            string strUseUnique = _strUnique;
            XmlNode xmlPrecedenceNode = bonusNode.SelectSingleNode("name/@precedence");
            if (xmlPrecedenceNode != null)
                strUseUnique = "precedence" + xmlPrecedenceNode.InnerText;

            string strName = bonusNode["name"]?.InnerText;
            if (!string.IsNullOrEmpty(strName))
            {
                bool blnAddToRating = bonusNode["applytorating"]?.InnerText == bool.TrueString;
                string strExclude = bonusNode["exclude"]?.InnerText;
                if (!string.IsNullOrEmpty(strExclude))
                {
                    Log.Info("Calling CreateImprovement - exclude");
                    CreateImprovement(strName, _objImprovementSource, SourceName,
                        Improvement.ImprovementType.SkillAttribute, strUseUnique, ImprovementManager.ValueToInt(_objCharacter, bonusNode["bonus"]?.InnerXml, _intRating), 1,
                        0, 0, 0, 0, strExclude, blnAddToRating);
                }
                else
                {
                    Log.Info("Calling CreateImprovement");
                    CreateImprovement(strName, _objImprovementSource, SourceName,
                        Improvement.ImprovementType.SkillAttribute, strUseUnique, ImprovementManager.ValueToInt(_objCharacter, bonusNode["bonus"]?.InnerXml, _intRating), 1,
                        0, 0, 0, 0, string.Empty, blnAddToRating);
                }
            }
        }

        // The Improvement adjust Skills whose linked attribute is the given CharacterAttribute.
        public void skilllinkedattribute(XmlNode bonusNode)
        {
            Log.Info("skilllinkedattribute");
            Log.Info("skilllinkedattribute = " + bonusNode.OuterXml);

            string strUseUnique = _strUnique;
            XmlNode xmlPrecedenceNode = bonusNode.SelectSingleNode("name/@precedence");
            if (xmlPrecedenceNode != null)
                strUseUnique = "precedence" + xmlPrecedenceNode.InnerText;

            string strName = bonusNode["name"]?.InnerText;
            if (!string.IsNullOrEmpty(strName))
            {
                bool blnAddToRating = bonusNode["applytorating"]?.InnerText == bool.TrueString;
                string strExclude = bonusNode["exclude"]?.InnerText;
                if (!string.IsNullOrEmpty(strExclude))
                {
                    Log.Info("Calling CreateImprovement - exclude");
                    CreateImprovement(strName, _objImprovementSource, SourceName,
                        Improvement.ImprovementType.SkillLinkedAttribute, strUseUnique, ImprovementManager.ValueToInt(_objCharacter, bonusNode["bonus"]?.InnerXml, _intRating), 1,
                        0, 0, 0, 0, strExclude, blnAddToRating);
                }
                else
                {
                    Log.Info("Calling CreateImprovement");
                    CreateImprovement(strName, _objImprovementSource, SourceName,
                        Improvement.ImprovementType.SkillLinkedAttribute, strUseUnique, ImprovementManager.ValueToInt(_objCharacter, bonusNode["bonus"]?.InnerXml, _intRating), 1,
                        0, 0, 0, 0, string.Empty, blnAddToRating);
                }
            }
        }

        // The Improvement comes from Enhanced Articulation (improves Physical Active Skills linked to a Physical CharacterAttribute).
        public void skillarticulation(XmlNode bonusNode)
        {
            Log.Info("skillarticulation");
            Log.Info("skillarticulation = " + bonusNode.OuterXml);

            Log.Info("Calling CreateImprovement");
            CreateImprovement(string.Empty, _objImprovementSource, SourceName, Improvement.ImprovementType.EnhancedArticulation,
                _strUnique,
                ImprovementManager.ValueToInt(_objCharacter, bonusNode["bonus"]?.InnerText, _intRating));
        }

        // Check for Armor modifiers.
        public void armor(XmlNode bonusNode)
        {
            Log.Info("armor");
            Log.Info("armor = " + bonusNode.OuterXml);
            Log.Info("Calling CreateImprovement");
            string strUseUnique = _strUnique;
            string strPrecedence = bonusNode.Attributes?["precedence"]?.InnerText;
            if (!string.IsNullOrEmpty(strPrecedence))
            {
                strUseUnique = "precedence" + strPrecedence;
            }
            else
            {
                string strGroup = bonusNode.Attributes?["group"]?.InnerText;
                if (!string.IsNullOrEmpty(strGroup))
                {
                    strUseUnique = "group" + strGroup;
                }
            }
            CreateImprovement(string.Empty, _objImprovementSource, SourceName, Improvement.ImprovementType.Armor, strUseUnique,
                ImprovementManager.ValueToInt(_objCharacter, bonusNode.InnerText, _intRating));
        }

        // Check for Fire Armor modifiers.
        public void firearmor(XmlNode bonusNode)
        {
            Log.Info("firearmor");
            Log.Info("firearmor = " + bonusNode.OuterXml);
            Log.Info("Calling CreateImprovement");
            string strUseUnique = _strUnique;
            string strPrecedence = bonusNode.Attributes?["precedence"]?.InnerText;
            if (!string.IsNullOrEmpty(strPrecedence))
            {
                strUseUnique = "precedence" + strPrecedence;
            }
            else
            {
                string strGroup = bonusNode.Attributes?["group"]?.InnerText;
                if (!string.IsNullOrEmpty(strGroup))
                {
                    strUseUnique = "group" + strGroup;
                }
            }
            CreateImprovement(string.Empty, _objImprovementSource, SourceName, Improvement.ImprovementType.FireArmor, strUseUnique,
                ImprovementManager.ValueToInt(_objCharacter, bonusNode.InnerText, _intRating));
        }

        // Check for Cold Armor modifiers.
        public void coldarmor(XmlNode bonusNode)
        {
            Log.Info("coldarmor");
            Log.Info("coldarmor = " + bonusNode.OuterXml);
            Log.Info("Calling CreateImprovement");
            string strUseUnique = _strUnique;
            string strPrecedence = bonusNode.Attributes?["precedence"]?.InnerText;
            if (!string.IsNullOrEmpty(strPrecedence))
            {
                strUseUnique = "precedence" + strPrecedence;
            }
            else
            {
                string strGroup = bonusNode.Attributes?["group"]?.InnerText;
                if (!string.IsNullOrEmpty(strGroup))
                {
                    strUseUnique = "group" + strGroup;
                }
            }
            CreateImprovement(string.Empty, _objImprovementSource, SourceName, Improvement.ImprovementType.ColdArmor, strUseUnique,
                ImprovementManager.ValueToInt(_objCharacter, bonusNode.InnerText, _intRating));
        }

        // Check for Electricity Armor modifiers.
        public void electricityarmor(XmlNode bonusNode)
        {
            Log.Info("electricityarmor");
            Log.Info("electricityarmor = " + bonusNode.OuterXml);
            Log.Info("Calling CreateImprovement");
            string strUseUnique = _strUnique;
            string strPrecedence = bonusNode.Attributes?["precedence"]?.InnerText;
            if (!string.IsNullOrEmpty(strPrecedence))
            {
                strUseUnique = "precedence" + strPrecedence;
            }
            else
            {
                string strGroup = bonusNode.Attributes?["group"]?.InnerText;
                if (!string.IsNullOrEmpty(strGroup))
                {
                    strUseUnique = "group" + strGroup;
                }
            }
            CreateImprovement(string.Empty, _objImprovementSource, SourceName, Improvement.ImprovementType.ElectricityArmor, strUseUnique,
                ImprovementManager.ValueToInt(_objCharacter, bonusNode.InnerText, _intRating));
        }

        // Check for Acid Armor modifiers.
        public void acidarmor(XmlNode bonusNode)
        {
            Log.Info("acidarmor");
            Log.Info("acidarmor = " + bonusNode.OuterXml);
            Log.Info("Calling CreateImprovement");
            string strUseUnique = _strUnique;
            string strPrecedence = bonusNode.Attributes?["precedence"]?.InnerText;
            if (!string.IsNullOrEmpty(strPrecedence))
            {
                strUseUnique = "precedence" + strPrecedence;
            }
            else
            {
                string strGroup = bonusNode.Attributes?["group"]?.InnerText;
                if (!string.IsNullOrEmpty(strGroup))
                {
                    strUseUnique = "group" + strGroup;
                }
            }
            CreateImprovement(string.Empty, _objImprovementSource, SourceName, Improvement.ImprovementType.AcidArmor, strUseUnique,
                ImprovementManager.ValueToInt(_objCharacter, bonusNode.InnerText, _intRating));
        }

        // Check for Falling Armor modifiers.
        public void fallingarmor(XmlNode bonusNode)
        {
            Log.Info("fallingarmor");
            Log.Info("fallingarmor = " + bonusNode.OuterXml);
            Log.Info("Calling CreateImprovement");
            string strUseUnique = _strUnique;
            string strPrecedence = bonusNode.Attributes?["precedence"]?.InnerText;
            if (!string.IsNullOrEmpty(strPrecedence))
            {
                strUseUnique = "precedence" + strPrecedence;
            }
            else
            {
                string strGroup = bonusNode.Attributes?["group"]?.InnerText;
                if (!string.IsNullOrEmpty(strGroup))
                {
                    strUseUnique = "group" + strGroup;
                }
            }
            CreateImprovement(string.Empty, _objImprovementSource, SourceName, Improvement.ImprovementType.FallingArmor, strUseUnique,
                ImprovementManager.ValueToInt(_objCharacter, bonusNode.InnerText, _intRating));
        }

        // Check for Dodge modifiers.
        public void dodge(XmlNode bonusNode)
        {
            Log.Info("dodge");
            Log.Info("dodge = " + bonusNode.OuterXml);
            Log.Info("Calling CreateImprovement");
            string strUseUnique = _strUnique;
            string strPrecedence = bonusNode.Attributes?["precedence"]?.InnerText;
            if (!string.IsNullOrEmpty(strPrecedence))
            {
                strUseUnique = "precedence" + strPrecedence;
            }
            else
            {
                string strGroup = bonusNode.Attributes?["group"]?.InnerText;
                if (!string.IsNullOrEmpty(strGroup))
                {
                    strUseUnique = "group" + strGroup;
                }
            }
            CreateImprovement(string.Empty, _objImprovementSource, SourceName, Improvement.ImprovementType.Dodge, strUseUnique,
                ImprovementManager.ValueToInt(_objCharacter, bonusNode.InnerText, _intRating));
        }

        // Check for Reach modifiers.
        public void reach(XmlNode bonusNode)
        {
            Log.Info("reach");
            Log.Info("reach = " + bonusNode.OuterXml);
            Log.Info("Calling CreateImprovement");
            CreateImprovement(string.Empty, _objImprovementSource, SourceName, Improvement.ImprovementType.Reach, _strUnique,
                ImprovementManager.ValueToInt(_objCharacter, bonusNode.InnerText, _intRating));
        }

        // Check for Unarmed Damage Value modifiers.
        public void unarmeddv(XmlNode bonusNode)
        {
            Log.Info("unarmeddv");
            Log.Info("unarmeddv = " + bonusNode.OuterXml);
            Log.Info("Calling CreateImprovement");
            CreateImprovement(string.Empty, _objImprovementSource, SourceName, Improvement.ImprovementType.UnarmedDV, _strUnique,
                ImprovementManager.ValueToInt(_objCharacter, bonusNode.InnerText, _intRating));
        }

        // Check for Unarmed Damage Value Physical.
        public void unarmeddvphysical(XmlNode bonusNode)
        {
            Log.Info("unarmeddvphysical");
            Log.Info("unarmeddvphysical = " + bonusNode.OuterXml);
            Log.Info("Calling CreateImprovement");
            CreateImprovement(string.Empty, _objImprovementSource, SourceName, Improvement.ImprovementType.UnarmedDVPhysical, _strUnique);
        }

        // Check for Unarmed Armor Penetration.
        public void unarmedap(XmlNode bonusNode)
        {
            Log.Info("unarmedap");
            Log.Info("unarmedap = " + bonusNode.OuterXml);
            Log.Info("Calling CreateImprovement");
            CreateImprovement(string.Empty, _objImprovementSource, SourceName, Improvement.ImprovementType.UnarmedAP, _strUnique,
                ImprovementManager.ValueToInt(_objCharacter, bonusNode.InnerText, _intRating));
        }

        // Check for Unarmed Armor Penetration.
        public void unarmedreach(XmlNode bonusNode)
        {
            Log.Info("unarmedreach");
            Log.Info("unarmedreach = " + bonusNode.OuterXml);
            Log.Info("Calling CreateImprovement");
            CreateImprovement(string.Empty, _objImprovementSource, SourceName, Improvement.ImprovementType.UnarmedReach, _strUnique,
                ImprovementManager.ValueToInt(_objCharacter, bonusNode.InnerText, _intRating));
        }

        // Check for Initiative modifiers.
        public void initiative(XmlNode bonusNode)
        {
            Log.Info("initiative");
            Log.Info("initiative = " + bonusNode.OuterXml);
            Log.Info("Calling CreateImprovement");
            CreateImprovement(string.Empty, _objImprovementSource, SourceName, Improvement.ImprovementType.Initiative, _strUnique,
                ImprovementManager.ValueToInt(_objCharacter, bonusNode.InnerText, _intRating));
        }

        // Check for Initiative Pass modifiers. Only the highest one ever applies. Legacy method for old characters.
        public void initiativepass(XmlNode bonusNode)
        {
            initiativedice(bonusNode);
        }

        // Check for Initiative Pass modifiers. Only the highest one ever applies.
        public void initiativedice(XmlNode bonusNode)
        {
            Log.Info("initiativedice");
            Log.Info("initiativedice = " + bonusNode.OuterXml);
            Log.Info("Calling CreateImprovement");

            string strUseUnique = bonusNode.Name;
            string strPrecedence = bonusNode.Attributes?["precedence"]?.InnerText;
            if (!string.IsNullOrEmpty(strPrecedence))
                strUseUnique = "precedence" + strPrecedence;

            CreateImprovement(string.Empty, _objImprovementSource, SourceName, Improvement.ImprovementType.InitiativeDice,
                strUseUnique, ImprovementManager.ValueToInt(_objCharacter, bonusNode.InnerText, _intRating));
        }

        // Check for Initiative Dice modifiers. Only the highest one ever applies. Legacy method for old characters.
        public void initiativepassadd(XmlNode bonusNode)
        {
            initiativediceadd(bonusNode);
        }

        // Check for Initiative Dice modifiers. Only the highest one ever applies.
        public void initiativediceadd(XmlNode bonusNode)
        {
            Log.Info("initiativediceadd");
            Log.Info("initiativediceadd = " + bonusNode.OuterXml);
            Log.Info("Calling CreateImprovement");
            CreateImprovement(string.Empty, _objImprovementSource, SourceName, Improvement.ImprovementType.InitiativeDiceAdd, _strUnique,
                ImprovementManager.ValueToInt(_objCharacter, bonusNode.InnerText, _intRating));
        }

        // Check for Matrix Initiative modifiers.
        public void matrixinitiative(XmlNode bonusNode)
        {
            Log.Info("matrixinitiative");
            Log.Info("matrixinitiative = " + bonusNode.OuterXml);
            Log.Info("Calling CreateImprovement");
            CreateImprovement(string.Empty, _objImprovementSource, SourceName, Improvement.ImprovementType.MatrixInitiative, _strUnique,
                ImprovementManager.ValueToInt(_objCharacter, bonusNode.InnerText, _intRating));
        }

        // Check for Matrix Initiative Pass modifiers. Legacy method for old characters.
        public void matrixinitiativepass(XmlNode bonusNode)
        {
            matrixinitiativedice(bonusNode);
        }

        // Check for Matrix Initiative Pass modifiers.
        public void matrixinitiativedice(XmlNode bonusNode)
        {
            Log.Info("matrixinitiativedice");
            Log.Info("matrixinitiativedice = " + bonusNode.OuterXml);
            Log.Info("Calling CreateImprovement");
            CreateImprovement(string.Empty, _objImprovementSource, SourceName, Improvement.ImprovementType.MatrixInitiativeDice,
                "matrixinitiativepass", ImprovementManager.ValueToInt(_objCharacter, bonusNode.InnerText, _intRating));
        }

        // Check for Matrix Initiative Pass modifiers. Legacy method for old characters.
        public void matrixinitiativepassadd(XmlNode bonusNode)
        {
            matrixinitiativediceadd(bonusNode);
        }

        // Check for Matrix Initiative Pass modifiers. Legacy method for old characters.
        public void matrixinitiativediceadd(XmlNode bonusNode)
        {
            Log.Info("matrixinitiativediceadd");
            Log.Info("matrixinitiativediceadd = " + bonusNode.OuterXml);
            Log.Info("Calling CreateImprovement");
            CreateImprovement(string.Empty, _objImprovementSource, SourceName, Improvement.ImprovementType.MatrixInitiativeDice,
                _strUnique,
                ImprovementManager.ValueToInt(_objCharacter, bonusNode.InnerText, _intRating));
        }

        // Check for Lifestyle cost modifiers.
        public void lifestylecost(XmlNode bonusNode)
        {
            Log.Info("lifestylecost");
            Log.Info("lifestylecost = " + bonusNode.OuterXml);
            Log.Info("Calling CreateImprovement");

            // If the Lifestyle node is present, we restrict to a specific lifestyle type.
            string baseLifestyle = bonusNode.Attributes?["lifestyle"]?.InnerText ?? string.Empty;
            CreateImprovement(baseLifestyle, _objImprovementSource, SourceName, Improvement.ImprovementType.LifestyleCost, _strUnique,
                ImprovementManager.ValueToInt(_objCharacter, bonusNode.InnerText, _intRating));
        }

        // Check for basic Lifestyle cost modifiers.
        public void basiclifestylecost(XmlNode bonusNode)
        {
            Log.Info("basiclifestylecost");
            Log.Info("basiclifestylecost = " + bonusNode.OuterXml);
            Log.Info("Calling CreateImprovement");

            // If the Lifestyle node is present, we restrict to a specific lifestyle type.
            string baseLifestyle = bonusNode.Attributes?["lifestyle"]?.InnerText ?? string.Empty;
            CreateImprovement(baseLifestyle, _objImprovementSource, SourceName, Improvement.ImprovementType.BasicLifestyleCost, _strUnique,
                ImprovementManager.ValueToInt(_objCharacter, bonusNode.InnerText, _intRating));
        }

        // Check for Genetech Cost modifiers.
        public void genetechcostmultiplier(XmlNode bonusNode)
        {
            Log.Info("genetechcostmultiplier");
            Log.Info("genetechcostmultiplier = " + bonusNode.OuterXml);
            Log.Info("Calling CreateImprovement");
            CreateImprovement(string.Empty, _objImprovementSource, SourceName, Improvement.ImprovementType.GenetechCostMultiplier,
                _strUnique, ImprovementManager.ValueToInt(_objCharacter, bonusNode.InnerText, _intRating));
        }

        // Check for Genetech Cost modifiers.
        public void genetechessmultiplier(XmlNode bonusNode)
        {
            Log.Info("genetechcostmultiplier");
            Log.Info("genetechcostmultiplier = " + bonusNode.OuterXml);
            Log.Info("Calling CreateImprovement");
            CreateImprovement(string.Empty, _objImprovementSource, SourceName, Improvement.ImprovementType.GenetechEssMultiplier,
                _strUnique, ImprovementManager.ValueToInt(_objCharacter, bonusNode.InnerText, _intRating));
        }

        // Check for Basic Bioware Essence Cost modifiers.
        public void basicbiowareessmultiplier(XmlNode bonusNode)
        {
            Log.Info("basicbiowareessmultiplier");
            Log.Info("basicbiowareessmultiplier = " + bonusNode.OuterXml);
            Log.Info("Calling CreateImprovement");
            CreateImprovement(string.Empty, _objImprovementSource, SourceName, Improvement.ImprovementType.BasicBiowareEssCost,
                _strUnique,
                ImprovementManager.ValueToInt(_objCharacter, bonusNode.InnerText, _intRating));
        }

        // Check for Bioware Essence Cost modifiers that stack additively with base modifiers like grade.
        public void biowareessmultiplier(XmlNode bonusNode)
        {
            Log.Info("biowareessmultiplier");
            Log.Info("biowareessmultiplier = " + bonusNode.OuterXml);
            Log.Info("Calling CreateImprovement");
            CreateImprovement(string.Empty, _objImprovementSource, SourceName, Improvement.ImprovementType.BiowareEssCost, _strUnique,
                ImprovementManager.ValueToInt(_objCharacter, bonusNode.InnerText, _intRating));
        }

        // Check for Bioware Essence Cost modifiers that stack multiplicatively with base modifiers like grade.
        public void biowaretotalessmultiplier(XmlNode bonusNode)
        {
            Log.Info("biowaretotalessmultiplier");
            Log.Info("biowaretotalessmultiplier = " + bonusNode.OuterXml);
            Log.Info("Calling CreateImprovement");
            CreateImprovement(string.Empty, _objImprovementSource, SourceName, Improvement.ImprovementType.BiowareTotalEssMultiplier, _strUnique,
                ImprovementManager.ValueToInt(_objCharacter, bonusNode.InnerText, _intRating));
        }

        // Check for Cybeware Essence Cost modifiers that stack additively with base modifiers like grade.
        public void cyberwareessmultiplier(XmlNode bonusNode)
        {
            Log.Info("cyberwareessmultiplier");
            Log.Info("cyberwareessmultiplier = " + bonusNode.OuterXml);
            Log.Info("Calling CreateImprovement");
            CreateImprovement(string.Empty, _objImprovementSource, SourceName, Improvement.ImprovementType.CyberwareEssCost, _strUnique,
                ImprovementManager.ValueToInt(_objCharacter, bonusNode.InnerText, _intRating));
        }

        // Check for Cyberware Essence Cost modifiers that stack multiplicatively with base modifiers like grade.
        public void cyberwaretotalessmultiplier(XmlNode bonusNode)
        {
            Log.Info("cyberwaretotalessmultiplier");
            Log.Info("cyberwaretotalessmultiplier = " + bonusNode.OuterXml);
            Log.Info("Calling CreateImprovement");
            CreateImprovement(string.Empty, _objImprovementSource, SourceName, Improvement.ImprovementType.CyberwareTotalEssMultiplier, _strUnique,
                ImprovementManager.ValueToInt(_objCharacter, bonusNode.InnerText, _intRating));
        }

        // Check for Non-Retroactive Bioware Essence Cost modifiers that stack additively with base modifiers like grade.
        public void biowareessmultipliernonretroactive(XmlNode bonusNode)
        {
            Log.Info("biowareessmultiplier");
            Log.Info("biowareessmultiplier = " + bonusNode.OuterXml);
            Log.Info("Calling CreateImprovement");
            CreateImprovement(string.Empty, _objImprovementSource, SourceName, Improvement.ImprovementType.BiowareEssCost, _strUnique,
                ImprovementManager.ValueToInt(_objCharacter, bonusNode.InnerText, _intRating));
        }

        // Check for Non-Retroactive Bioware Essence Cost modifiers that stack multiplicatively with base modifiers like grade.
        public void biowaretotalessmultipliernonretroactive(XmlNode bonusNode)
        {
            Log.Info("biowaretotalessmultiplier");
            Log.Info("biowaretotalessmultiplier = " + bonusNode.OuterXml);
            Log.Info("Calling CreateImprovement");
            CreateImprovement(string.Empty, _objImprovementSource, SourceName, Improvement.ImprovementType.BiowareTotalEssMultiplier, _strUnique,
                ImprovementManager.ValueToInt(_objCharacter, bonusNode.InnerText, _intRating));
        }

        // Check for Non-Retroactive Cybeware Essence Cost modifiers that stack additively with base modifiers like grade.
        public void cyberwareessmultipliernonretroactive(XmlNode bonusNode)
        {
            Log.Info("cyberwareessmultiplier");
            Log.Info("cyberwareessmultiplier = " + bonusNode.OuterXml);
            Log.Info("Calling CreateImprovement");
            CreateImprovement(string.Empty, _objImprovementSource, SourceName, Improvement.ImprovementType.CyberwareEssCost, _strUnique,
                ImprovementManager.ValueToInt(_objCharacter, bonusNode.InnerText, _intRating));
        }

        // Check for Non-Retroactive Cyberware Essence Cost modifiers that stack multiplicatively with base modifiers like grade.
        public void cyberwaretotalessmultipliernonretroactive(XmlNode bonusNode)
        {
            Log.Info("cyberwaretotalessmultiplier");
            Log.Info("cyberwaretotalessmultiplier = " + bonusNode.OuterXml);
            Log.Info("Calling CreateImprovement");
            CreateImprovement(string.Empty, _objImprovementSource, SourceName, Improvement.ImprovementType.CyberwareTotalEssMultiplier, _strUnique,
                ImprovementManager.ValueToInt(_objCharacter, bonusNode.InnerText, _intRating));
        }

        // Check for Prototype Transhuman modifiers.
        public void prototypetranshuman(XmlNode bonusNode)
        {
            Log.Info("prototypetranshuman");
            Log.Info("prototypetranshuman = " + bonusNode.OuterXml);
            Log.Info("Calling CreateImprovement");

            _objCharacter.PrototypeTranshuman += Convert.ToDecimal(bonusNode.InnerText);
            CreateImprovement(bonusNode.InnerText, _objImprovementSource, SourceName, Improvement.ImprovementType.PrototypeTranshuman, _strUnique);
        }

        // Check for Friends In High Places modifiers.
        public void friendsinhighplaces(XmlNode bonusNode)
        {
            Log.Info("friendsinhighplaces");
            Log.Info("friendsinhighplaces = " + bonusNode.OuterXml);
            Log.Info("Calling CreateImprovement");
            CreateImprovement(string.Empty, _objImprovementSource, SourceName, Improvement.ImprovementType.FriendsInHighPlaces,
                _strUnique);
        }

        // Check for ExCon modifiers.
        public void excon(XmlNode bonusNode)
        {
            Log.Info("ExCon");
            Log.Info("ExCon = " + bonusNode.OuterXml);
            Log.Info("Calling CreateImprovement");
            CreateImprovement(string.Empty, _objImprovementSource, SourceName, Improvement.ImprovementType.ExCon, _strUnique);
        }

        // Check for TrustFund modifiers.
        public void trustfund(XmlNode bonusNode)
        {
            Log.Info("TrustFund");
            Log.Info("TrustFund = " + bonusNode.OuterXml);
            Log.Info("Calling CreateImprovement");
            CreateImprovement(string.Empty, _objImprovementSource, SourceName, Improvement.ImprovementType.TrustFund,
                _strUnique,
                ImprovementManager.ValueToInt(_objCharacter, bonusNode.InnerText, _intRating));
        }

        // Check for MadeMan modifiers.
        public void mademan(XmlNode bonusNode)
        {
            Log.Info("MadeMan");
            Log.Info("MadeMan = " + bonusNode.OuterXml);
            Log.Info("Calling CreateImprovement");
            CreateImprovement(string.Empty, _objImprovementSource, SourceName, Improvement.ImprovementType.MadeMan, _strUnique);
        }

        // Check for Fame modifiers.
        public void fame(XmlNode bonusNode)
        {
            Log.Info("Fame");
            Log.Info("Fame = " + bonusNode.OuterXml);
            Log.Info("Calling CreateImprovement");
            CreateImprovement(string.Empty, _objImprovementSource, SourceName, Improvement.ImprovementType.Fame, _strUnique);
        }

        // Check for Erased modifiers.
        public void erased(XmlNode bonusNode)
        {
            Log.Info("Erased");
            Log.Info("Erased = " + bonusNode.OuterXml);
            Log.Info("Calling CreateImprovement");
            CreateImprovement(string.Empty, _objImprovementSource, SourceName, Improvement.ImprovementType.Erased, _strUnique);
        }

        // Check for Erased modifiers.
        public void overclocker(XmlNode bonusNode)
        {
            Log.Info("OverClocker");
            Log.Info("Overclocker = " + bonusNode.OuterXml);
            Log.Info("Calling CreateImprovement");
            CreateImprovement(string.Empty, _objImprovementSource, SourceName, Improvement.ImprovementType.Overclocker, _strUnique);
        }

        // Check for Restricted Gear modifiers.
        public void restrictedgear(XmlNode bonusNode)
        {
            Log.Info("restrictedgear");
            Log.Info("restrictedgear = " + bonusNode.OuterXml);
            Log.Info("Calling CreateImprovement");
            CreateImprovement(string.Empty, _objImprovementSource, SourceName, Improvement.ImprovementType.RestrictedGear, _strUnique,
                ImprovementManager.ValueToInt(_objCharacter, bonusNode.InnerText, _intRating));
        }

        // Check for Improvements that grant bonuses to the maximum amount of Native languages a user can have.
        public void nativelanguagelimit(XmlNode bonusNode)
        {
            Log.Info("nativelanguagelimit");
            Log.Info("nativelanguagelimit = " + bonusNode.OuterXml);
            Log.Info("Calling CreateImprovement");
            CreateImprovement(string.Empty, _objImprovementSource, SourceName, Improvement.ImprovementType.NativeLanguageLimit, _strUnique,
                ImprovementManager.ValueToInt(_objCharacter, bonusNode.InnerText, _intRating));
        }

        // Check for Ambidextrous modifiers.
        public void ambidextrous(XmlNode bonusNode)
        {
            Log.Info("Ambidextrous");
            Log.Info("Ambidextrous = " + bonusNode.OuterXml);
            Log.Info("Calling CreateImprovement");
            CreateImprovement(string.Empty, _objImprovementSource, SourceName, Improvement.ImprovementType.Ambidextrous, _strUnique);
        }

        // Check for Weapon Category DV modifiers.
        public void weaponcategorydv(XmlNode bonusNode)
        {
            //TODO: FIX THIS
            /*
             * I feel like talking a little bit about improvementmanager at
             * this point. It is an intresting class. First of all, it 
             * manages to throw out everything we ever learned about OOP
             * and create a class based on functional programming.
             * 
             * That is true, it is a class, based on manipulating a single
             * list on another class.
             * 
             * But atleast there is a reference to it somewhere right?
             * 
             * No, you create one wherever you need it, meaning there are
             * tens of instances of this class, all operating on the same 
             * list
             * 
             * After that, it is just plain stupid.
             * If you have an list of xmlNodes and some might be the same
             * it checks if a specific node exists (sometimes even by text
             * comparison on .OuterXml) and then runs specific code for 
             * each. If it is there multiple times either of those 2 things
             * happen.
             * 
             * 1. Sad, nothing we can do, guess you have to survive
             * 2. Lets create a foreach in that specific part of the code
             * 
             * Fuck ImprovementManager, kill it with fire, burn the ashes
             * and feed what remains to a dragon that eats unholy 
             * abominations
             */


            Log.Info("weaponcategorydv");
            Log.Info("weaponcategorydv = " + bonusNode.OuterXml);
            XmlNode nodWeapon = bonusNode;

            if (nodWeapon["selectskill"] != null)
            {
                bool blnDummy = false;
                SelectedValue = ImprovementManager.DoSelectSkill(nodWeapon["selectskill"], _objCharacter, _intRating, _strFriendlyName, ref blnDummy);

                if (blnDummy)
                {
                    throw new AbortedException();
                }

                Log.Info("strSelected = " + SelectedValue);

<<<<<<< HEAD
                foreach (AdeptPower objPower in _objCharacter.Powers)
                {
                    if (objPower.InternalId == SourceName)
                    {
                        objPower.Extra = SelectedValue;
                    }
                }

                Log.Info("Calling CreateImprovement");
                CreateImprovement(SelectedValue, _objImprovementSource, SourceName,
                    Improvement.ImprovementType.WeaponCategoryDV, _strUnique, ImprovementManager.ValueToInt(_objCharacter, nodWeapon["bonus"]?.InnerXml, _intRating));
=======
                Power objPower = _objCharacter.Powers.FirstOrDefault(p => p.InternalId == SourceName);
                if (objPower != null)
                    objPower.Extra = SelectedValue;
>>>>>>> 916d10df
            }
            else if (nodWeapon["name"] != null)
            {
                SelectedValue = nodWeapon["name"].InnerText;
            }
            else
            {
                Utils.BreakIfDebug();
            }
            Log.Info("Calling CreateImprovement");
            CreateImprovement(SelectedValue, _objImprovementSource, SourceName,
                Improvement.ImprovementType.WeaponCategoryDV, _strUnique, ImprovementManager.ValueToInt(_objCharacter, nodWeapon["bonus"]?.InnerXml, _intRating));
        }

        public void weaponcategorydice(XmlNode bonusNode)
        {
            Log.Info("WeaponCategoryDice");
            Log.Info("WeaponCategoryDice = " + bonusNode.OuterXml);
            using (XmlNodeList xmlSelectCategoryList = bonusNode.SelectNodes("selectcategory"))
            {
                if (xmlSelectCategoryList?.Count > 0)
                {
                    foreach (XmlNode xmlSelectCategory in xmlSelectCategoryList)
                    {
                        // Display the Select Category window and record which Category was selected.
                        List<ListItem> lstGeneralItems = new List<ListItem>();

                        XmlNodeList xmlCategoryList = xmlSelectCategory.SelectNodes("category");
                        if (xmlCategoryList?.Count > 0)
                        {
                            foreach (XmlNode objXmlCategory in xmlCategoryList)
                            {
                                string strInnerText = objXmlCategory.InnerText;
                                lstGeneralItems.Add(new ListItem(strInnerText, LanguageManager.TranslateExtra(strInnerText, GlobalOptions.Language)));
                            }
                        }

                        frmSelectItem frmPickCategory = new frmSelectItem
                        {
                            GeneralItems = lstGeneralItems,
                            Description = !string.IsNullOrEmpty(_strFriendlyName)
                                ? string.Format(LanguageManager.GetString("String_Improvement_SelectSkillNamed", GlobalOptions.Language), _strFriendlyName)
                                : LanguageManager.GetString("Title_SelectWeaponCategory", GlobalOptions.Language)
                        };

                        Log.Info("_strForcedValue = " + ForcedValue);

                        if (ForcedValue.StartsWith("Adept:") || ForcedValue.StartsWith("Magician:"))
                            ForcedValue = string.Empty;

                        if (!string.IsNullOrEmpty(ForcedValue))
                        {
                            frmPickCategory.Opacity = 0;
                            frmPickCategory.ForceItem = ForcedValue;
                        }
                        frmPickCategory.ShowDialog();

                        // Make sure the dialogue window was not canceled.
                        if (frmPickCategory.DialogResult == DialogResult.Cancel)
                        {
                            throw new AbortedException();
                        }

                        Log.Info("strSelected = " + SelectedValue);

                        foreach (Power objPower in _objCharacter.Powers)
                        {
                            if (objPower.InternalId == SourceName)
                            {
                                objPower.Extra = SelectedValue;
                            }
                        }

                        Log.Info("Calling CreateImprovement");
                        CreateImprovement(SelectedValue, _objImprovementSource, SourceName,
                            Improvement.ImprovementType.WeaponCategoryDice, _strUnique, ImprovementManager.ValueToInt(_objCharacter, xmlSelectCategory["value"]?.InnerText, _intRating));
                    }
                }
            }

            using (XmlNodeList xmlCategoryList = bonusNode.SelectNodes("category"))
            {
                if (xmlCategoryList?.Count > 0)
                {
                    foreach (XmlNode xmlCategory in xmlCategoryList)
                    {
                        Log.Info("Calling CreateImprovement");
                        CreateImprovement(xmlCategory["name"]?.InnerText, _objImprovementSource, SourceName,
                            Improvement.ImprovementType.WeaponCategoryDice, _strUnique, ImprovementManager.ValueToInt(_objCharacter, xmlCategory["value"]?.InnerText, _intRating));
                    }
                }
            }
        }

        // Check for Mentor Spirit bonuses.
        public void selectmentorspirit(XmlNode bonusNode)
        {
            Log.Info("selectmentorspirit");
            Log.Info("selectmentorspirit = " + bonusNode.OuterXml);
            frmSelectMentorSpirit frmPickMentorSpirit = new frmSelectMentorSpirit(_objCharacter)
            {
                ForcedMentor = ForcedValue
            };
            frmPickMentorSpirit.ShowDialog();

            // Make sure the dialogue window was not canceled.
            if (frmPickMentorSpirit.DialogResult == DialogResult.Cancel)
            {
                throw new AbortedException();
            }

            XmlNode xmlMentor = XmlManager.Load("mentors.xml").SelectSingleNode("/chummer/mentors/mentor[id = \"" + frmPickMentorSpirit.SelectedMentor + "\"]");
            SelectedValue = xmlMentor?["name"]?.InnerText ?? string.Empty;

            string strHoldValue = SelectedValue;
            if (_blnConcatSelectedValue)
                SourceName += LanguageManager.GetString("String_Space", GlobalOptions.Language) + '(' + SelectedValue + ')';

            Log.Info("_strSelectedValue = " + SelectedValue);
            Log.Info("SourceName = " + SourceName);

            string strForce = ForcedValue;
            MentorSpirit objMentor = new MentorSpirit(_objCharacter);
            objMentor.Create(xmlMentor, Improvement.ImprovementType.MentorSpirit, ForcedValue, frmPickMentorSpirit.Choice1, frmPickMentorSpirit.Choice2);
            _objCharacter.MentorSpirits.Add(objMentor);

            ForcedValue = strForce;
            SelectedValue = strHoldValue;
            Log.Info("_strSelectedValue = " + SelectedValue);
            Log.Info("_strForcedValue = " + ForcedValue);
            CreateImprovement(objMentor.InternalId, _objImprovementSource, SourceName, Improvement.ImprovementType.MentorSpirit, frmPickMentorSpirit.SelectedMentor);
        }

        // Check for Paragon bonuses.
        public void selectparagon(XmlNode bonusNode)
        {
            Log.Info("selectparagon");
            Log.Info("selectparagon = " + bonusNode.OuterXml);
            frmSelectMentorSpirit frmPickMentorSpirit = new frmSelectMentorSpirit(_objCharacter, "paragons.xml")
            {
                ForcedMentor = ForcedValue
            };
            frmPickMentorSpirit.ShowDialog();

            // Make sure the dialogue window was not canceled.
            if (frmPickMentorSpirit.DialogResult == DialogResult.Cancel)
            {
                throw new AbortedException();
            }

            XmlNode xmlMentor = XmlManager.Load("paragons.xml").SelectSingleNode("/chummer/mentors/mentor[id = \"" + frmPickMentorSpirit.SelectedMentor + "\"]");
            SelectedValue = xmlMentor?["name"]?.InnerText ?? string.Empty;

            string strHoldValue = SelectedValue;
            if (_blnConcatSelectedValue)
                SourceName += LanguageManager.GetString("String_Space", GlobalOptions.Language) + '(' + SelectedValue + ')';

            Log.Info("_strSelectedValue = " + SelectedValue);
            Log.Info("SourceName = " + SourceName);

            string strForce = ForcedValue;
            MentorSpirit objMentor = new MentorSpirit(_objCharacter);
            objMentor.Create(xmlMentor, Improvement.ImprovementType.Paragon, ForcedValue, frmPickMentorSpirit.Choice1, frmPickMentorSpirit.Choice2);
            _objCharacter.MentorSpirits.Add(objMentor);

            ForcedValue = strForce;
            SelectedValue = strHoldValue;
            Log.Info("_strSelectedValue = " + SelectedValue);
            Log.Info("_strForcedValue = " + ForcedValue);
            CreateImprovement(objMentor.InternalId, _objImprovementSource, SourceName, Improvement.ImprovementType.Paragon, frmPickMentorSpirit.SelectedMentor);
        }

        // Check for Smartlink bonus.
        public void smartlink(XmlNode bonusNode)
        {
            Log.Info("smartlink");
            Log.Info("smartlink = " + bonusNode.OuterXml);
            Log.Info("Calling CreateImprovement");
            CreateImprovement(string.Empty, _objImprovementSource, SourceName, Improvement.ImprovementType.Smartlink,
                "smartlink", ImprovementManager.ValueToInt(_objCharacter, bonusNode.InnerText, _intRating));
        }

        // Check for Adapsin bonus.
        public void adapsin(XmlNode bonusNode)
        {
            Log.Info("adapsin");
            Log.Info("adapsin = " + bonusNode.OuterXml);
            Log.Info("Calling CreateImprovement");
            CreateImprovement(string.Empty, _objImprovementSource, SourceName, Improvement.ImprovementType.Adapsin, "adapsin");
        }

        // Check for SoftWeave bonus.
        public void softweave(XmlNode bonusNode)
        {
            Log.Info("softweave");
            Log.Info("softweave = " + bonusNode.OuterXml);
            Log.Info("Calling CreateImprovement");
            CreateImprovement(string.Empty, _objImprovementSource, SourceName, Improvement.ImprovementType.SoftWeave, "softweave");
        }

        // Check for bonus that removes the ability to take any bioware (e.g. Sensitive System)
        public void disablebioware(XmlNode bonusNode)
        {
            Log.Info("disablebioware");
            Log.Info("disablebioware = " + bonusNode.OuterXml);
            Log.Info("Calling CreateImprovement");
            CreateImprovement(string.Empty, _objImprovementSource, SourceName, Improvement.ImprovementType.DisableBioware,
                "disablebioware");
        }

        // Check for bonus that removes the ability to take any cyberware.
        public void disablecyberware(XmlNode bonusNode)
        {
            Log.Info("disablecyberware");
            Log.Info("disablecyberware = " + bonusNode.OuterXml);
            Log.Info("Calling CreateImprovement");
            CreateImprovement(string.Empty, _objImprovementSource, SourceName, Improvement.ImprovementType.DisableCyberware,
                "disablecyberware");
        }

        // Check for bonus that removes access to certain bioware grades (e.g. Cyber-Snob)
        public void disablebiowaregrade(XmlNode bonusNode)
        {
            Log.Info("disablebiowaregrade");
            Log.Info("disablebiowaregrade = " + bonusNode.OuterXml);
            Log.Info("Calling CreateImprovement");
            string strGradeName = bonusNode.InnerText;
            CreateImprovement(strGradeName, _objImprovementSource, SourceName, Improvement.ImprovementType.DisableBiowareGrade,
                "disablebiowaregrade");
        }

        // Check for bonus that removes access to certain cyberware grades (e.g. Regeneration critter power).
        public void disablecyberwaregrade(XmlNode bonusNode)
        {
            Log.Info("disablecyberwaregrade");
            Log.Info("disablecyberwaregrade = " + bonusNode.OuterXml);
            Log.Info("Calling CreateImprovement");
            string strGradeName = bonusNode.InnerText;
            CreateImprovement(strGradeName, _objImprovementSource, SourceName, Improvement.ImprovementType.DisableCyberwareGrade,
                "disablecyberwaregrade");
        }

        // Check for increases to walk multiplier.
        public void walkmultiplier(XmlNode bonusNode)
        {
            Log.Info("walkmultiplier");
            Log.Info("walkmultiplier = " + bonusNode.OuterXml);

            Log.Info("Calling CreateImprovement");
            string strCategory = bonusNode["category"]?.InnerText;
            if (!string.IsNullOrEmpty(strCategory))
            {
                string strTemp = bonusNode["val"]?.InnerText;
                if (!string.IsNullOrEmpty(strTemp))
                    CreateImprovement(strCategory, _objImprovementSource, SourceName, Improvement.ImprovementType.WalkMultiplier, _strUnique,
                        ImprovementManager.ValueToInt(_objCharacter, strTemp, _intRating));
                strTemp = bonusNode["percent"]?.InnerText;
                if (!string.IsNullOrEmpty(strTemp))
                    CreateImprovement(strCategory, _objImprovementSource, SourceName, Improvement.ImprovementType.WalkMultiplierPercent, _strUnique,
                        ImprovementManager.ValueToInt(_objCharacter, strTemp, _intRating));
            }
        }

        // Check for increases to run multiplier.
        public void runmultiplier(XmlNode bonusNode)
        {
            Log.Info("runmultiplier");
            Log.Info("runmultiplier = " + bonusNode.OuterXml);
            Log.Info("Calling CreateImprovement");
            string strCategory = bonusNode["category"]?.InnerText;
            if (!string.IsNullOrEmpty(strCategory))
            {
                string strTemp = bonusNode["val"]?.InnerText;
                if (!string.IsNullOrEmpty(strTemp))
                    CreateImprovement(strCategory, _objImprovementSource, SourceName, Improvement.ImprovementType.RunMultiplier, _strUnique,
                        ImprovementManager.ValueToInt(_objCharacter, strTemp, _intRating));
                strTemp = bonusNode["percent"]?.InnerText;
                if (!string.IsNullOrEmpty(strTemp))
                    CreateImprovement(strCategory, _objImprovementSource, SourceName, Improvement.ImprovementType.RunMultiplierPercent, _strUnique,
                        ImprovementManager.ValueToInt(_objCharacter, strTemp, _intRating));
            }
        }

        // Check for increases to distance sprinted per hit.
        public void sprintbonus(XmlNode bonusNode)
        {
            Log.Info("sprintbonus");
            Log.Info("sprintbonus = " + bonusNode.OuterXml);
            Log.Info("Calling CreateImprovement");
            string strCategory = bonusNode["category"]?.InnerText;
            if (!string.IsNullOrEmpty(strCategory))
            {
                string strTemp = bonusNode["val"]?.InnerText;
                if (!string.IsNullOrEmpty(strTemp))
                    CreateImprovement(strCategory, _objImprovementSource, SourceName, Improvement.ImprovementType.SprintBonus, _strUnique,
                        ImprovementManager.ValueToInt(_objCharacter, strTemp, _intRating));
                strTemp = bonusNode["percent"]?.InnerText;
                if (!string.IsNullOrEmpty(strTemp))
                    CreateImprovement(strCategory, _objImprovementSource, SourceName, Improvement.ImprovementType.SprintBonusPercent, _strUnique,
                        ImprovementManager.ValueToInt(_objCharacter, strTemp, _intRating));
            }
        }

        // Check for free Positive Qualities.
        public void freepositivequalities(XmlNode bonusNode)
        {
            Log.Info("freepositivequalities");
            Log.Info("freepositivequalities = " + bonusNode.OuterXml);
            Log.Info("Calling CreateImprovement");
            CreateImprovement(string.Empty, _objImprovementSource, SourceName, Improvement.ImprovementType.FreePositiveQualities, _strUnique,
                ImprovementManager.ValueToInt(_objCharacter, bonusNode.InnerText, _intRating));
        }

        // Check for free Negative Qualities.
        public void freenegativequalities(XmlNode bonusNode)
        {
            Log.Info("freenegativequalities");
            Log.Info("freenegativequalities = " + bonusNode.OuterXml);
            Log.Info("Calling CreateImprovement");
            CreateImprovement(string.Empty, _objImprovementSource, SourceName, Improvement.ImprovementType.FreeNegativeQualities, _strUnique,
                ImprovementManager.ValueToInt(_objCharacter, bonusNode.InnerText, _intRating));
        }

        // Check for Select Side.
        public void selectside(XmlNode bonusNode)
        {
            Log.Info("selectside");
            Log.Info("selectside = " + bonusNode.OuterXml);
            frmSelectSide frmPickSide = new frmSelectSide
            {
                Description = string.Format(LanguageManager.GetString("Label_SelectSide", GlobalOptions.Language), _strFriendlyName)
            };
            if (!string.IsNullOrEmpty(ForcedValue))
                frmPickSide.ForceValue(ForcedValue);
            else
                frmPickSide.ShowDialog();

            // Make sure the dialogue window was not canceled.
            if (frmPickSide.DialogResult == DialogResult.Cancel)
            {
                throw new AbortedException();
            }

            SelectedValue = frmPickSide.SelectedSide;
            Log.Info("_strSelectedValue = " + SelectedValue);
        }

        // Check for Free Spirit Power Points.
        public void freespiritpowerpoints(XmlNode bonusNode)
        {
            Log.Info("freespiritpowerpoints");
            Log.Info("freespiritpowerpoints = " + bonusNode.OuterXml);
            Log.Info("Calling CreateImprovement");
            CreateImprovement(string.Empty, _objImprovementSource, SourceName, Improvement.ImprovementType.FreeSpiritPowerPoints, _strUnique,
                ImprovementManager.ValueToInt(_objCharacter, bonusNode.InnerText, _intRating));
        }

        // Check for Adept Power Points.
        public void adeptpowerpoints(XmlNode bonusNode)
        {
            Log.Info("adeptpowerpoints");
            Log.Info("adeptpowerpoints = " + bonusNode.OuterXml);
            Log.Info("Calling CreateImprovement");
            CreateImprovement(string.Empty, _objImprovementSource, SourceName, Improvement.ImprovementType.AdeptPowerPoints, _strUnique,
                ImprovementManager.ValueToInt(_objCharacter, bonusNode.InnerText, _intRating));
        }

        // Check for Adept Powers
        public void specificpower(XmlNode bonusNode)
        {
            Log.Info("specificpower");
            Log.Info("specificpower = " + bonusNode.OuterXml);
            // If the character isn't an adept or mystic adept, skip the rest of this.
            if (_objCharacter.AdeptEnabled)
            {
                string strSelection = string.Empty;
                ForcedValue = string.Empty;

                Log.Info("objXmlSpecificPower = " + bonusNode.OuterXml);

                string strPowerName = bonusNode["name"]?.InnerText;

                if (!string.IsNullOrEmpty(strPowerName))
                {
                    // Check if the character already has this power
                    Log.Info("strSelection = " + strSelection);
                    AdeptPower objNewPower = new AdeptPower(_objCharacter);
                    XmlNode objXmlPower = XmlManager.Load("powers.xml").SelectSingleNode("/chummer/powers/power[name = \"" + strPowerName + "\"]");
                    if (!objNewPower.Create(objXmlPower, 0, bonusNode["bonusoverride"]))
                        throw new AbortedException();

                    AdeptPower objBoostedPower = _objCharacter.Powers.FirstOrDefault(objPower => objPower.Name == objNewPower.Name && objPower.Extra == objNewPower.Extra);
                    if (objBoostedPower == null)
                    {
                        _objCharacter.Powers.Add(objNewPower);
                        objBoostedPower = objNewPower;
                        Log.Info("blnHasPower = false");
                    }
                    else
                        Log.Info("blnHasPower = true");

                    Log.Info("Calling CreateImprovement");
                    int intLevels = 0;
                    if (bonusNode["val"] != null)
                        intLevels = Convert.ToInt32(bonusNode["val"].InnerText);
                    if (!objBoostedPower.LevelsEnabled)
                        intLevels = 1;
                    CreateImprovement(objNewPower.Name, _objImprovementSource, SourceName, Improvement.ImprovementType.AdeptPowerFreeLevels, objNewPower.Extra, 0, intLevels);

                    // fix: refund power points, if bonus would make power exceede maximum
                    if (objBoostedPower.TotalMaximumLevels < objBoostedPower.Rating + intLevels)
                    {
                        objBoostedPower.Rating = Math.Max(objBoostedPower.TotalMaximumLevels - intLevels, 0);
                    }

                    objBoostedPower.OnPropertyChanged(nameof(objBoostedPower.TotalRating));
                    objBoostedPower.OnPropertyChanged(nameof(objBoostedPower.FreeLevels));
                }
            }
        }

        // Select a Power.
        public void selectpowers(XmlNode bonusNode)
        {
            Log.Info("selectpower");
            // If the character isn't an adept or mystic adept, skip the rest of this.
            if (_objCharacter.AdeptEnabled)
            {
                using (XmlNodeList objXmlPowerList = bonusNode.SelectNodes("selectpower"))
                    if (objXmlPowerList != null)
                        foreach (XmlNode objNode in objXmlPowerList)
                        {
                            Log.Info("_strSelectedValue = " + SelectedValue);
                            Log.Info("_strForcedValue = " + ForcedValue);

                            // Display the Select Power window and record which Power was selected.
                            frmSelectPower frmPickPower = new frmSelectPower(_objCharacter);
                            Log.Info("selectpower = " + objNode.OuterXml);

                            int intLevels = Convert.ToInt32(objNode["val"]?.InnerText.Replace("Rating", _intRating.ToString()));
                            frmPickPower.IgnoreLimits = objNode["ignorerating"]?.InnerText == bool.TrueString;
                            string strPointsPerLevel = objNode["pointsperlevel"]?.InnerText;
                            if (!string.IsNullOrEmpty(strPointsPerLevel))
                                frmPickPower.PointsPerLevel = Convert.ToDecimal(strPointsPerLevel, GlobalOptions.InvariantCultureInfo);
                            string strLimit = objNode["limit"]?.InnerText.Replace("Rating", _intRating.ToString());
                            if (!string.IsNullOrEmpty(strLimit))
                                frmPickPower.LimitToRating = Convert.ToInt32(strLimit);
                            string strLimitToPowers = objNode.Attributes?["limittopowers"]?.InnerText;
                            if (!string.IsNullOrEmpty(strLimitToPowers))
                                frmPickPower.LimitToPowers = strLimitToPowers;
                            frmPickPower.ShowDialog();

                            // Make sure the dialogue window was not canceled.
                            if (frmPickPower.DialogResult == DialogResult.Cancel)
                            {
                                throw new AbortedException();
                            }
                            else
                            {
                                XmlNode objXmlPower = XmlManager.Load("powers.xml").SelectSingleNode("/chummer/powers/power[id = \"" + frmPickPower.SelectedPower + "\"]");

                                // If no, add the power and mark it free or give it free levels
                                AdeptPower objNewPower = new AdeptPower(_objCharacter);
                                if (!objNewPower.Create(objXmlPower))
                                    throw new AbortedException();

                                SelectedValue = objNewPower.DisplayName;
                                if (_blnConcatSelectedValue)
                                    SourceName += LanguageManager.GetString("String_Space", GlobalOptions.Language) + '(' + SelectedValue + ')';

                                List<AdeptPower> lstExistingPowersList = _objCharacter.Powers.Where(objPower => objPower.Name == objNewPower.Name && objPower.Extra == objNewPower.Extra).ToList();

                                Log.Info("blnHasPower = " + (lstExistingPowersList.Count > 0).ToString());

                                if (lstExistingPowersList.Count == 0)
                                {
                                    _objCharacter.Powers.Add(objNewPower);
                                }
                                else
                                {
                                    // Another copy of the power already exists, so we ensure that we remove any improvements created by the power because we're discarding it.
                                    objNewPower.DeletePower();
                                }
                                Log.Info("Calling CreateImprovement");
                                CreateImprovement(objNewPower.Name, _objImprovementSource, SourceName, Improvement.ImprovementType.AdeptPowerFreePoints, objNewPower.Extra, 0, intLevels);
                            }
                        }
            }
        }

        // Check for Armor Encumbrance Penalty.
        public void armorencumbrancepenalty(XmlNode bonusNode)
        {
            Log.Info("armorencumbrancepenalty");
            Log.Info("armorencumbrancepenalty = " + bonusNode.OuterXml);
            Log.Info("Calling CreateImprovement");
            CreateImprovement(string.Empty, _objImprovementSource, SourceName, Improvement.ImprovementType.ArmorEncumbrancePenalty, _strUnique,
                ImprovementManager.ValueToInt(_objCharacter, bonusNode.InnerText, _intRating));
        }

        // Check for Initiation.
        public void initiation(XmlNode bonusNode)
        {
            Log.Info("initiation");
            Log.Info("initiation = " + bonusNode.OuterXml);
            Log.Info("Calling CreateImprovement");
            CreateImprovement(string.Empty, _objImprovementSource, SourceName, Improvement.ImprovementType.Initiation, _strUnique,
                ImprovementManager.ValueToInt(_objCharacter, bonusNode.InnerText, _intRating));
            _objCharacter.InitiateGrade += ImprovementManager.ValueToInt(_objCharacter, bonusNode.InnerText, _intRating);
        }

        // Check for Submersion.
        public void submersion(XmlNode bonusNode)
        {
            Log.Info("submersion");
            Log.Info("submersion = " + bonusNode.OuterXml);
            Log.Info("Calling CreateImprovement");
            CreateImprovement(string.Empty, _objImprovementSource, SourceName, Improvement.ImprovementType.Submersion, _strUnique,
                ImprovementManager.ValueToInt(_objCharacter, bonusNode.InnerText, _intRating));
            _objCharacter.SubmersionGrade += ImprovementManager.ValueToInt(_objCharacter, bonusNode.InnerText, _intRating);
        }

        public void addart(XmlNode bonusNode)
        {
            XmlNode objXmlSelectedArt = XmlManager.Load("metamagic.xml").SelectSingleNode("/chummer/arts/art[name = \"" + bonusNode.InnerText + "\"]");

            // Makes sure we aren't over our limits for this particular metamagic from this overall source
            if (bonusNode.Attributes?["forced"]?.InnerText == bool.TrueString ||
                objXmlSelectedArt.RequirementsMet(_objCharacter, LanguageManager.GetString("String_Art", GlobalOptions.Language), string.Empty, _strFriendlyName))
            {
                Art objAddArt = new Art(_objCharacter);
                objAddArt.Create(objXmlSelectedArt, Improvement.ImprovementSource.Metamagic);
                objAddArt.Grade = -1;
                if (objAddArt.InternalId.IsEmptyGuid())
                    throw new AbortedException();

                _objCharacter.Arts.Add(objAddArt);
                CreateImprovement(objAddArt.InternalId, _objImprovementSource, SourceName, Improvement.ImprovementType.Art, _strUnique);
            }
            else
            {
                throw new AbortedException();
            }
        }

        public void selectart(XmlNode bonusNode)
        {
            XmlDocument objXmlDocument = XmlManager.Load("metamagic.xml");
            XmlNode objXmlSelectedArt;
            XmlNodeList xmlArtList = bonusNode.SelectNodes("art");
            if (xmlArtList?.Count > 0)
            {
                List<ListItem> lstArts = new List<ListItem>();
                frmSelectItem frmPickItem = new frmSelectItem();
                foreach (XmlNode objXmlAddArt in xmlArtList)
                {
                    string strLoopName = objXmlAddArt.InnerText;
                    XmlNode objXmlArt = objXmlDocument.SelectSingleNode("/chummer/arts/art[name = \"" + strLoopName + "\"]");
                    // Makes sure we aren't over our limits for this particular metamagic from this overall source
                    if (objXmlArt != null && objXmlAddArt.RequirementsMet(_objCharacter, string.Empty, string.Empty, _strFriendlyName))
                    {
                        lstArts.Add(new ListItem(objXmlArt["id"]?.InnerText, objXmlArt["translate"]?.InnerText ?? strLoopName));
                    }
                }
                if (lstArts.Count == 0)
                {
                    Program.MainForm.ShowMessageBox(string.Format(LanguageManager.GetString("Message_Improvement_EmptySelectionListNamed", GlobalOptions.Language), SourceName));
                    throw new AbortedException();
                }
                frmPickItem.GeneralItems = lstArts;
                frmPickItem.ShowDialog();
                // Don't do anything else if the form was canceled.
                if (frmPickItem.DialogResult == DialogResult.Cancel)
                    throw new AbortedException();

                objXmlSelectedArt = objXmlDocument.SelectSingleNode("/chummer/arts/art[id = \"" + frmPickItem.SelectedItem + "\"]");

                string strSelectedName = objXmlSelectedArt?["name"]?.InnerText;
                if (string.IsNullOrEmpty(strSelectedName))
                    throw new AbortedException();
            }
            else
            {
                frmSelectArt frmPickArt = new frmSelectArt(_objCharacter, frmSelectArt.Mode.Art);
                frmPickArt.ShowDialog();
                // Don't do anything else if the form was canceled.
                if (frmPickArt.DialogResult == DialogResult.Cancel)
                    throw new AbortedException();

                objXmlSelectedArt = objXmlDocument.SelectSingleNode("/chummer/arts/art[id = \"" + frmPickArt.SelectedItem + "\"]");
            }

            Art objAddArt = new Art(_objCharacter);
            objAddArt.Create(objXmlSelectedArt, Improvement.ImprovementSource.Metamagic);
            objAddArt.Grade = -1;
            if (objAddArt.InternalId.IsEmptyGuid())
                throw new AbortedException();

            SelectedValue = objAddArt.DisplayName(GlobalOptions.Language);

            _objCharacter.Arts.Add(objAddArt);
            CreateImprovement(objAddArt.InternalId, _objImprovementSource, SourceName, Improvement.ImprovementType.Art, _strUnique);
        }

        public void addmetamagic(XmlNode bonusNode)
        {
            XmlNode objXmlSelectedMetamagic = XmlManager.Load("metamagic.xml").SelectSingleNode("/chummer/metamagics/metamagic[name = \"" + bonusNode.InnerText + "\"]");
            string strForcedValue = bonusNode.Attributes?["select"]?.InnerText ?? string.Empty;

            // Makes sure we aren't over our limits for this particular metamagic from this overall source
            if (bonusNode.Attributes?["forced"]?.InnerText == bool.TrueString ||
                objXmlSelectedMetamagic.RequirementsMet(_objCharacter, LanguageManager.GetString("String_Metamagic", GlobalOptions.Language), string.Empty, _strFriendlyName))
            {
                Metamagic objAddMetamagic = new Metamagic(_objCharacter);
                objAddMetamagic.Create(objXmlSelectedMetamagic, Improvement.ImprovementSource.Metamagic, strForcedValue);
                objAddMetamagic.Grade = -1;
                if (objAddMetamagic.InternalId.IsEmptyGuid())
                    throw new AbortedException();

                _objCharacter.Metamagics.Add(objAddMetamagic);
                CreateImprovement(objAddMetamagic.InternalId, _objImprovementSource, SourceName, Improvement.ImprovementType.Metamagic, _strUnique);
            }
            else
            {
                throw new AbortedException();
            }
        }

        public void selectmetamagic(XmlNode bonusNode)
        {
            XmlDocument objXmlDocument = XmlManager.Load("metamagic.xml");
            string strForceValue = string.Empty;
            XmlNode objXmlSelectedMetamagic;
            XmlNodeList xmlMetamagicList = bonusNode.SelectNodes("metamagic");
            if (xmlMetamagicList?.Count > 0)
            {
                List<ListItem> lstMetamagics = new List<ListItem>();
                frmSelectItem frmPickItem = new frmSelectItem();
                foreach (XmlNode objXmlAddMetamagic in xmlMetamagicList)
                {
                    string strLoopName = objXmlAddMetamagic.InnerText;
                    XmlNode objXmlMetamagic = objXmlDocument.SelectSingleNode("/chummer/metamagics/metamagic[name = \"" + strLoopName + "\"]");
                    // Makes sure we aren't over our limits for this particular metamagic from this overall source
                    if (objXmlMetamagic != null && objXmlAddMetamagic.RequirementsMet(_objCharacter, string.Empty, string.Empty, _strFriendlyName))
                    {
                        lstMetamagics.Add(new ListItem(objXmlMetamagic["id"]?.InnerText, objXmlMetamagic["translate"]?.InnerText ?? strLoopName));
                    }
                }
                if (lstMetamagics.Count == 0)
                {
                    Program.MainForm.ShowMessageBox(string.Format(LanguageManager.GetString("Message_Improvement_EmptySelectionListNamed", GlobalOptions.Language), SourceName));
                    throw new AbortedException();
                }
                frmPickItem.GeneralItems = lstMetamagics;
                frmPickItem.ShowDialog();
                // Don't do anything else if the form was canceled.
                if (frmPickItem.DialogResult == DialogResult.Cancel)
                    throw new AbortedException();

                objXmlSelectedMetamagic = objXmlDocument.SelectSingleNode("/chummer/metamagics/metamagic[id = \"" + frmPickItem.SelectedItem + "\"]");

                string strSelectedName = objXmlSelectedMetamagic?["name"]?.InnerText;
                if (string.IsNullOrEmpty(strSelectedName))
                    throw new AbortedException();
                foreach (XmlNode objXmlAddMetamagic in xmlMetamagicList)
                {
                    if (strSelectedName == objXmlAddMetamagic.InnerText)
                    {
                        strForceValue = objXmlAddMetamagic.Attributes?["select"]?.InnerText ?? string.Empty;
                        break;
                    }
                }
            }
            else
            {
                frmSelectMetamagic frmPickMetamagic = new frmSelectMetamagic(_objCharacter, frmSelectMetamagic.Mode.Metamagic);
                frmPickMetamagic.ShowDialog();
                // Don't do anything else if the form was canceled.
                if (frmPickMetamagic.DialogResult == DialogResult.Cancel)
                    throw new AbortedException();

                objXmlSelectedMetamagic = objXmlDocument.SelectSingleNode("/chummer/metamagics/metamagic[id = \"" + frmPickMetamagic.SelectedMetamagic + "\"]");
            }

            Metamagic objAddMetamagic = new Metamagic(_objCharacter);
            objAddMetamagic.Create(objXmlSelectedMetamagic, Improvement.ImprovementSource.Metamagic, strForceValue);
            objAddMetamagic.Grade = -1;
            if (objAddMetamagic.InternalId.IsEmptyGuid())
                throw new AbortedException();

            SelectedValue = objAddMetamagic.DisplayName(GlobalOptions.Language);

            _objCharacter.Metamagics.Add(objAddMetamagic);
            CreateImprovement(objAddMetamagic.InternalId, _objImprovementSource, SourceName, Improvement.ImprovementType.Metamagic, _strUnique);
        }

        public void addecho(XmlNode bonusNode)
        {
            XmlDocument objXmlDocument = XmlManager.Load("echoes.xml");
            XmlNode objXmlSelectedEcho = objXmlDocument.SelectSingleNode("/chummer/echoes/echo[name = \"" + bonusNode.InnerText + "\"]");
            string strForceValue = bonusNode.Attributes?["select"]?.InnerText ?? string.Empty;

            // Makes sure we aren't over our limits for this particular echo from this overall source
            if (bonusNode.Attributes?["forced"]?.InnerText == bool.TrueString ||
                objXmlSelectedEcho.RequirementsMet(_objCharacter, LanguageManager.GetString("String_Echo", GlobalOptions.Language), string.Empty, _strFriendlyName))
            {
                Metamagic objAddEcho = new Metamagic(_objCharacter);
                objAddEcho.Create(objXmlSelectedEcho, Improvement.ImprovementSource.Echo, strForceValue);
                objAddEcho.Grade = -1;
                if (objAddEcho.InternalId.IsEmptyGuid())
                    throw new AbortedException();

                _objCharacter.Metamagics.Add(objAddEcho);
                CreateImprovement(objAddEcho.InternalId, _objImprovementSource, SourceName, Improvement.ImprovementType.Echo, _strUnique);
            }
            else
            {
                throw new AbortedException();
            }
        }

        public void selectecho(XmlNode bonusNode)
        {
            XmlDocument objXmlDocument = XmlManager.Load("echoes.xml");
            string strForceValue = string.Empty;
            XmlNode xmlSelectedEcho;
            XmlNodeList xmlEchoList = bonusNode.SelectNodes("echo");
            if (xmlEchoList?.Count > 0)
            {
                List<ListItem> lstEchoes = new List<ListItem>();
                frmSelectItem frmPickItem = new frmSelectItem();
                foreach (XmlNode objXmlAddEcho in xmlEchoList)
                {
                    string strLoopName = objXmlAddEcho.InnerText;
                    XmlNode objXmlEcho = objXmlDocument.SelectSingleNode("/chummer/metamagics/metamagic[name = \"" + strLoopName + "\"]");
                    // Makes sure we aren't over our limits for this particular metamagic from this overall source
                    if (objXmlEcho != null && objXmlAddEcho.RequirementsMet(_objCharacter, string.Empty, string.Empty, _strFriendlyName))
                    {
                        lstEchoes.Add(new ListItem(objXmlEcho["id"]?.InnerText, objXmlEcho["translate"]?.InnerText ?? strLoopName));
                    }
                }
                if (lstEchoes.Count == 0)
                {
                    Program.MainForm.ShowMessageBox(string.Format(LanguageManager.GetString("Message_Improvement_EmptySelectionListNamed", GlobalOptions.Language), SourceName));
                    throw new AbortedException();
                }
                frmPickItem.GeneralItems = lstEchoes;
                frmPickItem.ShowDialog();
                // Don't do anything else if the form was canceled.
                if (frmPickItem.DialogResult == DialogResult.Cancel)
                    throw new AbortedException();

                xmlSelectedEcho = objXmlDocument.SelectSingleNode("/chummer/echoes/echo[id = \"" + frmPickItem.SelectedItem + "\"]");
                string strSelectedName = xmlSelectedEcho?["name"]?.InnerText;
                if (string.IsNullOrEmpty(strSelectedName))
                    throw new AbortedException();
                foreach (XmlNode objXmlAddEcho in xmlEchoList)
                {
                    if (strSelectedName == objXmlAddEcho.InnerText)
                    {
                        strForceValue = objXmlAddEcho.Attributes?["select"]?.InnerText ?? string.Empty;
                        break;
                    }
                }
            }
            else
            {
                frmSelectMetamagic frmPickMetamagic = new frmSelectMetamagic(_objCharacter, frmSelectMetamagic.Mode.Echo);
                frmPickMetamagic.ShowDialog();
                // Don't do anything else if the form was canceled.
                if (frmPickMetamagic.DialogResult == DialogResult.Cancel)
                    throw new AbortedException();

                xmlSelectedEcho = objXmlDocument.SelectSingleNode("/chummer/echoes/echo[id = \"" + frmPickMetamagic.SelectedMetamagic + "\"]");
            }

            Metamagic objAddEcho = new Metamagic(_objCharacter);
            objAddEcho.Create(xmlSelectedEcho, Improvement.ImprovementSource.Echo, strForceValue);
            objAddEcho.Grade = -1;
            if (objAddEcho.InternalId.IsEmptyGuid())
                throw new AbortedException();

            SelectedValue = objAddEcho.DisplayName(GlobalOptions.Language);

            _objCharacter.Metamagics.Add(objAddEcho);
            CreateImprovement(objAddEcho.InternalId, _objImprovementSource, SourceName, Improvement.ImprovementType.Echo, _strUnique);
        }

        // Check for Skillwires.
        public void skillwire(XmlNode bonusNode)
        {
            Log.Info("skillwire");
            Log.Info("skillwire = " + bonusNode.OuterXml);
            string strUseUnique = _strUnique;
            string strPrecendenceString = bonusNode.Attributes?["precedence"]?.InnerText;
            if (!string.IsNullOrEmpty(strPrecendenceString))
                strUseUnique = "precedence" + strPrecendenceString;
            Log.Info("Calling CreateImprovement");
            CreateImprovement(string.Empty, _objImprovementSource, SourceName, Improvement.ImprovementType.Skillwire, strUseUnique,
                ImprovementManager.ValueToInt(_objCharacter, bonusNode.InnerText, _intRating));
        }

        // Check for Hardwires.
        public void hardwires(XmlNode bonusNode)
        {
            Log.Info("hardwire");
            string strNodeOuterXml = bonusNode.OuterXml;
            Log.Info("hardwire = " + strNodeOuterXml);
            Log.Info("Calling CreateImprovement");
            string strForcedValue = ForcedValue;
            Log.Info("_strForcedValue = " + strForcedValue);

            bool blnDummy = false;
            SelectedValue = string.IsNullOrEmpty(strForcedValue) ? ImprovementManager.DoSelectSkill(bonusNode, _objCharacter, _intRating, _strFriendlyName, ref blnDummy) : strForcedValue;

            if (_blnConcatSelectedValue)
                SourceName += LanguageManager.GetString("String_Space", GlobalOptions.Language) + '(' + SelectedValue + ')';

            Log.Info("_strSelectedValue = " + SelectedValue);
            Log.Info("SourceName = " + SourceName);
            CreateImprovement(SelectedValue, _objImprovementSource, SourceName, Improvement.ImprovementType.Hardwire,
                SelectedValue,
                ImprovementManager.ValueToInt(_objCharacter, bonusNode.InnerText, _intRating));
        }

        // Check for Damage Resistance.
        public void damageresistance(XmlNode bonusNode)
        {
            Log.Info("damageresistance");
            Log.Info("damageresistance = " + bonusNode.OuterXml);
            Log.Info("Calling CreateImprovement");
            CreateImprovement(string.Empty, _objImprovementSource, SourceName, Improvement.ImprovementType.DamageResistance, _strUnique,
                ImprovementManager.ValueToInt(_objCharacter, bonusNode.InnerText, _intRating));
        }

        // Check for Restricted Item Count.
        public void restricteditemcount(XmlNode bonusNode)
        {
            Log.Info("restricteditemcount");
            Log.Info("restricteditemcount = " + bonusNode.OuterXml);
            Log.Info("Calling CreateImprovement");
            CreateImprovement(string.Empty, _objImprovementSource, SourceName, Improvement.ImprovementType.RestrictedItemCount, _strUnique,
                ImprovementManager.ValueToInt(_objCharacter, bonusNode.InnerText, _intRating));
        }

        // Check for Judge Intentions.
        public void judgeintentions(XmlNode bonusNode)
        {
            Log.Info("judgeintentions");
            Log.Info("judgeintentions = " + bonusNode.OuterXml);
            Log.Info("Calling CreateImprovement");
            CreateImprovement(string.Empty, _objImprovementSource, SourceName, Improvement.ImprovementType.JudgeIntentions, _strUnique,
                ImprovementManager.ValueToInt(_objCharacter, bonusNode.InnerText, _intRating));
        }

        // Check for Judge Intentions (offense only, i.e. doing the judging).
        public void judgeintentionsoffense(XmlNode bonusNode)
        {
            Log.Info("judgeintentionsoffense");
            Log.Info("judgeintentionsoffense = " + bonusNode.OuterXml);
            Log.Info("Calling CreateImprovement");
            CreateImprovement(string.Empty, _objImprovementSource, SourceName, Improvement.ImprovementType.JudgeIntentionsOffense, _strUnique,
                ImprovementManager.ValueToInt(_objCharacter, bonusNode.InnerText, _intRating));
        }

        // Check for Judge Intentions (defense only, i.e. being judged).
        public void judgeintentionsdefense(XmlNode bonusNode)
        {
            Log.Info("judgeintentionsdefense");
            Log.Info("judgeintentionsdefense = " + bonusNode.OuterXml);
            Log.Info("Calling CreateImprovement");
            CreateImprovement(string.Empty, _objImprovementSource, SourceName, Improvement.ImprovementType.JudgeIntentionsDefense, _strUnique,
                ImprovementManager.ValueToInt(_objCharacter, bonusNode.InnerText, _intRating));
        }

        // Check for Composure.
        public void composure(XmlNode bonusNode)
        {
            Log.Info("composure");
            Log.Info("composure = " + bonusNode.OuterXml);
            Log.Info("Calling CreateImprovement");
            CreateImprovement(string.Empty, _objImprovementSource, SourceName, Improvement.ImprovementType.Composure, _strUnique,
                ImprovementManager.ValueToInt(_objCharacter, bonusNode.InnerText, _intRating));
        }

        // Check for Lift and Carry.
        public void liftandcarry(XmlNode bonusNode)
        {
            Log.Info("liftandcarry");
            Log.Info("liftandcarry = " + bonusNode.OuterXml);
            Log.Info("Calling CreateImprovement");
            CreateImprovement(string.Empty, _objImprovementSource, SourceName, Improvement.ImprovementType.LiftAndCarry, _strUnique,
                ImprovementManager.ValueToInt(_objCharacter, bonusNode.InnerText, _intRating));
        }

        // Check for Memory.
        public void memory(XmlNode bonusNode)
        {
            Log.Info("memory");
            Log.Info("memory = " + bonusNode.OuterXml);
            Log.Info("Calling CreateImprovement");
            CreateImprovement(string.Empty, _objImprovementSource, SourceName, Improvement.ImprovementType.Memory, _strUnique,
                ImprovementManager.ValueToInt(_objCharacter, bonusNode.InnerText, _intRating));
        }

        // Check for Fatigue Resist.
        public void fatigueresist(XmlNode bonusNode)
        {
            Log.Info("fatigueresist");
            Log.Info("fatigueresist = " + bonusNode.OuterXml);
            Log.Info("Calling CreateImprovement");
            CreateImprovement(string.Empty, _objImprovementSource, SourceName, Improvement.ImprovementType.FatigueResist, _strUnique,
                ImprovementManager.ValueToInt(_objCharacter, bonusNode.InnerText, _intRating));
        }

        // Check for Radiation Resist.
        public void radiationresist(XmlNode bonusNode)
        {
            Log.Info("radiationresist");
            Log.Info("radiationresist = " + bonusNode.OuterXml);
            Log.Info("Calling CreateImprovement");
            CreateImprovement(string.Empty, _objImprovementSource, SourceName, Improvement.ImprovementType.RadiationResist, _strUnique,
                ImprovementManager.ValueToInt(_objCharacter, bonusNode.InnerText, _intRating));
        }

        // Check for Sonic Attacks Resist.
        public void sonicresist(XmlNode bonusNode)
        {
            Log.Info("sonicresist");
            Log.Info("sonicresist = " + bonusNode.OuterXml);
            Log.Info("Calling CreateImprovement");
            CreateImprovement(string.Empty, _objImprovementSource, SourceName, Improvement.ImprovementType.SonicResist, _strUnique,
                ImprovementManager.ValueToInt(_objCharacter, bonusNode.InnerText, _intRating));
        }

        // Check for Contact-vector Toxins Resist.
        public void toxincontactresist(XmlNode bonusNode)
        {
            Log.Info("toxincontactresist");
            Log.Info("toxincontactresist = " + bonusNode.OuterXml);
            Log.Info("Calling CreateImprovement");
            CreateImprovement(string.Empty, _objImprovementSource, SourceName, Improvement.ImprovementType.ToxinContactResist, _strUnique,
                ImprovementManager.ValueToInt(_objCharacter, bonusNode.InnerText, _intRating));
        }

        // Check for Ingestion-vector Toxins Resist.
        public void toxiningestionresist(XmlNode bonusNode)
        {
            Log.Info("toxiningestionresist");
            Log.Info("toxiningestionresist = " + bonusNode.OuterXml);
            Log.Info("Calling CreateImprovement");
            CreateImprovement(string.Empty, _objImprovementSource, SourceName, Improvement.ImprovementType.ToxinIngestionResist, _strUnique,
                ImprovementManager.ValueToInt(_objCharacter, bonusNode.InnerText, _intRating));
        }

        // Check for Inhalation-vector Toxins Resist.
        public void toxininhalationresist(XmlNode bonusNode)
        {
            Log.Info("toxininhalationresist");
            Log.Info("toxininhalationresist = " + bonusNode.OuterXml);
            Log.Info("Calling CreateImprovement");
            CreateImprovement(string.Empty, _objImprovementSource, SourceName, Improvement.ImprovementType.ToxinInhalationResist, _strUnique,
                ImprovementManager.ValueToInt(_objCharacter, bonusNode.InnerText, _intRating));
        }

        // Check for Injection-vector Toxins Resist.
        public void toxininjectionresist(XmlNode bonusNode)
        {
            Log.Info("toxininjectionresist");
            Log.Info("toxininjectionresist = " + bonusNode.OuterXml);
            Log.Info("Calling CreateImprovement");
            CreateImprovement(string.Empty, _objImprovementSource, SourceName, Improvement.ImprovementType.ToxinInjectionResist, _strUnique,
                ImprovementManager.ValueToInt(_objCharacter, bonusNode.InnerText, _intRating));
        }

        // Check for Contact-vector Pathogens Resist.
        public void pathogencontactresist(XmlNode bonusNode)
        {
            Log.Info("pathogencontactresist");
            Log.Info("pathogencontactresist = " + bonusNode.OuterXml);
            Log.Info("Calling CreateImprovement");
            CreateImprovement(string.Empty, _objImprovementSource, SourceName, Improvement.ImprovementType.PathogenContactResist, _strUnique,
                ImprovementManager.ValueToInt(_objCharacter, bonusNode.InnerText, _intRating));
        }

        // Check for Ingestion-vector Pathogens Resist.
        public void pathogeningestionresist(XmlNode bonusNode)
        {
            Log.Info("pathogeningestionresist");
            Log.Info("pathogeningestionresist = " + bonusNode.OuterXml);
            Log.Info("Calling CreateImprovement");
            CreateImprovement(string.Empty, _objImprovementSource, SourceName, Improvement.ImprovementType.PathogenIngestionResist, _strUnique,
                ImprovementManager.ValueToInt(_objCharacter, bonusNode.InnerText, _intRating));
        }

        // Check for Inhalation-vector Pathogens Resist.
        public void pathogeninhalationresist(XmlNode bonusNode)
        {
            Log.Info("pathogeninhalationresist");
            Log.Info("pathogeninhalationresist = " + bonusNode.OuterXml);
            Log.Info("Calling CreateImprovement");
            CreateImprovement(string.Empty, _objImprovementSource, SourceName, Improvement.ImprovementType.PathogenInhalationResist, _strUnique,
                ImprovementManager.ValueToInt(_objCharacter, bonusNode.InnerText, _intRating));
        }

        // Check for Injection-vector Pathogens Resist.
        public void pathogeninjectionresist(XmlNode bonusNode)
        {
            Log.Info("pathogeninjectionresist");
            Log.Info("pathogeninjectionresist = " + bonusNode.OuterXml);
            Log.Info("Calling CreateImprovement");
            CreateImprovement(string.Empty, _objImprovementSource, SourceName, Improvement.ImprovementType.PathogenInjectionResist, _strUnique,
                ImprovementManager.ValueToInt(_objCharacter, bonusNode.InnerText, _intRating));
        }

        // Check for Contact-vector Toxins Immunity.
        public void toxincontactimmune(XmlNode bonusNode)
        {
            Log.Info("toxincontactimmune");
            Log.Info("toxincontactimmune = " + bonusNode.OuterXml);
            Log.Info("Calling CreateImprovement");
            CreateImprovement(string.Empty, _objImprovementSource, SourceName, Improvement.ImprovementType.ToxinContactImmune, _strUnique);
        }

        // Check for Ingestion-vector Toxins Immunity.
        public void toxiningestionimmune(XmlNode bonusNode)
        {
            Log.Info("toxiningestionimmune");
            Log.Info("toxiningestionimmune = " + bonusNode.OuterXml);
            Log.Info("Calling CreateImprovement");
            CreateImprovement(string.Empty, _objImprovementSource, SourceName, Improvement.ImprovementType.ToxinIngestionImmune, _strUnique);
        }

        // Check for Inhalation-vector Toxins Immunity.
        public void toxininhalationimmune(XmlNode bonusNode)
        {
            Log.Info("toxininhalationimmune");
            Log.Info("toxininhalationimmune = " + bonusNode.OuterXml);
            Log.Info("Calling CreateImprovement");
            CreateImprovement(string.Empty, _objImprovementSource, SourceName, Improvement.ImprovementType.ToxinInhalationImmune, _strUnique);
        }

        // Check for Injection-vector Toxins Immunity.
        public void toxininjectionimmune(XmlNode bonusNode)
        {
            Log.Info("toxininjectionimmune");
            Log.Info("toxininjectionimmune = " + bonusNode.OuterXml);
            Log.Info("Calling CreateImprovement");
            CreateImprovement(string.Empty, _objImprovementSource, SourceName, Improvement.ImprovementType.ToxinInjectionImmune, _strUnique);
        }

        // Check for Contact-vector Pathogens Immunity.
        public void pathogencontactimmune(XmlNode bonusNode)
        {
            Log.Info("pathogencontactimmune");
            Log.Info("pathogencontactimmune = " + bonusNode.OuterXml);
            Log.Info("Calling CreateImprovement");
            CreateImprovement(string.Empty, _objImprovementSource, SourceName, Improvement.ImprovementType.PathogenContactImmune, _strUnique);
        }

        // Check for Ingestion-vector Pathogens Immunity.
        public void pathogeningestionimmune(XmlNode bonusNode)
        {
            Log.Info("pathogeningestionimmune");
            Log.Info("pathogeningestionimmune = " + bonusNode.OuterXml);
            Log.Info("Calling CreateImprovement");
            CreateImprovement(string.Empty, _objImprovementSource, SourceName, Improvement.ImprovementType.PathogenIngestionImmune, _strUnique);
        }

        // Check for Inhalation-vector Pathogens Immunity.
        public void pathogeninhalationimmune(XmlNode bonusNode)
        {
            Log.Info("pathogeninhalationimmune");
            Log.Info("pathogeninhalationimmune = " + bonusNode.OuterXml);
            Log.Info("Calling CreateImprovement");
            CreateImprovement(string.Empty, _objImprovementSource, SourceName, Improvement.ImprovementType.PathogenInhalationImmune, _strUnique);
        }

        // Check for Injection-vector Pathogens Immunity.
        public void pathogeninjectionimmune(XmlNode bonusNode)
        {
            Log.Info("pathogeninjectionimmune");
            Log.Info("pathogeninjectionimmune = " + bonusNode.OuterXml);
            Log.Info("Calling CreateImprovement");
            CreateImprovement(string.Empty, _objImprovementSource, SourceName, Improvement.ImprovementType.PathogenInjectionImmune, _strUnique);
        }

        // Check for Physiological Addiction Resist if you are not addicted.
        public void physiologicaladdictionfirsttime(XmlNode bonusNode)
        {
            Log.Info("physiologicaladdictionfirsttime");
            Log.Info("physiologicaladdictionfirsttime = " + bonusNode.OuterXml);
            Log.Info("Calling CreateImprovement");
            CreateImprovement(string.Empty, _objImprovementSource, SourceName, Improvement.ImprovementType.PhysiologicalAddictionFirstTime, _strUnique,
                ImprovementManager.ValueToInt(_objCharacter, bonusNode.InnerText, _intRating));
        }

        // Check for Psychological Addiction if you are not addicted.
        public void psychologicaladdictionfirsttime(XmlNode bonusNode)
        {
            Log.Info("psychologicaladdictionfirsttime");
            Log.Info("psychologicaladdictionfirsttime = " + bonusNode.OuterXml);
            Log.Info("Calling CreateImprovement");
            CreateImprovement(string.Empty, _objImprovementSource, SourceName, Improvement.ImprovementType.PsychologicalAddictionFirstTime, _strUnique,
                ImprovementManager.ValueToInt(_objCharacter, bonusNode.InnerText, _intRating));
        }

        // Check for Physiological Addiction Resist if you are addicted.
        public void physiologicaladdictionalreadyaddicted(XmlNode bonusNode)
        {
            Log.Info("physiologicaladdictionalreadyaddicted");
            Log.Info("physiologicaladdictionalreadyaddicted = " + bonusNode.OuterXml);
            Log.Info("Calling CreateImprovement");
            CreateImprovement(string.Empty, _objImprovementSource, SourceName, Improvement.ImprovementType.PhysiologicalAddictionAlreadyAddicted, _strUnique,
                ImprovementManager.ValueToInt(_objCharacter, bonusNode.InnerText, _intRating));
        }

        // Check for Psychological Addiction if you are addicted.
        public void psychologicaladdictionalreadyaddicted(XmlNode bonusNode)
        {
            Log.Info("psychologicaladdictionalreadyaddicted");
            Log.Info("psychologicaladdictionalreadyaddicted = " + bonusNode.OuterXml);
            Log.Info("Calling CreateImprovement");
            CreateImprovement(string.Empty, _objImprovementSource, SourceName, Improvement.ImprovementType.PsychologicalAddictionAlreadyAddicted, _strUnique,
                ImprovementManager.ValueToInt(_objCharacter, bonusNode.InnerText, _intRating));
        }

        // Check for Recovery Dice from Stun CM Damage.
        public void stuncmrecovery(XmlNode bonusNode)
        {
            Log.Info("stuncmrecovery");
            Log.Info("stuncmrecovery = " + bonusNode.OuterXml);
            Log.Info("Calling CreateImprovement");
            CreateImprovement(string.Empty, _objImprovementSource, SourceName, Improvement.ImprovementType.StunCMRecovery, _strUnique,
                ImprovementManager.ValueToInt(_objCharacter, bonusNode.InnerText, _intRating));
        }

        // Check for Recovery Dice from Physical CM Damage.
        public void physicalcmrecovery(XmlNode bonusNode)
        {
            Log.Info("physicalcmrecovery");
            Log.Info("physicalcmrecovery = " + bonusNode.OuterXml);
            Log.Info("Calling CreateImprovement");
            CreateImprovement(string.Empty, _objImprovementSource, SourceName, Improvement.ImprovementType.PhysicalCMRecovery, _strUnique,
                ImprovementManager.ValueToInt(_objCharacter, bonusNode.InnerText, _intRating));
        }

        // Check for Whether Essence is added to Recovery Dice from Stun CM Damage.
        public void addesstostuncmrecovery(XmlNode bonusNode)
        {
            Log.Info("addesstostuncmrecovery");
            Log.Info("addesstostuncmrecovery = " + bonusNode.OuterXml);
            Log.Info("Calling CreateImprovement");
            CreateImprovement(string.Empty, _objImprovementSource, SourceName, Improvement.ImprovementType.AddESStoStunCMRecovery, _strUnique);
        }

        // Check for Whether Essence is added to Recovery Dice from Physical CM Damage.
        public void addesstophysicalcmrecovery(XmlNode bonusNode)
        {
            Log.Info("addesstophysicalcmrecovery");
            Log.Info("addesstophysicalcmrecovery = " + bonusNode.OuterXml);
            Log.Info("Calling CreateImprovement");
            CreateImprovement(string.Empty, _objImprovementSource, SourceName, Improvement.ImprovementType.AddESStoPhysicalCMRecovery, _strUnique);
        }

        // Check for Concealability.
        public void concealability(XmlNode bonusNode)
        {
            Log.Info("concealability");
            Log.Info("concealability = " + bonusNode.OuterXml);
            Log.Info("Calling CreateImprovement");
            CreateImprovement(string.Empty, _objImprovementSource, SourceName, Improvement.ImprovementType.Concealability, _strUnique,
                ImprovementManager.ValueToInt(_objCharacter, bonusNode.InnerText, _intRating));
        }

        // Check for Drain Resistance.
        public void drainresist(XmlNode bonusNode)
        {
            Log.Info("drainresist");
            Log.Info("drainresist = " + bonusNode.OuterXml);
            Log.Info("Calling CreateImprovement");
            CreateImprovement(string.Empty, _objImprovementSource, SourceName, Improvement.ImprovementType.DrainResistance, _strUnique,
                ImprovementManager.ValueToInt(_objCharacter, bonusNode.InnerText, _intRating));
        }

        // Check for Drain Value.
        public void drainvalue(XmlNode bonusNode)
        {
            Log.Info("drainvalue");
            Log.Info("drainvalue = " + bonusNode.OuterXml);
            Log.Info("Calling CreateImprovement");
            CreateImprovement(string.Empty, _objImprovementSource, SourceName, Improvement.ImprovementType.DrainValue, _strUnique,
                ImprovementManager.ValueToInt(_objCharacter, bonusNode.InnerText, _intRating));
        }

        // Check for Fading Resistance.
        public void fadingresist(XmlNode bonusNode)
        {
            Log.Info("fadingresist");
            Log.Info("fadingresist = " + bonusNode.OuterXml);
            Log.Info("Calling CreateImprovement");
            CreateImprovement(string.Empty, _objImprovementSource, SourceName, Improvement.ImprovementType.FadingResistance, _strUnique,
                ImprovementManager.ValueToInt(_objCharacter, bonusNode.InnerText, _intRating));
        }

        // Check for Fading Value.
        public void fadingvalue(XmlNode bonusNode)
        {
            Log.Info("fadingvalue");
            Log.Info("fadingvalue = " + bonusNode.OuterXml);
            Log.Info("Calling CreateImprovement");
            CreateImprovement(string.Empty, _objImprovementSource, SourceName, Improvement.ImprovementType.FadingValue, _strUnique,
                ImprovementManager.ValueToInt(_objCharacter, bonusNode.InnerText, _intRating));
        }

        // Check for Notoriety.
        public void notoriety(XmlNode bonusNode)
        {
            Log.Info("notoriety");
            Log.Info("notoriety = " + bonusNode.OuterXml);
            Log.Info("Calling CreateImprovement");
            CreateImprovement(string.Empty, _objImprovementSource, SourceName, Improvement.ImprovementType.Notoriety, _strUnique,
                ImprovementManager.ValueToInt(_objCharacter, bonusNode.InnerText, _intRating));
        }

        // Check for Street Cred bonuses.
        public void streetcred(XmlNode bonusNode)
        {
            Log.Info("streetcred");
            Log.Info("streetcred = " + bonusNode.OuterXml);
            Log.Info("Calling CreateImprovement");
            CreateImprovement(string.Empty, _objImprovementSource, SourceName, Improvement.ImprovementType.StreetCred, _strUnique,
                ImprovementManager.ValueToInt(_objCharacter, bonusNode.InnerText, _intRating));
        }

        // Check for Street Cred Multiplier bonuses.
        public void streetcredmultiplier(XmlNode bonusNode)
        {
            Log.Info("streetcredmultiplier");
            Log.Info("streetcredmultiplier = " + bonusNode.OuterXml);
            Log.Info("Calling CreateImprovement");
            CreateImprovement(string.Empty, _objImprovementSource, SourceName, Improvement.ImprovementType.StreetCredMultiplier, _strUnique,
                ImprovementManager.ValueToInt(_objCharacter, bonusNode.InnerText, _intRating));
        }

        // Check for Complex Form Limit.
        public void complexformlimit(XmlNode bonusNode)
        {
            Log.Info("complexformlimit");
            Log.Info("complexformlimit = " + bonusNode.OuterXml);
            Log.Info("Calling CreateImprovement");
            CreateImprovement(string.Empty, _objImprovementSource, SourceName, Improvement.ImprovementType.ComplexFormLimit, _strUnique,
                ImprovementManager.ValueToInt(_objCharacter, bonusNode.InnerText, _intRating));
        }

        // Check for Spell Limit.
        public void spelllimit(XmlNode bonusNode)
        {
            Log.Info("spelllimit");
            Log.Info("spelllimit = " + bonusNode.OuterXml);
            Log.Info("Calling CreateImprovement");
            CreateImprovement(string.Empty, _objImprovementSource, SourceName, Improvement.ImprovementType.SpellLimit, _strUnique,
                ImprovementManager.ValueToInt(_objCharacter, bonusNode.InnerText, _intRating));
        }

        // Check for Free Spells.
        public void freespells(XmlNode bonusNode)
        {
            Log.Info("freespells");
            Log.Info("freespells = " + bonusNode.OuterXml);
            string strSpellTypeLimit = string.Empty;
            XmlAttributeCollection objNodeAttributes = bonusNode.Attributes;
            if (objNodeAttributes != null)
            {
                if (!string.IsNullOrWhiteSpace(objNodeAttributes["limit"]?.InnerText))
                    strSpellTypeLimit = objNodeAttributes["limit"].InnerText;
                if (objNodeAttributes["attribute"] != null)
                {
                    Log.Info("attribute");
                    CharacterAttrib att = _objCharacter.GetAttribute(objNodeAttributes["attribute"].InnerText);
                    if (att != null)
                    {
                        Log.Info(att.Abbrev);
                        Log.Info("Calling CreateImprovement");
                        CreateImprovement(att.Abbrev, _objImprovementSource, SourceName, Improvement.ImprovementType.FreeSpellsATT, strSpellTypeLimit);
                    }
                }
                else if (objNodeAttributes["skill"] != null)
                {
                    Log.Info("skill");
                    string strKey = objNodeAttributes["skill"].InnerText;
                    Skill objSkill = _objCharacter.SkillsSection.GetActiveSkill(strKey);
                    Log.Info(strKey);
                    if (objSkill != null)
                    {
                        Log.Info("Calling CreateImprovement");
                        CreateImprovement(objSkill.Name, _objImprovementSource, SourceName, Improvement.ImprovementType.FreeSpellsSkill, strSpellTypeLimit);
                    }
                }
                else
                {
                    Log.Info("Calling CreateImprovement");
                    CreateImprovement(string.Empty, _objImprovementSource, SourceName, Improvement.ImprovementType.FreeSpells, _strUnique,
                        ImprovementManager.ValueToInt(_objCharacter, bonusNode.InnerText, _intRating));
                }
            }
            else
            {
                Log.Info("Calling CreateImprovement");
                CreateImprovement(string.Empty, _objImprovementSource, SourceName, Improvement.ImprovementType.FreeSpells, _strUnique,
                    ImprovementManager.ValueToInt(_objCharacter, bonusNode.InnerText, _intRating));
            }
        }

        // Check for Spell Category bonuses.
        public void spellcategorydicepool(XmlNode bonusNode)
        {
            Log.Info("spellcategory");
            Log.Info("spellcategory = " + bonusNode.OuterXml);

            Log.Info("Calling CreateImprovement");
            CreateImprovement(bonusNode["name"]?.InnerText, _objImprovementSource, SourceName,
                Improvement.ImprovementType.SpellCategory, _strUnique, ImprovementManager.ValueToInt(_objCharacter, bonusNode["val"]?.InnerText, _intRating));
        }

        // Check for dicepool bonuses for a specific Spell.
        public void spelldicepool(XmlNode bonusNode)
        {
            Log.Info("spelldicepool");
            Log.Info("spelldicepool = " + bonusNode.OuterXml);

            Log.Info("Calling CreateImprovement");
            CreateImprovement(bonusNode["id"]?.InnerText ?? bonusNode["name"]?.InnerText, _objImprovementSource, SourceName,
                Improvement.ImprovementType.SpellDicePool, _strUnique, ImprovementManager.ValueToInt(_objCharacter, bonusNode["val"]?.InnerText, _intRating));
        }

        // Check for Spell Category Drain bonuses.
        public void spellcategorydrain(XmlNode bonusNode)
        {
            Log.Info("spellcategorydrain");
            Log.Info("spellcategorydrain = " + bonusNode.OuterXml);
            string s = bonusNode["category"]?.InnerText ?? SelectedValue;
            if (string.IsNullOrWhiteSpace(s)) throw new AbortedException();
            Log.Info("Calling CreateImprovement");
            CreateImprovement(s, _objImprovementSource, SourceName,
                Improvement.ImprovementType.SpellCategoryDrain, _strUnique, ImprovementManager.ValueToInt(_objCharacter, bonusNode["val"]?.InnerText, _intRating));
        }

        // Check for Spell Category Damage bonuses.
        public void spellcategorydamage(XmlNode bonusNode)
        {
            Log.Info("spellcategorydamage");
            Log.Info("spellcategorydamage = " + bonusNode.OuterXml);

            Log.Info("Calling CreateImprovement");
            CreateImprovement(bonusNode["category"]?.InnerText, _objImprovementSource, SourceName,
                Improvement.ImprovementType.SpellCategoryDamage, _strUnique, ImprovementManager.ValueToInt(_objCharacter, bonusNode["val"]?.InnerText, _intRating));
        }

        // Check for Throwing Range bonuses.
        public void throwrange(XmlNode bonusNode)
        {
            Log.Info("throwrange");
            Log.Info("throwrange = " + bonusNode.OuterXml);
            Log.Info("Calling CreateImprovement");
            CreateImprovement(string.Empty, _objImprovementSource, SourceName, Improvement.ImprovementType.ThrowRange, _strUnique,
                ImprovementManager.ValueToInt(_objCharacter, bonusNode.InnerText, _intRating));
        }

        // Check for Throwing Range bonuses.
        public void throwrangestr(XmlNode bonusNode)
        {
            Log.Info("throwrange");
            Log.Info("throwrange = " + bonusNode.OuterXml);
            Log.Info("Calling CreateImprovement");
            CreateImprovement(string.Empty, _objImprovementSource, SourceName, Improvement.ImprovementType.ThrowRangeSTR, _strUnique,
                ImprovementManager.ValueToInt(_objCharacter, bonusNode.InnerText, _intRating));
        }

        // Check for Throwing STR bonuses.
        public void throwstr(XmlNode bonusNode)
        {
            Log.Info("throwstr");
            Log.Info("throwstr = " + bonusNode.OuterXml);
            Log.Info("Calling CreateImprovement");
            CreateImprovement(string.Empty, _objImprovementSource, SourceName, Improvement.ImprovementType.ThrowSTR, _strUnique,
                ImprovementManager.ValueToInt(_objCharacter, bonusNode.InnerText, _intRating));
        }

        // Check for Skillsoft access.
        public void skillsoftaccess(XmlNode bonusNode)
        {
            Log.Info("skillsoftaccess");
            Log.Info("skillsoftaccess = " + bonusNode.OuterXml);
            Log.Info("Calling CreateImprovement");
            string strUseUnique = _strUnique;
            string strPrecendenceString = bonusNode.Attributes?["precedence"]?.InnerText;
            if (!string.IsNullOrEmpty(strPrecendenceString))
                strUseUnique = "precedence" + strPrecendenceString;
            CreateImprovement(string.Empty, _objImprovementSource, SourceName, Improvement.ImprovementType.SkillsoftAccess, strUseUnique, ImprovementManager.ValueToInt(_objCharacter, bonusNode.InnerText, _intRating));
            _objCharacter.SkillsSection.KnowledgeSkills.AddRange(_objCharacter.SkillsSection.KnowsoftSkills);
        }

        // Check for Quickening Metamagic.
        public void quickeningmetamagic(XmlNode bonusNode)
        {
            Log.Info("quickeningmetamagic");
            Log.Info("quickeningmetamagic = " + bonusNode.OuterXml);
            Log.Info("Calling CreateImprovement");
            CreateImprovement(string.Empty, _objImprovementSource, SourceName, Improvement.ImprovementType.QuickeningMetamagic, _strUnique);
        }

        // Check for ignore Stun CM Penalty.
        public void ignorecmpenaltystun(XmlNode bonusNode)
        {
            Log.Info("ignorecmpenaltystun");
            Log.Info("ignorecmpenaltystun = " + bonusNode.OuterXml);
            Log.Info("Calling CreateImprovement");
            CreateImprovement(string.Empty, _objImprovementSource, SourceName, Improvement.ImprovementType.IgnoreCMPenaltyStun, _strUnique);
        }

        // Check for ignore Physical CM Penalty.
        public void ignorecmpenaltyphysical(XmlNode bonusNode)
        {
            Log.Info("ignorecmpenaltyphysical");
            Log.Info("ignorecmpenaltyphysical = " + bonusNode.OuterXml);
            Log.Info("Calling CreateImprovement");
            CreateImprovement(string.Empty, _objImprovementSource, SourceName, Improvement.ImprovementType.IgnoreCMPenaltyPhysical, _strUnique);
        }

        // Check for a Cyborg Essence which will permanently set the character's ESS to 0.1.
        public void cyborgessence(XmlNode bonusNode)
        {
            Log.Info("cyborgessence");
            Log.Info("cyborgessence = " + bonusNode.OuterXml);
            Log.Info("Calling CreateImprovement");
            CreateImprovement(string.Empty, _objImprovementSource, SourceName, Improvement.ImprovementType.CyborgEssence, _strUnique);
        }

        // Check for Maximum Essence which will permanently modify the character's Maximum Essence value.
        public void essencepenalty(XmlNode bonusNode)
        {
            Log.Info("essencepenalty");
            Log.Info("essencepenalty = " + bonusNode.OuterXml);
            Log.Info("Calling CreateImprovement");
            CreateImprovement(string.Empty, _objImprovementSource, SourceName, Improvement.ImprovementType.EssencePenalty, _strUnique,
                ImprovementManager.ValueToInt(_objCharacter, bonusNode.InnerText, _intRating));
        }

        // Check for Maximum Essence which will permanently modify the character's Maximum Essence value (input value is 100x the actual value, so essence penalty of -0.25 would be input as "25").
        public void essencepenaltyt100(XmlNode bonusNode)
        {
            Log.Info("essencepenaltyt100");
            Log.Info("essencepenaltyt100 = " + bonusNode.OuterXml);
            Log.Info("Calling CreateImprovement");
            CreateImprovement(string.Empty, _objImprovementSource, SourceName, Improvement.ImprovementType.EssencePenaltyT100, _strUnique,
                ImprovementManager.ValueToInt(_objCharacter, bonusNode.InnerText, _intRating));
        }

        // Check for Maximum Essence which will permanently modify the character's Maximum Essence value for the purposes of affecting MAG rating (input value is 100x the actual value, so essence penalty of -0.25 would be input as "25").
        public void essencepenaltymagonlyt100(XmlNode bonusNode)
        {
            Log.Info("essencepenaltymagonlyt100");
            Log.Info("essencepenaltymagonlyt100 = " + bonusNode.OuterXml);
            Log.Info("Calling CreateImprovement");
            CreateImprovement(string.Empty, _objImprovementSource, SourceName, Improvement.ImprovementType.EssencePenaltyMAGOnlyT100, _strUnique,
                ImprovementManager.ValueToInt(_objCharacter, bonusNode.InnerText, _intRating));
        }

        // Check for Maximum Essence which will permanently modify the character's Maximum Essence value.
        public void essencemax(XmlNode bonusNode)
        {
            Log.Info("essencemax");
            Log.Info("essencemax = " + bonusNode.OuterXml);
            Log.Info("Calling CreateImprovement");
            CreateImprovement(string.Empty, _objImprovementSource, SourceName, Improvement.ImprovementType.EssenceMax, _strUnique,
                ImprovementManager.ValueToInt(_objCharacter, bonusNode.InnerText, _intRating));
        }

        // Check for Select Sprite.
        public void selectsprite(XmlNode bonusNode)
        {
            Log.Info("selectsprite");
            Log.Info("selectsprite = " + bonusNode.OuterXml);
            List<ListItem> lstCritters = new List<ListItem>();
            using (XmlNodeList objXmlNodeList = XmlManager.Load("critters.xml").SelectNodes("/chummer/metatypes/metatype[contains(category, \"Sprites\")]"))
                if (objXmlNodeList != null)
                    foreach (XmlNode objXmlNode in objXmlNodeList)
                    {
                        string strName = objXmlNode["name"]?.InnerText;
                        lstCritters.Add(new ListItem(strName, objXmlNode["translate"]?.InnerText ?? strName));
                    }

            frmSelectItem frmPickItem = new frmSelectItem
            {
                GeneralItems = lstCritters
            };
            frmPickItem.ShowDialog();

            if (frmPickItem.DialogResult == DialogResult.Cancel)
            {
                throw new AbortedException();
            }

            SelectedValue = frmPickItem.SelectedItem;

            Log.Info("Calling CreateImprovement");
            CreateImprovement(frmPickItem.SelectedItem, _objImprovementSource, SourceName,
                Improvement.ImprovementType.AddSprite,
                _strUnique);
        }

        // Check for Black Market Discount.
        public void blackmarketdiscount(XmlNode bonusNode)
        {
            Log.Info("blackmarketdiscount");
            Log.Info("blackmarketdiscount = " + bonusNode.OuterXml);
            XmlNodeList nodeList = XmlManager.Load("options.xml").SelectNodes("/chummer/blackmarketpipelinecategories/category");
            SelectedValue = string.Empty;
            if (nodeList != null)
            {
                List<ListItem> itemList = (from XmlNode objNode in nodeList
                    select new ListItem(objNode.InnerText,
                        objNode.Attributes?["translate"]?.InnerText ?? objNode.InnerText)).ToList();

                frmSelectItem frmPickItem = new frmSelectItem
                {
                    Description = string.Format(LanguageManager.GetString("String_Improvement_SelectText", GlobalOptions.Language), _strFriendlyName),
                    GeneralItems = itemList
                };

                Log.Info("_strLimitSelection = " + LimitSelection);
                Log.Info("_strForcedValue = " + ForcedValue);

                if (!string.IsNullOrEmpty(LimitSelection))
                {
                    frmPickItem.ForceItem = LimitSelection;
                    frmPickItem.Opacity = 0;
                }

                frmPickItem.ShowDialog();

                // Make sure the dialogue window was not canceled.
                if (frmPickItem.DialogResult == DialogResult.Cancel)
                {
                    throw new AbortedException();
                }
                SelectedValue = frmPickItem.SelectedName;
                if (_blnConcatSelectedValue)
                    SourceName += " (" + frmPickItem.SelectedName + ')';

                Log.Info("_strSelectedValue = " + SelectedValue);
                Log.Info("SelectedValue = " + SelectedValue);
            }
            // Create the Improvement.
            Log.Info("Calling CreateImprovement");
            CreateImprovement(SelectedValue, _objImprovementSource, SourceName, Improvement.ImprovementType.BlackMarketDiscount,
                _strUnique);
        }

        // Select Armor (Mostly used for Custom Fit (Stack)).
        public void selectarmor(XmlNode bonusNode)
        {
            Log.Info("selectarmor");
            Log.Info("selectarmor = " + bonusNode.OuterXml);
            if (!string.IsNullOrEmpty(ForcedValue))
                LimitSelection = ForcedValue;

            // Display the Select Item window and record the value that was entered.
            XmlDocument objXmlDocument = XmlManager.Load("armor.xml");
            XmlNodeList objXmlNodeList;
            if (!string.IsNullOrEmpty(bonusNode.InnerText))
            {
                objXmlNodeList = objXmlDocument.SelectNodes("/chummer/armors/armor[name starts-with " + bonusNode.InnerText + "(" + _objCharacter.Options.BookXPath() +
                                                            ") and category = 'High-Fashion Armor Clothing' and mods[name = 'Custom Fit']]");
            }
            else
            {
                objXmlNodeList =
                    objXmlDocument.SelectNodes("/chummer/armors/armor[(" + _objCharacter.Options.BookXPath() +
                                               ") and category = 'High-Fashion Armor Clothing' and mods[name = 'Custom Fit']]");
            }

            //.SelectNodes("/chummer/skills/skill[not(exotic) and (" + _objCharacter.Options.BookXPath() + ')' + SkillFilter(filter) + "]");

            List<ListItem> lstArmors = new List<ListItem>();
            if (objXmlNodeList != null)
            {
                foreach (XmlNode objNode in objXmlNodeList)
                {
                    string strName = objNode["name"]?.InnerText ?? string.Empty;
                    lstArmors.Add(new ListItem(strName, objNode.Attributes?["translate"]?.InnerText ?? strName));
                }
            }

            if (lstArmors.Count > 0)
            {

                frmSelectItem frmPickItem = new frmSelectItem
                {
                    Description = string.Format(LanguageManager.GetString("String_Improvement_SelectText", GlobalOptions.Language), _strFriendlyName),
                    GeneralItems = lstArmors
                };

                Log.Info("_strLimitSelection = " + LimitSelection);
                Log.Info("_strForcedValue = " + ForcedValue);

                if (!string.IsNullOrEmpty(LimitSelection))
                {
                    frmPickItem.ForceItem = LimitSelection;
                    frmPickItem.Opacity = 0;
                }

                frmPickItem.ShowDialog();

                // Make sure the dialogue window was not canceled.
                if (frmPickItem.DialogResult == DialogResult.Cancel)
                {
                    throw new AbortedException();
                }

                SelectedValue = frmPickItem.SelectedItem;
                if (_blnConcatSelectedValue)
                    SourceName += LanguageManager.GetString("String_Space", GlobalOptions.Language) + '(' + SelectedValue + ')';

                Log.Info("_strSelectedValue = " + SelectedValue);
                Log.Info("SelectedValue = " + frmPickItem.SelectedItem);
            }

        }

        // Select a specific piece of Cyberware.
        public void selectcyberware(XmlNode bonusNode)
        {
            Log.Info("selectcyberware");
            Log.Info("selectcyberware = " + bonusNode.OuterXml);
            if (!string.IsNullOrEmpty(ForcedValue))
                LimitSelection = ForcedValue;

            // Display the Select Item window and record the value that was entered.
            string strCategory = bonusNode["category"]?.InnerText;
            XmlNodeList objXmlNodeList = XmlManager.Load("cyberware.xml").SelectNodes(!string.IsNullOrEmpty(strCategory)
            ? $"/chummer/cyberwares/cyberware[(category = '{strCategory}') and ({_objCharacter.Options.BookXPath()})]"
            : $"/chummer/cyberwares/cyberware[({_objCharacter.Options.BookXPath()})]");

            List<ListItem> list = new List<ListItem>();
            if (objXmlNodeList != null)
            {
                foreach (XmlNode objNode in objXmlNodeList)
                {
                    string strName = objNode["name"]?.InnerText ?? string.Empty;
                    list.Add(new ListItem(strName, objNode.Attributes?["translate"]?.InnerText ?? strName));
                }
            }

            if (list.Count <= 0)
                throw new AbortedException();
            frmSelectItem frmPickItem = new frmSelectItem
            {
                Description = string.Format(LanguageManager.GetString("String_Improvement_SelectText", GlobalOptions.Language), _strFriendlyName),
                GeneralItems = list
            };

            Log.Info("_strLimitSelection = " + LimitSelection);
            Log.Info("_strForcedValue = " + ForcedValue);

            if (!string.IsNullOrEmpty(LimitSelection))
            {
                frmPickItem.ForceItem = LimitSelection;
                frmPickItem.Opacity = 0;
            }

            frmPickItem.ShowDialog();

            // Make sure the dialogue window was not canceled.
            if (frmPickItem.DialogResult == DialogResult.Cancel)
            {
                throw new AbortedException();
            }

            SelectedValue = frmPickItem.SelectedItem;
            if (_blnConcatSelectedValue)
                SourceName += LanguageManager.GetString("String_Space", GlobalOptions.Language) + '(' + SelectedValue + ')';

            string strSelectedValue = frmPickItem.SelectedItem;
            Log.Info("_strSelectedValue = " + SelectedValue);
            Log.Info("SelectedValue = " + strSelectedValue);
        }

        // Select Weapon (custom entry for things like Spare Clip).
        public void selectweapon(XmlNode bonusNode)
        {
            Log.Info("selectweapon");
            Log.Info("selectweapon = " + bonusNode.OuterXml);
            if (!string.IsNullOrEmpty(ForcedValue))
                LimitSelection = ForcedValue;

            if (_objCharacter == null)
            {
                // If the character is null (this is a Vehicle), the user must enter their own string.
                // Display the Select Item window and record the value that was entered.
                frmSelectText frmPickText = new frmSelectText
                {
                    Description = string.Format(LanguageManager.GetString("String_Improvement_SelectText", GlobalOptions.Language), _strFriendlyName)
                };

                Log.Info("_strLimitSelection = " + LimitSelection);
                Log.Info("_strForcedValue = " + ForcedValue);

                if (!string.IsNullOrEmpty(LimitSelection))
                {
                    frmPickText.SelectedValue = LimitSelection;
                    frmPickText.Opacity = 0;
                }

                frmPickText.ShowDialog();

                // Make sure the dialogue window was not canceled.
                if (frmPickText.DialogResult == DialogResult.Cancel)
                {
                    throw new AbortedException();
                }

                SelectedValue = frmPickText.SelectedValue;
                if (_blnConcatSelectedValue)
                    SourceName += LanguageManager.GetString("String_Space", GlobalOptions.Language) + '(' + SelectedValue + ')';

                Log.Info("_strSelectedValue = " + SelectedValue);
                Log.Info("SelectedValue = " + frmPickText.SelectedValue);
            }
            else
            {
                List <ListItem> lstWeapons = new List<ListItem>();
                bool blnIncludeUnarmed = bonusNode.Attributes?["includeunarmed"]?.InnerText == bool.TrueString;
                string strExclude = bonusNode.Attributes?["excludecategory"]?.InnerText ?? string.Empty;
                foreach (Weapon objWeapon in _objCharacter.Weapons.GetAllDescendants(x => x.Children))
                {
                    if ((string.IsNullOrEmpty(strExclude) || objWeapon.WeaponType != strExclude) && (blnIncludeUnarmed || objWeapon.Name != "Unarmed Attack"))
                    {
                        lstWeapons.Add(new ListItem(objWeapon.InternalId, objWeapon.DisplayNameShort(GlobalOptions.Language)));
                    }
                }

                if (string.IsNullOrWhiteSpace(LimitSelection) || lstWeapons.Any(item => item.Name == LimitSelection))
                {
                    frmSelectItem frmPickItem = new frmSelectItem
                    {
                        Description =
                            string.Format(
                                LanguageManager.GetString("String_Improvement_SelectText", GlobalOptions.Language),
                                _strFriendlyName),
                        GeneralItems = lstWeapons
                    };

                    Log.Info("_strLimitSelection = " + LimitSelection);
                    Log.Info("_strForcedValue = " + ForcedValue);

                    if (!string.IsNullOrEmpty(LimitSelection))
                    {
                        frmPickItem.ForceItem = LimitSelection;
                        frmPickItem.Opacity = 0;
                    }

                    frmPickItem.ShowDialog();

                    // Make sure the dialogue window was not canceled.
                    if (frmPickItem.DialogResult == DialogResult.Cancel)
                    {
                        throw new AbortedException();
                    }

                    SelectedValue = frmPickItem.SelectedName;
                    if (_blnConcatSelectedValue)
                        SourceName += " (" + frmPickItem.SelectedName + ')';

                    Log.Info("_strSelectedValue = " + SelectedValue);
                    Log.Info("SelectedValue = " + SelectedValue);
                }
                else
                {
                    SelectedValue = LimitSelection;
                    if (_blnConcatSelectedValue)
                        SourceName += " (" + LimitSelection + ')';

                    Log.Info("_strSelectedValue = " + SelectedValue);
                    Log.Info("SelectedValue = " + SelectedValue);
                }
            }

            // Create the Improvement.
            Log.Info("Calling CreateImprovement");
            CreateImprovement(SelectedValue, _objImprovementSource, SourceName, Improvement.ImprovementType.Text, _strUnique);
        }

        // Select an Optional Power.
        public void optionalpowers(XmlNode bonusNode)
        {
            Log.Info("selectoptionalpower");

            // Check to see if there is only one possible selection because of _strLimitSelection.
            if (!string.IsNullOrEmpty(ForcedValue))
                LimitSelection = ForcedValue;

            Log.Info("_strForcedValue = " + ForcedValue);
            Log.Info("_strLimitSelection = " + LimitSelection);

            string strForcePower = !string.IsNullOrEmpty(LimitSelection) ? LimitSelection : string.Empty;
            int powerCount = 1;
            if (strForcePower == string.Empty && bonusNode.Attributes?["count"] != null)
            {
                string strCount = bonusNode.Attributes?["count"]?.InnerText;

                StringBuilder objCountString = new StringBuilder(bonusNode.Attributes?["count"]?.InnerText);
                foreach (string strAttribute in AttributeSection.AttributeStrings)
                {
                    CharacterAttrib objLoopAttribute = _objCharacter.GetAttribute(strAttribute);
                    objCountString.CheapReplace(strCount, "{" + strAttribute + "}", () => objLoopAttribute.TotalValue.ToString());
                    objCountString.CheapReplace(strCount, "{" + strAttribute + "Base}", () => objLoopAttribute.TotalBase.ToString());
                }

                object objProcess = CommonFunctions.EvaluateInvariantXPath(objCountString.ToString(), out bool blnIsSuccess);
                powerCount = blnIsSuccess ? Convert.ToInt32(objProcess) : 1;
            }

            for (int i = 0; i < powerCount; i++)
            {
                List<Tuple<string, string>> lstPowerExtraPairs = new List<Tuple<string, string>>();
                using (XmlNodeList xmlOptionalPowerList = bonusNode.SelectNodes("optionalpower"))
                    if (xmlOptionalPowerList?.Count > 0)
                        foreach (XmlNode objXmlOptionalPower in xmlOptionalPowerList)
                        {
                            string strPower = objXmlOptionalPower.InnerText;
                            if (string.IsNullOrEmpty(strForcePower) || strForcePower == strPower)
                            {
                                lstPowerExtraPairs.Add(new Tuple<string, string>(strPower,
                                    objXmlOptionalPower.Attributes?["select"]?.InnerText));
                            }
                        }

                // Display the Select Critter Power window and record which power was selected.
                frmSelectOptionalPower frmPickPower = new frmSelectOptionalPower(lstPowerExtraPairs.ToArray())
                {
                    Description = LanguageManager.GetString("String_Improvement_SelectOptionalPower",
                        GlobalOptions.Language)
                };

                frmPickPower.ShowDialog();

                // Make sure the dialogue window was not canceled.
                if (frmPickPower.DialogResult == DialogResult.Cancel)
                {
                    throw new AbortedException();
                }

                // Record the improvement.
                XmlNode objXmlPowerNode = XmlManager.Load("critterpowers.xml")
                    .SelectSingleNode("/chummer/powers/power[name = \"" + frmPickPower.SelectedPower + "\"]");
                CritterPower objPower = new CritterPower(_objCharacter);
                objPower.Create(objXmlPowerNode, 0, frmPickPower.SelectedPowerExtra);
                if (objPower.InternalId.IsEmptyGuid())
                    throw new AbortedException();

                objPower.Grade = -1;
                _objCharacter.CritterPowers.Add(objPower);
                CreateImprovement(objPower.InternalId, _objImprovementSource, SourceName,
                    Improvement.ImprovementType.CritterPower, _strUnique);
            }
        }

        public void critterpowers(XmlNode bonusNode)
        {
            XmlDocument objXmlDocument = XmlManager.Load("critterpowers.xml");
            using (XmlNodeList xmlPowerList = bonusNode.SelectNodes("power"))
                if (xmlPowerList?.Count > 0)
                    foreach (XmlNode objXmlPower in xmlPowerList)
                    {
                        XmlNode objXmlCritterPower = objXmlDocument.SelectSingleNode("/chummer/powers/power[name = \"" + objXmlPower.InnerText + "\"]");
                        CritterPower objPower = new CritterPower(_objCharacter);
                        string strForcedValue = string.Empty;
                        int intRating = 0;
                        if (objXmlPower.Attributes?.Count > 0)
                        {
                            string strRating = objXmlPower.Attributes["rating"]?.InnerText;
                            if (!string.IsNullOrEmpty(strRating))
                                intRating = ImprovementManager.ValueToInt(_objCharacter, strRating, _intRating);
                            strForcedValue = objXmlPower.Attributes["select"]?.InnerText;
                        }

                        objPower.Create(objXmlCritterPower, intRating, strForcedValue);
                        objPower.Grade = -1;
                        _objCharacter.CritterPowers.Add(objPower);
                        CreateImprovement(objPower.InternalId, _objImprovementSource, SourceName, Improvement.ImprovementType.CritterPower, _strUnique);
                    }
        }

        // Check for Adept Power Points.
        public void critterpowerlevels(XmlNode bonusNode)
        {
            using (XmlNodeList xmlPowerList = bonusNode.SelectNodes("power"))
                if (xmlPowerList?.Count > 0)
                    foreach (XmlNode objXmlPower in xmlPowerList)
                    {
                        Log.Info("critterpowerlevels");
                        Log.Info("critterpowerlevels = " + bonusNode.OuterXml);
                        Log.Info("Calling CreateImprovement");
                        CreateImprovement(objXmlPower["name"]?.InnerText, _objImprovementSource, SourceName, Improvement.ImprovementType.CritterPowerLevel,
                            _strUnique,
                            ImprovementManager.ValueToInt(_objCharacter, objXmlPower["val"]?.InnerText, _intRating));
                    }
        }

        public void publicawareness(XmlNode bonusNode)
        {
            CreateImprovement(string.Empty, _objImprovementSource, SourceName, Improvement.ImprovementType.PublicAwareness, _strUnique,
                ImprovementManager.ValueToInt(_objCharacter, bonusNode.InnerText, _intRating));
        }

        public void dealerconnection(XmlNode bonusNode)
        {
            Log.Info("dealerconnection");
            List<ListItem> lstItems = new List<ListItem>();
            using (XmlNodeList objXmlList = bonusNode.SelectNodes("category"))
                if (objXmlList?.Count > 0)
                    foreach (XmlNode objNode in objXmlList)
                    {
                        if (!_objCharacter.Improvements.Any(objImprovement => objImprovement.ImproveType == Improvement.ImprovementType.DealerConnection && objImprovement.UniqueName == objNode.InnerText))
                        {
                            lstItems.Add(new ListItem(objNode.InnerText, LanguageManager.GetString("String_DealerConnection_" + objNode.InnerText, GlobalOptions.Language)));
                        }
                    }
            if (lstItems.Count == 0)
            {
                Program.MainForm.ShowMessageBox(string.Format(LanguageManager.GetString("Message_Improvement_EmptySelectionListNamed", GlobalOptions.Language), SourceName));
                throw new AbortedException();
            }
            frmSelectItem frmPickItem = new frmSelectItem
            {
                GeneralItems = lstItems,
                AllowAutoSelect = false
            };
            frmPickItem.ShowDialog();
            // Make sure the dialogue window was not canceled.
            if (frmPickItem.DialogResult == DialogResult.Cancel)
            {
                throw new AbortedException();
            }

            SelectedValue = LanguageManager.GetString("String_DealerConnection_" + frmPickItem.SelectedItem, GlobalOptions.Language);
            if (_blnConcatSelectedValue)
                SourceName += LanguageManager.GetString("String_Space", GlobalOptions.Language) + '(' + SelectedValue + ')';

            Log.Info("_strSelectedValue = " + frmPickItem.SelectedItem);
            Log.Info("SourceName = " + SourceName);

            // Create the Improvement.
            Log.Info("Calling CreateImprovement");
            CreateImprovement(SelectedValue, _objImprovementSource, SourceName, Improvement.ImprovementType.DealerConnection, frmPickItem.SelectedItem);
        }

        public void unlockskills(XmlNode bonusNode)
        {
            List<string> options = bonusNode.InnerText.Split(',').Select(x => x.Trim()).ToList();
            string final;
            if (options.Count == 0)
            {
                Utils.BreakIfDebug();
                throw new AbortedException();
            }
            else if (options.Count == 1)
            {
                final = options[0];
            }
            else
            {
                frmSelectItem frmSelect = new frmSelectItem
                {
                    AllowAutoSelect = true,
                    GeneralItems = options.Select(x => new ListItem(x, x)).ToList()
                };

                if (_objCharacter.Pushtext.Count > 0)
                {
                    frmSelect.ForceItem = _objCharacter.Pushtext.Pop();
                }

                if (frmSelect.ShowDialog() == DialogResult.Cancel)
                {
                    throw new AbortedException();
                }

                final = frmSelect.SelectedItem;
            }

            string strName = bonusNode.Attributes?["name"]?.InnerText;
            if (Enum.TryParse(final, out SkillsSection.FilterOptions skills))
            {
                if (string.IsNullOrEmpty(strName) || !_objCharacter.SkillsSection.SkillsDictionary.ContainsKey(strName))
                {
                    _objCharacter.SkillsSection.AddSkills(skills, strName);
                    CreateImprovement(skills.ToString(), _objImprovementSource, SourceName,  Improvement.ImprovementType.SpecialSkills, _strUnique);
                }
            }
            else
            {
                Utils.BreakIfDebug();
                Log.Info(new object[] { "Failed to parse", "specialskills", bonusNode.OuterXml });
            }
        }

        public void addqualities(XmlNode bonusNode)
        {
            XmlDocument objXmlDocument = XmlManager.Load("qualities.xml");
            using (XmlNodeList xmlQualityList = bonusNode.SelectNodes("addquality"))
                if (xmlQualityList?.Count > 0)
                    foreach (XmlNode objXmlAddQuality in xmlQualityList)
                    {
                        if (objXmlAddQuality.NodeType == XmlNodeType.Comment) continue;
                        XmlNode objXmlSelectedQuality = objXmlDocument.SelectSingleNode("/chummer/qualities/quality[name = \"" + objXmlAddQuality.InnerText + "\"]");
                        string strForceValue = objXmlAddQuality.Attributes?["select"]?.InnerText ?? string.Empty;

                        string strRating = objXmlAddQuality.Attributes?["rating"]?.InnerText;
                        int intCount = string.IsNullOrEmpty(strRating) ? 1 : ImprovementManager.ValueToInt(_objCharacter, strRating, _intRating);
                        bool blnDoesNotContributeToBP = objXmlAddQuality.Attributes?["contributetobp"]?.InnerText.ToLower() != bool.TrueString.ToLower();

                        for (int i = 0; i < intCount; ++i)
                        {
                            // Makes sure we aren't over our limits for this particular quality from this overall source
                            if (objXmlAddQuality.Attributes?["forced"]?.InnerText == bool.TrueString ||
                                objXmlSelectedQuality.RequirementsMet(_objCharacter, LanguageManager.GetString("String_Quality", GlobalOptions.Language), string.Empty, _strFriendlyName))
                            {
                                List<Weapon> lstWeapons = new List<Weapon>();
                                Quality objAddQuality = new Quality(_objCharacter);
                                objAddQuality.Create(objXmlSelectedQuality, QualitySource.Improvement, lstWeapons, strForceValue, _strFriendlyName);

                                if (blnDoesNotContributeToBP)
                                {
                                    objAddQuality.BP = 0;
                                    objAddQuality.ContributeToLimit = false;
                                }

                                _objCharacter.Qualities.Add(objAddQuality);
                                foreach (Weapon objWeapon in lstWeapons)
                                    _objCharacter.Weapons.Add(objWeapon);
                                CreateImprovement(objAddQuality.InternalId, _objImprovementSource, SourceName, Improvement.ImprovementType.SpecificQuality, _strUnique);
                            }
                            else
                            {
                                throw new AbortedException();
                            }
                        }
                    }
        }

        public void selectquality(XmlNode bonusNode)
        {
            XmlDocument objXmlDocument = XmlManager.Load("qualities.xml");
            List<ListItem> lstQualities = new List<ListItem>();
            using (XmlNodeList xmlQualityList = bonusNode.SelectNodes("quality"))
                if (xmlQualityList?.Count > 0)
                    foreach (XmlNode objXmlAddQuality in xmlQualityList)
                    {
                        // Makes sure we aren't over our limits for this particular quality from this overall source
                        if (objXmlAddQuality.RequirementsMet(_objCharacter, string.Empty, string.Empty, _strFriendlyName))
                        {
                            string strName = objXmlAddQuality.InnerText;
                            XmlNode objXmlQuality = objXmlDocument.SelectSingleNode("/chummer/qualities/quality[name = \"" + strName + "\"]");
                            if (objXmlQuality != null)
                            {
                                lstQualities.Add(new ListItem(strName, objXmlQuality["translate"]?.InnerText ?? strName));
                            }
                        }
                    }
            if (lstQualities.Count == 0)
            {
                Program.MainForm.ShowMessageBox(string.Format(LanguageManager.GetString("Message_Improvement_EmptySelectionListNamed", GlobalOptions.Language), SourceName));
                throw new AbortedException();
            }

            frmSelectItem frmPickItem = new frmSelectItem {GeneralItems = lstQualities};
            frmPickItem.ShowDialog();

            // Don't do anything else if the form was canceled.
            if (frmPickItem.DialogResult == DialogResult.Cancel)
                throw new AbortedException();
            XmlNode objXmlSelectedQuality = objXmlDocument.SelectSingleNode("/chummer/qualities/quality[name = \"" + frmPickItem.SelectedItem + "\"]");
            XmlNode objXmlBonusQuality = bonusNode.SelectSingleNode("quality[\"" + frmPickItem.SelectedItem + "\"]");
            Quality objAddQuality = new Quality(_objCharacter);
            List<Weapon> lstWeapons = new List<Weapon>();

            string strForceValue = objXmlBonusQuality?.Attributes?["select"]?.InnerText;
            objAddQuality.Create(objXmlSelectedQuality, QualitySource.Improvement, lstWeapons, strForceValue, _strFriendlyName);
            if (objXmlBonusQuality?.Attributes?["contributetobp"]?.InnerText != bool.TrueString)
            {
                objAddQuality.BP = 0;
                objAddQuality.ContributeToLimit = false;
            }
            if (bonusNode["discountqualities"] != null)
            {
                lstQualities.Clear();
                lstQualities.Add(new ListItem("None", LanguageManager.GetString("String_None", GlobalOptions.Language)));
                using (XmlNodeList xmlQualityNodeList = bonusNode.SelectNodes("discountqualities/quality"))
                    if (xmlQualityNodeList?.Count > 0)
                        foreach (XmlNode objXmlAddQuality in xmlQualityNodeList)
                        {
                            strForceValue = objXmlAddQuality.Attributes?["select"]?.InnerText ?? string.Empty;
                            string strName = objXmlAddQuality.InnerText;

                            XmlNode objXmlQuality = objXmlDocument.SelectSingleNode("/chummer/qualities/quality[name = \"" + objXmlAddQuality.InnerText + "\"]");
                            if (objXmlQuality != null)
                            {
                                string strDisplayName = objXmlQuality["translate"]?.InnerText ?? strName;
                                if (!string.IsNullOrWhiteSpace(strForceValue))
                                    strDisplayName += " (" + strForceValue + ')';
                                lstQualities.Add(new ListItem(strName, strDisplayName));
                            }
                        }
                if (lstQualities.Count == 0)
                {
                    Program.MainForm.ShowMessageBox(string.Format(LanguageManager.GetString("Message_Improvement_EmptySelectionListNamed", GlobalOptions.Language), SourceName));
                    throw new AbortedException();
                }

                frmPickItem = new frmSelectItem {GeneralItems = lstQualities};
                frmPickItem.ShowDialog();

                // Don't do anything else if the form was canceled.
                if (frmPickItem.DialogResult == DialogResult.Cancel)
                    throw new AbortedException();
                if (frmPickItem.SelectedItem != "None")
                {
                    objXmlSelectedQuality = objXmlDocument.SelectSingleNode("/chummer/qualities/quality[name = \"" + frmPickItem.SelectedItem + "\"]");
                    objXmlBonusQuality = bonusNode.SelectSingleNode("discountqualities/quality[\"" + frmPickItem.SelectedItem + "\"]");
                    int qualityDiscount = Convert.ToInt32(objXmlBonusQuality?.Attributes?["discount"].InnerText);
                    Quality discountQuality = new Quality(_objCharacter)
                    {
                        BP = 0
                    };
                    strForceValue = objXmlBonusQuality?.Attributes?["select"]?.InnerText;
                    discountQuality.Create(objXmlSelectedQuality, QualitySource.Improvement, lstWeapons, strForceValue, _strFriendlyName);
                    _objCharacter.Qualities.Add(discountQuality);
                    objAddQuality.BP = Math.Max(objAddQuality.BP + qualityDiscount, 1);
                    CreateImprovement(discountQuality.InternalId, _objImprovementSource, SourceName, Improvement.ImprovementType.SpecificQuality, _strUnique);
                }
            }

            _objCharacter.Qualities.Add(objAddQuality);
            foreach (Weapon objWeapon in lstWeapons)
                _objCharacter.Weapons.Add(objWeapon);
            CreateImprovement(objAddQuality.InternalId, _objImprovementSource, SourceName, Improvement.ImprovementType.SpecificQuality, _strUnique);
        }

        public void addskillspecialization(XmlNode bonusNode)
        {
            string strSkill = bonusNode["skill"]?.InnerText ?? string.Empty;
            Skill objSkill = _objCharacter.SkillsSection.GetActiveSkill(strSkill);
            if (objSkill != null)
            {
                // Create the Improvement.
                Log.Info("Calling CreateImprovement");
                string strSpec = bonusNode["spec"]?.InnerText ?? string.Empty;
                CreateImprovement(strSkill, _objImprovementSource, SourceName, Improvement.ImprovementType.SkillSpecialization, strSpec);
                SkillSpecialization nspec = new SkillSpecialization(strSpec, true, objSkill);
                objSkill.Specializations.Add(nspec);
            }
        }

        public void addskillspecializationoption(XmlNode bonusNode)
        {
            List<Skill> lstSkills = new List<Skill>();
            XmlNodeList xmlSkillsList = bonusNode.SelectNodes("skills/skill");
            if (xmlSkillsList?.Count > 0)
            {
                foreach (XmlNode objNode in xmlSkillsList)
                {
                    Skill objSkill = _objCharacter.SkillsSection.GetActiveSkill(objNode.InnerText);
                    if (objSkill != null)
                    {
                        lstSkills.Add(objSkill);
                    }
                }
            }
            else
            {
                Skill objSkill = _objCharacter.SkillsSection.GetActiveSkill(bonusNode["skill"]?.InnerText ?? string.Empty);
                if (objSkill != null)
                {
                    lstSkills.Add(objSkill);
                }
            }

            if (lstSkills.Count > 0)
            {
                foreach (Skill objSkill in lstSkills)
                {
                    // Create the Improvement.
                    Log.Info("Calling CreateImprovement");
                    string strSpec = bonusNode["spec"]?.InnerText;
                    CreateImprovement(objSkill.Name, _objImprovementSource, SourceName, Improvement.ImprovementType.SkillSpecializationOption, strSpec);
                    if (_objCharacter.Options.FreeMartialArtSpecialization && _objImprovementSource == Improvement.ImprovementSource.MartialArt)
                    {
                        CreateImprovement(objSkill.Name, _objImprovementSource, SourceName, Improvement.ImprovementType.SkillSpecialization, strSpec);
                        SkillSpecialization nspec = new SkillSpecialization(strSpec, true, objSkill);
                        objSkill.Specializations.Add(nspec);
                    }
                }
            }
        }

        public void limitspellcategory(XmlNode bonusNode)
        {
            Log.Info("limitspellcategory");
            // Display the Select Spell window.
            frmSelectSpellCategory frmPickSpellCategory = new frmSelectSpellCategory
            {
                Description = LanguageManager.GetString("Title_SelectSpellCategory", GlobalOptions.Language)
            };
            frmPickSpellCategory.ShowDialog();

            // Make sure the dialogue window was not canceled.
            if (frmPickSpellCategory.DialogResult == DialogResult.Cancel)
            {
                throw new AbortedException();
            }

            if (string.IsNullOrEmpty(SelectedValue))
                SelectedValue = frmPickSpellCategory.SelectedCategory;
            else
                SelectedValue += ", " + frmPickSpellCategory.SelectedCategory;
            if (_blnConcatSelectedValue)
                SourceName += " (" + frmPickSpellCategory.SelectedCategory + ')';

            Log.Info("_strSelectedValue = " + frmPickSpellCategory.SelectedCategory);
            Log.Info("SourceName = " + SourceName);

            Log.Info("Calling CreateImprovement");
            CreateImprovement(frmPickSpellCategory.SelectedCategory, _objImprovementSource, SourceName, Improvement.ImprovementType.LimitSpellCategory, _strUnique);
        }

        public void limitspelldescriptor(XmlNode bonusNode)
        {
            Log.Info("limitspelldescriptor");
            // Display the Select Spell window.
            string strSelected;
            if (!string.IsNullOrWhiteSpace(bonusNode.InnerText))
            {
                strSelected = bonusNode.InnerText;
            }
            else
            {
                frmSelectItem frmPickItem = new frmSelectItem
                {
                    Description = LanguageManager.GetString("Title_SelectSpellDescriptor", GlobalOptions.Language)
                };
                frmPickItem.ShowDialog();

                // Make sure the dialogue window was not canceled.
                if (frmPickItem.DialogResult == DialogResult.Cancel)
                {
                    throw new AbortedException();
                }
                strSelected = frmPickItem.SelectedItem;
            }

            if (string.IsNullOrEmpty(SelectedValue))
                SelectedValue = strSelected;
            else
                SelectedValue += ", " + strSelected;
            if (_blnConcatSelectedValue)
                SourceName += " (" + strSelected + ')';

            Log.Info("_strSelectedValue = " + strSelected);
            Log.Info("SourceName = " + SourceName);

            Log.Info("Calling CreateImprovement");
            CreateImprovement(strSelected, _objImprovementSource, SourceName, Improvement.ImprovementType.LimitSpellDescriptor, _strUnique);
        }
        #region addspiritorsprite
        /// <summary>
        /// Improvement type that adds to the available sprite types a character can summon.
        /// </summary>
        /// <param name="bonusNode"></param>
        public void addsprite(XmlNode bonusNode)
        {
            Log.Info("addspirit");
            XmlNodeList xmlAllowedSpirits = bonusNode.SelectNodes("spirit");
            bool addToSelected = true;
            if (bonusNode.SelectSingleNode("addtoselected") != null)
            {
                addToSelected = Convert.ToBoolean(bonusNode.SelectSingleNode("addtoselected")?.Value);
            }
            AddSpiritOrSprite("streams.xml", xmlAllowedSpirits, Improvement.ImprovementType.AddSprite, addToSelected);
        }

        /// <summary>
        /// Improvement type that adds to the available spirit types a character can summon.
        /// </summary>
        /// <param name="bonusNode"></param>
        public void addspirit(XmlNode bonusNode)
        {
            Log.Info("addspirit");
            XmlNodeList xmlAllowedSpirits = bonusNode.SelectNodes("spirit");
            bool addToSelected = true;
            if (bonusNode.SelectSingleNode("addtoselected") != null)
            {
                addToSelected = Convert.ToBoolean(bonusNode.SelectSingleNode("addtoselected")?.Value);
            }
            AddSpiritOrSprite("traditions.xml",xmlAllowedSpirits, Improvement.ImprovementType.AddSpirit, addToSelected);
        }
        /// <summary>
        /// Improvement type that limits the spirits a character can summon to a particular category.
        /// </summary>
        /// <param name="bonusNode"></param>
        public void limitspiritcategory(XmlNode bonusNode)
        {
            Log.Info("limitspiritcategory");
            XmlNodeList xmlAllowedSpirits = bonusNode.SelectNodes("spirit");
            bool addToSelected = true;
            if (bonusNode.SelectSingleNode("addtoselected") != null)
            {
                addToSelected = Convert.ToBoolean(bonusNode.SelectSingleNode("addtoselected")?.Value);
            }
            AddSpiritOrSprite("traditions.xml", xmlAllowedSpirits, Improvement.ImprovementType.LimitSpiritCategory, addToSelected);
        }

        private void AddSpiritOrSprite(string xmlDoc, XmlNodeList xmlAllowedSpirits, Improvement.ImprovementType impType, bool addToSelectedValue = true)
        {
            Log.Info("addspiritorsprite");
            HashSet<string> setAllowed = new HashSet<string>();
            foreach (XmlNode n in xmlAllowedSpirits)
            {
                setAllowed.Add(n.InnerText);
            }

            List<ListItem> lstSpirits = new List<ListItem>();
            using (XmlNodeList xmlSpirits = XmlManager.Load(xmlDoc).SelectNodes("/chummer/spirits/spirit"))
                if (xmlSpirits?.Count > 0)
                    foreach (XmlNode xmlSpirit in xmlSpirits)
                    {
                        string strSpiritName = xmlSpirit["name"]?.InnerText;
                        if (!setAllowed.Any(l => strSpiritName == l) && setAllowed.Count != 0) continue;
                        lstSpirits.Add(new ListItem(strSpiritName,
                            xmlSpirit["translate"]?.InnerText ?? strSpiritName));
                    }

			frmSelectItem frmSelect = new frmSelectItem { GeneralItems = lstSpirits };
            frmSelect.ShowDialog();
            if (frmSelect.DialogResult == DialogResult.Cancel)
            {
                throw new AbortedException();
            }

            if (addToSelectedValue)
            {
                if (string.IsNullOrEmpty(SelectedValue)) SelectedValue = frmSelect.SelectedItem;
                else SelectedValue += ", " + frmSelect.SelectedItem;
            }
            if (_blnConcatSelectedValue) SourceName += " (" + frmSelect.SelectedItem + ')';
            Log.Info("_strSelectedValue = " + frmSelect.SelectedItem);
            Log.Info("SourceName = " + SourceName);
            Log.Info("Calling CreateImprovement");
            CreateImprovement(frmSelect.SelectedItem, _objImprovementSource, SourceName, impType, _strUnique);
        }
        #endregion
        public void movementreplace(XmlNode bonusNode)
        {
            Log.Info("movementreplace");
            Log.Info("movementreplace = " + bonusNode.OuterXml);

            Improvement.ImprovementType imp = Improvement.ImprovementType.WalkSpeed;
            string strSpeed = bonusNode["speed"]?.InnerText;
            if (!string.IsNullOrEmpty(strSpeed))
            {
                switch (strSpeed.ToLower())
                {
                    case "run":
                        imp = Improvement.ImprovementType.RunSpeed;
                        break;
                    case "sprint":
                        imp = Improvement.ImprovementType.SprintSpeed;
                        break;
                }
            }

            string strNodeValText = bonusNode["val"]?.InnerText;
            Log.Info("Calling CreateImprovement");
            string strCategory = bonusNode["category"]?.InnerText;
            if (!string.IsNullOrEmpty(strCategory))
            {
                CreateImprovement(strCategory, _objImprovementSource, SourceName, imp, _strUnique,
                    ImprovementManager.ValueToInt(_objCharacter, strNodeValText, _intRating));
            }
            else
            {
                CreateImprovement("Ground", _objImprovementSource, SourceName, imp, _strUnique,
                    ImprovementManager.ValueToInt(_objCharacter, strNodeValText, _intRating));
                CreateImprovement("Swim", _objImprovementSource, SourceName, imp, _strUnique,
                    ImprovementManager.ValueToInt(_objCharacter, strNodeValText, _intRating));
                CreateImprovement("Fly", _objImprovementSource, SourceName, imp, _strUnique,
                    ImprovementManager.ValueToInt(_objCharacter, strNodeValText, _intRating));
            }
        }
        public void addlimb(XmlNode bonusNode)
        {
            Log.Info("addlimb");
            Log.Info("addlimb = " + bonusNode.OuterXml);
            Log.Info("Calling CreateImprovement");

            string strUseUnique = _strUnique;
            XmlNode xmlPrecedenceNode = bonusNode.SelectSingleNode("@precedence");
            if (xmlPrecedenceNode != null)
                strUseUnique = "precedence" + xmlPrecedenceNode.InnerText;

            CreateImprovement(bonusNode["limbslot"]?.InnerText, _objImprovementSource, SourceName, Improvement.ImprovementType.AddLimb, strUseUnique,
                ImprovementManager.ValueToInt(_objCharacter, bonusNode["val"]?.InnerText, _intRating));
        }

        public void attributekarmacost(XmlNode bonusNode)
        {
            Log.Info("attributekarmacost");
            Log.Info("attributekarmacost = " + bonusNode.OuterXml);
            Log.Info("Calling CreateImprovement");
            CreateImprovement(bonusNode["name"]?.InnerText, _objImprovementSource, SourceName, Improvement.ImprovementType.AttributeKarmaCost, _strUnique,
                ImprovementManager.ValueToInt(_objCharacter, bonusNode["val"]?.InnerText, _intRating),
                1, ImprovementManager.ValueToInt(_objCharacter, bonusNode["min"]?.InnerText, _intRating), ImprovementManager.ValueToInt(_objCharacter, bonusNode["max"]?.InnerText, _intRating),
                0, 0, string.Empty, false, string.Empty, bonusNode["condition"]?.InnerText ?? string.Empty);
        }

        public void activeskillkarmacost(XmlNode bonusNode)
        {
            Log.Info("activeskillkarmacost");
            Log.Info("activeskillkarmacost = " + bonusNode.OuterXml);
            Log.Info("Calling CreateImprovement");
            CreateImprovement(bonusNode["name"]?.InnerText, _objImprovementSource, SourceName, Improvement.ImprovementType.ActiveSkillKarmaCost, _strUnique,
                ImprovementManager.ValueToInt(_objCharacter, bonusNode["val"]?.InnerText, _intRating),
                1, ImprovementManager.ValueToInt(_objCharacter, bonusNode["min"]?.InnerText, _intRating), ImprovementManager.ValueToInt(_objCharacter, bonusNode["max"]?.InnerText, _intRating),
                0, 0, string.Empty, false, string.Empty, bonusNode["condition"]?.InnerText ?? string.Empty);
        }

        public void skillgroupkarmacost(XmlNode bonusNode)
        {
            Log.Info("skillgroupkarmacost");
            Log.Info("skillgroupkarmacost = " + bonusNode.OuterXml);
            Log.Info("Calling CreateImprovement");
            CreateImprovement(bonusNode["name"]?.InnerText, _objImprovementSource, SourceName, Improvement.ImprovementType.SkillGroupKarmaCost, _strUnique,
                ImprovementManager.ValueToInt(_objCharacter, bonusNode["val"]?.InnerText, _intRating),
                1, ImprovementManager.ValueToInt(_objCharacter, bonusNode["min"]?.InnerText, _intRating), ImprovementManager.ValueToInt(_objCharacter, bonusNode["max"]?.InnerText, _intRating),
                0, 0, string.Empty, false, string.Empty, bonusNode["condition"]?.InnerText ?? string.Empty);
        }

        public void knowledgeskillkarmacost(XmlNode bonusNode)
        {
            Log.Info("knowledgeskillkarmacost");
            Log.Info("knowledgeskillkarmacost = " + bonusNode.OuterXml);
            Log.Info("Calling CreateImprovement");
            CreateImprovement(bonusNode["name"]?.InnerText, _objImprovementSource, SourceName, Improvement.ImprovementType.KnowledgeSkillKarmaCost, _strUnique,
                ImprovementManager.ValueToInt(_objCharacter, bonusNode["val"]?.InnerText, _intRating),
                1, ImprovementManager.ValueToInt(_objCharacter, bonusNode["min"]?.InnerText, _intRating), ImprovementManager.ValueToInt(_objCharacter, bonusNode["max"]?.InnerText, _intRating),
                0, 0, string.Empty, false, string.Empty, bonusNode["condition"]?.InnerText ?? string.Empty);
        }

        public void skilldisable(XmlNode bonusNode)
        {
            Log.Info("skilldisable");
            Log.Info("skilldisable = " + bonusNode.OuterXml);
            Log.Info("Calling CreateImprovement");
            CreateImprovement(bonusNode.InnerText, _objImprovementSource, SourceName, Improvement.ImprovementType.SkillDisable, _strUnique);
        }

        public void skillgroupdisable(XmlNode bonusNode)
        {
            Log.Info("skillgroupdisable");
            Log.Info("skillgroupdisable = " + bonusNode.OuterXml);
            Log.Info("Calling CreateImprovement");
            CreateImprovement(bonusNode.InnerText, _objImprovementSource, SourceName, Improvement.ImprovementType.SkillGroupDisable, _strUnique);
        }

        public void skillgroupcategorydisable(XmlNode bonusNode)
        {
            Log.Info("skillgroupcategorydisable");
            Log.Info("skillgroupcategorydisable = " + bonusNode.OuterXml);
            Log.Info("Calling CreateImprovement");
            CreateImprovement(bonusNode.InnerText, _objImprovementSource, SourceName, Improvement.ImprovementType.SkillGroupCategoryDisable, _strUnique);
        }

        public void skillgroupcategorykarmacost(XmlNode bonusNode)
        {
            Log.Info("skillgroupcategorykarmacost");
            Log.Info("skillgroupcategorykarmacost = " + bonusNode.OuterXml);
            Log.Info("Calling CreateImprovement");
            CreateImprovement(bonusNode["name"]?.InnerText, _objImprovementSource, SourceName, Improvement.ImprovementType.SkillGroupCategoryKarmaCost, _strUnique,
                ImprovementManager.ValueToInt(_objCharacter, bonusNode["val"]?.InnerText, _intRating),
                1, ImprovementManager.ValueToInt(_objCharacter, bonusNode["min"]?.InnerText, _intRating), ImprovementManager.ValueToInt(_objCharacter, bonusNode["max"]?.InnerText, _intRating),
                0, 0, string.Empty, false, string.Empty, bonusNode["condition"]?.InnerText ?? string.Empty);
        }

        public void skillcategorykarmacost(XmlNode bonusNode)
        {
            Log.Info("skillcategorykarmacost");
            Log.Info("skillcategorykarmacost = " + bonusNode.OuterXml);
            Log.Info("Calling CreateImprovement");
            CreateImprovement(bonusNode["name"]?.InnerText, _objImprovementSource, SourceName, Improvement.ImprovementType.SkillCategoryKarmaCost, _strUnique,
                ImprovementManager.ValueToInt(_objCharacter, bonusNode["val"]?.InnerText, _intRating),
                1, ImprovementManager.ValueToInt(_objCharacter, bonusNode["min"]?.InnerText, _intRating), ImprovementManager.ValueToInt(_objCharacter, bonusNode["max"]?.InnerText, _intRating),
                0, 0, string.Empty, false, string.Empty, bonusNode["condition"]?.InnerText ?? string.Empty);
        }

        public void skillcategoryspecializationkarmacost(XmlNode bonusNode)
        {
            Log.Info("skillcategoryspecializationkarmacost");
            Log.Info("skillcategoryspecializationkarmacost = " + bonusNode.OuterXml);
            Log.Info("Calling CreateImprovement");
            CreateImprovement(bonusNode["name"]?.InnerText, _objImprovementSource, SourceName, Improvement.ImprovementType.SkillCategorySpecializationKarmaCost, _strUnique,
                ImprovementManager.ValueToInt(_objCharacter, bonusNode["val"]?.InnerText, _intRating),
                1, ImprovementManager.ValueToInt(_objCharacter, bonusNode["min"]?.InnerText, _intRating), ImprovementManager.ValueToInt(_objCharacter, bonusNode["max"]?.InnerText, _intRating),
                0, 0, string.Empty, false, string.Empty, bonusNode["condition"]?.InnerText ?? string.Empty);
        }

        public void attributepointcost(XmlNode bonusNode)
        {
            Log.Info("attributepointcost");
            Log.Info("attributepointcost = " + bonusNode.OuterXml);
            Log.Info("Calling CreateImprovement");
            CreateImprovement(bonusNode["name"]?.InnerText, _objImprovementSource, SourceName, Improvement.ImprovementType.AttributePointCost, _strUnique,
                ImprovementManager.ValueToInt(_objCharacter, bonusNode["val"]?.InnerText, _intRating),
                1, ImprovementManager.ValueToInt(_objCharacter, bonusNode["min"]?.InnerText, _intRating), ImprovementManager.ValueToInt(_objCharacter, bonusNode["max"]?.InnerText, _intRating),
                0, 0, string.Empty, false, string.Empty, bonusNode["condition"]?.InnerText ?? string.Empty);
        }

        public void activeskillpointcost(XmlNode bonusNode)
        {
            Log.Info("activeskillpointcost");
            Log.Info("activeskillpointcost = " + bonusNode.OuterXml);
            Log.Info("Calling CreateImprovement");
            CreateImprovement(bonusNode["name"]?.InnerText, _objImprovementSource, SourceName, Improvement.ImprovementType.ActiveSkillPointCost, _strUnique,
                ImprovementManager.ValueToInt(_objCharacter, bonusNode["val"]?.InnerText, _intRating),
                1, ImprovementManager.ValueToInt(_objCharacter, bonusNode["min"]?.InnerText, _intRating), ImprovementManager.ValueToInt(_objCharacter, bonusNode["max"]?.InnerText, _intRating),
                0, 0, string.Empty, false, string.Empty, bonusNode["condition"]?.InnerText ?? string.Empty);
        }

        public void skillgrouppointcost(XmlNode bonusNode)
        {
            Log.Info("skillgrouppointcost");
            Log.Info("skillgrouppointcost = " + bonusNode.OuterXml);
            Log.Info("Calling CreateImprovement");
            CreateImprovement(bonusNode["name"]?.InnerText, _objImprovementSource, SourceName, Improvement.ImprovementType.SkillGroupPointCost, _strUnique,
                ImprovementManager.ValueToInt(_objCharacter, bonusNode["val"]?.InnerText, _intRating),
                1, ImprovementManager.ValueToInt(_objCharacter, bonusNode["min"]?.InnerText, _intRating), ImprovementManager.ValueToInt(_objCharacter, bonusNode["max"]?.InnerText, _intRating),
                0, 0, string.Empty, false, string.Empty, bonusNode["condition"]?.InnerText ?? string.Empty);
        }

        public void knowledgeskillpointcost(XmlNode bonusNode)
        {
            Log.Info("knowledgeskillpointcost");
            Log.Info("knowledgeskillpointcost = " + bonusNode.OuterXml);
            Log.Info("Calling CreateImprovement");
            CreateImprovement(bonusNode["name"]?.InnerText, _objImprovementSource, SourceName, Improvement.ImprovementType.KnowledgeSkillPointCost, _strUnique,
                ImprovementManager.ValueToInt(_objCharacter, bonusNode["val"]?.InnerText, _intRating),
                1, ImprovementManager.ValueToInt(_objCharacter, bonusNode["min"]?.InnerText, _intRating), ImprovementManager.ValueToInt(_objCharacter, bonusNode["max"]?.InnerText, _intRating),
                0, 0, string.Empty, false, string.Empty, bonusNode["condition"]?.InnerText ?? string.Empty);
        }

        public void skillgroupcategorypointcost(XmlNode bonusNode)
        {
            Log.Info("skillgroupcategorypointcost");
            Log.Info("skillgroupcategorypointcost = " + bonusNode.OuterXml);
            Log.Info("Calling CreateImprovement");
            CreateImprovement(bonusNode["name"]?.InnerText, _objImprovementSource, SourceName, Improvement.ImprovementType.SkillGroupCategoryPointCost, _strUnique,
                ImprovementManager.ValueToInt(_objCharacter, bonusNode["val"]?.InnerText, _intRating),
                1, ImprovementManager.ValueToInt(_objCharacter, bonusNode["min"]?.InnerText, _intRating), ImprovementManager.ValueToInt(_objCharacter, bonusNode["max"]?.InnerText, _intRating),
                0, 0, string.Empty, false, string.Empty, bonusNode["condition"]?.InnerText ?? string.Empty);
        }

        public void skillcategorypointcost(XmlNode bonusNode)
        {
            Log.Info("skillcategorypointcost");
            Log.Info("skillcategorypointcost = " + bonusNode.OuterXml);
            Log.Info("Calling CreateImprovement");
            CreateImprovement(bonusNode["name"]?.InnerText, _objImprovementSource, SourceName, Improvement.ImprovementType.SkillCategoryPointCost, _strUnique,
                ImprovementManager.ValueToInt(_objCharacter, bonusNode["val"]?.InnerText, _intRating),
                1, ImprovementManager.ValueToInt(_objCharacter, bonusNode["min"]?.InnerText, _intRating), ImprovementManager.ValueToInt(_objCharacter, bonusNode["max"]?.InnerText, _intRating),
                0, 0, string.Empty, false, string.Empty, bonusNode["condition"]?.InnerText ?? string.Empty);
        }

        public void newspellkarmacost(XmlNode bonusNode)
        {
            Log.Info("newspellkarmacost");
            Log.Info("newspellkarmacost = " + bonusNode.OuterXml);
            Log.Info("Calling CreateImprovement");
            CreateImprovement(bonusNode.Attributes?["type"]?.InnerText ?? string.Empty, _objImprovementSource, SourceName, Improvement.ImprovementType.NewSpellKarmaCost, _strUnique,
                ImprovementManager.ValueToInt(_objCharacter, bonusNode.InnerText, _intRating), 1, 0, 0, 0, 0, string.Empty, false, string.Empty, bonusNode.Attributes?["condition"]?.InnerText ?? string.Empty);
        }

        public void newcomplexformkarmacost(XmlNode bonusNode)
        {
            Log.Info("newcomplexformkarmacost");
            Log.Info("newcomplexformkarmacost = " + bonusNode.OuterXml);
            Log.Info("Calling CreateImprovement");
            CreateImprovement(string.Empty, _objImprovementSource, SourceName, Improvement.ImprovementType.NewComplexFormKarmaCost, _strUnique,
                ImprovementManager.ValueToInt(_objCharacter, bonusNode.InnerText, _intRating), 1, 0, 0, 0, 0, string.Empty, false, string.Empty, bonusNode.Attributes?["condition"]?.InnerText ?? string.Empty);
        }

        public void newaiprogramkarmacost(XmlNode bonusNode)
        {
            Log.Info("newaiprogramkarmacost");
            Log.Info("newaiprogramkarmacost = " + bonusNode.OuterXml);
            Log.Info("Calling CreateImprovement");
            CreateImprovement(string.Empty, _objImprovementSource, SourceName, Improvement.ImprovementType.NewAIProgramKarmaCost, _strUnique,
                ImprovementManager.ValueToInt(_objCharacter, bonusNode.InnerText, _intRating), 1, 0, 0, 0, 0, string.Empty, false, string.Empty, bonusNode.Attributes?["condition"]?.InnerText ?? string.Empty);
        }

        public void newaiadvancedprogramkarmacost(XmlNode bonusNode)
        {
            Log.Info("newaiadvancedprogramkarmacost");
            Log.Info("newaiadvancedprogramkarmacost = " + bonusNode.OuterXml);
            Log.Info("Calling CreateImprovement");
            CreateImprovement(string.Empty, _objImprovementSource, SourceName, Improvement.ImprovementType.NewAIAdvancedProgramKarmaCost, _strUnique,
                ImprovementManager.ValueToInt(_objCharacter, bonusNode.InnerText, _intRating), 1, 0, 0, 0, 0, string.Empty, false, string.Empty, bonusNode.Attributes?["condition"]?.InnerText ?? string.Empty);
        }

        public void attributekarmacostmultiplier(XmlNode bonusNode)
        {
            Log.Info("attributekarmacostmultiplier");
            Log.Info("attributekarmacostmultiplier = " + bonusNode.OuterXml);
            Log.Info("Calling CreateImprovement");
            CreateImprovement(bonusNode["name"]?.InnerText, _objImprovementSource, SourceName, Improvement.ImprovementType.AttributeKarmaCostMultiplier, _strUnique,
                ImprovementManager.ValueToInt(_objCharacter, bonusNode["val"]?.InnerText, _intRating),
                1, ImprovementManager.ValueToInt(_objCharacter, bonusNode["min"]?.InnerText, _intRating), ImprovementManager.ValueToInt(_objCharacter, bonusNode["max"]?.InnerText, _intRating),
                0, 0, string.Empty, false, string.Empty, bonusNode["condition"]?.InnerText ?? string.Empty);
        }

        public void activeskillkarmacostmultiplier(XmlNode bonusNode)
        {
            Log.Info("activeskillkarmacostmultiplier");
            Log.Info("activeskillkarmacostmultiplier = " + bonusNode.OuterXml);
            Log.Info("Calling CreateImprovement");
            CreateImprovement(bonusNode["name"]?.InnerText, _objImprovementSource, SourceName, Improvement.ImprovementType.ActiveSkillKarmaCostMultiplier, _strUnique,
                ImprovementManager.ValueToInt(_objCharacter, bonusNode["val"]?.InnerText, _intRating),
                1, ImprovementManager.ValueToInt(_objCharacter, bonusNode["min"]?.InnerText, _intRating), ImprovementManager.ValueToInt(_objCharacter, bonusNode["max"]?.InnerText, _intRating),
                0, 0, string.Empty, false, string.Empty, bonusNode["condition"]?.InnerText ?? string.Empty);
        }

        public void skillgroupkarmacostmultiplier(XmlNode bonusNode)
        {
            Log.Info("skillgroupkarmacostmultiplier");
            Log.Info("skillgroupkarmacostmultiplier = " + bonusNode.OuterXml);
            Log.Info("Calling CreateImprovement");
            CreateImprovement(bonusNode["name"]?.InnerText, _objImprovementSource, SourceName, Improvement.ImprovementType.SkillGroupKarmaCostMultiplier, _strUnique,
                ImprovementManager.ValueToInt(_objCharacter, bonusNode["val"]?.InnerText, _intRating),
                1, ImprovementManager.ValueToInt(_objCharacter, bonusNode["min"]?.InnerText, _intRating), ImprovementManager.ValueToInt(_objCharacter, bonusNode["max"]?.InnerText, _intRating),
                0, 0, string.Empty, false, string.Empty, bonusNode["condition"]?.InnerText ?? string.Empty);
        }

        public void knowledgeskillkarmacostmultiplier(XmlNode bonusNode)
        {
            Log.Info("knowledgeskillkarmacostmultiplier");
            Log.Info("knowledgeskillkarmacostmultiplier = " + bonusNode.OuterXml);
            Log.Info("Calling CreateImprovement");
            CreateImprovement(bonusNode["name"]?.InnerText, _objImprovementSource, SourceName, Improvement.ImprovementType.KnowledgeSkillKarmaCostMultiplier, _strUnique,
                ImprovementManager.ValueToInt(_objCharacter, bonusNode["val"]?.InnerText, _intRating),
                1, ImprovementManager.ValueToInt(_objCharacter, bonusNode["min"]?.InnerText, _intRating), ImprovementManager.ValueToInt(_objCharacter, bonusNode["max"]?.InnerText, _intRating),
                0, 0, string.Empty, false, string.Empty, bonusNode["condition"]?.InnerText ?? string.Empty);
        }

        public void skillgroupcategorykarmacostmultiplier(XmlNode bonusNode)
        {
            Log.Info("skillgroupcategorykarmacostmultiplier");
            Log.Info("skillgroupcategorykarmacostmultiplier = " + bonusNode.OuterXml);
            Log.Info("Calling CreateImprovement");
            CreateImprovement(bonusNode["name"]?.InnerText, _objImprovementSource, SourceName, Improvement.ImprovementType.SkillGroupCategoryKarmaCostMultiplier, _strUnique,
                ImprovementManager.ValueToInt(_objCharacter, bonusNode["val"]?.InnerText, _intRating),
                1, ImprovementManager.ValueToInt(_objCharacter, bonusNode["min"]?.InnerText, _intRating), ImprovementManager.ValueToInt(_objCharacter, bonusNode["max"]?.InnerText, _intRating),
                0, 0, string.Empty, false, string.Empty, bonusNode["condition"]?.InnerText ?? string.Empty);
        }

        public void skillcategorykarmacostmultiplier(XmlNode bonusNode)
        {
            Log.Info("skillcategorykarmacostmultiplier");
            Log.Info("skillcategorykarmacostmultiplier = " + bonusNode.OuterXml);
            Log.Info("Calling CreateImprovement");
            CreateImprovement(bonusNode["name"]?.InnerText, _objImprovementSource, SourceName, Improvement.ImprovementType.SkillCategoryKarmaCostMultiplier, _strUnique,
                ImprovementManager.ValueToInt(_objCharacter, bonusNode["val"]?.InnerText, _intRating),
                1, ImprovementManager.ValueToInt(_objCharacter, bonusNode["min"]?.InnerText, _intRating), ImprovementManager.ValueToInt(_objCharacter, bonusNode["max"]?.InnerText, _intRating),
                0, 0, string.Empty, false, string.Empty, bonusNode["condition"]?.InnerText ?? string.Empty);
        }

        public void skillcategoryspecializationkarmacostmultiplier(XmlNode bonusNode)
        {
            Log.Info("skillcategoryspecializationkarmacostmultiplier");
            Log.Info("skillcategoryspecializationkarmacostmultiplier = " + bonusNode.OuterXml);
            Log.Info("Calling CreateImprovement");
            CreateImprovement(bonusNode["name"]?.InnerText, _objImprovementSource, SourceName, Improvement.ImprovementType.SkillCategorySpecializationKarmaCostMultiplier, _strUnique,
                ImprovementManager.ValueToInt(_objCharacter, bonusNode["val"]?.InnerText, _intRating),
                1, ImprovementManager.ValueToInt(_objCharacter, bonusNode["min"]?.InnerText, _intRating), ImprovementManager.ValueToInt(_objCharacter, bonusNode["max"]?.InnerText, _intRating),
                0, 0, string.Empty, false, string.Empty, bonusNode["condition"]?.InnerText ?? string.Empty);
        }

        public void attributepointcostmultiplier(XmlNode bonusNode)
        {
            Log.Info("attributepointcostmultiplier");
            Log.Info("attributepointcostmultiplier = " + bonusNode.OuterXml);
            Log.Info("Calling CreateImprovement");
            CreateImprovement(bonusNode["name"]?.InnerText, _objImprovementSource, SourceName, Improvement.ImprovementType.AttributePointCostMultiplier, _strUnique,
                ImprovementManager.ValueToInt(_objCharacter, bonusNode["val"]?.InnerText, _intRating),
                1, ImprovementManager.ValueToInt(_objCharacter, bonusNode["min"]?.InnerText, _intRating), ImprovementManager.ValueToInt(_objCharacter, bonusNode["max"]?.InnerText, _intRating),
                0, 0, string.Empty, false, string.Empty, bonusNode["condition"]?.InnerText ?? string.Empty);
        }

        public void activeskillpointcostmultiplier(XmlNode bonusNode)
        {
            Log.Info("skillpointcostmultiplier");
            Log.Info("skillpointcosmultipliert = " + bonusNode.OuterXml);
            Log.Info("Calling CreateImprovement");
            CreateImprovement(bonusNode["name"]?.InnerText, _objImprovementSource, SourceName, Improvement.ImprovementType.ActiveSkillPointCostMultiplier, _strUnique,
                ImprovementManager.ValueToInt(_objCharacter, bonusNode["val"]?.InnerText, _intRating),
                1, ImprovementManager.ValueToInt(_objCharacter, bonusNode["min"]?.InnerText, _intRating), ImprovementManager.ValueToInt(_objCharacter, bonusNode["max"]?.InnerText, _intRating),
                0, 0, string.Empty, false, string.Empty, bonusNode["condition"]?.InnerText ?? string.Empty);
        }

        public void skillgrouppointcostmultiplier(XmlNode bonusNode)
        {
            Log.Info("skillgrouppointcostmultiplier");
            Log.Info("skillgrouppointcostmultiplier = " + bonusNode.OuterXml);
            Log.Info("Calling CreateImprovement");
            CreateImprovement(bonusNode["name"]?.InnerText, _objImprovementSource, SourceName, Improvement.ImprovementType.SkillGroupPointCostMultiplier, _strUnique,
                ImprovementManager.ValueToInt(_objCharacter, bonusNode["val"]?.InnerText, _intRating),
                1, ImprovementManager.ValueToInt(_objCharacter, bonusNode["min"]?.InnerText, _intRating), ImprovementManager.ValueToInt(_objCharacter, bonusNode["max"]?.InnerText, _intRating),
                0, 0, string.Empty, false, string.Empty, bonusNode["condition"]?.InnerText ?? string.Empty);
        }

        public void knowledgeskillpointcostmultiplier(XmlNode bonusNode)
        {
            Log.Info("skillpointcostmultiplier");
            Log.Info("skillpointcosmultipliert = " + bonusNode.OuterXml);
            Log.Info("Calling CreateImprovement");
            CreateImprovement(bonusNode["name"]?.InnerText, _objImprovementSource, SourceName, Improvement.ImprovementType.KnowledgeSkillPointCostMultiplier, _strUnique,
                ImprovementManager.ValueToInt(_objCharacter, bonusNode["val"]?.InnerText, _intRating),
                1, ImprovementManager.ValueToInt(_objCharacter, bonusNode["min"]?.InnerText, _intRating), ImprovementManager.ValueToInt(_objCharacter, bonusNode["max"]?.InnerText, _intRating),
                0, 0, string.Empty, false, string.Empty, bonusNode["condition"]?.InnerText ?? string.Empty);
        }

        public void skillgroupcategorypointcostmultiplier(XmlNode bonusNode)
        {
            Log.Info("skillgroupcategorypointcostmultiplier");
            Log.Info("skillgroupcategorypointcostmultiplier = " + bonusNode.OuterXml);
            Log.Info("Calling CreateImprovement");
            CreateImprovement(bonusNode["name"]?.InnerText, _objImprovementSource, SourceName, Improvement.ImprovementType.SkillGroupCategoryPointCostMultiplier, _strUnique,
                ImprovementManager.ValueToInt(_objCharacter, bonusNode["val"]?.InnerText, _intRating),
                1, ImprovementManager.ValueToInt(_objCharacter, bonusNode["min"]?.InnerText, _intRating), ImprovementManager.ValueToInt(_objCharacter, bonusNode["max"]?.InnerText, _intRating),
                0, 0, string.Empty, false, string.Empty, bonusNode["condition"]?.InnerText ?? string.Empty);
        }

        public void skillcategorypointcostmultiplier(XmlNode bonusNode)
        {
            Log.Info("skillcategorypointcostmultiplier");
            Log.Info("skillcategorypointcostmultiplier = " + bonusNode.OuterXml);
            Log.Info("Calling CreateImprovement");
            CreateImprovement(bonusNode["name"]?.InnerText, _objImprovementSource, SourceName, Improvement.ImprovementType.SkillCategoryPointCostMultiplier, _strUnique,
                ImprovementManager.ValueToInt(_objCharacter, bonusNode["val"]?.InnerText, _intRating),
                1, ImprovementManager.ValueToInt(_objCharacter, bonusNode["min"]?.InnerText, _intRating), ImprovementManager.ValueToInt(_objCharacter, bonusNode["max"]?.InnerText, _intRating),
                0, 0, string.Empty, false, string.Empty, bonusNode["condition"]?.InnerText ?? string.Empty);
        }

        public void newspellkarmacostmultiplier(XmlNode bonusNode)
        {
            Log.Info("newspellkarmacostmultiplier");
            Log.Info("newspellkarmacostmultiplier = " + bonusNode.OuterXml);
            Log.Info("Calling CreateImprovement");
            CreateImprovement(bonusNode.Attributes?["type"]?.InnerText ?? string.Empty, _objImprovementSource, SourceName, Improvement.ImprovementType.NewSpellKarmaCostMultiplier, _strUnique,
                ImprovementManager.ValueToInt(_objCharacter, bonusNode.InnerText, _intRating), 1, 0, 0, 0, 0, string.Empty, false, string.Empty, bonusNode.Attributes?["condition"]?.InnerText ?? string.Empty);
        }

        public void newcomplexformkarmacostmultiplier(XmlNode bonusNode)
        {
            Log.Info("newcomplexformkarmacostmultiplier");
            Log.Info("newcomplexformkarmacostmultiplier = " + bonusNode.OuterXml);
            Log.Info("Calling CreateImprovement");
            CreateImprovement(string.Empty, _objImprovementSource, SourceName, Improvement.ImprovementType.NewComplexFormKarmaCostMultiplier, _strUnique,
                ImprovementManager.ValueToInt(_objCharacter, bonusNode.InnerText, _intRating), 1, 0, 0, 0, 0, string.Empty, false, string.Empty, bonusNode.Attributes?["condition"]?.InnerText ?? string.Empty);
        }

        public void newaiprogramkarmacostmultiplier(XmlNode bonusNode)
        {
            Log.Info("newaiprogramkarmacostmultiplier");
            Log.Info("newaiprogramkarmacostmultiplier = " + bonusNode.OuterXml);
            Log.Info("Calling CreateImprovement");
            CreateImprovement(string.Empty, _objImprovementSource, SourceName, Improvement.ImprovementType.NewAIProgramKarmaCostMultiplier, _strUnique,
                ImprovementManager.ValueToInt(_objCharacter, bonusNode.InnerText, _intRating), 1, 0, 0, 0, 0, string.Empty, false, string.Empty, bonusNode.Attributes?["condition"]?.InnerText ?? string.Empty);
        }

        public void newaiadvancedprogramkarmacostmultiplier(XmlNode bonusNode)
        {
            Log.Info("newaiadvancedprogramkarmacostmultiplier");
            Log.Info("newaiadvancedprogramkarmacostmultiplier = " + bonusNode.OuterXml);
            Log.Info("Calling CreateImprovement");
            CreateImprovement(string.Empty, _objImprovementSource, SourceName, Improvement.ImprovementType.NewAIAdvancedProgramKarmaCostMultiplier, _strUnique,
                ImprovementManager.ValueToInt(_objCharacter, bonusNode.InnerText, _intRating), 1, 0, 0, 0, 0, string.Empty, false, string.Empty, bonusNode.Attributes?["condition"]?.InnerText ?? string.Empty);
        }

        public void blockskillspecializations(XmlNode bonusNode)
        {
            Log.Info("blockskillspecializations");
            Log.Info("blockskillspecializations = " + bonusNode.OuterXml);
            Log.Info("Calling CreateImprovement");
            CreateImprovement(bonusNode.InnerText, _objImprovementSource, SourceName, Improvement.ImprovementType.BlockSkillSpecializations, _strUnique);
        }

        public void blockskillcategoryspecializations(XmlNode bonusNode)
        {
            Log.Info("blockskillcategoryspecializations");
            Log.Info("blockskillcategoryspecializations = " + bonusNode.OuterXml);
            Log.Info("Calling CreateImprovement");
            CreateImprovement(bonusNode.InnerText, _objImprovementSource, SourceName, Improvement.ImprovementType.BlockSkillCategorySpecializations, _strUnique);
        }

        // Flat modifier to cost of binding a focus
        public void focusbindingkarmacost(XmlNode bonusNode)
        {
            Log.Info("focusbindingkarmacost");
            Log.Info("focusbindingkarmacost = " + bonusNode.OuterXml);
            Log.Info("Calling CreateImprovement");
            CreateImprovement(bonusNode["name"]?.InnerText, _objImprovementSource, SourceName, Improvement.ImprovementType.FocusBindingKarmaCost, _strUnique,
                ImprovementManager.ValueToInt(_objCharacter, bonusNode["val"]?.InnerText, _intRating), 1, 0, 0, 0, 0, string.Empty, false, bonusNode["extracontains"]?.InnerText ?? string.Empty);
        }

        // Flat modifier to the number that is multiplied by a focus' rating to get the focus' binding karma cost
        public void focusbindingkarmamultiplier(XmlNode bonusNode)
        {
            Log.Info("focusbindingkarmamultiplier");
            Log.Info("focusbindingkarmamultiplier = " + bonusNode.OuterXml);
            Log.Info("Calling CreateImprovement");
            CreateImprovement(bonusNode["name"]?.InnerText, _objImprovementSource, SourceName, Improvement.ImprovementType.FocusBindingKarmaMultiplier, _strUnique,
                ImprovementManager.ValueToInt(_objCharacter, bonusNode["val"]?.InnerText, _intRating), 1, 0, 0, 0, 0, string.Empty, false, bonusNode["extracontains"]?.InnerText ?? string.Empty);
        }

        public void magicianswaydiscount(XmlNode bonusNode)
        {
            Log.Info("magicianswaydiscount");
            Log.Info("magicianswaydiscount = " + bonusNode.OuterXml);
            Log.Info("Calling CreateImprovement");
            CreateImprovement(string.Empty, _objImprovementSource, SourceName, Improvement.ImprovementType.MagiciansWayDiscount, _strUnique);
        }

        public void burnoutsway(XmlNode bonusNode)
        {
            Log.Info("burnoutsway");
            Log.Info("burnoutsway = " + bonusNode.OuterXml);
            Log.Info("Calling CreateImprovement");
            CreateImprovement(string.Empty, _objImprovementSource, SourceName, Improvement.ImprovementType.BurnoutsWay, _strUnique);
        }

        // Add a specific Cyber/Bioware to the Character.
        public void addware(XmlNode bonusNode)
        {
            Log.Info("addware");

            Log.Info("addware = " + bonusNode.OuterXml);
            Log.Info("_strForcedValue = " + ForcedValue);
            Log.Info("_strLimitSelection = " + LimitSelection);
            if (_blnConcatSelectedValue)
                SourceName += LanguageManager.GetString("String_Space", GlobalOptions.Language) + '(' + SelectedValue + ')';

            Log.Info("_strSelectedValue = " + SelectedValue);
            Log.Info("SourceName = " + SourceName);

            Log.Info("Adding ware");
            XmlNode node;
            Improvement.ImprovementSource eSource;
            if (bonusNode["type"]?.InnerText == "bioware")
            {
                node = XmlManager.Load("bioware.xml").SelectSingleNode("/chummer/biowares/bioware[name = \"" + bonusNode["name"]?.InnerText + "\"]");
                eSource = Improvement.ImprovementSource.Bioware;
            }
            else
            {
                node = XmlManager.Load("cyberware.xml").SelectSingleNode("/chummer/cyberwares/cyberware[name = \"" + bonusNode["name"]?.InnerText + "\"]");
                eSource = Improvement.ImprovementSource.Cyberware;
            }

            if (node == null)
                throw new AbortedException();
            string strRating = bonusNode["rating"]?.InnerText;
            int intRating = string.IsNullOrEmpty(strRating) ? 1 : ImprovementManager.ValueToInt(_objCharacter, strRating, _intRating);

            // Create the new piece of ware.
            Cyberware objCyberware = new Cyberware(_objCharacter);
            List<Weapon> lstWeapons = new List<Weapon>();
            List<Vehicle> lstVehicles = new List<Vehicle>();

            Grade objGrade = Grade.ConvertToCyberwareGrade(bonusNode["grade"]?.InnerText, _objImprovementSource, _objCharacter);
            objCyberware.Create(node, objGrade, eSource, intRating, lstWeapons, lstVehicles, true, true, ForcedValue);

            if (objCyberware.InternalId.IsEmptyGuid())
                throw new AbortedException();

            objCyberware.Cost = "0";
            // Create any Weapons that came with this ware.
            foreach (Weapon objWeapon in lstWeapons)
                _objCharacter.Weapons.Add(objWeapon);
            // Create any Vehicles that came with this ware.
            foreach (Vehicle objVehicle in lstVehicles)
                _objCharacter.Vehicles.Add(objVehicle);

            objCyberware.ParentID = SourceName;

            _objCharacter.Cyberware.Add(objCyberware);

            Log.Info("Calling CreateImprovement");
            CreateImprovement(objCyberware.InternalId, _objImprovementSource, SourceName,
                Improvement.ImprovementType.FreeWare,
                _strUnique);
        }

        public void weaponaccuracy(XmlNode bonusNode)
        {
            Log.Info("weaponaccuracy");
            Log.Info("weaponaccuracy = " + bonusNode.OuterXml);
            Log.Info("Calling CreateImprovement");
            CreateImprovement(bonusNode["name"]?.InnerText ?? string.Empty, _objImprovementSource, SourceName, Improvement.ImprovementType.WeaponAccuracy, _strUnique, ImprovementManager.ValueToInt(_objCharacter, bonusNode["value"]?.InnerText, _intRating));
        }

        public void weaponskillaccuracy(XmlNode bonusNode)
        {
            Log.Info("weaponskillaccuracy");
            Log.Info("weaponskillaccuracy = " + bonusNode.OuterXml);

            string strForcedValue = ForcedValue;
            Log.Info("_strForcedValue = " + strForcedValue);

            XmlNode xmlSelectSkillNode = bonusNode["selectskill"];
            if (xmlSelectSkillNode != null)
            {
                bool blnDummy = false;
                SelectedValue = string.IsNullOrEmpty(strForcedValue) ? ImprovementManager.DoSelectSkill(xmlSelectSkillNode, _objCharacter, _intRating, _strFriendlyName, ref blnDummy) : strForcedValue;
                if (blnDummy)
                    throw new AbortedException();
            }
            else
            {
                SelectedValue = string.IsNullOrEmpty(strForcedValue) ? (bonusNode["name"]?.InnerText ?? string.Empty) : strForcedValue;
            }

            string strVal = bonusNode["value"]?.InnerText;

            if (_blnConcatSelectedValue && !string.IsNullOrEmpty(SelectedValue))
                SourceName += LanguageManager.GetString("String_Space", GlobalOptions.Language) + '(' + SelectedValue + ')';

            Log.Info("Calling CreateImprovement");
            CreateImprovement(SelectedValue, _objImprovementSource, SourceName, Improvement.ImprovementType.WeaponSkillAccuracy, _strUnique,
                ImprovementManager.ValueToInt(_objCharacter, strVal, _intRating));
        }

        public void metageniclimit(XmlNode bonusNode)
        {
            Log.Info("spellresistance");
            CreateImprovement(string.Empty, _objImprovementSource, SourceName, Improvement.ImprovementType.MetageneticLimit, _strUnique,
                ImprovementManager.ValueToInt(_objCharacter, bonusNode.InnerText, _intRating));
        }

        public void specialmodificationlimit(XmlNode bonusNode)
        {
            Log.Info("spellresistance");
            CreateImprovement(string.Empty, _objImprovementSource, SourceName, Improvement.ImprovementType.SpecialModificationLimit, _strUnique,
                ImprovementManager.ValueToInt(_objCharacter, bonusNode.InnerText, _intRating));
        }

        public void cyberadeptdaemon(XmlNode bonusNode)
        {
            //TODO: I'm not happy with this.
            //KC 90: a Cyberadept who has Submerged may restore Resonance that has been lost to cyberware (and only cyberware) by an amount equal to half their Submersion Grade(rounded up).
            //To handle this, we ceiling the CyberwareEssence value up, as a non-zero loss of Essence removes a point of Resonance and cut the submersion grade in half.
            //Whichever value is lower becomes the value of the improvement.
            Log.Info("cyberadeptdaemon");
            int final = (int) Math.Min((decimal) Math.Ceiling(0.5 * _objCharacter.SubmersionGrade), Math.Ceiling(_objCharacter.CyberwareEssence));
            CreateImprovement("RESBase", _objImprovementSource, SourceName, Improvement.ImprovementType.Attribute, _strUnique, final, 1, 0, 0, final);
        }

        /// <summary>
        /// Improvement increases the Dice Pool for a specific named Action.
        /// TODO: Link to actions.xml when we implement that.
        /// </summary>
        /// <param name="bonusNode"></param>
        public void actiondicepool(XmlNode bonusNode)
        {
            Log.Info("actiondicepool");
            CreateImprovement(bonusNode["name"]?.InnerText, _objImprovementSource, SourceName, Improvement.ImprovementType.ActionDicePool,
                _strUnique, ImprovementManager.ValueToInt(_objCharacter, bonusNode["val"]?.InnerText, _intRating));
        }

        public void contactkarma(XmlNode bonusNode)
        {
            Log.Info("contactkarma");
            CreateImprovement(string.Empty, _objImprovementSource, SourceName, Improvement.ImprovementType.ContactKarmaDiscount, _strUnique,
                ImprovementManager.ValueToInt(_objCharacter, bonusNode.InnerText, _intRating));
        }

        public void contactkarmaminimum(XmlNode bonusNode)
        {
            Log.Info("contactkarmaminimum");
            CreateImprovement(string.Empty, _objImprovementSource, SourceName, Improvement.ImprovementType.ContactKarmaMinimum, _strUnique,
                ImprovementManager.ValueToInt(_objCharacter, bonusNode.InnerText, _intRating));
        }

        // Enable Sprite Fettering.
        public void allowspritefettering(XmlNode bonusNode)
        {
            Log.Info("AllowSpriteFettering");
            Log.Info("AllowSpriteFettering = " + bonusNode.OuterXml);
            Log.Info("Calling CreateImprovement");
            CreateImprovement(string.Empty, _objImprovementSource, SourceName, Improvement.ImprovementType.AllowSpriteFettering, _strUnique);
        }
        #endregion
    }

    [Serializable]
    public sealed class AbortedException : Exception
    {
    }
}<|MERGE_RESOLUTION|>--- conflicted
+++ resolved
@@ -3411,23 +3411,9 @@
 
                 Log.Info("strSelected = " + SelectedValue);
 
-<<<<<<< HEAD
-                foreach (AdeptPower objPower in _objCharacter.Powers)
-                {
-                    if (objPower.InternalId == SourceName)
-                    {
-                        objPower.Extra = SelectedValue;
-                    }
-                }
-
-                Log.Info("Calling CreateImprovement");
-                CreateImprovement(SelectedValue, _objImprovementSource, SourceName,
-                    Improvement.ImprovementType.WeaponCategoryDV, _strUnique, ImprovementManager.ValueToInt(_objCharacter, nodWeapon["bonus"]?.InnerXml, _intRating));
-=======
-                Power objPower = _objCharacter.Powers.FirstOrDefault(p => p.InternalId == SourceName);
+                AdeptPower objPower = _objCharacter.Powers.FirstOrDefault(p => p.InternalId == SourceName);
                 if (objPower != null)
                     objPower.Extra = SelectedValue;
->>>>>>> 916d10df
             }
             else if (nodWeapon["name"] != null)
             {
@@ -3816,7 +3802,7 @@
                     Log.Info("strSelection = " + strSelection);
                     AdeptPower objNewPower = new AdeptPower(_objCharacter);
                     XmlNode objXmlPower = XmlManager.Load("powers.xml").SelectSingleNode("/chummer/powers/power[name = \"" + strPowerName + "\"]");
-                    if (!objNewPower.Create(objXmlPower, 0, bonusNode["bonusoverride"]))
+                    if (!objNewPower.Create(objXmlPower, 0, "", bonusNode["bonusoverride"]))
                         throw new AbortedException();
 
                     AdeptPower objBoostedPower = _objCharacter.Powers.FirstOrDefault(objPower => objPower.Name == objNewPower.Name && objPower.Extra == objNewPower.Extra);
