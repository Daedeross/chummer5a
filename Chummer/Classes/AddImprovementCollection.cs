--- conflicted
+++ resolved
@@ -484,13 +484,8 @@
             {
                 // Populate the Magician Traditions list.
                 XPathNavigator xmlTraditionsBaseChummerNode =
-<<<<<<< HEAD
                     _objCharacter.LoadDataXPath("traditions.xml").CreateNavigator().SelectSingleNode("/chummer");
-                List<ListItem> lstTraditions = new List<ListItem>();
-=======
-                    XmlManager.Load("traditions.xml").GetFastNavigator().SelectSingleNode("/chummer");
                 List<ListItem> lstTraditions = new List<ListItem>(30);
->>>>>>> 1f06ece3
                 if (xmlTraditionsBaseChummerNode != null)
                 {
                     foreach (XPathNavigator xmlTradition in xmlTraditionsBaseChummerNode.Select(
@@ -5466,13 +5461,8 @@
                 throw new ArgumentNullException(nameof(bonusNode));
             Log.Info("selectsprite");
             Log.Info("selectsprite = " + bonusNode.OuterXml);
-<<<<<<< HEAD
-            List<ListItem> lstCritters = new List<ListItem>();
+            List<ListItem> lstCritters = new List<ListItem>(10);
             using (XmlNodeList objXmlNodeList = _objCharacter.LoadData("critters.xml").SelectNodes("/chummer/metatypes/metatype[contains(category, \"Sprites\")]"))
-=======
-            List<ListItem> lstCritters = new List<ListItem>(10);
-            using (XmlNodeList objXmlNodeList = XmlManager.Load("critters.xml").SelectNodes("/chummer/metatypes/metatype[contains(category, \"Sprites\")]"))
->>>>>>> 1f06ece3
                 if (objXmlNodeList != null)
                     foreach (XmlNode objXmlNode in objXmlNodeList)
                     {
@@ -6080,13 +6070,8 @@
         {
             if (bonusNode == null)
                 throw new ArgumentNullException(nameof(bonusNode));
-<<<<<<< HEAD
             XmlDocument objXmlDocument = _objCharacter.LoadData("qualities.xml");
-            List<ListItem> lstQualities = new List<ListItem>();
-=======
-            XmlDocument objXmlDocument = XmlManager.Load("qualities.xml");
             List<ListItem> lstQualities;
->>>>>>> 1f06ece3
             using (XmlNodeList xmlQualityList = bonusNode.SelectNodes("quality"))
             {
                 lstQualities = new List<ListItem>(xmlQualityList?.Count ?? 0);
@@ -6466,13 +6451,8 @@
                 setAllowed.Add(n.InnerText);
             }
 
-<<<<<<< HEAD
-            List<ListItem> lstSpirits = new List<ListItem>();
-            using (XmlNodeList xmlSpirits = _objCharacter.LoadData(strXmlDoc).SelectNodes("/chummer/spirits/spirit"))
-=======
             List<ListItem> lstSpirits;
-            using (XmlNodeList xmlSpirits = XmlManager.Load(xmlDoc).SelectNodes("/chummer/spirits/spirit"))
->>>>>>> 1f06ece3
+            using (XmlNodeList xmlSpirits = _objCharacter.LoadData(xmlDoc).SelectNodes("/chummer/spirits/spirit"))
             {
                 lstSpirits = new List<ListItem>(xmlSpirits?.Count ?? 0);
                 if (xmlSpirits?.Count > 0)
