/*  This file is part of Chummer5a.
 *
 *  Chummer5a is free software: you can redistribute it and/or modify
 *  it under the terms of the GNU General Public License as published by
 *  the Free Software Foundation, either version 3 of the License, or
 *  (at your option) any later version.
 *
 *  Chummer5a is distributed in the hope that it will be useful,
 *  but WITHOUT ANY WARRANTY; without even the implied warranty of
 *  MERCHANTABILITY or FITNESS FOR A PARTICULAR PURPOSE.  See the
 *  GNU General Public License for more details.
 *
 *  You should have received a copy of the GNU General Public License
 *  along with Chummer5a.  If not, see <http://www.gnu.org/licenses/>.
 *
 *  You can obtain the full source code for Chummer5a at
 *  https://github.com/chummer5a/chummer5a
 */
using System;
using System.Collections.Concurrent;
using System.Collections.Generic;
using System.IO;
using System.Linq;
using System.Runtime.CompilerServices;
using System.Text;
using System.Text.RegularExpressions;
using System.Threading.Tasks;
using System.Xml;
using System.Xml.XPath;

namespace Chummer
{
    // ReSharper disable InconsistentNaming
    public static class XmlManager
    {
        /// <summary>
        /// Used to cache XML files so that they do not need to be loaded and translated each time an object wants the file.
        /// </summary>
        private sealed class XmlReference
        {
            private readonly object _loadingLock = new object();

            /// <summary>
            /// Whether or not the XML content has been successfully checked for duplicate guids.
            /// </summary>
            public bool DuplicatesChecked { get; set; }

            private XmlDocument _xmlContent = new XmlDocument { XmlResolver = null };

            /// <summary>
            /// XmlDocument that is created by merging the base data file and data translation file. Does not include custom content since this must be loaded each time.
            /// </summary>
            public XmlDocument XmlContent
            {
                get => _xmlContent;
                set
                {
                    lock (_loadingLock)
                    {
                        if (value != _xmlContent)
                        {
                            IsLoaded = false;
                            _xmlContent = value;
                            if (value != null)
                            {
                                using (MemoryStream memStream = new MemoryStream())
                                {
                                    value.Save(memStream);
                                    memStream.Position = 0;
                                    using (XmlReader objXmlReader = XmlReader.Create(memStream, new XmlReaderSettings {XmlResolver = null}))
                                        XPathContent = new XPathDocument(objXmlReader);
                                }
                            }
                            else
                                XPathContent = null;

                            IsLoaded = true;
                        }
                    }
                }
            }

            /// <summary>
            /// XmlContent, but in a form that is much faster to navigate
            /// XPathDocuments are usually faster than XmlDocuments, but are read-only and take longer to load if live custom data is enabled
            /// </summary>
            public XPathDocument XPathContent { get; private set; }

            /// <summary>
            /// Whether the Reference has finished loading its content
            /// </summary>
            public bool IsLoaded { get; set; }
        }

        private static readonly ConcurrentDictionary<int, XmlReference> s_DicXmlDocuments = new ConcurrentDictionary<int, XmlReference>(); // Key is the HashCode for the complete combination of data used
        private static bool s_blnSetDataDirectoriesLoaded;
        private static readonly object s_SetDataDirectoriesLock = new object();
        private static readonly HashSet<string> s_SetDataDirectories = new HashSet<string>();

        #region Constructor
        static XmlManager()
        {
            s_SetDataDirectories.Add(Path.Combine(Utils.GetStartupPath, "data"));
            foreach (CustomDataDirectoryInfo objCustomDataDirectory in GlobalOptions.CustomDataDirectoryInfos)
            {
                s_SetDataDirectories.Add(objCustomDataDirectory.Path);
            }

            s_blnSetDataDirectoriesLoaded = true;
        }
        #endregion

        #region Methods
        public static void RebuildDataDirectoryInfo(IEnumerable<CustomDataDirectoryInfo> customDirectories)
        {
            if (!s_blnSetDataDirectoriesLoaded)
                return;
            s_DicXmlDocuments.Clear();
            lock (s_SetDataDirectoriesLock)
            {
                s_blnSetDataDirectoriesLoaded = false;
                s_SetDataDirectories.Clear();
                s_SetDataDirectories.Add(Path.Combine(Utils.GetStartupPath, "data"));
                foreach (CustomDataDirectoryInfo objCustomDataDirectory in customDirectories)
                {
                    s_SetDataDirectories.Add(objCustomDataDirectory.Path);
                }
                s_blnSetDataDirectoriesLoaded = true;
            }
        }

        /// <summary>
        /// Load the selected XML file and its associated custom file synchronously.
        /// XPathDocuments are usually faster than XmlDocuments, but are read-only and take longer to load if live custom data is enabled
        /// </summary>
        /// <param name="strFileName">Name of the XML file to load.</param>
        /// <param name="lstEnabledCustomDataPaths">List of enabled custom data directory paths in their load order</param>
        /// <param name="strLanguage">Language in which to load the data document.</param>
        /// <param name="blnLoadFile">Whether to force reloading content even if the file already exists.</param>
        [MethodImpl(MethodImplOptions.AggressiveInlining)]
        public static XPathDocument LoadXPath(string strFileName, IReadOnlyList<string> lstEnabledCustomDataPaths = null, string strLanguage = "", bool blnLoadFile = false)
        {
            return LoadXPathAsync(strFileName, lstEnabledCustomDataPaths, strLanguage, blnLoadFile).Result;
        }

        /// <summary>
        /// Load the selected XML file and its associated custom file asynchronously.
        /// XPathDocuments are usually faster than XmlDocuments, but are read-only and take longer to load if live custom data is enabled
        /// </summary>
        /// <param name="strFileName">Name of the XML file to load.</param>
        /// <param name="lstEnabledCustomDataPaths">List of enabled custom data directory paths in their load order</param>
        /// <param name="strLanguage">Language in which to load the data document.</param>
        /// <param name="blnLoadFile">Whether to force reloading content even if the file already exists.</param>
        public static async Task<XPathDocument> LoadXPathAsync(string strFileName, IReadOnlyList<string> lstEnabledCustomDataPaths = null, string strLanguage = "", bool blnLoadFile = false)
        {
            bool blnFileFound = false;
            string strPath = string.Empty;
            while (!s_blnSetDataDirectoriesLoaded) // Wait to make sure our data directories are loaded before proceeding
            {
                await Task.Delay(20);
            }
            foreach (string strDirectory in s_SetDataDirectories)
            {
                strPath = Path.Combine(strDirectory, strFileName);
                if (File.Exists(strPath))
                {
                    blnFileFound = true;
                    break;
                }
            }
            if (!blnFileFound)
            {
                Utils.BreakIfDebug();
                return null;
            }
            if (string.IsNullOrEmpty(strLanguage))
                strLanguage = GlobalOptions.Language;

            bool blnHasCustomData = lstEnabledCustomDataPaths?.Count > 0;
            int intDataConfigHash = blnHasCustomData
                ? (new[] { strLanguage, strPath }).Concat(lstEnabledCustomDataPaths).GetEnsembleHashCode()
                : new { strLanguage, strPath }.GetHashCode();

            // Look to see if this XmlDocument is already loaded.
            XmlDocument xmlDocumentOfReturn = null;
            if (blnLoadFile
                || (GlobalOptions.LiveCustomData && strFileName != "improvements.xml")
                || !s_DicXmlDocuments.TryGetValue(intDataConfigHash, out XmlReference xmlReferenceOfReturn))
            {
                // The file was not found in the reference list, so it must be loaded.
                // ReSharper disable once MethodHasAsyncOverload
                xmlDocumentOfReturn = Load(strFileName, lstEnabledCustomDataPaths, strLanguage, blnLoadFile); // Synchronous to make sure we are loaded before continuing
                if (!s_DicXmlDocuments.TryGetValue(intDataConfigHash, out xmlReferenceOfReturn))
                {
                    Utils.BreakIfDebug();
                    return null;
                }
            }
            // Live custom data will cause the reference's document to not be the same as the actual one we need, so we'll need to remake the document returned by the Load
            if (GlobalOptions.LiveCustomData && strFileName != "improvements.xml" && xmlDocumentOfReturn != null)
            {
                using (MemoryStream memStream = new MemoryStream())
                {
                    xmlDocumentOfReturn.Save(memStream);
                    memStream.Position = 0;
                    using (XmlReader objXmlReader = XmlReader.Create(memStream, new XmlReaderSettings { XmlResolver = null }))
                        return new XPathDocument(objXmlReader);
                }
            }
            while (!xmlReferenceOfReturn.IsLoaded) // Wait for the reference to get loaded
            {
                await Task.Delay(20);
            }
            return xmlReferenceOfReturn.XPathContent;
        }

        /// <summary>
        /// Load the selected XML file and its associated custom file synchronously.
        /// </summary>
        /// <param name="strFileName">Name of the XML file to load.</param>
        /// <param name="lstEnabledCustomDataPaths">List of enabled custom data directory paths in their load order</param>
        /// <param name="strLanguage">Language in which to load the data document.</param>
        /// <param name="blnLoadFile">Whether to force reloading content even if the file already exists.</param>
        [Annotations.NotNull]
        [MethodImpl(MethodImplOptions.AggressiveInlining)]
        public static XmlDocument Load(string strFileName, IReadOnlyList<string> lstEnabledCustomDataPaths = null, string strLanguage = "", bool blnLoadFile = false)
        {
            return LoadAsync(strFileName, lstEnabledCustomDataPaths, strLanguage, blnLoadFile).Result;
        }

        /// <summary>
        /// Load the selected XML file and its associated custom file asynchronously.
        /// </summary>
        /// <param name="strFileName">Name of the XML file to load.</param>
        /// <param name="lstEnabledCustomDataPaths">List of enabled custom data directory paths in their load order</param>
        /// <param name="strLanguage">Language in which to load the data document.</param>
        /// <param name="blnLoadFile">Whether to force reloading content even if the file already exists.</param>
        [Annotations.NotNull]
        public static async Task<XmlDocument> LoadAsync(string strFileName, IReadOnlyList<string> lstEnabledCustomDataPaths = null, string strLanguage = "", bool blnLoadFile = false)
        {
            bool blnFileFound = false;
            string strPath = string.Empty;
            while (!s_blnSetDataDirectoriesLoaded) // Wait to make sure our data directories are loaded before proceeding
            {
                await Task.Delay(20);
            }
            foreach (string strDirectory in s_SetDataDirectories)
            {
                strPath = Path.Combine(strDirectory, strFileName);
                if (File.Exists(strPath))
                {
                    blnFileFound = true;
                    break;
                }
            }
            if (!blnFileFound)
            {
                Utils.BreakIfDebug();
                return new XmlDocument { XmlResolver = null };
            }
            if (string.IsNullOrEmpty(strLanguage))
                strLanguage = GlobalOptions.Language;

            bool blnHasCustomData = lstEnabledCustomDataPaths?.Count > 0;
            int intDataConfigHash = blnHasCustomData
                ? (new [] { strLanguage, strPath }).Concat(lstEnabledCustomDataPaths).GetEnsembleHashCode()
                : new { strLanguage, strPath }.GetHashCode();

            XmlDocument xmlReturn = null;
            // Create a new document that everything will be merged into.
            XmlDocument xmlScratchpad = new XmlDocument { XmlResolver = null };
            // Look to see if this XmlDocument is already loaded.
            if (!s_DicXmlDocuments.TryGetValue(intDataConfigHash, out XmlReference xmlReferenceOfReturn))
            {
                int intEmergencyRelease = 0;
                while (xmlReferenceOfReturn == null)
                {
                    // The file was not found in the reference list, so it must be loaded.
                    xmlReferenceOfReturn = new XmlReference();
                    blnLoadFile = s_DicXmlDocuments.TryAdd(intDataConfigHash, xmlReferenceOfReturn);
                    if (!blnLoadFile) // It somehow got added in the meantime, so let's fetch it again
                        s_DicXmlDocuments.TryGetValue(intDataConfigHash, out xmlReferenceOfReturn);
                    if (intEmergencyRelease > 1000) // Shouldn't every happen, but just in case it does, emergency exit out of the loading function
                    {
                        Utils.BreakIfDebug();
                        return new XmlDocument { XmlResolver = null };
                    }
                    ++intEmergencyRelease;
                }
            }

            if (blnLoadFile)
            {
                xmlReferenceOfReturn.IsLoaded = false;
                if (blnHasCustomData)
                {
                    // If we have any custom data, make sure the base data is already loaded so we can easily just copy it over
                    XmlDocument xmlBaseDocument = await LoadAsync(strFileName, null, strLanguage).ConfigureAwait(false);
                    xmlReturn = xmlBaseDocument.Clone() as XmlDocument;
                }
                if (xmlReturn == null) // Not an else in case something goes wrong in safe cast in the line above
                {
                    xmlReturn = new XmlDocument {XmlResolver = null};
                    // write the root chummer node.
                    xmlReturn.AppendChild(xmlReturn.CreateElement("chummer"));
                    XmlElement xmlReturnDocElement = xmlReturn.DocumentElement;
                    // Load the base file and retrieve all of the child nodes.
                    try
                    {
                        using (StreamReader objStreamReader = new StreamReader(strPath, Encoding.UTF8, true))
                            using (XmlReader objXmlReader = XmlReader.Create(objStreamReader, new XmlReaderSettings {XmlResolver = null}))
                                xmlScratchpad.Load(objXmlReader);

                        if (xmlReturnDocElement != null)
                        {
                            using (XmlNodeList xmlNodeList = xmlScratchpad.SelectNodes("/chummer/*"))
                            {
                                if (xmlNodeList?.Count > 0)
                                {
                                    foreach (XmlNode objNode in xmlNodeList)
                                    {
                                        // Append the entire child node to the new document.
                                        xmlReturnDocElement.AppendChild(xmlReturn.ImportNode(objNode, true));
                                    }
                                }
                            }
                        }
                    }
                    catch (IOException)
                    {
                    }
                    catch (XmlException)
                    {
                    }
                }

                // Load any override data files the user might have. Do not attempt this if we're loading the Improvements file.
                if (strFileName != "improvements.xml" && lstEnabledCustomDataPaths?.Count > 0)
                {
                    foreach (string strLoopPath in lstEnabledCustomDataPaths)
                    {
                        DoProcessCustomDataFiles(xmlScratchpad, xmlReturn, strLoopPath, strFileName);
                    }
                }

                // Load the translation file for the current base data file if the selected language is not en-us.
                if (strLanguage != GlobalOptions.DefaultLanguage)
                {
                    // Everything is stored in the selected language file to make translations easier, keep all of the language-specific information together, and not require users to download 27 individual files.
                    // The structure is similar to the base data file, but the root node is instead a child /chummer node with a file attribute to indicate the XML file it translates.
                    XmlDocument objDataDoc = LanguageManager.GetDataDocument(strLanguage);
                    if (objDataDoc != null)
                    {
                        XmlNode xmlBaseChummerNode = xmlReturn.SelectSingleNode("/chummer");
                        using (XmlNodeList xmlTranslationTypeNodeList = objDataDoc.SelectNodes("/chummer/chummer[@file = " + strFileName.CleanXPath() + "]/*"))
                        {
                            if (xmlTranslationTypeNodeList?.Count > 0)
                            {
                                foreach (XmlNode objType in xmlTranslationTypeNodeList)
                                {
                                    AppendTranslations(xmlReturn, objType, xmlBaseChummerNode);
                                }
                            }
                        }
                    }
                }

                // Cache the merged document and its relevant information (also sets IsLoaded to true).
                xmlReferenceOfReturn.XmlContent = xmlReturn;
                // Make sure we do not override the cached document with our live data
                if (GlobalOptions.LiveCustomData && blnHasCustomData && strFileName != "improvements.xml")
                    xmlReturn = xmlReferenceOfReturn.XmlContent.Clone() as XmlDocument;
            }
            else
            {
                while (!xmlReferenceOfReturn.IsLoaded) // Wait for the reference to get loaded
                {
                    await Task.Delay(20);
                }
                // Make sure we do not override the cached document with our live data
                if (GlobalOptions.LiveCustomData && blnHasCustomData && strFileName != "improvements.xml")
                    xmlReturn = xmlReferenceOfReturn.XmlContent.Clone() as XmlDocument;
                else
                    xmlReturn = xmlReferenceOfReturn.XmlContent;
            }

            xmlReturn = xmlReturn ?? new XmlDocument {XmlResolver = null};
            if (strFileName == "improvements.xml")
                return xmlReturn;

            // Load any custom data files the user might have. Do not attempt this if we're loading the Improvements file.
            bool blnHasLiveCustomData = false;
            if (GlobalOptions.LiveCustomData)
            {
                strPath = Path.Combine(Utils.GetStartupPath, "livecustomdata");
                if (Directory.Exists(strPath))
                {
<<<<<<< HEAD
                    blnHasLiveCustomData = DoProcessCustomDataFiles(xmlScratchpad, xmlReturn, strPath, strFileName, SearchOption.AllDirectories);
=======
                    blnHasLiveCustomData = DoProcessCustomDataFiles(objXmlFile, objDoc, strPath, strFileName);
>>>>>>> ca623300
                }
            }

            // Check for non-unique guids and non-guid formatted ids in the loaded XML file. Ignore improvements.xml since the ids are used in a different way.
            if (!xmlReferenceOfReturn.DuplicatesChecked || blnHasLiveCustomData)
            {
                xmlReferenceOfReturn.DuplicatesChecked = true; // Set early to make sure work isn't done multiple times in case of multiple threads
                using (XmlNodeList xmlNodeList = xmlReturn.SelectNodes("/chummer/*"))
                {
                    if (xmlNodeList?.Count > 0)
                    {
                        foreach (XmlNode objNode in xmlNodeList)
                        {
                            if (objNode.HasChildNodes)
                            {
                                // Parsing the node into an XDocument for LINQ parsing would result in slightly slower overall code (31 samples vs. 30 samples).
                                CheckIdNodes(objNode, strFileName);
                            }
                        }
                    }
                }
            }

            return xmlReturn;
        }

        public static XPathNavigator GetFastNavigator(this XmlDocument xmlDoc)
        {
            if (xmlDoc == null)
                return null;
            using (MemoryStream memStream = new MemoryStream())
            {
                xmlDoc.Save(memStream);
                memStream.Position = 0;
                using (XmlReader objXmlReader = XmlReader.Create(memStream, GlobalOptions.SafeXmlReaderSettings))
                    return new XPathDocument(objXmlReader).CreateNavigator();
            }
        }

        private static void CheckIdNodes(XmlNode xmlParentNode, string strFileName)
        {
            if (Utils.IsUnitTest)
                return;
            HashSet<string> setDuplicateIDs = new HashSet<string>();
            List<string> lstItemsWithMalformedIDs = new List<string>(1);
            // Key is ID, Value is a list of the names of all items with that ID.
            Dictionary<string, IList<string>> dicItemsWithIDs = new Dictionary<string, IList<string>>();
            CheckIdNode(xmlParentNode, setDuplicateIDs, lstItemsWithMalformedIDs, dicItemsWithIDs);

            if (setDuplicateIDs.Count > 0)
            {
                StringBuilder sbdDuplicatesNames = new StringBuilder();
                foreach (IList<string> lstDuplicateNames in dicItemsWithIDs.Where(x => setDuplicateIDs.Contains(x.Key)).Select(x => x.Value))
                {
                    if (sbdDuplicatesNames.Length != 0)
                        sbdDuplicatesNames.AppendLine();
                    sbdDuplicatesNames.AppendJoin(Environment.NewLine, lstDuplicateNames);
                }
                Program.MainForm.ShowMessageBox(string.Format(GlobalOptions.CultureInfo
                    , LanguageManager.GetString("Message_DuplicateGuidWarning")
                    , setDuplicateIDs.Count
                    , strFileName
                    , sbdDuplicatesNames.ToString()));
            }

            if (lstItemsWithMalformedIDs.Count > 0)
            {
                Program.MainForm.ShowMessageBox(string.Format(GlobalOptions.CultureInfo
                    , LanguageManager.GetString("Message_NonGuidIdWarning")
                    , lstItemsWithMalformedIDs.Count
                    , strFileName
                    , string.Join(Environment.NewLine, lstItemsWithMalformedIDs)));
            }
        }

        private static void CheckIdNode(XmlNode xmlParentNode, ICollection<string> setDuplicateIDs, ICollection<string> lstItemsWithMalformedIDs, IDictionary<string, IList<string>> dicItemsWithIDs)
        {
            using (XmlNodeList xmlChildNodeList = xmlParentNode.SelectNodes("*"))
            {
                if (!(xmlChildNodeList?.Count > 0))
                    return;

                foreach (XmlNode xmlLoopNode in xmlChildNodeList)
                {
                    string strId = xmlLoopNode["id"]?.InnerText.ToUpperInvariant();
                    if (!string.IsNullOrEmpty(strId))
                    {
                        if (xmlLoopNode.Name == "knowledgeskilllevel")
                            continue; //TODO: knowledgeskilllevel node in lifemodules.xml uses ids instead of name references. Find a better way to manage this!
                        string strItemName = xmlLoopNode["name"]?.InnerText
                                             ?? xmlLoopNode["stage"]?.InnerText
                                             ?? xmlLoopNode["category"]?.InnerText
                                             ?? strId;
                        if (!strId.IsGuid())
                            lstItemsWithMalformedIDs.Add(strItemName);
                        else if (dicItemsWithIDs.TryGetValue(strId, out IList<string> lstNamesList))
                        {
                            if (!setDuplicateIDs.Contains(strId))
                            {
                                setDuplicateIDs.Add(strId);
                                if (strItemName == strId)
                                    strItemName = string.Empty;
                            }

                            lstNamesList.Add(strItemName);
                        }
                        else
                            dicItemsWithIDs.Add(strId, new List<string>(2) { strItemName });
                    }

                    // Perform recursion so that nested elements that also have ids are also checked (e.g. Metavariants)
                    CheckIdNode(xmlLoopNode, setDuplicateIDs, lstItemsWithMalformedIDs, dicItemsWithIDs);
                }
            }
        }

        private static void AppendTranslations(XmlDocument xmlDataDocument, XmlNode xmlTranslationListParentNode, XmlNode xmlDataParentNode)
        {
            foreach (XmlNode objChild in xmlTranslationListParentNode.ChildNodes)
            {
                XmlNode xmlItem = null;
                string strXPathPrefix = xmlTranslationListParentNode.Name + '/' + objChild.Name + '[';
                string strChildName = objChild["id"]?.InnerText;
                if (!string.IsNullOrEmpty(strChildName))
                {
                    xmlItem = xmlDataParentNode.SelectSingleNode(strXPathPrefix + "id = " + strChildName.CleanXPath() + ']');
                }
                if (xmlItem == null)
                {
                    strChildName = objChild["name"]?.InnerText.Replace("&amp;", "&");
                    if (!string.IsNullOrEmpty(strChildName))
                    {
                        xmlItem = xmlDataParentNode.SelectSingleNode(strXPathPrefix + "name = " + strChildName.CleanXPath() + ']');
                    }
                }
                // If this is a translatable item, find the proper node and add/update this information.
                if (xmlItem != null)
                {
                    XmlNode xmlLoopNode = objChild["translate"];
                    if (xmlLoopNode != null)
                        xmlItem.AppendChild(xmlDataDocument.ImportNode(xmlLoopNode, true));

                    xmlLoopNode = objChild["altpage"];
                    if (xmlLoopNode != null)
                        xmlItem.AppendChild(xmlDataDocument.ImportNode(xmlLoopNode, true));

                    xmlLoopNode = objChild["altcode"];
                    if (xmlLoopNode != null)
                        xmlItem.AppendChild(xmlDataDocument.ImportNode(xmlLoopNode, true));

                    xmlLoopNode = objChild["altnotes"];
                    if (xmlLoopNode != null)
                        xmlItem.AppendChild(xmlDataDocument.ImportNode(xmlLoopNode, true));

                    xmlLoopNode = objChild["altadvantage"];
                    if (xmlLoopNode != null)
                        xmlItem.AppendChild(xmlDataDocument.ImportNode(xmlLoopNode, true));

                    xmlLoopNode = objChild["altdisadvantage"];
                    if (xmlLoopNode != null)
                        xmlItem.AppendChild(xmlDataDocument.ImportNode(xmlLoopNode, true));

                    xmlLoopNode = objChild["altnameonpage"];
                    if (xmlLoopNode != null)
                        xmlItem.AppendChild(xmlDataDocument.ImportNode(xmlLoopNode, true));

                    xmlLoopNode = objChild["alttexts"];
                    if (xmlLoopNode != null)
                        xmlItem.AppendChild(xmlDataDocument.ImportNode(xmlLoopNode, true));

                    string strTranslate = objChild.Attributes?["translate"]?.InnerXml;
                    if (!string.IsNullOrEmpty(strTranslate))
                    {
                        // Handle Category name translations.
                        (xmlItem as XmlElement)?.SetAttribute("translate", strTranslate);
                    }

                    // Sub-children to also process with the translation
                    XmlNode xmlSubItemsNode = objChild["specs"];
                    if (xmlSubItemsNode != null)
                    {
                        AppendTranslations(xmlDataDocument, xmlSubItemsNode, xmlItem);
                    }
                    xmlSubItemsNode = objChild["metavariants"];
                    if (xmlSubItemsNode != null)
                    {
                        AppendTranslations(xmlDataDocument, xmlSubItemsNode, xmlItem);
                    }
                    xmlSubItemsNode = objChild["choices"];
                    if (xmlSubItemsNode != null)
                    {
                        AppendTranslations(xmlDataDocument, xmlSubItemsNode, xmlItem);
                    }
                    xmlSubItemsNode = objChild["talents"];
                    if (xmlSubItemsNode != null)
                    {
                        AppendTranslations(xmlDataDocument, xmlSubItemsNode, xmlItem);
                    }
                    xmlSubItemsNode = objChild["versions"];
                    if (xmlSubItemsNode != null)
                    {
                        AppendTranslations(xmlDataDocument, xmlSubItemsNode, xmlItem);
                    }
                }
                else
                {
                    string strTranslate = objChild.Attributes?["translate"]?.InnerXml;
                    if (!string.IsNullOrEmpty(strTranslate))
                    {
                        // Handle Category name translations.
                        XmlElement objItem = xmlDataParentNode.SelectSingleNode(strXPathPrefix + ". = " + objChild.InnerXml.Replace("&amp;", "&").CleanXPath() + "]") as XmlElement;
                        // Expected result is null if not found.
                        objItem?.SetAttribute("translate", strTranslate);
                    }
                }
            }
        }

        private static bool DoProcessCustomDataFiles(XmlDocument xmlFile, XmlDocument xmlDataDoc, string strLoopPath, string strFileName, SearchOption eSearchOption = SearchOption.AllDirectories)
        {
            bool blnReturn = false;
            XmlElement objDocElement = xmlDataDoc.DocumentElement;
            foreach (string strFile in Directory.GetFiles(strLoopPath, "override_*_" + strFileName, eSearchOption)
                .Concat(Directory.GetFiles(strLoopPath, "override_" + strFileName, eSearchOption)))
            {
                try
                {
                    using (StreamReader objStreamReader = new StreamReader(strFile, Encoding.UTF8, true))
                        using (XmlReader objXmlReader = XmlReader.Create(objStreamReader, GlobalOptions.SafeXmlReaderSettings))
                            xmlFile.Load(objXmlReader);
                }
                catch (IOException)
                {
                    continue;
                }
                catch (XmlException)
                {
                    continue;
                }

                using (XmlNodeList xmlNodeList = xmlFile.SelectNodes("/chummer/*"))
                {
                    if (xmlNodeList?.Count > 0)
                    {
                        foreach (XmlNode objNode in xmlNodeList)
                        {
                            foreach (XmlNode objType in objNode.ChildNodes)
                            {
                                StringBuilder sbdFilter = new StringBuilder();
                                XmlNode xmlIdNode = objType["id"];
                                if (xmlIdNode != null)
                                    sbdFilter.Append("id = ").Append(xmlIdNode.InnerText.Replace("&amp;", "&").CleanXPath());
                                else
                                {
                                    xmlIdNode = objType["name"];
                                    if (xmlIdNode != null)
                                        sbdFilter.Append("name = ").Append(xmlIdNode.InnerText.Replace("&amp;", "&").CleanXPath());
                                }

                                // Child Nodes marked with "isidnode" serve as additional identifier nodes, in case something needs modifying that uses neither a name nor an ID.
                                XmlNodeList objAmendingNodeExtraIds = objType.SelectNodes("child::*[@isidnode = \"True\"]");
                                if (objAmendingNodeExtraIds?.Count > 0)
                                {
                                    foreach (XmlNode objExtraId in objAmendingNodeExtraIds)
                                    {
                                        if (sbdFilter.Length > 0)
                                            sbdFilter.Append(" and ");
                                        sbdFilter.Append(objExtraId.Name).Append(" = ").Append(objExtraId.InnerText.Replace("&amp;", "&").CleanXPath());
                                    }
                                }

                                if (sbdFilter.Length > 0)
                                {
                                    sbdFilter.Insert(0, '[').Append(']')
                                        .Insert(0, "/chummer/" + objNode.Name + '/' + objType.Name);
                                    XmlNode objItem = xmlDataDoc.SelectSingleNode(sbdFilter.ToString());
                                    if (objItem != null)
                                    {
                                        objItem.InnerXml = objType.InnerXml;
                                        blnReturn = true;
                                    }
                                }
                            }
                        }
                    }
                }
            }

            // Load any custom data files the user might have. Do not attempt this if we're loading the Improvements file.
            foreach (string strFile in Directory.GetFiles(strLoopPath, "custom_*_" + strFileName, eSearchOption)
                .Concat(Directory.GetFiles(strLoopPath, "custom_" + strFileName, eSearchOption)))
            {
                try
                {
                    using (StreamReader objStreamReader = new StreamReader(strFile, Encoding.UTF8, true))
                        using (XmlReader objXmlReader = XmlReader.Create(objStreamReader, GlobalOptions.SafeXmlReaderSettings))
                            xmlFile.Load(objXmlReader);
                }
                catch (IOException)
                {
                    continue;
                }
                catch (XmlException)
                {
                    continue;
                }

                using (XmlNodeList xmlNodeList = xmlFile.SelectNodes("/chummer/*"))
                {
                    if (xmlNodeList?.Count > 0 && objDocElement != null)
                    {
                        foreach (XmlNode objNode in xmlNodeList)
                        {
                            // Look for any items with a duplicate name and pluck them from the node so we don't end up with multiple items with the same name.
                            List<XmlNode> lstDelete = new List<XmlNode>(objNode.ChildNodes.Count);
                            foreach (XmlNode objChild in objNode.ChildNodes)
                            {
                                XmlNode objParentNode = objChild.ParentNode;
                                if (objParentNode == null)
                                    continue;
                                StringBuilder sbdFilter = new StringBuilder();
                                XmlNode xmlIdNode = objChild["id"];
                                if (xmlIdNode != null)
                                    sbdFilter.Append("id = " + xmlIdNode.InnerText.Replace("&amp;", "&").CleanXPath());
                                XmlNode xmlNameNode = objChild["name"];
                                if (xmlNameNode != null)
                                {
                                    if (sbdFilter.Length > 0)
                                        sbdFilter.Append(" and ");
                                    sbdFilter.Append("name = ").Append(xmlNameNode.InnerText.Replace("&amp;", "&").CleanXPath());
                                }

                                // Only do this if the child has the name or id field since this is what we must match on.
                                if (sbdFilter.Length > 0)
                                {
                                    StringBuilder sbdParentNodeFilter = new StringBuilder();
                                    if (objParentNode.Attributes?.Count > 0)
                                    {
                                        sbdParentNodeFilter.AppendJoin(" and ", objParentNode.Attributes.Cast<XmlAttribute>().Select(x =>
                                            "@" + x.Name + " = " + x.Value.Replace("&amp;", "&").CleanXPath()));
                                        if (sbdParentNodeFilter.Length > 0)
                                            sbdParentNodeFilter.Insert(0, '[').Append(']');
                                    }
                                    sbdParentNodeFilter.Insert(0, "/chummer/" + objParentNode.Name).Append('/').Append(objChild.Name);
                                    sbdFilter.Insert(0, '[').Append(']')
                                        .Insert(0, sbdParentNodeFilter.ToString());
                                    XmlNode objItem = xmlDataDoc.SelectSingleNode(sbdFilter.ToString());
                                    if (objItem != null)
                                        lstDelete.Add(objChild);
                                }
                            }

                            // Remove the offending items from the node we're about to merge in.
                            foreach (XmlNode objRemoveNode in lstDelete)
                            {
                                objNode.RemoveChild(objRemoveNode);
                            }

                            XmlNode xmlExistingNode = objDocElement[objNode.Name];
                            if (xmlExistingNode != null
                                && xmlExistingNode.Attributes?.Count == objNode.Attributes?.Count
                                && xmlExistingNode.Attributes?.Cast<XmlAttribute>().All(x => objNode.Attributes?.Cast<XmlAttribute>().Any(y => x.Name == y.Name && x.Value == y.Value) == true) != false)
                            {
                                /* We need to do this to avoid creating multiple copies of the root node, ie
                                        <chummer>
                                            <metatypes>
                                                <metatype>Standard</metatype>
                                            </metatypes>
                                            <metatypes>
                                                <metatype>Custom</metatype>
                                            </metatypes>
                                        </chummer>
                                        Otherwise xpathnavigators that to a selectsinglenode will only grab the first instance of the name. TODO: fix better?
                                    */
                                foreach (XmlNode childNode in objNode.ChildNodes)
                                {
                                    xmlExistingNode.AppendChild(xmlDataDoc.ImportNode(childNode, true));
                                }
                            }
                            else
                            {
                                // Append the entire child node to the new document.
                                objDocElement.AppendChild(xmlDataDoc.ImportNode(objNode, true));
                            }

                            blnReturn = true;
                        }
                    }
                }
            }

            // Load any amending data we might have, i.e. rules that only amend items instead of replacing them. Do not attempt this if we're loading the Improvements file.
            foreach (string strFile in Directory.GetFiles(strLoopPath, "amend_*_" + strFileName, eSearchOption)
                .Concat(Directory.GetFiles(strLoopPath, "amend_" + strFileName, eSearchOption)))
            {
                try
                {
                    using (StreamReader objStreamReader = new StreamReader(strFile, Encoding.UTF8, true))
                        using (XmlReader objXmlReader = XmlReader.Create(objStreamReader, GlobalOptions.SafeXmlReaderSettings))
                            xmlFile.Load(objXmlReader);
                }
                catch (IOException)
                {
                    continue;
                }
                catch (XmlException)
                {
                    continue;
                }

                using (XmlNodeList xmlNodeList = xmlFile.SelectNodes("/chummer/*"))
                {
                    if (xmlNodeList?.Count > 0)
                    {
                        foreach (XmlNode objNode in xmlNodeList)
                        {
                            blnReturn = AmendNodeChildren(xmlDataDoc, objNode, "/chummer") || blnReturn;
                        }
                    }
                }
            }

            return blnReturn;
        }

        /// <summary>
        /// Deep search a document to amend with a new node.
        /// If Attributes exist for the amending node, the Attributes for the original node will all be overwritten.
        /// </summary>
        /// <param name="xmlDoc">Document element in which to operate.</param>
        /// <param name="xmlAmendingNode">The amending (new) node.</param>
        /// <param name="strXPath">The current XPath in the document element that leads to the target node(s) where the amending node would be applied.</param>
        /// <param name="lstExtraNodesToAddIfNotFound">List of extra nodes to add (with their XPaths) if the given amending node would be added if not found, with each entry's node being the parent of the next entry's node. Needed in case of recursing into nodes that don't exist.</param>
        /// <returns>True if any amends were made, False otherwise.</returns>
        private static bool AmendNodeChildren(XmlDocument xmlDoc, XmlNode xmlAmendingNode, string strXPath, IList<Tuple<XmlNode, string>> lstExtraNodesToAddIfNotFound = null)
        {
            bool blnReturn = false;
            StringBuilder sbdFilter = new StringBuilder();
            string strOperation = string.Empty;
            string strRegexPattern = string.Empty;
            bool blnAddIfNotFoundAttributePresent = false;
            bool blnAddIfNotFound = false;
            XmlAttributeCollection objAmendingNodeAttribs = xmlAmendingNode.Attributes;
            if (objAmendingNodeAttribs != null)
            {
                // This attribute is not used by the node itself, so it can be removed to speed up node importing later on.
                objAmendingNodeAttribs.RemoveNamedItem("isidnode");

                // Gets the custom XPath filter defined for what children to fetch. If it exists, use that as the XPath filter for targeting nodes.
                XmlNode objCustomXPath = objAmendingNodeAttribs.RemoveNamedItem("xpathfilter");
                if (objCustomXPath != null)
                {
                    sbdFilter.Append(objCustomXPath.InnerText.Replace("&amp;", "&").Replace("&quot;", "\""));
                }
                else
                {
                    // Fetch the old node based on identifiers present in the amending node (id or name)
                    XmlNode objAmendingNodeId = xmlAmendingNode["id"];
                    if (objAmendingNodeId != null)
                    {
                        sbdFilter.Append("id = ").Append(objAmendingNodeId.InnerText.Replace("&amp;", "&").CleanXPath());
                    }
                    else
                    {
                        objAmendingNodeId = xmlAmendingNode["name"];
                        if (objAmendingNodeId != null)
                        {
                            sbdFilter.Append("name = ").Append(objAmendingNodeId.InnerText.Replace("&amp;", "&").CleanXPath());
                        }
                    }
                    // Child Nodes marked with "isidnode" serve as additional identifier nodes, in case something needs modifying that uses neither a name nor an ID.
                    using (XmlNodeList xmlChildrenWithIds = xmlAmendingNode.SelectNodes("child::*[@isidnode = \"True\"]"))
                    {
                        if (xmlChildrenWithIds != null)
                        {
                            foreach (XmlNode objExtraId in xmlChildrenWithIds)
                            {
                                if (sbdFilter.Length > 0)
                                    sbdFilter.Append(" and ");
                                sbdFilter.Append(objExtraId.Name).Append(" = ").Append(objExtraId.InnerText.Replace("&amp;", "&").CleanXPath());
                            }
                        }
                    }
                }

                // Gets the specific operation to execute on this node.
                XmlNode objAmendOperation = objAmendingNodeAttribs.RemoveNamedItem("amendoperation");
                if (objAmendOperation != null)
                {
                    strOperation = objAmendOperation.InnerText;
                }

                // Get info on whether this node should be appended if no target node is found
                XmlNode objAddIfNotFound = objAmendingNodeAttribs.RemoveNamedItem("addifnotfound");
                if (objAddIfNotFound != null)
                {
                    blnAddIfNotFoundAttributePresent = true;
                    blnAddIfNotFound = objAddIfNotFound.InnerText == bool.TrueString;
                }

                // Gets the RegEx pattern for if the node is meant to be a RegEx replace operation
                XmlNode objRegExPattern = objAmendingNodeAttribs.RemoveNamedItem("regexpattern");
                if (objRegExPattern != null)
                {
                    strRegexPattern = objRegExPattern.InnerText;
                }
            }

            if (sbdFilter.Length > 0)
                sbdFilter.Insert(0, '[').Append(']');

            // AddNode operation will always add this node in its current state.
            // This is almost the functionality of "custom_*" (exception: if a custom item already exists, it won't be replaced), but with all the extra bells and whistles of the amend system for targeting where to add the custom item
            if (strOperation == "addnode")
            {
                using (XmlNodeList xmlParentNodeList = xmlDoc.SelectNodes(strXPath))
                {
                    if (xmlParentNodeList?.Count > 0)
                    {
                        foreach (XmlNode xmlParentNode in xmlParentNodeList)
                        {
                            xmlParentNode.AppendChild(xmlDoc.ImportNode(xmlAmendingNode, true));
                        }

                        blnReturn = true;
                    }
                }

                return blnReturn;
            }

            sbdFilter.Insert(0, strXPath + '/' + xmlAmendingNode.Name);
            string strNewXPath = sbdFilter.ToString();

            XmlNodeList objNodesToEdit = xmlDoc.SelectNodes(strNewXPath);

            List<XmlNode> lstElementChildren = null;
            // Pre-cache list of elements if we don't have an operation specified or have recurse specified
            if (string.IsNullOrEmpty(strOperation) || strOperation == "recurse")
            {
                lstElementChildren = new List<XmlNode>(xmlAmendingNode.ChildNodes.Count);
                if (xmlAmendingNode.HasChildNodes)
                {
                    foreach (XmlNode objChild in xmlAmendingNode.ChildNodes)
                    {
                        if (objChild.NodeType == XmlNodeType.Element)
                        {
                            lstElementChildren.Add(objChild);
                        }
                    }
                }
            }

            switch (strOperation)
            {
                // These operations are supported
                case "remove":
                    // Replace operation without "addifnotfound" offers identical functionality to "override_*", but with all the extra bells and whistles of the amend system for targeting what to override
                    // Replace operation with "addifnotfound" offers identical functionality to "custom_*", but with all the extra bells and whistles of the amend system for targeting where to replace/add the item
                case "replace":
                case "append":
                    break;
                case "regexreplace":
                    // Operation only supported if a pattern is actually defined
                    if (string.IsNullOrWhiteSpace(strRegexPattern))
                        goto case "replace";
                    // Test to make sure RegEx pattern is properly formatted before actual amend code starts
                    // Exit out early if it is not properly formatted
                    try
                    {
                        bool _ = Regex.IsMatch("Test for properly formatted Regular Expression pattern.", strRegexPattern);
                    }
                    catch (ArgumentException ex)
                    {
                        Program.MainForm.ShowMessageBox(ex.ToString());
                        return false;
                    }
                    break;
                case "recurse":
                    // Operation only supported if we have children
                    if (lstElementChildren?.Count > 0)
                        break;
                    goto default;
                // If no supported operation is specified, the default is...
                default:
                    // ..."recurse" if we have children...
                    if (lstElementChildren?.Count > 0)
                        strOperation = "recurse";
                    // ..."append" if we don't have children and there's no target...
                    else if (objNodesToEdit?.Count == 0)
                        strOperation = "append";
                    // ..."replace" but adding if not found if we don't have children and there are one or more targets.
                    else
                    {
                        strOperation = "replace";
                        if (!blnAddIfNotFoundAttributePresent)
                            blnAddIfNotFound = true;
                    }

                    break;
            }

            // We found nodes to target with the amend!
            if (objNodesToEdit?.Count > 0 || (strOperation == "recurse" && !blnAddIfNotFound))
            {
                // Recurse is special in that it doesn't directly target nodes, but does so indirectly through strNewXPath...
                if (strOperation == "recurse")
                {
                    if (lstElementChildren?.Count > 0)
                    {
                        if (!(lstExtraNodesToAddIfNotFound?.Count > 0) && objNodesToEdit?.Count > 0)
                        {
                            foreach (XmlNode objChild in lstElementChildren)
                            {
                                blnReturn = AmendNodeChildren(xmlDoc, objChild, strNewXPath);
                            }
                        }
                        else
                        {
                            if (lstExtraNodesToAddIfNotFound == null)
                                lstExtraNodesToAddIfNotFound = new List<Tuple<XmlNode, string>>(1);
                            Tuple<XmlNode, string> objMyData = new Tuple<XmlNode, string>(xmlAmendingNode, strXPath);
                            lstExtraNodesToAddIfNotFound.Add(objMyData);
                            foreach (XmlNode objChild in lstElementChildren)
                            {
                                blnReturn = AmendNodeChildren(xmlDoc, objChild, strNewXPath, lstExtraNodesToAddIfNotFound);
                            }
                            // Remove our info in case we weren't added.
                            // List is used instead of a Stack because oldest element needs to be retrieved first if an element is found
                            lstExtraNodesToAddIfNotFound.Remove(objMyData);
                        }
                    }
                }
                // ... otherwise loop through any nodes that satisfy the XPath filter.
                else
                {
                    foreach (XmlNode objNodeToEdit in objNodesToEdit)
                    {
                        XmlNode xmlParentNode = objNodeToEdit.ParentNode;
                        // If the old node exists and the amending node has the attribute 'amendoperation="remove"', then the old node is completely erased.
                        if (strOperation == "remove")
                        {
                            xmlParentNode?.RemoveChild(objNodeToEdit);
                        }
                        else
                        {
                            switch (strOperation)
                            {
                                case "append":
                                    if (xmlAmendingNode.HasChildNodes)
                                    {
                                        foreach (XmlNode xmlChild in xmlAmendingNode.ChildNodes)
                                        {
                                            XmlNodeType eChildNodeType = xmlChild.NodeType;

                                            // Skip adding comments, they're pointless for the purposes of Chummer5a's code
                                            if (eChildNodeType == XmlNodeType.Comment)
                                                continue;

                                            // Text, Attributes, and CDATA should add their values to existing children of the same type if possible
                                            if (eChildNodeType == XmlNodeType.Text ||
                                                eChildNodeType == XmlNodeType.Attribute ||
                                                eChildNodeType == XmlNodeType.CDATA)
                                            {
                                                bool blnItemFound = false;
                                                if (objNodeToEdit.HasChildNodes)
                                                {
                                                    foreach (XmlNode objChildToEdit in objNodeToEdit.ChildNodes)
                                                    {
                                                        if (objChildToEdit.NodeType == eChildNodeType)
                                                        {
                                                            if (eChildNodeType != XmlNodeType.Attribute || objChildToEdit.Name == xmlChild.Name)
                                                            {
                                                                objChildToEdit.Value += xmlChild.Value;
                                                                blnItemFound = true;
                                                                break;
                                                            }
                                                        }
                                                    }
                                                }
                                                if (blnItemFound)
                                                    continue;
                                            }

                                            StripAmendAttributesRecursively(xmlChild);
                                            objNodeToEdit.AppendChild(xmlDoc.ImportNode(xmlChild, true));
                                        }
                                    }
                                    else if (objNodeToEdit.HasChildNodes)
                                    {
                                        using (XmlNodeList xmlGrandParentNodeList = xmlDoc.SelectNodes(strXPath))
                                        {
                                            if (xmlGrandParentNodeList?.Count > 0)
                                            {
                                                foreach (XmlNode xmlGrandparentNode in xmlGrandParentNodeList)
                                                {
                                                    StripAmendAttributesRecursively(xmlAmendingNode);
                                                    xmlGrandparentNode.AppendChild(xmlDoc.ImportNode(xmlAmendingNode, true));
                                                }
                                            }
                                        }
                                    }
                                    break;
                                case "replace":
                                    StripAmendAttributesRecursively(xmlAmendingNode);
                                    xmlParentNode?.ReplaceChild(xmlDoc.ImportNode(xmlAmendingNode, true), objNodeToEdit);
                                    break;
                                case "regexreplace":
                                    if (xmlAmendingNode.HasChildNodes)
                                    {
                                        foreach (XmlNode xmlChild in xmlAmendingNode.ChildNodes)
                                        {
                                            XmlNodeType eChildNodeType = xmlChild.NodeType;

                                            // Text, Attributes, and CDATA are subject to the RegexReplace
                                            if (eChildNodeType == XmlNodeType.Text ||
                                                eChildNodeType == XmlNodeType.Attribute ||
                                                eChildNodeType == XmlNodeType.CDATA)
                                            {
                                                if (objNodeToEdit.HasChildNodes)
                                                {
                                                    foreach (XmlNode objChildToEdit in objNodeToEdit.ChildNodes)
                                                    {
                                                        if (objChildToEdit.NodeType == eChildNodeType)
                                                        {
                                                            if (eChildNodeType != XmlNodeType.Attribute || objChildToEdit.Name == xmlChild.Name)
                                                            {
                                                                // Try-Catch just in case initial RegEx pattern validity check overlooked something
                                                                try
                                                                {
                                                                    objChildToEdit.Value = Regex.Replace(objChildToEdit.Value, strRegexPattern, xmlChild.Value);
                                                                }
                                                                catch (ArgumentException ex)
                                                                {
                                                                    Program.MainForm.ShowMessageBox(ex.ToString());
                                                                    // If we get a RegEx parse error for the first node, we'll get it for all nodes being modified by this amend
                                                                    // So just exit out early instead of spamming the user with a bunch of error messages
                                                                    if (!blnReturn)
                                                                        return blnReturn;
                                                                }
                                                                break;
                                                            }
                                                        }
                                                    }
                                                }
                                            }
                                        }
                                    }
                                    // If amending node has no contents, then treat it as if it just had an empty string Text data as its only content
                                    else if (objNodeToEdit.HasChildNodes)
                                    {
                                        foreach (XmlNode objChildToEdit in objNodeToEdit.ChildNodes)
                                        {
                                            if (objChildToEdit.NodeType == XmlNodeType.Text)
                                            {
                                                // Try-Catch just in case initial RegEx pattern validity check overlooked something
                                                try
                                                {
                                                    objChildToEdit.Value = Regex.Replace(objChildToEdit.Value, strRegexPattern, string.Empty);
                                                }
                                                catch (ArgumentException ex)
                                                {
                                                    Program.MainForm.ShowMessageBox(ex.ToString());
                                                    // If we get a RegEx parse error for the first node, we'll get it for all nodes being modified by this amend
                                                    // So just exit out early instead of spamming the user with a bunch of error messages
                                                    if (!blnReturn)
                                                        return blnReturn;
                                                }
                                                break;
                                            }
                                        }
                                    }
                                    break;
                            }
                        }
                    }

                    blnReturn = true;
                }
            }
            // If there aren't any old nodes found and the amending node is tagged as needing to be added should this be the case, then append the entire amending node to the XPath.
            else if (strOperation == "append" || blnAddIfNotFound && (strOperation == "recurse" || strOperation == "replace"))
            {
                // Indication that we recursed into a set of nodes that don't exist in the base document, so those nodes will need to be recreated
                if (lstExtraNodesToAddIfNotFound?.Count > 0)
                {
                    // Because this is a list, foreach will move from oldest element to newest
                    // List used instead of a Queue because the youngest element needs to be retrieved first if no additions were made
                    foreach (Tuple<XmlNode, string> objDataToAdd in lstExtraNodesToAddIfNotFound)
                    {
                        using (XmlNodeList xmlParentNodeList = xmlDoc.SelectNodes(objDataToAdd.Item2))
                        {
                            if (xmlParentNodeList?.Count > 0)
                            {
                                foreach (XmlNode xmlParentNode in xmlParentNodeList)
                                {
                                    xmlParentNode.AppendChild(xmlDoc.ImportNode(objDataToAdd.Item1, false));
                                }
                            }
                        }
                    }

                    lstExtraNodesToAddIfNotFound.Clear(); // Everything in the list up to this point has been added, so now we clear the list
                }
                using (XmlNodeList xmlParentNodeList = xmlDoc.SelectNodes(strXPath))
                {
                    if (xmlParentNodeList?.Count > 0)
                    {
                        foreach (XmlNode xmlParentNode in xmlParentNodeList)
                        {
                            StripAmendAttributesRecursively(xmlAmendingNode);
                            xmlParentNode.AppendChild(xmlDoc.ImportNode(xmlAmendingNode, true));
                        }

                        blnReturn = true;
                    }
                }
            }

            return blnReturn;
        }

        /// <summary>
        /// Strips attributes that are only used by the Amend system from a node and all of its children.
        /// </summary>
        /// <param name="xmlNodeToStrip">Node on which to operate</param>
        private static void StripAmendAttributesRecursively(XmlNode xmlNodeToStrip)
        {
            XmlAttributeCollection objAmendingNodeAttribs = xmlNodeToStrip.Attributes;
            if (objAmendingNodeAttribs?.Count > 0)
            {
                objAmendingNodeAttribs.RemoveNamedItem("isidnode");
                objAmendingNodeAttribs.RemoveNamedItem("xpathfilter");
                objAmendingNodeAttribs.RemoveNamedItem("amendoperation");
                objAmendingNodeAttribs.RemoveNamedItem("addifnotfound");
                objAmendingNodeAttribs.RemoveNamedItem("regexpattern");
            }

            if (xmlNodeToStrip.HasChildNodes)
                foreach (XmlNode xmlChildNode in xmlNodeToStrip.ChildNodes)
                    StripAmendAttributesRecursively(xmlChildNode);
        }

        public static List<ListItem> GetXslFilesFromLocalDirectory(string strLanguage, IEnumerable<Character> lstCharacters = null, bool blnTerminateAfterFirstMatch = false)
        {
            List<ListItem> lstSheets = new List<ListItem>();

            if (lstCharacters != null)
            {
                // Populate the XSL list with all of the manifested XSL files found in the sheets\[language] directory.
                foreach (Character objCharacter in lstCharacters)
                {
                    using (XmlNodeList lstSheetNodes = objCharacter.LoadData("sheets.xml", strLanguage).SelectNodes($"/chummer/sheets[@lang='{strLanguage}']/sheet[not(hide)]"))
                    {
                        if (lstSheetNodes != null)
                        {
                            foreach (XmlNode xmlSheet in lstSheetNodes)
                            {
                                string strSheetFileName = xmlSheet["filename"]?.InnerText;
                                if (!string.IsNullOrEmpty(strSheetFileName) && lstSheets.All(x => x.Value.ToString() != strSheetFileName))
                                {
                                    lstSheets.Add(new ListItem(strLanguage != GlobalOptions.DefaultLanguage
                                            ? Path.Combine(strLanguage, strSheetFileName)
                                            : strSheetFileName,
                                        xmlSheet["name"]?.InnerText ?? LanguageManager.GetString("String_Unknown")));
                                    if (blnTerminateAfterFirstMatch)
                                        return lstSheets;
                                }
                            }
                        }
                    }
                }
            }
            else
            {
                using (XmlNodeList lstSheetNodes = Load("sheets.xml", null, strLanguage)
                    .SelectNodes($"/chummer/sheets[@lang='{strLanguage}']/sheet[not(hide)]"))
                {
                    if (lstSheetNodes != null)
                    {
                        foreach (XmlNode xmlSheet in lstSheetNodes)
                        {
                            string strSheetFileName = xmlSheet["filename"]?.InnerText;
                            if (!string.IsNullOrEmpty(strSheetFileName) && lstSheets.All(x => x.Value.ToString() != strSheetFileName))
                            {
                                lstSheets.Add(new ListItem(strLanguage != GlobalOptions.DefaultLanguage
                                        ? Path.Combine(strLanguage, strSheetFileName)
                                        : strSheetFileName,
                                    xmlSheet["name"]?.InnerText ?? LanguageManager.GetString("String_Unknown")));
                                if (blnTerminateAfterFirstMatch)
                                    return lstSheets;
                            }
                        }
                    }
                }
            }

            return lstSheets;
        }

        /// <summary>
        /// Verify the contents of the language data translation file.
        /// </summary>
        /// <param name="strLanguage">Language to check.</param>
        /// <param name="lstBooks">List of books.</param>
        public static void Verify(string strLanguage, ICollection<string> lstBooks)
        {
            if (strLanguage == GlobalOptions.DefaultLanguage)
                return;
            XmlDocument objLanguageDoc = new XmlDocument
            {
                XmlResolver = null
            };
            string languageDirectoryPath = Path.Combine(Utils.GetStartupPath, "lang");
            string strFilePath = Path.Combine(languageDirectoryPath, strLanguage + "_data.xml");

            try
            {
                using (StreamReader objStreamReader = new StreamReader(strFilePath, Encoding.UTF8, true))
                    using (XmlReader objXmlReader = XmlReader.Create(objStreamReader, GlobalOptions.SafeXmlReaderSettings))
                        objLanguageDoc.Load(objXmlReader);
            }
            catch (IOException ex)
            {
                Program.MainForm.ShowMessageBox(ex.ToString());
                return;
            }
            catch (XmlException ex)
            {
                Program.MainForm.ShowMessageBox(ex.ToString());
                return;
            }

            XPathNavigator objLanguageNavigator = objLanguageDoc.GetFastNavigator();

            string strLangPath = Path.Combine(languageDirectoryPath, "results_" + strLanguage + ".xml");
            FileStream objStream = new FileStream(strLangPath, FileMode.Create, FileAccess.Write, FileShare.ReadWrite);
            using (XmlTextWriter objWriter = new XmlTextWriter(objStream, Encoding.UTF8)
            {
                Formatting = Formatting.Indented,
                Indentation = 1,
                IndentChar = '\t'
            })
            {
                objWriter.WriteStartDocument();
                // <results>
                objWriter.WriteStartElement("results");

                string strPath = Path.Combine(Utils.GetStartupPath, "data");
                foreach (string strFile in Directory.GetFiles(strPath, "*.xml"))
                {
                    string strFileName = Path.GetFileName(strFile);

                    if (string.IsNullOrEmpty(strFileName)
                        || strFileName.StartsWith("amend_", StringComparison.OrdinalIgnoreCase)
                        || strFileName.StartsWith("custom_", StringComparison.OrdinalIgnoreCase)
                        || strFileName.StartsWith("override_", StringComparison.OrdinalIgnoreCase)
                        || strFile.EndsWith("packs.xml", StringComparison.OrdinalIgnoreCase)
                        || strFile.EndsWith("lifemodules.xml", StringComparison.OrdinalIgnoreCase)
                        || strFile.EndsWith("sheets.xml", StringComparison.OrdinalIgnoreCase))
                        continue;
                    // Load the current English file.
                    XPathNavigator objEnglishDoc = LoadXPath(strFileName).CreateNavigator();
                    XPathNavigator objEnglishRoot = objEnglishDoc.SelectSingleNode("/chummer");

                    // First pass: make sure the document exists.
                    bool blnExists = false;
                    XPathNavigator objLanguageRoot = objLanguageNavigator.SelectSingleNode("/chummer/chummer[@file = " + strFileName.CleanXPath() + "]");
                    if (objLanguageRoot != null)
                        blnExists = true;

                    // <file name="x" needstobeadded="y">
                    objWriter.WriteStartElement("file");
                    objWriter.WriteAttributeString("name", strFileName);

                    if (blnExists)
                    {
                        foreach (XPathNavigator objType in objEnglishRoot.SelectChildren(XPathNodeType.Element))
                        {
                            string strTypeName = objType.Name;
                            bool blnTypeWritten = false;
                            foreach (XPathNavigator objChild in objType.SelectChildren(XPathNodeType.Element))
                            {
                                // If the Node has a source element, check it and see if it's in the list of books that were specified.
                                // This is done since not all of the books are available in every language or the user may only wish to verify the content of certain books.
                                bool blnContinue = true;
                                XPathNavigator xmlSource = objChild.SelectSingleNode("source");
                                if (xmlSource != null)
                                {
                                    blnContinue = lstBooks.Contains(xmlSource.Value);
                                }

                                if (blnContinue)
                                {
                                    if ((strTypeName == "costs"
                                         || strTypeName == "safehousecosts"
                                         || strTypeName == "comforts"
                                         || strTypeName == "neighborhoods"
                                         || strTypeName == "securities")
                                        && strFile.EndsWith("lifestyles.xml", StringComparison.OrdinalIgnoreCase))
                                        continue;
                                    if (strTypeName == "modifiers" && strFile.EndsWith("ranges.xml", StringComparison.OrdinalIgnoreCase))
                                        continue;

                                    string strChildName = objChild.Name;
                                    XPathNavigator xmlTranslatedType = objLanguageRoot.SelectSingleNode(strTypeName);
                                    XPathNavigator xmlName = objChild.SelectSingleNode("name");
                                    // Look for a matching entry in the Language file.
                                    if (xmlName != null)
                                    {
                                        string strChildNameElement = xmlName.Value;
                                        XPathNavigator xmlNode = xmlTranslatedType?.SelectSingleNode(strChildName + "[name = " + strChildNameElement.CleanXPath() + "]");
                                        if (xmlNode != null)
                                        {
                                            // A match was found, so see what elements, if any, are missing.
                                            bool blnTranslate = false;
                                            bool blnAltPage = false;
                                            bool blnAdvantage = false;
                                            bool blnDisadvantage = false;

                                            if (objChild.HasChildren)
                                            {
                                                if (xmlNode.SelectSingleNode("translate") != null)
                                                    blnTranslate = true;

                                                // Do not mark page as missing if the original does not have it.
                                                if (objChild.SelectSingleNode("page") != null)
                                                {
                                                    if (xmlNode.SelectSingleNode("altpage") != null)
                                                        blnAltPage = true;
                                                }
                                                else
                                                    blnAltPage = true;

                                                if (strFile.EndsWith("mentors.xml", StringComparison.OrdinalIgnoreCase)
                                                    || strFile.EndsWith("paragons.xml", StringComparison.OrdinalIgnoreCase))
                                                {
                                                    if (xmlNode.SelectSingleNode("altadvantage") != null)
                                                        blnAdvantage = true;
                                                    if (xmlNode.SelectSingleNode("altdisadvantage") != null)
                                                        blnDisadvantage = true;
                                                }
                                                else
                                                {
                                                    blnAdvantage = true;
                                                    blnDisadvantage = true;
                                                }
                                            }
                                            else
                                            {
                                                blnAltPage = true;
                                                if (xmlNode.SelectSingleNode("@translate") != null)
                                                    blnTranslate = true;
                                            }

                                            // At least one piece of data was missing so write out the result node.
                                            if (!blnTranslate || !blnAltPage || !blnAdvantage || !blnDisadvantage)
                                            {
                                                if (!blnTypeWritten)
                                                {
                                                    blnTypeWritten = true;
                                                    objWriter.WriteStartElement(strTypeName);
                                                }

                                                // <results>
                                                objWriter.WriteStartElement(strChildName);
                                                objWriter.WriteElementString("name", strChildNameElement);
                                                if (!blnTranslate)
                                                    objWriter.WriteElementString("missing", "translate");
                                                if (!blnAltPage)
                                                    objWriter.WriteElementString("missing", "altpage");
                                                if (!blnAdvantage)
                                                    objWriter.WriteElementString("missing", "altadvantage");
                                                if (!blnDisadvantage)
                                                    objWriter.WriteElementString("missing", "altdisadvantage");
                                                // </results>
                                                objWriter.WriteEndElement();
                                            }
                                        }
                                        else
                                        {
                                            if (!blnTypeWritten)
                                            {
                                                blnTypeWritten = true;
                                                objWriter.WriteStartElement(strTypeName);
                                            }

                                            // No match was found, so write out that the data item is missing.
                                            // <result>
                                            objWriter.WriteStartElement(strChildName);
                                            objWriter.WriteAttributeString("needstobeadded", bool.TrueString);
                                            objWriter.WriteElementString("name", strChildNameElement);
                                            // </result>
                                            objWriter.WriteEndElement();
                                        }

                                        if (strFileName == "metatypes.xml")
                                        {
                                            XPathNavigator xmlMetavariants = objChild.SelectSingleNode("metavariants");
                                            if (xmlMetavariants != null)
                                            {
                                                foreach (XPathNavigator objMetavariant in xmlMetavariants.Select("metavariant"))
                                                {
                                                    string strMetavariantName = objMetavariant.SelectSingleNode("name").Value;
                                                    XPathNavigator objTranslate =
                                                        objLanguageRoot.SelectSingleNode(string.Format(GlobalOptions.InvariantCultureInfo,
                                                            "metatypes/metatype[name = {0}]/metavariants/metavariant[name = {1}]",
                                                            strChildNameElement.CleanXPath(), strMetavariantName.CleanXPath()));
                                                    if (objTranslate != null)
                                                    {
                                                        bool blnTranslate = objTranslate.SelectSingleNode("translate") != null;
                                                        bool blnAltPage = objTranslate.SelectSingleNode("altpage") != null;

                                                        // Item exists, so make sure it has its translate attribute populated.
                                                        if (!blnTranslate || !blnAltPage)
                                                        {
                                                            if (!blnTypeWritten)
                                                            {
                                                                blnTypeWritten = true;
                                                                objWriter.WriteStartElement(strTypeName);
                                                            }

                                                            // <result>
                                                            objWriter.WriteStartElement("metavariants");
                                                            objWriter.WriteStartElement("metavariant");
                                                            objWriter.WriteElementString("name", strMetavariantName);
                                                            if (!blnTranslate)
                                                                objWriter.WriteElementString("missing", "translate");
                                                            if (!blnAltPage)
                                                                objWriter.WriteElementString("missing", "altpage");
                                                            objWriter.WriteEndElement();
                                                            // </result>
                                                            objWriter.WriteEndElement();
                                                        }
                                                    }
                                                    else
                                                    {
                                                        if (!blnTypeWritten)
                                                        {
                                                            blnTypeWritten = true;
                                                            objWriter.WriteStartElement(strTypeName);
                                                        }

                                                        // <result>
                                                        objWriter.WriteStartElement("metavariants");
                                                        objWriter.WriteStartElement("metavariant");
                                                        objWriter.WriteAttributeString("needstobeadded", bool.TrueString);
                                                        objWriter.WriteElementString("name", strMetavariantName);
                                                        objWriter.WriteEndElement();
                                                        // </result>
                                                        objWriter.WriteEndElement();
                                                    }
                                                }
                                            }
                                        }
                                    }
                                    else if (strChildName == "#comment")
                                    {
                                        //Ignore this node, as it's a comment node.
                                    }
                                    else if (strFile.EndsWith("tips.xml", StringComparison.OrdinalIgnoreCase))
                                    {
                                        XPathNavigator xmlText = objChild.SelectSingleNode("text");
                                        // Look for a matching entry in the Language file.
                                        if (xmlText != null)
                                        {
                                            string strChildTextElement = xmlText.Value;
                                            XPathNavigator xmlNode = xmlTranslatedType?.SelectSingleNode(strChildName + "[text = " + strChildTextElement.CleanXPath() + "]");
                                            if (xmlNode != null)
                                            {
                                                // A match was found, so see what elements, if any, are missing.
                                                bool blnTranslate = xmlNode.SelectSingleNode("translate") != null || xmlNode.SelectSingleNode("@translated")?.Value == bool.TrueString;

                                                // At least one piece of data was missing so write out the result node.
                                                if (!blnTranslate)
                                                {
                                                    if (!blnTypeWritten)
                                                    {
                                                        blnTypeWritten = true;
                                                        objWriter.WriteStartElement(strTypeName);
                                                    }

                                                    // <results>
                                                    objWriter.WriteStartElement(strChildName);
                                                    objWriter.WriteElementString("text", strChildTextElement);
                                                    if (!blnTranslate)
                                                        objWriter.WriteElementString("missing", "translate");
                                                    // </results>
                                                    objWriter.WriteEndElement();
                                                }
                                            }
                                            else
                                            {
                                                if (!blnTypeWritten)
                                                {
                                                    blnTypeWritten = true;
                                                    objWriter.WriteStartElement(strTypeName);
                                                }

                                                // No match was found, so write out that the data item is missing.
                                                // <result>
                                                objWriter.WriteStartElement(strChildName);
                                                objWriter.WriteAttributeString("needstobeadded", bool.TrueString);
                                                objWriter.WriteElementString("text", strChildTextElement);
                                                // </result>
                                                objWriter.WriteEndElement();
                                            }
                                        }
                                    }
                                    else
                                    {
                                        string strChildInnerText = objChild.Value;
                                        if (!string.IsNullOrEmpty(strChildInnerText))
                                        {
                                            // The item does not have a name which means it should have a translate CharacterAttribute instead.
                                            XPathNavigator objNode = xmlTranslatedType?.SelectSingleNode(strChildName + "[text() =" + strChildInnerText.CleanXPath() + "]");
                                            if (objNode != null)
                                            {
                                                // Make sure the translate attribute is populated.
                                                if (objNode.SelectSingleNode("@translate") == null)
                                                {
                                                    if (!blnTypeWritten)
                                                    {
                                                        blnTypeWritten = true;
                                                        objWriter.WriteStartElement(strTypeName);
                                                    }

                                                    // <result>
                                                    objWriter.WriteStartElement(strChildName);
                                                    objWriter.WriteElementString("name", strChildInnerText);
                                                    objWriter.WriteElementString("missing", "translate");
                                                    // </result>
                                                    objWriter.WriteEndElement();
                                                }
                                            }
                                            else
                                            {
                                                if (!blnTypeWritten)
                                                {
                                                    blnTypeWritten = true;
                                                    objWriter.WriteStartElement(strTypeName);
                                                }

                                                // No match was found, so write out that the data item is missing.
                                                // <result>
                                                objWriter.WriteStartElement(strChildName);
                                                objWriter.WriteAttributeString("needstobeadded", bool.TrueString);
                                                objWriter.WriteElementString("name", strChildInnerText);
                                                // </result>
                                                objWriter.WriteEndElement();
                                            }
                                        }
                                    }
                                }
                            }

                            if (blnTypeWritten)
                                objWriter.WriteEndElement();
                        }

                        // Now loop through the translation file and determine if there are any entries in there that are not part of the base content.
                        foreach (XPathNavigator objType in objLanguageRoot.SelectChildren(XPathNodeType.Element))
                        {
                            foreach (XPathNavigator objChild in objType.SelectChildren(XPathNodeType.Element))
                            {
                                string strChildNameElement = objChild.SelectSingleNode("name")?.Value;
                                // Look for a matching entry in the English file.
                                if (!string.IsNullOrEmpty(strChildNameElement))
                                {
                                    string strChildName = objChild.Name;
                                    XPathNavigator objNode = objEnglishRoot.SelectSingleNode(string.Format(GlobalOptions.InvariantCultureInfo,
                                        "/chummer/{0}/{1}[name = {2}]",
                                        objType.Name, strChildName, strChildNameElement.CleanXPath()));
                                    if (objNode == null)
                                    {
                                        // <noentry>
                                        objWriter.WriteStartElement("noentry");
                                        objWriter.WriteStartElement(strChildName);
                                        objWriter.WriteElementString("name", strChildNameElement);
                                        objWriter.WriteEndElement();
                                        // </noentry>
                                        objWriter.WriteEndElement();
                                    }
                                }
                            }
                        }
                    }
                    else
                        objWriter.WriteAttributeString("needstobeadded", bool.TrueString);

                    // </file>
                    objWriter.WriteEndElement();
                }

                // </results>
                objWriter.WriteEndElement();
                objWriter.WriteEndDocument();
            }
        }
        #endregion
    }

    public class CustomDataDirectoryInfo : IComparable, IEquatable<CustomDataDirectoryInfo>
    {
        #region Properties

        public string Name { get; }

        public string Path { get; }

        #endregion

        public CustomDataDirectoryInfo(string strName, string strPath)
        {
            Name = strName;
            Path = strPath;
        }

        public int CompareTo(object obj)
        {
            if (obj == null)
                return 1;
            if (obj is CustomDataDirectoryInfo objOtherDirectoryInfo)
            {
                int intReturn = string.Compare(Name, objOtherDirectoryInfo.Name, StringComparison.Ordinal);
                if (intReturn == 0)
                {
                    intReturn = string.Compare(Path, objOtherDirectoryInfo.Path, StringComparison.Ordinal);
                }

                return intReturn;
            }

            return string.Compare(Name, obj.ToString(), StringComparison.Ordinal);
        }

        public override bool Equals(object obj)
        {
            if (ReferenceEquals(this, obj))
            {
                return true;
            }

            if (obj is CustomDataDirectoryInfo objOther)
                return Equals(objOther);
            return false;
        }

        public override int GetHashCode()
        {
            return new { Name, Path }.GetHashCode();
        }

        public bool Equals(CustomDataDirectoryInfo other)
        {
            return other != null && Name == other.Name && Path == other.Path;
        }

        public static bool operator ==(CustomDataDirectoryInfo left, CustomDataDirectoryInfo right)
        {
            if (left is null)
            {
                return right is null;
            }

            return left.Equals(right);
        }

        public static bool operator !=(CustomDataDirectoryInfo left, CustomDataDirectoryInfo right)
        {
            return !(left == right);
        }

        public static bool operator <(CustomDataDirectoryInfo left, CustomDataDirectoryInfo right)
        {
            return left is null ? !(right is null) : left.CompareTo(right) < 0;
        }

        public static bool operator <=(CustomDataDirectoryInfo left, CustomDataDirectoryInfo right)
        {
            return left is null || left.CompareTo(right) <= 0;
        }

        public static bool operator >(CustomDataDirectoryInfo left, CustomDataDirectoryInfo right)
        {
            return !(left is null) && left.CompareTo(right) > 0;
        }

        public static bool operator >=(CustomDataDirectoryInfo left, CustomDataDirectoryInfo right)
        {
            return left is null ? right is null : left.CompareTo(right) >= 0;
        }
    }
}<|MERGE_RESOLUTION|>--- conflicted
+++ resolved
@@ -395,11 +395,7 @@
                 strPath = Path.Combine(Utils.GetStartupPath, "livecustomdata");
                 if (Directory.Exists(strPath))
                 {
-<<<<<<< HEAD
-                    blnHasLiveCustomData = DoProcessCustomDataFiles(xmlScratchpad, xmlReturn, strPath, strFileName, SearchOption.AllDirectories);
-=======
-                    blnHasLiveCustomData = DoProcessCustomDataFiles(objXmlFile, objDoc, strPath, strFileName);
->>>>>>> ca623300
+                    blnHasLiveCustomData = DoProcessCustomDataFiles(xmlScratchpad, xmlReturn, strPath, strFileName);
                 }
             }
 
