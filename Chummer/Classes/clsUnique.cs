--- conflicted
+++ resolved
@@ -4184,29 +4184,17 @@
 
 				if (objXmlCritterNode["powers"] != null)
 				{
-<<<<<<< HEAD
-                    objWriter.WriteRaw(objXmlCritterNode["powers"].OuterXml);
-=======
 					objWriter.WriteRaw(objXmlCritterNode["powers"].OuterXml);
->>>>>>> 15498410
 				}
 
 				if (objXmlCritterNode["optionalpowers"] != null)
 				{
-<<<<<<< HEAD
-                    objWriter.WriteRaw(objXmlCritterNode["optionalpowers"].OuterXml);
-=======
 					objWriter.WriteRaw(objXmlCritterNode["optionalpowers"].OuterXml);
->>>>>>> 15498410
 				}
 
 				if (objXmlCritterNode["skills"] != null)
 				{
-<<<<<<< HEAD
-                    objWriter.WriteRaw(objXmlCritterNode["skills"].OuterXml);
-=======
 					objWriter.WriteRaw(objXmlCritterNode["skills"].OuterXml);
->>>>>>> 15498410
 				}
 
 			}
