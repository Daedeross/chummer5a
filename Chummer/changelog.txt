﻿Build 189

Application Changes:

- Fixed an issue caused by missing Depth values for certain metatypes. 
- Fixed an issue with default specialisations not translating properly. 
- Fixed an issue that caused drones using the modification rules from Rigger 5 to lose their Armour Rating. 
- Fixed an issue with priority selection that prevented magically active characters from selecting Arcana as a bonus. 
- Fixed an issue with printing skills not correctly showing translated strings. 
- Added a metatype filter for selecting cyberware that will prevent Pixies from taking Customised Strength on their cyberlimbs, as it breaks everything awfully. 
- Fixed an issue with Spell Defence Tooltips.
- Fixed behaviour of the Change Priority Selection menu to properly preserve metavariant settings. 
- Made minor performance improvements to the Select Gear screen.
- Added a dedicated class, screen tab, character sheet boxes, option menu entries, a bunch of extra helper functions, and supplements to existing methods to handle AI programs and advanced programs.
- Corrected the karma cost for increasing Depth rating to 10 + (new rating x 5) from (new rating x5).
- Fixed an oversight where reducing essence would also lower Depth.
- Added the ability for Talents priorities to forbid or require a specific talent entry by selected metatype, metatype category, and/or metavariant.
- Added the ability to create AIs with priority generation.
- Corrected a bug where critter Matrix entities would not have their physical attribute maximums forced to 0.
- Matrix entities can now only add Essence Hole and Essence Antihole cyberware, and cannot add any other type of 'ware.
- Added the ability for any metatype or critter to use the quality restrictions system that is used for AIs.
- The Priority selection screen will now display the selected metatype qualities if no metavarient is selected.
- The MainController class now inherits the CharacterShared class.
- Added the ability for an improvement to remove the cyberware tab through the disabletab bonus (currently unused).
- Added the ability for an improvement to add an AI program.
- Added the ability for an improvement to add either a Common Program or a Hacking Program as an AI program.
- Added the ability for a metatype to receive only half points from attribute priority.
- Added the enableattribute, replaceattribute, enabletab, cyberseeker, blockskillgroupdefaulting, attributelevel, skilllevel, knowsoft and specificpower to the Custom Improvement Manager. 
- Fixed an issue in which vehicles and weapons in creation mode wouldn't properly be marked as free. if selected to do so. 
- Removed a segment of code from the attribute load method that caused MAG burnouts to load their base value from karma for some reason. 
- Added a reminder to the knowledge skills section that custom skills and specializations can always be written in.
- Implemented Drone Attribute Downgrades.
- Fixed an issue in which skill group points would not populate properly on load for life modules.
- Added display logic to show how many slots a given vehicle mod will consume.
- Fixed a bug where Handling Downgrade would increase OffroadHandling instead of decrasing.
- Fixed a Bug where Off-Road Suspension wouldn't increase OffroadHandling.
- Added missing qualities allowed for A.I.s.
- Restricted Quality search for A.I. characters to qualities allowed for A.I.s.
- Added automatic typo correction for the Corrupter quality.
- Fixed a bug, where Chummer would crash when adding an AI program with a different category selected.
- Fixed a bug, where Karma costs for Ai programs weren't saved.
- Gave all advanced AI programs unique UUIDs instead of all sharing one with the browse common program.
- Added a new operation to XML node filtering, "exists", which simply checks whether a specific node exists.
<<<<<<< HEAD
- Basic lifestyle qualities are now filtered based on selected books.
=======
- Using Swap Quality in Career Mode now allows the use of the Don't Double Purchase/Refund optional rules for qualities. 
>>>>>>> 5dae222f

Data Changes: 

- Added several cosmetic standard upgrades to vehicles from Rigger 5.0.
- Fixed default specialisations for the Small Unit Tactics skills.
- Fixed the ability for Pixies to receive the Assensing skill without requiring a quality like Magician.
- Corrected the name of the Decryption and Crash hacking programs from Decrypt and Crash'.
- Separated Autosofts into the different types detailed in the core rulebook and Rigger 5.0 instead of having them all covered under one entry.
- Corrected the identification of complex forms for some character sheets.
- Reconfigured programs.xml to be used for AI programs and advanced programs instead of SR4 complex forms.
- Fixed Exceptional Entity; its "no limit on X attribute" is implemented by increasing the maximum value of that attribute by 100 (hacky, but it works).
- Corrected Persnickety Renter to have a text field where the home device type for the quality can be specified.
- Added AI quality restrictions to the protosapient critter entries.
- Added entries for the AI programs and advanced programs that protosapient critters come with by default.
- Removed the duplicate entry for the Chatty quality.
- Updated Inherent Program quality so that it allows the player to choose a program from a list rather than type one in.
- Updated Fragmentation quality so that it allows the player to specify the negative psychological quality that it exhibits.
- Fixed an issue with the Santeria and Obeah traditions from Hard Targets. 
- Altered the naming convention for traditions.xml to explicitly refer to the spirit type instead of using array enumeration to figure out what they're supposed to be. 
- Added added MCT Roto-Drone with new stats from german Rigger 5.0 (Aspahltkrieger).
- Added Expanded Ammunition Bay Weapon Mount addons.
- Removed duplicate entries for the Corporation: Ares Macrotechnology and Shadow Community knowledge skills.
- Added entries for the following languages based on Run Faster: Yiddish, Athabaskan, Anishinaabe, Iroquoian, Eskimo-Aleut, Uto-Aztecan, Zuni, Salish, Tlingit, and Tsimshianic.
- Corrected all Corporate knowledge skills to Academic, as per Run Faster.
- Corrected Military knowledge skill to Professional, as per core rulebook and Run Faster.
- Added entries for the following knowledge skills from Run Faster: Farming, Foster System, Critters, Strategy, DIY, Mechanics, Fashion Design (the Professional version of Fashion), Crook Hangouts, Administration, Magical Law, Drones (removed the spec from Vehicles), Law Enforcement Procedures (separate from Security Procedures), Lone Star Procedures, Codes, Black Markets, National Threats, Government Procedures, Security Procedures, Smuggler Safehouses, Smuggler Routes, Blade Design, Gun Trivia, Magical Theory (Street), Magical Security, Megacorp Law (Street), Charity Shelters, Alchemy (Professional), Telesma, Foreign Military, NAN Military, Peacekeepers, Military Vehicles, Tir Military Vehicles, Matrix Threats, Psychology, Sociology, Philosophy, Journalism.
- Fixed incorrect references to the Pilot Anthroform skill.
- Fixed missing skill bonuses for the High School life module. 
- Fixed weapon mods with useskill-reliant filtering not working for weapons without a useskill tag, but whose weapon category would be covered by the skill specified in useskill.
- Fixed most Improvised Weapons using the Exotic Melee Weapon skill instead of the Clubs or Blades skills (Blades for weapons that can only be used by stabbing), and also fixed the Hammer/Sledgehammer and Pool Cue improvised weapons not being eligible for the Hammers and Staves specializations respectively within Clubs.
- Implemented the Latent Dracomorphosis quality from Howling Shadows. This is achieved by using the Swap Quality function in Career Mode. 

New Strings:

- Tip_RemainingModCapacity
- Message_DroneIllegalDowngrade
- String_ExpenseLearnProgram
- Message_DeleteAIProgram
- Checkbox_SelectAIProgram_LimitList
- MessageTitle_SelectAIProgram_AdvancedProgramRequirement
- Message_SelectAIProgram_AdvancedProgramRequirement
- Title_SelectAIProgram
- Node_SelectedAIPrograms
- String_Requires
- Button_AddProgram
- Label_AIProgramsAdvancedPrograms
- Tab_AdvancedPrograms
- Label_Options_NewAIAdvancedProgram
- Label_Options_NewAIProgram
- Label_SummaryAIAdvancedPrograms
- Label_SummaryAINormalPrograms

Build 188

Application Changes: 
- Fixed an issue that prevented Gear items from showing their Capacity usage while attached to Armor items. 
- Fixed the implementation of the Incompetent quality to prevent defaulting in the selected skillgroup.
- Added the <blockskillgroupdefaulting> node, used for the above. 
- Altered the calculation of movement speeds to exclude cyberlimb stats, with the exception of Swimming and/or the Houserule to have your cyberlegs serve as the total agility for the test. tl;dr cyberarms don't make you fast anymore. 
- Added an Ambidextrous Improvement to manage whether to show a cyberlimb's dicepool as offhand or not. 
- Fixed an issue with the use of Restricted Gear that caused it to incorrectly flag child items as the parent. 
- Fixed an issue with the update mechanism that would prevent the Chummer executable from restarting properly until the application is closed. 
- Fixed a crash caused by cancelling out of text selection bonus nodes such as when creating a Fake SIN. 
- Fixed an issue that caused Essence loss in priority creation mode to revert MAG/RES metatype minimums to 1. 
- Fixed a crash caused by adding a a new knowledge skill after adding the PUSHeD bioware.
- Fixed a crash when loading the character roster caused by unreadable character files. 
- Added the ability for qualities to qualify for discounts based on the presence of other qualities. 
- Added the ability for weapon accessories to occupy multiple slots simultaneously.
- Fixed a crash when browsing Negative qualities for an Advanced Lifestyle caused by the way Thrifty quality was set up.
- Recategorized SkillSoft Networks into a new Lifestyle quality category called "Contracts", which can now be taken by Basic Lifestyles too.
- Renamed the "DocWagon Contracts" Gear category to "Contracts/Upkeep", which now houses every type of advance payment for contracts, 'ware upkeep, and the like.
- Added the ability for cyberware to add vehicles the same way it can add weapons (e.g. for Ocular Drone).
- Added the ability for vehicles, vehicle mods, and gear to be hidden from their browsing menus, just like cyberweapons are in the weapons menu.
- Weapon accessories can now come with gear pre-included.
- Fixed a crash issue when restarting Chummer through updates or the Restart menu option. Fixes #1223.
- Fixed an issue with deleting Armour items that add Weapons. Fixes #1222.
- Removed the automatic creation of Gear Locations for Cyberware and Weapon commlinks, as it's now redundant. 
- Removed Running Wild requirement for creating Critters, so it should now be possible to create a Critter through the menu or by clicking the Link Character Sheet button on the appropriate control. At present, only Spirits should be available for use. Sprites and other critters will be enabled in a later patch. Fixes #1225
- Fixed the implementation of the Stock Remova/Shortbarrel mods. Current technical limitations prevent the penalty to accuracy if both mods are installed from working, so another modification that rolls both mods in together has been added. 
- Added the ability to forbid/require weapon accessories based on the presence of other accessories. 
- Altered the behaviour of the Weapon Focus to avoid some silly behaviour like letting your fists be a weapon focus. 
- Added the ability for weapons with built-in accessories to attach extra gear to said built-in accessories.
- Corrected the issue where weapons would receive +4 concealability for each underbarrel weapon.
- Fixed the issue where changing metatypes under priority or sum-to-ten generation would save the incorrect amount of points spent on an attribute if it also had karma spent on it.
- Fixed the issue where the magic dropdown menu and the metatype selection list would not update properly when the priority selection screen was initialised.
- Fixed the issue where Edge was not properly re-adjusted when changing metatypes during character creation.
- Fixed a crash issue where changing metatypes or the magic priority mid-creation would not take essence loss into account when setting new values for magic or resonance. Fixes #1229.
- Fixed the filtering behaviour of cyberware subsystems to properly filter down to those subsystems. This shouldn't impact existing cyberware in any noticeable way, but this will allow adding subsystems to bioware. 
- Weapon accessories now only need to contain "Expanded Clip" in their name for the application to recognize the accessory as an expanded clip.
- Added a prototypical, custom, XML node filtering system that checks raw XML. Currently, this is only used for weapon accessories and vehicle/drone mods to hide ineligible ones from the selection menu, but it should be flexible enough to support anything.
- Added the ability to distinguish between primary and offroad speed and acceleration, in addition to primary and offroad handling.
- Added the ability for vehicle mods to alter seat count.
- Added the ability for vehicle mods that alter speed, handling, and/or acceleration to properly subtract values and also to support percentage modifications instead of just flat ones.
- Added a label for seats to the vehicle selection screen.
- Vehicle mods can now be configured to be mutually exclusive with other vehicle mods.
- Vehicles now properly show their total Seats, rather than their base Seats.
- New Improvement Type: UnarmedReach. Used for granting bonuses to the Unarmed Attack weapon. 
- Fixed the bug where Matrix entities would have SR4 stats in career mode.
- Depth is now properly handled in ways similar to Resonance and Magic. While this currently only affects critters, it should be a precursor to AI chargen.
- Fixed a bug where setting the metatype maximum of an attribute to a value lower than the current value would lower the current value, even if the current value was not higher than the total maximum.
- Removed SR4 labels from Matrix entities in Create mode.
- Added the ability for priorities to add to Depth.
- Added the AddSkillSpecialisation bonus type, which allows for adding a free specialisation to a skill. 
- Changes to the condition monitor now immediately refresh skill dicepools.

Data Changes: 

- Added a missing Foregrip for the Ares SIGMA-3. 
- Changed the P93 Praetor to a standard Stock.
- Fixed the Aspected Magician to properly grant their Magic attribute.
- Fixed an issue with the Safety Third lifestyle quality that caused a crash.
- Fixed missing/incorrect Mods for various pieces of Armour. Specifically the Ares Victory set, Vashon Island Synergist and Sleeping Tiger.
- Added the Ambidextrous bonus node to the Ambidextrous quality. 
- Fixed a missing weapon category for the Huge Weapon Mount. 
- Fixed a missing damage reduction from the Sawed Off shotgun mod. 
- Reduced the cost for YNT Softweave to the cost of the Armour rather than double.
- Removed redundant copies of the Mutaqua, Wendigo, Nosferatu, Blind, and Astral Hazing qualities. 
- Removed redundant copies of the Infection power from Wendigo and Vampires.
- Corrected the Fichetti Security 600 to a Folding Stock.
- Renamed the old Gecko Grip item to "Gecko Grip (for Weapon without Stock Slot)" and added a new Gecko Grip entry for weapons with a Stock slot that takes up the Stock slot.
- Corrected the reference to the Vintage quality to GH3 page 3 instead of 53.
- Corrected Ammo Skip weapon modification to require an Underbarrel slot.
- Corrected Chameleon Coating weapon modification to require a Side slot.
- Corrected Electronic Firing weapon modification to require a Barrel slot.
- Corrected Mounted Crossbow and Underbarrel Laser weapon modifications to take up two weapon modification slots (Top & Underbarrel and Side & Underbarrel respectively).
- Changed tasers have a concealability of -4. RAW justification includes indirect references to smaller size by Hidden Gun Arm Slide size restrictions, the Reach stat of Defiance EX-Shocker's contacts, and the essence/capacity cost of implanted cybertasers.
- Added a pair of drone arms and drone legs to the Ares Duelyst.
- Added a pair of drone arms to the Transys Office Maid (fluff text makes reference to arms but not to legs).
- Added a pair of drone arms and drone legs to the Modified Renraku Manservant-3 and recategorized it to Anthropomorphic, as per the original being a similar model to the Criado Juan.
- Added a pair of drone arms, a pair of drone legs, and the Snake Fingers cyberware to the Caduceus CAD and recategorized it to Anthropomorphic.
- Added a pair of synthetic drone arms and a pair of synthetic drone legs to the Mitsuhama Akiyama.
- Added a pair of drone arms, a pair of drone legs, and all three R1 close combat tutorsofts to the Sparring Drone.
- Added the following missing categories to the vehicle weapon mounts found in the core rulebook: Blades, Clubs, Exotic Melee Weapons, Crossbows, and Sporting Rifles to Standard Mounts, and Blades, Clubs, Exotic Melee Weapons, Crossbows, and Exotic Ranged Weapons for Heavy Mounts.
- Removed the Sniper Rifle category from the Standard Weapon Mount found in the core rulebook (it is bigger than an Assault Rifle).
- Gecko Tips vehicle modification will no longer show up for vehicles with a higher body than 6.
- Removed the Melee, Machine Pistols, and Submachine Guns categories from the Rigger 5.0 Standard and Heavy Vehicle Weapon Mounts, but added a note to add them back once errata has been released.
- Corrected Winch (Enhanced) to require 2 body slot mods instead of 1.
- Added two new items for drone weapon mounts: blow-away panels and pop-out mods. Pop-out mod rating serves as the modified MP of the weapon mount in question.
- Added entries for the Daihatsu-Caterpillar Horseman ModPods.
- Added missing Holster to Sleeping Tiger.
- Added entries to the Contracts lifestyle quality category for monthly payment of DocWagon contracts.
- Added entries to the Contracts lifestyle quality category and the Contracts/Upkeep gear category for Datahost Subscription (e.g. Library of Alexandria), Shopsoft Network Subscription (e.g. Shoppazulu), and Mapping System Subscription (e.g. Ares' Getting Network) as found in Chrome Flesh.
- Added entries to the Contracts/Upkeep gear category for pre-paid Skillsoft Network subscriptions.
- Added the "Shadow Spirits" pre-written specialization to the Magical Threats knowledge skill.
- Added the "Mathematics" academic knowledge skill and populated it with a few specializations, as per Math SPU in Chrome Flesh.
- Corrected Math SPU to properly give +4 dice pool to the Mathematics knowledge skill and +1 mental limit for scientific and technical knowledge skills.
- Corrected Limbic Neural Amplifier nanoware to properly give +1 dice pool bonus to all Intuition-linked skills.
- Corrected Neocortical Neural Amplifier nanoware to properly give +1 dice pool bonus to all Logic-linked skills and to give +Rating bonus to mental limit when using those skills instead of +1.
- Added the Immunization genemod from Chrome Flesh.
- Added the Phenotypic Variations positive qualities as per the optional rule in Chrome Flesh (can be ignored just like Omegaware/Gammaware).
- Added entries for commlink and cyberdeck form factor modifications from Data Trails.
- Stun Dongle commlink accessory now gives a free "Stun Dongle" weapon entry in the weapons tab.
- Added entries for commlink apps from Data Trails. Since their prices aren't specified, they have customizable pricing from 0 to 50, 50 being the cost of the most expensive entertainment software listed in Run Faster.
- Corrected the bug where Camera, Micro could not be added to armor.
- Added an entry for Microphone, Omni-Directional, Micro.
- Added entries for 1-month Symbiotes Upkeep and 6-month Hard Nanohive Upkeep to the Contracts/Upkeep gear category.
- Added an entry for the Shiawase Arms Simoom to Specialty Armor (it adds a corresponding entry in the weapons tab).
- Corrected the bug where Riot Shield and Ballistic Shield would charge players twice (once for the armor, once for the weapon entry that was added with the armor). Riot Shield and Ballistic Shield can no longer be directly added from the weapons tab.
- Hid all weapons entries for cyberweapons and gear items so that they cannot be mistakenly added for free (the player needs to buy the item through its main tab).
- Added missing Stock and Side weapon accessory slots to all tasers, light pistols, and heavy pistols, as per HeroLab, as well as a few SMGs and a sniper rifle that was missing these slots.
- Added missing Top and Underbarrel weapon accessory slots to the Ares Armatus.
- Added built-in Vision Magnification and Camera, Micro to the Imaging Scope weapon accessory.
- Feedback Clothing can now be added to armor as an armor mod with a capacity cost of 3, as per Herolab.
- Defiance EX-Shocker now gives a free "Defiance EX-Shocker Contacts" weapon entry for its melee contacts.
- Ocular Drone cyberware now gives a free "Ocular Drone" vehicle entry in the vehicle tab.
- Altered the Smartgun weapon accessories so that they now come pre-included with a Laser Range Finder and a Camera, Micro that takes vision enhancements, instead of the accessory allowing for the addition of vision enhancements.
- Added a text field to Program Carrier so that its cyberprogram can be specified.
- Added missing explosives from Run and Gun. 
- Added missing skill unlocks for the Mutaqua, Wendigo and Nosferatu. NOTE: This introduces a bug where characters that are already magically active will receive a duplicate skill control. A Nosferatu Magician will have a second Banishing skill, for example. This is a known limitation of the current skill system and will be resolved in a later patch.
- Added missing Carrier qualities from Run Faster. 
- Reorganised the critters.xml file to support creating Spirits in Chummer.
- Fixed an issue with the Defiance EX-Shocker that caused a crash. 
- Fixed an issue that allowed the troll's natural arumour to stack with things that replace their skin.
- Added commlink gear to the built-in weapon commlinks of the Ogre Hammer SWS Assault Cannon and the Terracotta Arms AM-47
- Added missing Imaging Scope addons for the Imaging Scopes that are built into the Ogre Hammer SWS Assault Cannon, the Krupp Arms Kriegfaust, the Ultimax Rain Forest Carbine, the Terracotta Arms AM-47, the Marlin X71, and the Springfield M1A.
- Added a category for Chemical Gland bioware modifications. 
- Added the Chemical Gland Modifications subsystem to the Chemical Gland bioware. 
- Tweaked the behaviour of the Sensitive Skin bioware to be more descriptive. 
- Fixed the Thickened Digestive Tract Lining bioware to properly reduce lifestyle costs. 
- Fixed the magical unlock behaviour of the mutaqua, wendigo and nosferatu. 
- Fixed the ability for metsapients and shapeshifters to take the Technomancer quality incorrectly.
- Fixed the Otaku to Technomancer quality not having a Technomancer prerequisite. 
- Fixed the mount location for the Easy Breakdown weapon mods. 
- Corrected Explosive Magazine not lowering ammo count by 2.
- Added an entry for the Rating 2-only Expanded Clip for Machine Pistols that are considered to have an R1 Expanded Clip by default.
- Added custom filters to the following accessories to make sure they only show up for weapons that are eligible: Ares Light Fire 70 Silencer, Ares Light Fire 75 Silencer, Airburst Link, Concealable Holster, Hidden Gun Arm Slide, Quick-Draw Holster, Silencer, Sound Suppressor, Spare Clip, Speed Loader, PSK-3 Collapsible Heavy Pistol Silencer, Collapsed Frame, Ares Executioner Extra Case, Vindicator 200-Round Belt, Bayonet, Foregrip, Gecko Grip, most Underbarrel Weapon accessories, Ammo Skip, Explosive Magazine, Extended Clip, Chameleon Coating, Overclocked, Sawed Off/Shortbarrel, and Stock Removal. 
- Made the Ceramic/Plasteel Components modification mutually exclusive with the Chameleon Coating modifications and both Smartgun accessories.
- Made the Advanced Safety System accessories mutually exclusive with one another.
- Made the Safe Target System addons require the Safe Target System, Base accessory.
- Made the Sawed Off/Shortbarrel and Stock Removal accessory entry mutually exclusive with both the Sawed Off/Shortbarrel accessory and the Stock Removal accessory.
- Added the Coriolis complex form from Chrome Flesh.
- Added vehicle entries for the Cocotaxi and the Camellos from Hard Targets and the Ares Garuda and the Evo Aquavida 2 from Rigger 5.0.
- Added stats for secondary acceleration and speed (i.e. offroad acceleration and speed for ground vehicles, alternate locomotion for all others) where they were missing, e.g. from the Evo Falcon-EX, the Corsair Trident, and the Evo Krokodil.
- Corrected the seats for all vehicles that have separate front/back sections so that Chummer always displays the total seat count, not just the seat count for the larger section.
- Corrected the availability of most vehicles from Stolen Souls (to 4) and the Ares Roadmaster (to 8).
- Added custom filters to relevant vehicle/drone mods to stop them from showing up in the list of vehicle/drone mods unless specific conditions are fulfilled (e.g. drone mods only appear when modifying drones, Horseman modpods only appear when modifying a Horseman, etc.).
- Added a variety of knowledge skills, courtesy of Lochabar. 
- Added a bonus node to the Kick Attack martial art technique that grants additional Reach to the Unarmed Attack weapon. 
- Added and/or updated all critter powers to SR5, complete with proper references.
- Added the Flight skill as described by the core rulebook. It will only show up for characters with a non-zero Fly speed.
- Added and/or updated the following critter types from SR5: mundane critters from both CRB and HS, paracritters from both CRB and HS, technocritters from HS, insect spirits from SG, sprites from CRB, protosapients from HS, infected critters from HS, toxic spirits from SG, shadow spirits from SG, shedim from SG, and blood spirits from SG. Currently, the following entries are missing: toxic critters from HS, otherworldly beings from HS, and the Manananggal and Engkanto from SG.
- Added all missing Critter Gear from HS.
- Added Specialized Biodrone Cyberware from HS.
- Certain Martial Arts will now automatically add a free skill specialisation, per Run and Gun page 135. Characters that already have these martial arts will need to remove and re-add the martial art for it to take effect.

Sheet Changes: 

- Fixed an issue with the Fancy Blocks character sheet not preserving linebreaks properly.

Build 187

Application Changes:

- Fixed an issue that prevented characters in karmagen from unlocking special attributes by taking the relevant qualities. 
- Renamed the addattribute improvement to enableattribute.
- Fixed an issue that prevented the Enable/Disable Sourcebook button from actually changing the settings. 
- Fixed an issue with the display of calculated Limit modifiers. Fixes #1175.
- Removed the ability to mark an item as Hacked.
- Made some minor tweaks to the calculation of whether a quality contributes to the limit during chargen.
- Fixed an issue that prevented initiation in create mode from allowing MAG or RES to exceed the Metatype Maximum. 
- Added code to preserve the window position of the main form on exit. Looking for feedback on if this is a useful feature that should carry through to the rest of the application's forms.
- Fixed a missing binding for PDF offsets in the Options menu. 
- Fixed an issue with custom knowledge skills that could cause a crash when not using English strings. 
- Fixed an issue where Priority Aspected Magicians didn't get their unlocked skill group. 
- Fixed an issue that prevented the Blackmail and Family options from forcing a cost refresh for contacts in Create mode.
- Fixed the addweapon node for Armour to actually add the weapon to the character.
- Added support for <required/oneof/lifestyle> to lifestyle qualities. 

Data Changes: 

- Removed most existing addattribute elements to be enableattribute instead. Affects the Pixie, Centaur, Sasquatch, Naga and Drake qualities. 
- Fixed an issue that prevented metavariants with a karma cost from properly charging the Karma cost.
- Fixed an issue that caused a crash when searching for certain strings in the weapon selection form. 
- Hid a bunch of weapons that shouldn't normally be visible.
- Added a missing Sensor Function to the gear category. Fixes #1176.
- Added Blood Magic metamagics from Street Grimoire.
- Added an Under mod slot for the Shiawase Incinerator flamethrower.
- Removed the mod slots from the Shiawase Blazer.
- Fixed the implementation of Mutaqua, Wendigo and Nosferatu to not require adding a Mystic Adept quality. 
- Updated the Thrifty negative lifestyle quality to properly require the Traveler lifestyle.

Sheet Changes:

- Character sheets now default to displaying the Alias of a character as a header in preference to their Name attribute when printing.

Build 186:

Application Changes:

- Fixed missing values for Metahuman adjustment on several vehicles.
- Properly applied localisation to the character roster form.
- Fixed the karma costs for new knowledge skills in career mode to not improperly charge twice. 
- Added a missing Seats label for vehicles.
- Set the Astral Initiative label to be invisible if the character is not Awakened.
- Altered the SelectWeapon improvement to allow excluding a specific weapon type. Prevents spare clips from trying to select melee weapons.
- Fixed the Expense Log entry for Knowledge Skill increases to properly indicate it's a Knowledge Skill entry. Removed an accidental double-charge for creating skills.
- Slightly refactored weapon selection to use GUIDs instead of names. 
- Altered the underbarrel weapon node to allow multiple child items.
- Added the ability to hide weapons from being visible in the selection window. 
- Added a File Path label to the Character Roster.
- Added the ability to delete items from the Character Roster by pressing the Delete button. This will ONLY remove the file from the relevant MRU lists, no .chum5 files will be deleted.
- Suppressed the ability to attempt to add a Nexus to vehicle or gear items. 
- Added the ability to filter qualities by their karma values, applying a minimum, maximum and value boundary to the quality list. 
- Made some alterations to the display of characters in the Roster. Added the Game Notes field, removed the ability to edit the text (It wasn't saving anyway.)
- Fixed the calculation method of Custom Fit (Stack) mods to work more reliably.
- Fixed the implementation of Awakened Infected (Mutaqua, Wendigo, etc.) to not add the relevant qualities. 
- Added logic to prevent weapon accessories from applying their bonuses while uninstalled. 
- Added naming logic to the Create Mode form, similar to the behaviour for Career Mode. In order of precedence, characters will use their Alias, Real Name or the localised string for Unnamed Character. 
- Fixed the 'Increase Qty' button in career mode to properly select the currently selected item. 
- Altered the crash handler logic to jump directly into the crash handler form. Important note: We still only receive the report if you click Send Error Report. 
- Nightly builds are now configured as Release, fixing an issue with launching the Crash Handler.
- Added a warning that porevents creating invalid Custom Item names. 
- Added missing 'dirty' flags for changing options in the Options menu. Ensures that changing any option in the Options menu properly flags it as dirty and requests a restart.
- Added Restart Chummer menu option to Tools menu.
- Did some general UI cleanup for the Options menu, ensuring that the full text of a book is always visible. 
- Fixed an error caused by users not entering Drain attributes for their Custom Tradition.
- Added logic to check whether a character was saved in a later version of Chummer than the current one.

Data Changes:

- Fixed an incorrect spelling for the Personafix gear item.
- Added Dissonant Echoes from Data Trails, courtesy of gamingharry. As it's not normally possible to become a dissonant technomancer, these echoes have been attached to the Data Trails (Dissonant Echoes) book, and will need to be enabled in the Options menu. 
- Added content from Lockdown, Shadows in Focus: San Francisco, and the Hong Kong Sourcebook.
- Added a range category for Shotgun (flechette).
- Added the Shotgun (Flechette) weapon range.
- Added missing weapons from the Schattenhandbuch, courtesy of gamingharry.
- Fixed the display of magic traditions in the core character sheets.
- Moved the selecttext method back out of AddImprovementCollection. 
- Altered the Magician, Adept, Mystic Adept, and Technomancer to not need special treatment when adding their special tabs. 
- Added code to prevent Bone Density and Bone Lacing from being taken together. 
- Added code to prevent Orthoskin and Dermal Plating from being taken together. 

New Strings:

- Label_VehicleSeats
- Label_Biography
- Label_File_Path
- Label_Roster_File_Name
- Tab_Roster_Description
- Tab_Roster_Concept
- Tab_Roster_Background
- Tab_Roster_CharacterNotes
- Tab_Roster_GameNotes
- Message_Options_Restart
- Message_OutdatedChummerSave

Changed Strings: 

- Message_ConfirmKarmaExpenseKnowledgeSkill
- Message_Options_CloseForms

Build 185:
Application Changes: 
- Fixed an issue with Sprint distance calculations for Movement. 
- Fixed a precedence issue with Infected initiative values. 
- Fixed an issue that prevented lifestyle qualities from being exposed to the character sheets. 
- Fixed a crash when Chummer hasn't had PDF arguments assigned.
- Relocated the ChangeText bonus node to be its own improvement type. No real impact for users, but there may be some associated weirdness.
- Moved the CritterPower improvement nodes for qualities into the Bonus node. This shouldn't affect existing characters, but custom content will need to be adjusted to reflect the change.
- Moved the AddQualities improvement nodes for qualities, cyberware and such into the Bonus node. This shouldn't affect existing characters, but custom content will need to be adjusted to reflect the change.
- Moved the method for the SelectText improvement. I don't EXPECT that this will cause any issues, but if you encounter any odd behaviour please let us know.
- Fixed a bunch of code relating to the addition of qualities by other sources. A side effect of this is that some existing quality pairs may not be removed properly. In most cases this should not present an issue, but if you encounter any odd behaviour please contact us.
- Altered the code for the OptionalPowers improvement to prevent the selected value from attaching to the associated quality, ie Infected: Vampire (Human) (Enhanced Senses).
- Added a movement speed bonus for the liminal centaur body.
- Applied a filter to the mugshot selector that prevents attempting to load things like icons or document files.
- Added code to the Vehicle Mod Selection Form that enables preventing mods from being listed if they don't match certain requirements.
- Amended the tooltip for Damage Resistance in Career Mode to display the correct values when not affected by a Damage Resistance Improvement. 
- Fixed an issue with knowledge skills in Career Mode that prevented changing the skill's Type. Existing characters will have to be manually modified outside of Chummer or refund their expense history to resolve it.
- Fixed a setting that prevented the SelectVehicleMod form from returning to the previously selected Category when adding items. 
- Fixed an issue that prevented Penetrating Strike from applying to Knucks with the optional rule for such enabled.
- Added a workaround for AIs not being able to increase skills linked to physical attributes.
- Added an option to allow Mystic Adepts to increase power points during career mode. Fixes #1121.
- Fixed an issue with Awakened characters not gaining their free skills in Priority mode for non-English users.
- Added a cached displayname to the print method for loaded clips. Accessed via weapon/clips/clip/[name/count].
- Altered the calculation and display of Limit modifiers that come from 
- Fixed an issue with the Print method for cyberware that caused it to show irrelevant stats for some cyberware. Fixes #1133.
- Fixed an issue with loading characters that prevented cyberlimbs from correctly adding to attribute displays.
- Fixed an issue with linguasofts contributing to point costs for knowledge skills. 
- Fixed an issue with the Print Expenses option not disabling properly. 
- Fixed a crash caused by adding lifestyle qualities that don't have a free breakpoint. 
- Fixed an issue with the character roster not properly showing career karma. Takes effect on next save of the character.
- Fixed a problem with Laser Weapon ammunition not being properly usable in career mode. 
- Altered the behaviour of the addqualities bonus node to default to having child qualities contribute to karma expenditure. 

Data Changes: 
- Fixed the LP cost for the Indoor Arboretum lifestyle quality.
- Renamed the Sparring Drone from Hard Targets to Sparring Drone(Large).
- Fixed missing optional powers for the Banshee.
- Fixed a missing SINNER quality for the Private Investigator/Detective life module.
- Moved all instances of the addqualities xmlnode into the bonus node. 
- Fixed an issue with the Gamber Mentor Spirit's skill choice bonus.
- Added a filter to the Metahuman Adjustment vehicle mod that prevents it from being visible for vehicles and drones that don't have a seat. 
- Fixed an incorrect cost for the Saeder-Krupp MK-170 Neptune (Large).
- Fixed missing attribute choices for the Banshee quality. 
- Added missing content from Howling Shadows, Battle Of Manhattan, The Vladivostok Gauntlet, Splintered State and Shadows In Focus: Butte courtesy of GamingHarry.
- Added a missing offroadhandling bonus to the Handling Enhancement vehicle mod.

New Strings: 
- Message_ConfirmKarmaExpenseKnowledgeSkill
- Checkbox_Option_AllowMysadPowerPointCareer
- String_MetamagicSkills
Build 184:
Application Changes:
- New ImprovementType: ReplaceAttribute. This allows you to replace the metatypeminimum or metatypemaximum with another value. Intended to be used for infected.
- Fixed an issue where Chummer warned about free Knowledge Skills still being available instead of Active Skills.
- Fixed incorrect rounding for Weapon Ranges.
- Fixed incorrect rounding for Armor capacity. 
- Fixed incorrect rounding for Armor Mod capacity. 
- Fixed incorrect rounding for Gear capacity. 
- Properly allowed the 'free item' checkbox to be visible even in character creation. Fixes #1059.
- Added an option to toggle all sourcebooks on and off in the Options menu. Fixes #971.
- Attempting to add gear with the 'Stack' checkbox selected in career mode will only cause items to stack if they have the same child items by default. This prevents loaded spare clips from duplicating, for example. Fixes #1015.
- Fixed an incorrect label for skill improvements in the Karma/Nuyen Expense History. Fixes #1046.
- Fixed an issue that caused knowledge skills to revert their type to Interest. Fixes #1056.
- Added an option to treat arms and legs as the only limbs to average cyberlimb stats off, instead of the skull and torso that are suggested by RAW. As part of this, the options have been broken out into a new XML file, options.xml. Minor design note, I intend to eventually have every calculation variable kept outside of the application logic itself; this will allow GMs to configure their characters as they wish. 
- Fixed an issue with Adept Powers with multiple levels granted by a Mentor Spirit not apply properly. If your character is affected by this, you should be able to use the Reapply Improvements option in the Special menu to recalculate it properly. Fixes #1057.
- Added an option to give cyberware a markup cost in career mode. Fixes #1072.
- Fixed an issue that prevented knowledge skill ratings from updating correctly when adding bonuses from sources like cyberware. Fixes #1073.
- Fixed a rare issue where the Metagenetic Improvement quality could cause crashes when reapplying Improvements. Fixes #1038.
- Added a menu option in the Special menu to confirm that a character is ready to move into Career mode. Fixes #1053.
- Fixed an issue that prevented more than one Spare Clip from adding additional Ammo slots. 
- Fixed an issue that prevented dicepool/rating modifiers from being visible to character sheets. 
- Added a Display Category for skill categories. In practice, this means that printouts will use the localised name for skill categories instead of the default English. If you need to use the English string in a character sheet for some reason, use the value skillcategory_english instead. 
- Fixed an issue with adept powers that have specified maximum ranks causing a crash.
- Fixed an issue where changing your priority selection would remove MAG/RES-linked skills. 
- Fixed a issue where Chummer would crash if, while searching for a spell, no matches was found.
- Added a character roster to manage characters. There is an option to specify a folder to monitor in the Options menu, under Character and Printing. 
- Fixed a crash issue for characters that have cyberlimbs. 
- Fixed some crash issues with custom PACKs kits with lifestyles.
- Fixed some issues with adding multiple non-Ammunition items to other items, ie adding trauma patches to a medkit. May have some issues, but should be functional. Fixes #814.
- Fixed a crash issue caused by adding too many Enemies in creation mode. 
- Added some code to suppress errors caused by faulty XSL transforms in character sheets. 
- Implemented the Blackmail and Family options for contacts. 
- Removed some code from the SelectAttributes improvement that caused it to pass the selected value up to the bonus source. Generally speaking, prevents Infected qualities from getting (BOD) or whatever added to their treenode.
- Added a new Improvement Type: MovementMultiplier. This is used to increase or decrease the multiplier for Running and Sprinting from x2/x4. 
- Fixed a UI issue that prevented attribute bonuses from showing properly if the value made it into double digits.
- Changed the code to calculate character movement rates. To do this, I've added three attributes to the metatype: Walk, Run and Sprint. Each of these is split into three number (Walk, Swim and Fly in order). 
- Temporarily removed the CalculatedMovementSpeed tooltip from caeer and creation mode until it gets refacted. 
- Added a workaround to prevent crashes when loading characters with empty knowledge skills. Fixes #1099.
- Refactored how the PDF options work; instead of being hard-coded with a bunch of check-boxes, it's now possible to generate your own parameters. Standard parameters have already been included in options.xml, but the default options are not necessarily a match for your previous settings. 
- The "ignoreprecedence" improvement attribute has been renamed to "precedence-1". 
- The initiativepass and initiativepassadd improvements now utilise precedence values to manage their stacking; this allows adding Improvements that will always apply, such as the Infected Initiative die bonuses. 
- Fixed an issue with Cyberlimbs that caused a crash when printing.
- Fixed an issue that prevented the Knowledge/Contact multiplier house rules from enabling correctly.
- Changed the string Tip_SkillsKnowledgeSkills to display the correct multiplier entry.
- SHOULD have fixed an issue where Active Skill controls would overlap the Skill Group controls while in higher-DPI settings, blocking the karma numericupdown in creation mode.
- Added proper translation for the quality nodes in the Select Advanced Lifestyles form.
- Fixed an issue with the Matrix condition monitor.

Data Changes:
- Fixed the Infected qualities to work according to the rules. Characters with previous versions of the quality should reapply their improvements, characters that used the terrible metavariant idea will not load properly and should be rebuilt from scratch. If you've been affected by this, please get in contact with me and I'll fix your character for you. Mostly fixes #689.
- Removed the Infected metavariants.
- Added a missing bonus node to the YNT Softweave armour mod.
- New XML file, options.xml. Used to store values for configurable default settings. 
- Fixed missing statistic weaknesses for various Infected qualities. Fixes #689.
- Fixed an issue with the Deformity(Quasimodo) quality that caused it to affect Perception incorrectly. Fixes #1087.
- Added Naga Venom, and corrected page references for Hard Targets Toxins. 
- Corrected the fire mode for the Ares Vigorous Assault Cannon.
- Fixed an issue with the Reaction Optimization bioware not applying its initiative bonus. 
- Added a requirement for the Reaction Enhancers cyberware in order to take Reaction Optimization.
- Fixed an issue with the Infected: Vampire quality that caused a crash. 
- Removed old Metavariant entries for Infected metavariants from the Priority sheet.
- Added the appropriate Initiative and Movement Multiplier bonuses for the Bandersnatch, Dzoo-Noo-Qua, Goblin, Harvester, Loup-Garou, Mutaqua, Nosferatu, Vampire and Wendigo. 

New Strings:
- Button_ToggleSourcebooks
- String_LimbCount4
- Menu_ValidCharacter
- Message_ValidCharacter
- MessageTitle_ValidCharacter
- String_CharacterRoster
- Label_Options_CharacterRoster
- Node_SelectAdvancedLifestyle_FreeMatrixGrids
- Node_SelectAdvancedLifestyle_Entertainments

Changed strings: 
- Tip_IncreaseGearQty
- Tip_SkillsKnowledgeSkills

New Sheet:
- Added a new character sheet, only showing Skills with Rating greater than 0.

Build 183:
Application Changes:
- Fixed the dolphin mentor spirit not giving a bonus on spells of the Health category.
- Added a selector for the maximum karma spent on Nuyen in Karma and Life Modules. Fixes #999.
- Fixed an issue with the Priority D Aspected Magician. Fixes #992.
- Set the Create Backstory button to be invisible for character generation methods other than Life Modules. Fixes #987.
- Added a missing bonus for the Impassive quality. Fixes #984.
- Removed an extraneous Recoil Group from the Electronic Firing Accessory. Fixes #983.
- Added the ability to modify user-created LimitModifiers. Closes #979.
- Fixed an issue with the D-priority adept. Fixes #1005.
- Added some basic error handling to prevent a crash if trying to update Chummer from behind a firewall or proxy. Fixes #989.
- Re-enabled the house-rule to treat metahuman minimums as 1 for karma costs. Fixes #1004.
- Fixed a crash caused by removing life modules,
- Fixed an issue with loading Priority characters caused by an incorrectly saved maximum nuyen value.
- Fixed the ability for adpets with the Adept Spell power to increase their Spellcasting skill rank. Fixes #990.
- Changed the Adept Spell power to prompt for the spell instead of a text value.
- Altered the Select Spell form to allow ignoring requirements such as being magician-enabled to support this.
- Altered the UnlockSkills improvement to allow for specifying the Spellcasting skill, rather than the full compliment of magical skills.
- Fixed a crash caused by removing life modules while in creation mode. 
- Added support for the free matrix grid connections added by Hard Tatrgets to advanced lifestyles. Fixes #963. 
- Fixed an issue with lifestyle qualities crashing if they don't have a restriction. Fixes #1012.
- Set the Adept Way Discount numericupdown control in creation mode to be invisible if the character is not MAG-enabled. Fixes #836.
- Updated the Capacity calculation for cyberware to include any attached Gear items. Fixes #896.
- Fixed an issue that prevented the MCT-Nissan Rotodrone from getting the three extra modification slots expected when not using the vehicle modification rules intrroduced in Rigger 5.0. Fixes #943.
- Skill Filter names is now read from data files instead of hardcoded.
- Added an option to download Nightly updates via the Update system instead of just default releases.
- The changelog will now filter itself based on the most recent build version, so Release builds won't see updated text from the Nightlies. Fixes #1013.
- Fixed an issue with Essence Loss that caused characters to burn out their Magic or Resonance when hitting 0 value, rather than 0 maximum. Fixes #801.
- Altered the functionality of the optional rule to reduce Karma costs based on Essence Loss to reflect the above change. 
- Fixed an issue that prevented Aspected Magicians taking the Conjuring skill group from actually receiving the skills.
- Fixed an issue with undoing expense entries for skills. Fixes #988, fixes #1028.
- Fixed an issue that prevented page offsets from being saved properly. Existing options files may need to be reconfigured. Fixes #1027.
- Fixed an issue with application locations causing some problems with accessing data files. Fixes #597.
- Improved the tooltip indications for when a skill is affected by cyberlimb stats. Fixes #1009.
- Fixed a parsing error when verifying data files that caused a crash. Fixes #935.
- Fixed an error that prevented Cyber-weapoons such as spurs from being properly flagged as such. Fixes #382.
- Added a filter to show/hide free karma and nuyen entries from the expense log list in career mode. Fixes #952.
- Fixed the implementation of the Custom Fit (Stack) rule to support stacking properly, including the creation of armor encumbrance penalties. May still not work properly, but seems to be per RAW. Partially implements #944.
- Implemented an ignoreprecedence uniquename for Improvements. If present, this will ignore the standard behavior of precedence0 improvements that would normally ignore other sources. Fixes #944.
- Fixed an uncalculated armor rating label on the condition monitor in career mode. Fixes #1043.
- Added the "Pilot Exotic Vehicle" skill. TODO: Ensure spelling and page reference.

Data Changes: 
- Fixed an incorrect page reference for the Metatype Reduction biowares. 
- Removed an extraneous bonus node from the Ork Metatype Reduction cyberware that made it cost karma.
- Added life modules from Rigger 5.0, courtesy of SeanPGorman. Fixes #960.
- Fixed an issue that caused the Suprathyroid gland and Muscle Augmentation biowares to stack. Fixes #913.
- Added the allowed gear-categories for Sensors to cyberlimbs. Fixes #896.
- Fixed the Essence cost for the German version of the Skilljack to be 0.1 Essence. 
- Changed the source for Reagents to be the Shadowrun core book instead of Shadow Spells.
- Fixed an issue that prevented the standard Weapon Mount from Shadowrun 5 from taking Machine Pistols and Submachine Guns.
- Altered the Precedence setting for the following bioware, cyberware, powers and qualities, as they were stacking improperly.
-- Muscle Augmentation bioware
-- Suprathyroid Gland bioware
-- Synaptic Booster bioware
-- Boosted Reflexes bioware
-- Synaptic Acceleration bioware
-- Muscle Replacement cyberware
-- Reaction Enhancers cyberware
-- Wired Reflexes cyberware
-- Move-by-Wire System bioware
-- Improved Reflexes 1,2,3 power
-- Lightning Reflexes quality
- Added a missing MAG attribute to the Drake qualities. Fixes #1034.
- Added the Portable Chemical Injectors from Chrome Flesh's sidebar on page 176. CGL, if you're going to use tables then please please PLEASE include all your things in them! Fixes #176.
- Added the missing Off-Road Tires from Rigger 5.0. Fixes #1039.
- Fixed incorrect weapon category limitations for the weapon mounts from Rigger 5.0. Fixes #1048.
- Fixed the Improved Potential powers to properly increase their associated Limits. Fixes #1047.
- Fixed an incorect source setting for the Periscope gear item. Fixes #1050.

New Strings:
- Warning_NoLimitFound
- String_No_Update_Found
- Warning_Update_CouldNotConnect
- Skill_SortAlphabetical
- Skill_SortRating
- Skill_SortDicepool
- Skill_SortLowerDicepool
- Skill_SortAttributeValue
- Skill_SortAttributeName
- Skill_SortGroupName
- Skill_SortGroupRating
- Skill_SortCategory
- Checkbox_ShowFreeEntries

Changed Strings:
- Checkbox_Options_UseTotalValueForFreeContacts. Fixes #981.
- Checkbox_Options_SpecialKarmaCost

Build 182:
Application Changes:
- Fixed a crash when creating MAG/RES characters using Priority/Sum-to_Ten. Fixes #922.
- Added Cyberlimbs as Plugins for Modular Connectors.
- Fixed an issue where Chummer would crash when loading a Life Module character. Fixes #925.
- Fixed an issue with taking specialisations in karmagen without the house rule for free karma points enabled. Fixes #929.
- Fixed the total cost of vehicles to include discounts from the Dealer Connection quality. Fixes #934.
- Fixed an issue that prevented the Prototype transhuman improvements from being removed. This fix does not apply to older characters.
- Fixed an issue that prevented knowledge skills from loading properly. 
- The Crash Handler form's Crash ID is now selectable.
- The Crash Handler now requests permission from the user before submitting a crash report. 
- Added a validation option to prevent characters from having multiple Native Language skills from entering career mode. Fixes #947.
- Fixed a crash issue caused by improvements with selectskill trying to use an Exotic skill. Fixes #921.
- Fixed a rendering issue that prevented Exotic Skills from showing up in sorted lists.
- Fixed a misleading reference to Special Attributes when validating your character.
- Fixed a crash issue with the Incompetent quality. Fixes #959.
- Added code to allow override XML files to use the ID node instead of the Name tag when finding an item to replace. Fixes #957.
- Improved the Options form to only prompt for saving if changes were made.
- Added a handler to check if there's a mismatch between a loaded character's used sourcebooks and the application's selected sourcebooks. Won't affect characters that haven't been loaded before now, changes may also be overwritten by loading the character in older versions. Closes #884.
- Increase knowledge skill rating and add knowledge skill specialization now has the right point
- All knowledge skills don't cost -1 karma anymore.
- Active Hardwires work again.
- Now promts for a name for new knowledge skills in career mode, instead of them being unnameable.
- Added onClick link for Skill-List.
- Gear that adds bonuses to skills now show up as a name instead of an id.
- Omae hid behind an options menu as the other end is outside our control and is starting to give errors. Unless a large amount of intrest is shown, a replacement won't be forthcomming.
- Fixed a Bug, where Knowledge Skill Specializations would not cost Knowledge Skill Points, even with activated house rule.
- Fixed a bug where mixed points and karma in skill groups would pay for one more karma level than intended
- Fixed a bug where changes to cyberware wouldn't update skill dicepools
- Fixed a bug where spending any karma on a skill prevented getting a specialization with skillpoints
- Fixed a weird bug where German knowledge skill types would appear sorted but would actually use the English order.
- Fixed a bug where deleting a knowledge skill would not restore the spent points/ karma.

Data Changes:
- Fixed a crash when creating an e-ghost AI. Fixes #918.
- Added the missing Nausea Gas toxin SR5. Fixes #940.
- Fixed an issue that prevented the Voice Warper gear from Hard Tartgets from being available. Fixes #962.
- Hawk eye now gives an 1 dice bonus to perception
- The Armor tab under gear has been renamed to "Clothing and Armor" to match the core rulebook
- Added several German translations provided by HaukeW.

New Strings:
- String_AttributeESSShort
- String_AttributeESSLong
- Message_OverLanguageLimit
- Tip_Omae_Warning
- Checkbox_Options_OmaeEnabled

Changelog Changes:
changelog build numbers after build 178 now match the build they are for.

Build 181:
Application Changes:
- Fixed an issue with skills not rendering in a localized language when selecting skill groups for Aspected Magicians. Fixes #867.
- Fixed a crash caused by adding an exotic weapon without having the relevant exotic weapons skill. Fixes #888.
- Fixed a crash caused when loading a character that has a tradition that isn't being used. Fixes #893.
- Changed the HTML doctype of all existing character sheets to support CSS3. Fixes #568.
- Changed the button string for adding an initiate grade in creation mode. 
- Skills can now have notes applied to their tooltip. To do this, right-click on the skill name and click the Add Notes button. 
- Fixed a bug where skill improvements could stack if using the Change Priority Selection menu. Note: characters that have already been affected by this bug will have to be edited manually to remove the improvements, which will have a sourcename of Heritage and an improvedname of whatever the skill is. Fixes #880.
- Fixed a bug where changing between technomancers and mages would leave both resonance and magical skills available. Fixes #890.
- Altered the uniquename for the Damage Resistance improvement to allow stacking, instead of using the highest single bonus. This may be wrong, but I can't find any RAW statements against it. Fixes #879.
- Fixes a UI localization issue where skill attributes defaulted to BOD. Fixes #897.
- Fixed a UI issue that stopped a character as needing to be saved if the skills were updated in career mode. Fixes #899.
- Added Option for not showing metagenetic qualities. Fixes #889.
- Added Physical Limit as accuracy for infected natural weapons.
- Fixed freezing when removing a Specialization and Skill Dicepools now refresh when changing the Specialization. Fixes #876.
- Now shows Source when selecting a normal lifestyle.
- Fixed a bug where Knowledge Specializations didn't cost Knowledge Skill Pints. Fixed #902.
- Fixed a bug where the attribute tooltip would show qualities that didn't alter the attribute value or augment it. Fixed #901.
- Added different PDF-Opening parameters for Linux/Unix/etc.
- Fixed a Bug where Specializations had no Karma costs in Karma build mode. Fixes #908.
- Fixed a Bug where Karma cost of Magic/Resonance were calculated wrongly when Essence Loss occurred. Fixes #912.
- Improved the update method to prevent update check loops. 
- Improved the handling of changing priority selections to remember previous selections. Not all settings will be immediately available for existing characters. Fixes #709.

Data Changes: 
- Fixed an issue with mystic adepts not unlocking the appropriate magical skills. Fixes #869.
- Changed how existing character sheets render mugshots when saved as HTML. Fixes #817.
- Added Textfield when selecting Grid Subscription Lifestyle quality. Fixes #875.
- Corrected limit note for vision enhancement cyberware. Fixes #887.
- Added missing karma values for infected metatypes in priority selection.
- Added Reach for all infected metatypes to prevent crashes.
- Reorganized Data Trails AI Qualities and added missing ones.
- Added Chrome Flesh BTLs. Fixes #885.
- Fixed an incorrect limitation on the Home Ground quality. Fixes #904.

Translation Changes:
- Updated the German translation files, courtesy of HaukeW.

Build 180:
Application Change:
- Total rewrite of skills. 
	* Eliminated a lot (all?) old bugs
	* Opening the skills tab first time is now signifigantly faster
	* Searchbox for skills
	* Custom sorting of skills. Sort by Rating, Dicepool, Category and more
	* Skill tooltip now display dicepools for cyberarms
	* In Career mode, it is possible to calculate the dicepool using another attribute that the default one.
	* Some minor UI changes to acomodate new skill features
	* Skills that cannot be defaulted has their name in italics.
	* Easier maintainance
	* Reduced file size
- First things first, good news bad news. Good news, automatic updates will be functional again for updates after 179. Bad news, due to a change in implementation of the automatic updates this brings an end to .Net 4.0 support. Chummer will no longer launch without .Net 4.5 or higher installed on your system. 
- Rewrote crash handling. Now dumps most/all internal state, making debugging easier.
- Built-in weapon accessories are automatically assigned to the Internal accessory slot by default. If a weapon accessory should take up a slot naturally, just add a <mount> value to the accessory. This change only affects newly created/purchased weapons, so any existing weapons will need to be altered manually or deleted and re-added. Fixes #566.
- Ammunition can now add and replace the fire modes of weapons, using the firemode and firemodereplace nodes of weaponbonus. This change only takes effect during career mode, and is currently used exclusively for the Taurus Omni-6's heavy ammo type. Fixes #577.
- Fixed a crash issue caused by changing priority selection in Sum to Ten mode. Fixes #572.
- Qualities can have their Limit assigned as either 'no' or a numeric value. This is intended as something of a placeholder until proper levels for qualities are implemented at a later date. 
- Support for AI characters added. Xeno/Protosapients and E-Ghosts are treated as Metavariants.
- Weapon Accessories can now modify the AP, Damage and FireMode of weapons using the damage, damagereplace, damagetype, ap, apreplace, firemode and firemodereplace keys. Currently this is used exclusively for the Overclocked mod (Okay technically it's currently an accessory, but there's no practical difference between the two at the moment so it goes where I say it goes.) Fixes #472
- Handling for vehicles has been split up into normal and offroad handling. The implementation method should prevent any issues from cropping up, but I've eaten my hat on that before.
- Calendar entries can now be removed. Fixes #552.
- The optional rule to have Essence Loss only reduce RES/MAG maximums has been re-enabled. Fixes #596.
- Each spare clip added to a weapon now tracks ammo individually rather than the previous hard-coded limit of four active slots. As a result of this change, Spare Clips no longer have the ability to directly store ammunition as a child item; they will be updated to display their currently loaded ammunition as an Extra value shortly.
- New key node for Weapon Accessories: ammoslot. ammoslot is an integer that adds the associated number of 'spare clip' items to the parent weapon. In most cases this will be 1 (Spare Clip, Speed Loader, etc.), but someone will probably come up with banana magazines that count as two mags or something eventually. Future proofing!
- Qualities can now add natural weapons directly using the naturalweapons node. Mostly this is for the infected, because "Bite (Infected) 2" offends me.
- Fixed a string formatting issue that prevented Accuracy modifications from adept powers from working properly for translated Chummer.
- Fixed an issue that prevented priority/sum-to-ten from using the gameplay options for their nuyen limit.
- Sum to Ten and Priority now use the same form for character generation. Doesn't mean anything particularly interesting for you guys, but may reduce or introduce some interesting new bugs. 
- Contacts can now be dragged around and reordered according to your whims. It's only really easy to do when the control you want to move is expanded. 
- Armor can now have a Rating; currently this is used exclusively for the cloaks from Hard Targets.
- Fixed the percentage discount for basic lifestyles.
- Fixed a translation issue for licences.
- Fixed a translation issue for basic lifestyles. Fixes #608.
- Armor improvements can now use Precedence attributes; this means that we can prevent a group of armour improvements from stacking with each other. Currently this is used for a small selection of skin-related qualities and biowares. See the Data Changes for more details. Fixes #602.
- Fixed an issue with advanced lifestyles that created zombie qualities. Fun for the vodoun and shedim, everyone else not so much. Fixes #583.
- Fixed an issue that prevented infected from moving to career mode.
- Added a tooltip for the Movement label in the Other Info tab to show the calculated movement speed in meters per combat turn or Kilometres per Hour. Implements #574.
- Note tooltips now have a maximum with of 100 pixels. Prevents the tooltips for contact descriptions and such from running across the whole screen. There's a good chance I missed one or two, so let me know if you see any. Fixes #581.
- Fixed an issue relating to the Improved Ability power causing other powers to revert to 0 ranks. Fixes #488, fixes #436, fixes #378.
- Fixed an issue with Improved Ability and exotic weapon skills not working together. Fixes #492.
- Fixed adept powers to stack properly with free levels from qi foci and mentor spirits. May break in interesting ways. Should fix #615.
- Matrix initiative can now benefit from the MatrixIniaitivePass improvement. Fixes #618.
- Added support for FixedValues for vehicle mods. Fixes #622.
- Exotic Weapon skills without any karma spent on them can now be removed once you've entered career mode. 
- Exotic Weapon skills can now properly have their karma costs refunded in career mode.
- Exotic Weapon skills can't change their specialisation dynamically anymore once you're in career mode, because it breaks the karma refund. This is intentional and is unlikely to be changed unless you can present me with better-implemented code or a reason it shouldn't be like it is.
- Skill specializations will now save their value as the English string if possible rather than whatever the user enters; this should fix #595. Note that this fix is PROBABLY not retroactive.
- Fixed some issues with lifestyle qualities not saving properly if they contained an extra value. Fixes #623.
- Active Hardwires now implemented according to the rules, fixes #617. They're effectively similar to skillwires, but you select the affected skill at the time of purchase. They're currently mutually exclusive, so you can't have skillwires and hardwires affecting the same skill. As with skillwires, the character's actual rating and their hardwire rating don't stack.
- Fixed an issue that prevented accessories that came with a weapon from being flagged as Internal.
- Fixed some calculation issues for priority metatypes not showing the correct karma value when changing from a metavariant to a base metatype. Fixes #537.
- Fixed a crash with metavariants in Priority/Sum to Ten. Fixes #647.
- Fixed a crash caused by weapon accessories that have a cost based on rating. Fixes #650, fixes #656.
- Added spell defence calculations in a tab on the right side of the career and creation windows. Closes #573.
- Changed the Improved Potential powers to use the limit modifier bonus instead of selectlimit; makes it a bit neater.
- Did some stuff to enable selecting multiple powers through the selectpower bonus node. This shouldn't affect any existing characters, but if you're using the Chaos Mentor Spirit I'd recommend deleting it and removing it. This miiiiight also break existing characters with Qi Foci. Probably not though. Like 70/30 at most.
- Did various shenanigans with the karma selection form to make it show qualities and karma costs properly. 
- Rebuilt the functionality for Black Market Pipeline nad the Dealer Connection quality. Both should now work properly; there's a teeny tiny chance that existing characters that have the qualities might break, please raise a ticket if so.
- Fixed a crash caused by adding Genemods to a character with the Burnout's Way. Fixes #674.
- Fixed a UI issue that left the dropdown null when switching between genemods and bioware. Fixes #674.
- Enabled Vehicle Modifications to gain flat increases to Speed,Handling or Acceleration based on the Rating of the mod. Partial fix for #675.
- Fixed a visual bug with Limit Modifiers in creation mode. Fixes #665.
- Expanded the category selection mechanism to support falling back to default values. The general idea is that for each priority category loaded, it will attempt to load nodes that have a gameplayoptions node. If it can't do that, it'll load the Standard settings instead. This is intended to support alternate gameplay options as requested by #357. The actual data will need to be added for the appropriate categories, which I really can't be bothered transcribing.
- New Feature: Weapon Mounts will now limit the available weapons based on a predefined list of weapon categories. This also enables the weapon mounts added in Rigger 5.0 for adding weapons. I'm not particularly happy with how this looks in the XML so the underlying code might get changed over time. For now it's all good though.
- Fixed an issue that prevented magic- or reseonance-enabled karma-created characters from moving to Career mode.
- New Feature: Added a bunch of prompts to warn the user if they still have free contact points, knowledge points, skill points and such before moving to Career mode. 
- Fixed an issue that caused a crash when adding armour to vehicles and drones.
- Partially implemented the Overclocker feature for Career mode. Code works, but I haven't added it on for Vehicles yet. Fixes #198.
- Added support for CTRL-A in the Notes forms. Slim chance I've missed other multiline forms Fixes #693. 
- Fixed a crash caused by loading custom Critters related to movement strings.
- Fixed the display of Locations created by cybewrware or weapons with AllowGear properties. Fixes #536.
- Added some support for creating an Ally Spirit, per #244. Not 100% RAW yet, but it doesn't crash so that's a start.
- Added support for enabling calculated Public Awareness, per the rules from SR4. Hides the tooltips and calculations if not in use.
- Fixed the creation method for custom packs kits to not treat included mods as being purchased. Should fix #707 and fix #691.
- Save files is now in UTF-8 instead of UTF-16. This should not have any visible impact but it is more tool frindly and leads to smaller files
- Fixed an issue where qualities that add other qualities for free didn't discount properly. Fixes #762.
- Fixed an issue where default build methods other than Karma would cause a crash while launching the Options menu. Fixes #796.
- Fixed an issue with the Acceleration Enhancement modification causing a crash when printing. Fixes #772.
- Fixed an occasional issue in the Options menu where a null default character sheet caused a crash. Fixes #774.
- Added house rules to gain free contacts and knowledge skills based on the total value of your CHA or LOG+INT. Fixes #783.
- Fixed a bonus point calculation issue for YNT Softweave and Cloaks. 
- Fixed a crash issue related to the Overclocker quality in career mode.
- Fixed a loading issue for commlinks with armor capacity values. 
- Fixed an issue where removing a Foci before unbonding it would leave the Improvement enabled. Fixes #660. Note: Characters that have already been affected by this bug will need to manually remove the improvement. 
- Fixed the ability to switch between adepts, magicians or technomancers when changing priority selections. Fixes #745.
- Added a method for grouping armour value improvements with the 'group' attribute. Fixes #758.
- Fixed an issue that prevented some old characters from being saved. Fixes #806.
- Added and consolidated some code to update initiation costs and discounts properly. Fixes #810.
- Implemented a minor quality of life update; the most recently used folder location is not stored for mugshots, per character. Fixes #458.
- Contacts, spirits and pets can now be linked to non-Chummer files; when clicking on the Open Character Sheet button, the file will be opened in the default application for that extension. Fixes #636.
- Prime runners now get twice the amount of free contacts compared to standard
- Essence Hole value is not impacted by grade or ware essence cost reductions. You don't get a little essence back each time now. Fixes #673
- "Test Subject" and "Factory Child Worker" life modules now give bonus nuyen. Fixes #811
- Fixed a crash caused when saving characters without mugshots.
- Fixed an incorrect value for binding spirit services. Fixes #827.
- Fixed karma costs for the Inspired quality from Sail Away, Sweet Sister in karmagen. Fixes #828.
- Added a close icon for the Options window, allows you to cancel out of saving any changes you make. Should fix #700.
- Chummer now correctly uses the "Characters don't gain Karma after Quality Limit" option in Karma and Life Module mode.
- Removing the "MEtagenetic Improvement" quality now works correctly in Karma and Life Module mode. Fixes #234.
- Myostatin Inhibitor now correctly reduces Karma Cost of raising Strength. Fixes #365.
- Chummer now correctly uses the "Ignore Art requirement" option for showing metamagics. Fixes #614.
- Fixed crash when checking "Limited Spell" without selecting a Spell.
- All Armors, Cyberware, Bioware, and Gear should now add correct limit modifiers. Fixes #625.
- Added Attribute Display for Cyberlimbs.
- Added option to not use Cyberlimbs for augmented Attribute calculation.
- Rewrote RedlinerCheck
- Added Redliner/Cyber-Singularity Seeker Quality names to ToolTip
- Added Redliner bonus to cyberlimbs
- Added backwards Compability with old Redliner implementation (Only need to load once with the new Version to remove artifacts)
- Fixed crashes when adding a PACK. Fixes #843.
- Fixed Black Market Discount not decreasing Gear/Cyberware/Armor/Weapon/Vehicle Cost. Fixes #845.
- Fixed Hanuman agility and changed Low-Light to thermographic vision. Fixes #847. Fixes #848.
- Fixed limitation on Karma to nuyen when ignoring character creation rules. Fixes #846.
- Fixed crash when loading a character with more than 200 Karma to Nuyen. Fixes #850.
- Fixed issue where cyberlimb stats were increased with cyber-singularity seeker. Fixes #857.


Data Change:
- Added missing required values for the Hospitalized lifestyles.
- The quality Practice, Practice, Practice now excludes Combat Active skills from being selected.
- The Foregrip accessory has both an Under and Barrel slot. 
- Fixed the Range for the spell Knockout to be Touch.
- Included Life Modules from Rigger 5.0, courtesy of Eric Dufurrena.
- Included content from Rigger 5.0, courtesy of Fweeba. Note: Most modifications do the things they're supposed to, with the exception of Sensor. New modification point system won't be done for a while. https://www.reddit.com/r/Shadowrun/comments/3xv4qp/rigger_50_chummer_files
- Addweapon nodes removed from the Infected.
- SumtoTen.xml is no longer required by the project and can be removed from existing installs.
- Minimum MAG/RES/DEP levels have been set to 0 for the appropriate metatypes.
- Removed the quality "Natural Weapon: Claws" for the Sasquatch.
- Added ammoslots entries for Speed Loader, Spare Clip, Explosive Magazine and Extended Clip.
- Fixed a stupid error with the toxin/pathogen resistance qualities, dwarves and translation files. Fixes #590.
- Cloaks now have Ratings and calculated values instead of the initial implementation. 
- Fixed a formatting issue for the German version of the Shadowrun 5 Base character sheet.
- The following armour improvements can no longer stack with each other: 
	* Dermal Deposit changeling qualities
	* Troll metatype dermal plating
	* Orthoskin bioware
	* Dermal Plating cyberware
- Fixed a crash for the Mutaqua infected qualities.
- Fixed an incorrect limit modifier value for the Audio Analyser and Balance Tail cyberware that made some weird stuff happen. Fixes #616.
- Did some boring admin stuff with armour and bioware.
- Removed extraneous quality requirements from the Flexible Signature, Masking, Flux and Efficient Ritual metamagics.
- Added <matrixinitiativepass>1</matrixinitiativepass> to the Multidimensional Coprocessor.
- Fixed crashes for the Festo pidgeon and Shiawase i-Doll.
- Renamed the Chameleon Coating from Stolen Souls to prevent conflicts with the Rigger 5.0 version.
- Removed a couple of redundant lifestyle qualities. 
- Altered the bonus for toolkits, facilities and workshops to be selectskill instead of selecttext. No real effect, just sets the extra value to the skill in question.
- Fixed some stat issues for the Hanuman metavariant. Fixes #537.
- Removed the skill bonus from the Combat Focus formula again. Mixup with a previous merge.
- Removed Fangs from Oni. 
- Customised Agility and Strength for cyberlimbs now increase based on the rating. Fixes #654.
- Added the necessary qualities for the Metasapient A.I. Fixes #668.
- Fixed an issue with the Faceless quality not being visible. 
- Restricted initiative improvements to the highest value. Will probably be broken in some way I haven't considered. Fixes #194.
- Removed gameplayoptions from the priorities file. 
- Added a new mod for vehicles, Paraplegic Modification. This is intended to support the Paraplegic Negative Quality, which increases the cost of vehicles by five percent.
- Fixed the lifestylecost improvement for the Paraplegic quality to affect Advanced Lifestyles.
- Fixed incorrect costs for Move-By-Wire.
- Fixed an incorrect value for the UCAS (Seattle) Life Module. Fixes #699.
- Fixed the karma cost for the Loss of confidence quality. Fixes #706.
- Fixed the name for Poor Self Control (Sadistic). Fixes #737.
- Fixed the calculation for Street Cred. Fixes #735.
- Contact archetypes are now sorted alphabetically; mostly affects custom files. Fixes #733.
- Added woogy woogy cyberfingers from Chrome Flesh.
- Fixed an incorrect Limit value for the Chameleon Skin bioware.
- Removed the Distinctive Style quality from the Gnome metavariant. 
- Removed an extra Victorinox Collapsible Hatchet from the weapons XML.
- Fixed incorrect capacity values for the Responsive Interface Gear.
- Added missing GUIDs for some AI qualities.
- Fixed missing quality restrictions for AIs.
- Added a missing concealment bonus for the Hidden Gun Arm Slide. Fixes #723.
- Fixed cost and availability for Monofilament Chainsaw, Blast Shield, and Battering Rams. Fixes #808.
- Reverted precedence 0 settings for dermal plating cyberware.
- Reverted precedence 0 settings for orthoskin bioware.
- Reverted precedence 0 settings for dermal alteration SURGE qualities.
- Added a missing skillwire rating to Move-By-Wire. 
- Fixed an incorrect AP value for Stick-n-Shock ammo. Fixes #818.
- Added an unarmed AP value equal to rating for the adept power Penetrating Strike. Fixes #829.
- Fixed incorrect Essence values for bio-tattoos. Fixes #834.
- Altered the improvements for the Missile Mastery power. Fixes #832.
- Fixed a typo in the name for LED tattoos.
- Fixed an incorrect ammo value for the RPK HMG.
- Added German Street Grimoire to books List. Fixes #841.

New Strings:
- Message_DeleteCalendarWeek
- Button_DeleteWeek
- Tip_CalculatedMovement
- Message_ConfirmExoticSkillRemove
- MessageTitle_ExtraPoints
- Message_ExtraPoints
- Tip_OptionsDontDoubleQualityRefunds
- Tip_OptionsDontDoubleQualityPurchases
- Checkbox_Options_DontDoubleQualityPurchases
- Checkbox_Options_DontDoubleNegativeQualityRefunds
- String_Attack
- String_Sleaze
- String_DataProcessing
- Checkbox_Options_UseCalculatedPublicAwareness
- Checkbox_Options_UseTotalValueForFreeKnowledge
- Checkbox_Options_UseTotalValueForFreeContacts
- Message_Options_SaveForms
- Checkbox_Options_UseCyberlimbCalculation
Removed Strings:
- Checkbox_Options_DontDoubleQualities
- Tip_OptionsDontDoubleQualities

Changed Strings: 
- Tip_StreetCred

Build 178: 
Application Change: 
- Fixed a calculation issue for the Edge attribute when using Sum-To-Ten or Priority.
- Fixed a crash issue caused when adding commlinks and cyberdecks.
- Standard Knowledge Skills are suffixed with the Category they're a part of. There's a minor issue that preserves the skill name until the character is next loaded that will be fixed later. 
- Clicking Add Again on the Spell Selection menu will preserve the currently opened spell categories. This is more or less just a proof of concept and will be expanded to other forms in later patches.

Build 177:
Application Change:
- Fixed a crash when selecting positive lifestyle qualities. 
- Life Module backstories are now generated by a button press on the Character Info page. 
- Print Preview mode is accessible from a context menu in the Character Print Viewer. 
- Vehicles, Cyberware and Drones now have a Matrix Condition Monitor tracker. Note; the cyberware CM is effectively limited to 'root' devices, as in cyberlimbs, Wired Reflexes, things you wouldn't normally expect to be attached to other things. While I can fiddle with this setting easily enough, a bit of internal testing just left my testers confused as to whether they were bricking the parent device or not. Looking for feedback on this.
- Refactored a chunk of the Improvements code to use the new Log formatting. Mostly just stops it from throwing warnings at me during builds, but is a bit more human-readable.
- Fixed a bug that stopped lifestyle qualities from loading properly when edited. 
- Fixed an incorrectly calculated Drain value.
- The Create Natural Weapon form can now select STR in addition to the current STR/2 option. 
- Fixed an issue that caused the prompt for adding an enhancement metamagic to show the wrong value.
- Fixed an issue with Basic Lifestyles not being editable.
- Fixed an issue with Lifestyle costs not calculating correctly for metatypes and some other edge cases.
- The Adept Powers panel now includes an automatic scroll button that triggers when the list of powers exceeds the panel height.
- Fixed some issues with genemods being able to benefit from cyber/bioware grades. 
- Gear and Cyberware can now use the variable value Parent Cost in a similar manner to Weapon Cost for weapon accessories. Currently this is used exclusively for the Implant Medic Hard Nanoware. 
- Concealability modifiers for Gear can now be based on Rating. Currently used for the Extended Clip modifier.
- Fixed a calculation issue for lifestyle qualities.
- Fixed some issues that cropped up for 'ware that adds qualities (Daredrenaline, Metatype Reduction, etc.)
- Implemented support for selecting the slot that a weapon modiciation occupies. May break in interesting ways, but should allow holdouts and such to attach spare clips again.
- Commlinks and cyberdecks can now switch their ASDF attributes around. This capability will be properly segregated out into Cyberdecks in a later patch.
- Previous Priority selections are preserved when you use the Change Priority Selection button in Create Mode. Fixes #497.
- Fixed an issue that stopped Sum to Ten from completing properly. 
- Fixed some calculation and appearance issues for special attributes. 
- Build Summary for Primary and Special Attributes during Priority/Sum to Ten now shows Karma cost in addition to point cost expenditure.
- Fixed a crash in the Spell Selection window caused by clicking the Accept Form button with a Category node selected.

Data Change:
- Fixed an issue with Cloaks from HT that caused a crash.
- Fixed missing data values for discounted adept powers.
- Adept Way Discount values enabled for all eligible powers (IE, anything except powers that cost .25.)
- Fixed an issue with gas-vents that caused a crash.
- Renamed the Low-Light Vision metagenetic quality to prevent it from clashing with the metatype quality.
- Renamed the Magic Sense metagenetic quality to prevent it from clashing with the metatype quality.
- Fixed incorrect data values for the Extreme Cyber-Implant weapon.
- Hard Nanoware from Chrome Flesh has been added. Because of the way it interacts with cyberware, the Implant Medic is listed as a piece of cyberware. 
- Altered the way Weapon Accessories are handled to enable pre-configured Ratings. Custom-made weapons with built-in accessories will need to have their format changed to <accessories><accessory<name>Whatever</name></accessory></accessories>. Existing characters should load properly; please contact me if you run into any issues with this.
- Fixed a crash caused by the Extended Clip.
- Added Nanoware from Chrome Flesh.
- Proper bonuses added for most of the genetech from Chrome Flesh. Myostatin Inhibitor still doesn't have the karma discount, because it's tedious to implement.
- Fixed the minimum INT for Wakyambi to 2.
- Holdouts have had the <allowaccessory> tag set to true as a result of code changes to how accessories can be attached to a weapon. May not take effect on existing weapons; if not, remove and re-add the weapon.
- Renamed the description for the Cat Mentor to not refer to Infiltration.
- Removed the Sail Away, Sweet Sister version of the Personalised Grip, as it's replaced by the Hard Targets version.

New String:
- Menu_FilePrintPreview

Renamed String:
- String_OverContactPoints renamed to String_OverPriorityPoints

Build 176:
Application Change:
- Gauss Ammo is now considered ammo for heavy weapons instead of normal guns.
- Free contacts don't violate the (C+L)>7 limit when creating a character. This allows prime dataheaven membership to pass inspection...
- Changed the default value for maritial art techniques to cost 5 instead or 4 karma, to conform with official rules. For older instalations, delete the settings file or change this in options.
- When selecting life modules that brings an attribute above chargen limit, chummer don't crash anymore.
- Reflex recorder now properbly affects skills linked to a physical attribute instead of the physical skill group.
- Redliner and Cyber Singularity Seeker now grant the proper bonuses.
- Fixed a crash caused by double-clicking Spell Categories.
- Implemented an Improvement node for Public Awareness increases. 
- Fixed Jack of All Trades (The Career and Create versions were switched.)
- Lifestyle Qualities can now check for character qualities. Currently used for the Corporate Limited SIN.
- If the Ignore Rules option is checked, Skills and Skill Groups can exceed the 6 point limit enforced by standard character creation.
- Fixed an issue that stopped rulebook selections from saving properly.
- Fixed an issue in Life Modules if trying to add more than one Real Life Module.
- Prototype Transhuman works. Personal new metric: if I get more than twenty requests for a quality to be implemented within a month of the book coming out, that quality is broken.
- Made some changes to the calculation method for a character's Metagenetic Limit. Fixes an issue with the changeling limit being set incorrectly to 0 or making certain metagenetic qualities flag as standard.
- Weapon Accessories can have Ratings. Currently for things like Ceramic Components that have multiple levels. 
- Fixed an issue with Weapon Costs caused by Ceramic Components. 
- Fixed an error caused by Life Modules trying to give you attribute points over your metatype limit.
- Qualities that are not yet implemented in code will now have an <implemented>no</implemented> key that highlights them in red.
- New improvement node type: <selectimprovements>. This allows us to perform the selectattribute improvement more than once for a particular quality. This is mostly used for the Infected pseudo-quality. 
- Fixed the method for generating Advanced Lifestyle LP.

Data Change:
- Poor Self Control (Attention Seeking, Sadistic) now properly grant karma.
- First-pass addition of Hard Targets content has been added. Big thanks to Reddit's /u/Fweeba and HaikenEdge.
	Some provisional issues:
	- Adept Spell does not work properly. 
	- There are a few items that use Ratings in ways that haven't previously been required (Ie, the cloaks), so they're not as clean as I'd otherwise like. 
- Ares Thuderstruck Gauss Rifle renamed to Ares Thunderstruck Gauss Rifle.
- The Fame qualities provide the associated Public Awareness increases.
- Added prompts for sides (Left, Right) for most cyberware that could reasonably be expected to need it. 
- The Improved Potential power has been split up into three different powers, due to the way it works. Characters that have the existing power should work fine. 
- Bioware Limbs from Chrome Flesh added.
- Additional Life Modules added. Most Life Modules now have a random story attached. The bulk of these stories are jokes, because it's good to laugh. Note: Checking and unchecking the Automatic Backstory checkbox on the Character Info page will select new random values, if they're present.
- Removed the Extravagant Eyes metagenetic quality.
- Fixed Karma values for the Cyclopean Eye, Vestigial Tail and Feathers metagenetic qualities.
- The Extended Masking Metamagic has been enabled as a power Adepts can take, as it's functionally identical to the Improved Masking power.
- Added the Body Sculpt power from Bloody Business.
- Fixed a crash caused by lifestyles with qualities.
- Fixed a crash when selecting the drug Snuff.

Build 175:
Application Change:
- Removed extraneous code for the Infirm quality.
- Minor quality of life update; if you have no Settings file present when creating a new character, Chummer will prompt you to launch the Options menu. 
- You can now press Ctrl-W to close a character file.
- Fixed an issue with purchasing additional months of a lifestyle in career mode.
- Fixed an issue with lifestyle qualities that had the selecttext bonus.
- The Quality selector will show negative metagenetic qualities by default, but hide positive ones unless you're a Changeling. 
- Support for the Trust Fund quality added. 
- The Technomancer registered sprite limit is now based on LOG instead of CHA.
- Fixed an issue with the cyberware selection screen not showing Essence costs.
- Complex Forms show their translated name properly.
- Redid how basic lifestyles work. Should make them behave better, should prevent crashes for older characters.
- Fixed an issue that caused initiation schooling to show as a nuyen gain in the karma/nuyen log.

Data Change:
- Nanohive crash issue fixed.
- Ratings for the Expanded Volume and Amplified Immune System bioware fixed to 4. 
- Fixed incorrect category for certain rituals.
- Missing drugs from Chrome Flesh added. Custom drugs aren't implemented yet. As an interim, you can use Custom Item to emulate the drugs.
- Fixed incorrect data for the Nitama Sporter.

String Changes:
- Message_CharacterOptions_OpenOptions
- MessageTitle_CharacterOptions_OpenOptions

Build 174:
Application Change:
- Calculation of Essence discounts is now multiplicative instead of additive. I am assured this is a good thing.
- Fixed the default values for free karma knowledge. If you have an existing settings file, please reset to defaults by clicking Tools > Options > Karma Costs > Reset to Default.
- Issues with Sum to Ten character generation artifically granting a MAG value higher than the metatype maximum should be fixed. I expect it'll break again in a week or so somehow, so please let me know if you experience any issues.
- Chummer's main window now shows the current version in the title to aid troubleshooting.
- Fixed a crash issue with Dwarves and the Resistance to Pathogens/Toxins metaquality, courtesy of Argo2445.
- Fixed a crash caused by missing information in SURGE qualities. 
- Fixed a crash when trying to add items that include the selecttext bonus to vehicles.
- Public Awareness is no longer an automatically calculated value.
- Positive Metagenetic Qualities are hidden by default UNLESS you have one of the Changeling qualities, or disable the 'hide qualities I can't take' checkbox. Not particularly happy with the implementation for this; feedback appreciated.

Data Change:
- Magical Education Life Module now has a proper karma cost; prevents crashes.
- Myostatin Inhibitor genemod now adds 1 Strength. The karma cost needs additional code support and hasn't been implemented properly yet.
- Fixed skill usage for cyber implant weapons.
- Fixed missing categories for the Attention-Seeking and Sadistic variants of Poor Self Control.
- Fixed an issue with the Net weapon that caused a crash.
- Fixed a crash issue with the Trauma Damper, courtesy of SolitarySky.
- Changed the Priority B Elf's Special points to 6. 

Translation Changes:
- Added French translations courtesy of sethsatan.

Build 173:
Application Change:
- Dumpshock link changed to issue tracker.
- A First-pass effort at adding a filter for Missions-restricted items has been added to the Options menu. Will be getting a later review to enable better filtering of the qualities, but for now it's just a global option.
- Fixed a bug with life modules where Tír Tairngire wouldn't show demographics.
- Chummer now handles essence holes automatically. Old items may need to be re-added.
- College Education/School of Hard Knocks/Linguist and Jack of All Trades work properly for knowledge skills during character creation. Again. 
- Most of the functionality for Infected has been implemented. Todo: Fix up the free attribute gain to not use qualities because it's ugly, and put in the data files content.
- N of M contact points in priority build works again.
- Fixed an issue where chummer failed to open when clicking on a .chum5 file.
- Implemented functionality for the quality "Friends in High Places".
- Save/Load methods for Advanced Lifestyles should actually work properly now, but it's still a bit fragile. Bugs are to be expected, particularly if you change your mind a lot.
- Most issues with adepts getting levels of powers from multiple sources should be resolved. (Mentor Spirits, Foci, etc.)
- Rounding issue for Recoil Compensation from Strength resolved.
- Variable costs for Qualities enabled to support the Rank quality. May eventually lead into redoing the way Qualities with multiple ratings work, because High Pain Tolerance (Rating 6) offends me every time I scroll past it.

Data Change:
- Organising data file contents into regions to keep things easy to work with. 
- Rank Quality added.
- The Debug Lifestyle has been hidden.
- Lifemodules no longer contains a "Magical Education (Archetype)".
- Tír is now spelled correctly a few more places.
- Equipment, Weapon and Ammo PACKs from run faster added.
	There are a couple of important caveats with this:
	First, we generally haven't bothered to input PACKs that are a single item. If someone would like to write them up then that's fine, but there's only so many hours of data entry one can do. 
	Second, items that don't currently exist haven't been added in, like backpacks. Again, mostly a tedium thing but the PACKs code doesn't play nice with Custom Item and I don't like littering up the data files with fluff items. 
	  Items not added include:
	  - Backpack.
	  - Sound-link on the earbuds.
	  - Disposable inhaler from Cheap Soldier Pack.
	  - Orange vest from Sportsman Pack.
	  - Reusable Syringe from Tranq Darter Pack and Tranq Pistol Darter Pack.
	  - Bug-out bag's dufflebag.
	  - Mechanic Shop's duct-tape.
	  - Surveillance pack's Periscope.
	  - Infiltration Kit contains a Micro-Transceiver on the assumption that that's the correct item.
	  - Medium Machine gunner pack doesn't contain ammo belts, but does come with the ammo.
  - Ammo packs not added as stacks split among multiple types of weapons is not possible in Chummer5a.
  - Rigger Pack gets Reaction Enhancers instead of the mythical reflex enhancers. Come on guys, it's a list of items. Seriously, if you need an editor I'm sure there's tons of people who'd be happy to sign an NDA.
  - Big Boom Pistoleer pack has 190 rounds of heavy regular amunition, because Chummer doesn't care about your brass.
  - Most lifestyles ignored, per the 'we can't be bothered adding single items' policy mentioned above.
  - Gunbunny pack not added as it contains unattached accessories, which Chummer doesn't currently like handling. To be added in a future patch.
  - Some custom packs added from reddit's shadowrun comunitieswith permission from /u/NotB0b and ShadowNET SysOp.
  - Fixed an issue with the Extreme Cyberimplant and Junkyard Jaw from Chrome Flesh.
  - Pulse Weave costs Rating * 3000.

New strings:
- Message_HighContact
- Checkbox_Options_Missions

Build 172:
Application Change:
- Due to the return of Move-By-Wire, Initiative is no longer capped to your REA+INT's augmented maximum. 
- Fixed an issue with lifestyle quality costs that caused a crash on print.
- The cap for Qualities is now based on your Gameplay Option. For example, a Prime Runner can spend up to 35 Karma on Positive qualities, and gain 35 from Negative qualities.
- Compability mode added. Chummer should now **run** on .NET 4.0, but some stuff might not work, and we (the Chummer5a team) won't provide support.
- Fixed a bug where advanced (and normal?) lifestyles would crash on other languages
- More specific spirit data is available for charsheets to use.
- Chummer now has a crash reporter. If Chummer encounters an error it can't recover from, it will (if given permision) send a data package (hopefully) identifying the source of the crash. 
- Chummer now won't pretend you have 25 BP in SumToTen/Priority build modes
- Fixed edge case where Sum To Ten would ask for a karma amount like Karma/Life Module builds
- Prime Data Haven now automatically creates/removes an appropriate 5C/3L contact. 
- Cyberware can now add qualities. Not particularly happy with the implementation, but it works.
- Cyberware can have a metatype restriction.
- Born Rich quality works properly.
- The Select Bioware/Cyberware form can now display a special notes text field to indicate weird workaroundy stuff that I can't be bothered fixing with code. 
	- For example, Striking Calluses are treated as a Rating item, with the Notes field explaining why. Currently has no support for translations.
- Essence Discount house rule enabled. Can be used to emulate the Prototype Transhuman quality for you munchkin mages that need your pain editors and whatnot until I get around to implementing it properly.
- Fixed an issue with the incorrect cap being used for spell selection. There's still a couple of UI failures that need to be resolved, but they're a relatively low priority. 

Data Change:
- The Water Sprite quality confers +2 to Diving and Swimming, instead of prompting you to select one of them.
- Machine Pistols were missing a few accessory slots; they can now mount stocks and such.
- Cyberware Holdout Pistol typo fixed. 
- Gameplay Options have been moved into their own XML file, gameplayoptions.xml.
- Added the missing qualities "Poor Self Control (Sadistic)" and "Poor Self Control (Attention-Seeking)"
- Lifestyles.xml GUIDs populated to support the language fix.
- Adapsin bioware properly discounts cyberware costs. 
- Fire Modes for the Colt Inception have been fixed.
- Metatype Reduction has been added. Due to the differing benefits, it is split up into two different items for Orks and Trolls, respectively.
- Troll Reduction has been added.
- Assorted bits of cosmetic bioware and bio-weapons from Chrome Flesh have been added. 
- Life Modules have been added from all existing source books, courtesy of joha4270 and angelforest. Functionality is complete-ish, but there are some awkward modules in Further Education and such that may not quite work as expected. Feedback and suggestions for this is greatly appreciated.
- Fixed an issue that stopped Aspected Magicians from gaining access to the Spells and Spirits tab. Replace-all is nobody's friend.

String Changes:
Altered:
- Checkbox_Options_ExceedNegativeQualitiesLimit
- Checkbox_Options_ExceedPositiveQualities
- Checkbox_Options_ExceedNegativeQualities
- Message_SpellLimit

New:
- MessageBox_NoValidContactFound

Build 171:
Application Change:
- Fixed an issue with Priority characters not loading properly. Malformed XML file.

Data Change:
- Accuracy for the Cougar Fine Blades altered. 
- Chakram weapon added.
- The PPSK-4 has had a Collapsed Frame accessory added to it that confers -6 Concealability to represent the collapsible box thing you can put it in. Accessory mods can also no longer be installed on the gun.
- Blowgun range changed.
- Sound suppressor added to the Barret.
- Missing Ammo from Run and Gun added.
- Skilljacks and Skillwires have had their costs adjusted to match Chrome Flesh values, because apparently errata isn't a thing that's done these days. 
- Wireless Skillsoft Networks have been added as Lifestyle Qualities. Yes, Advanced Lifestyles are still a little broken. It's on the list. 

IMPORTANT NOTE:.NET 4.5.1 IS CURRENTLY A REQUIRED COMPONENT. CHUMMER WILL CRASH ON VERSIONS BELOW 4.5.1.

Build 170:
Application Change:
- Metasapient cost is properly counted in Sum to Ten and Priority.
- Fixed an issue with the default Free Contact Multiplier value. Existing installations may still have a Contact Multiplier value of 1. To fix this, open Tools > Options > House Rules and enable/disable the "Free Contact Points equal to Charisma times X" rule.
- Fixed an issue with the Critical Strike power that caused a crash, due to the name being changed.
- Jack of All Trades shows the proper tooltip value.
- Variable Sum to X character creation enabled. Changing Build Methods still doesn't work quite right, so it's recommended to make a new character if you want to do this.
- Genemods and Symbionts are locked to Standard grade properly. 
- Internal changes to how some values are stored. Shouldn't affect characters.
- Added support for building characters with Life Modules.
	| If a character has multiple knowledge skills with the same name, they can optionally be folded in to one another by clicking the Collapse button on the right side of the skill. 
	| Only debug life modules have been created thus far; any assistance in writing up the data for this would be greatly appreciated. 
	| Selecting Life Modules will pre-generate a Background for your character. This can still be edited normally, but makes for a useful springboard. Development is still in the early stages, but is more or less functional. Full thanks to joha4270 for implementing this.

Data Change:
- Priviliged Family Name's SIN requirement changed to National or Corporate, rather than Corporate (Limited).
- Ambidextrous quality is now enabled for multiple limbs. Shine on, you crazy Indian diamonds.
- Dragonslayer Mentor Spirit fixed to give +2 to Combat Spells instead of Detection.
- Fixed a missing value for the Linguist property that was preventing its bonus from working.
- Casemods can be removed from Cyberware.
- Living Focus and Keratin Control have been added to the Street Grimoire book. The Shadowrun Forum Post 1 book has been removed.
- German Language files from Haekel on Reddit have been included.

New Strings:
- Label_SelectBP_StartingKarma
- Label_SelectBP_SumToX
- String_Improvement_SelectOptionalPower
- String_All
- String_LifeModule
- String_Life_Module
- Label_Stage
- Tip_CombineItems
- Tip_SplitItems

Build 169:
Application Change:
- Fixed an issue with skill and karma values defaulting to 0 in character creation. 
- Fiddled with Auto-update a bit, might work better. Please test and advise.

Data Change:
- New book: Chrome Flesh.
- Content for Chrome Flesh added. Data provided courtesy of Fweeba.

Build 168:
Application Change:
- Did some stuff to make spell descriptors show up in character sheets.
- Karma carry-over for build methods other than Point Buy fixed to 7. You may need to reset your options to defaults for this to take effect. Tools > Options > Karma Costs.
- Fixed an issue with skills changing their values incorrectly.
- Fixed an issue with discounts for knowledge skills not working properly.

Data Change:
- Fixed a fault with the calculation of Net ranges that caused a crash.
- Data Trails content added. Some additional functionality for commlink dongles and such is still required, so they haven't been included yet. Much thanks to Iridios for his work with this.

Build 167:
New collaborator on the project acquired! joha4270 has been assisting with a variety of issues, and is currently tackling the implementation of Life Modules, along with several other tricky problems. Huzzah!

Application Change:
- Changes made to the Contact controls; most features of a contact are now only visible on hover. Makes things a bit neater. Looking for feedback on implementation of this. Good? Not good? 
- Support for free contacts enabled. 
- Support for group contacts from Run Faster implemented.
- Support for the Made Man quality from Run Faster implemented.
- Karma and Nuyen graphs now scale with time.
- Fixed a bug with calculation of Street Cred.
- Fixed a bug with Nuyen and Karma graphs being in order of addition instead of date. Also makes neat plateus and valleys.
- Fixed an issue in which the Maximum Modified Rating rule could not be disabled.
- Fixed issues with Limit Enhancements not saving. 
- Technical School, College Education, Linguist qualities do the discounty things they're supposed to.
- Fixed issues with the optional rule to re-group skill groups if the skills were balanced when the character was saved.
- Fixed an embarassing issue with broken skill groups levelling themselves back down to the grouped rating.
- Fixed the behaviour of Custom Fit so that it only counts if the Custom Fitted item is also equipped. Not super happy with the code, but I'm also tired of looking at it, so eh.
- Undocumented inherited feature of the day: the <armoroverride> key supports Custom Fit. If an item with the Custom Fit (Stack) mod is equipped, and has an Extra value that matches another equipped piece of armour, the armour value of the item will be changed to the override value.
- Character creation validation now checks for Betaware/Deltaware and stops you from having nice things.
- Firemodes now work properly for languages other than English. (Original code didn't expect that someone would actually change the string for the firemode abbreviations, so kudos to you, random German guy who translated everything!)
- Made some alterations to the appearance and function of contacts. Outstanding issues: Made Man and karma costs don't update properly. 

Data Change:
- Fixed a big with Colt Agent Special not using Heavy Pistol ammunition.
- Fixed incorrect calculation for varieties of Indomitable.
- Hanuman name fixed again. Frankly CGL should take the initiative of spelling the name correctly, for I am incapable of spelling errors.
- Enhanced Articulation no longer prompts for the skill bonus.
- Keen-eared and Balance Receptor are properly marked as Metagenetic qualities.
- Digital Doppelganger now prompts for a text entry, and requires that you be a SINner.

New strings:
Label_Contact_Free
Message_InvalidExConWare
Message_InvalidCyberwareGrades

Build 166
Application Change:
- Fixed an issue with Point Buy characters transitioning to career mode causing an exception error for skills.
- Values for Contact and Knowledge Multipliers will now reset to their default values if the relevant house rules are disabled.
- Value for Contact and Knowledge Multipliers reset to proper defaults.
- Fixed several magic traditions to use valid spirit names. 'Spirit of Plant'. Pfft.
- Fixed an issue with Spirit Bane being available to non-magic users.
- Fixed an issue that enabled the free knowledge skills for point buy if the free contact point house rule was enabled.

Build 165
Application Change:
- Knowledge skills actually fixed now. Is now completely buildmethod-agnostic, so won't break when you look at it funny.

Data Change: 
- Fixed an issue with Hanuman in Sum-to-Ten/Priority.

Build 164
Application Change:
- Martial Arts are no longer included in the calculations for positive quality limits at chargen.
- Fixed an issue in which point-buy characters weren't having points removed after patch 162.
- Fixed an issue with characters that had Middle/Medium lifestyles causing a crash.
- Fixed a number of stupid errors with knowledge skill and contact calculation. Knowledge skills still need an errata to confirm whether/how they're supposed to interact with karma and free points in point buym but should otherwise work correctly.
- House rules enabled to provide for a different contact and knowledge skill multiplier. 
- House rules to override quality limits without otherwise breaking chargen rules enabled.

Data Change:
- Fixed an incorrect Category for the Obscure/Difficult to Find lifestyle quality.
- Nitama Sportier uses heavy pistol ranges.

New Strings:
- Checkbox_Options_ContactMultiplier
- Checkbox_Options_KnowledgeMultiplier

Administrative Change:
- Changelog.txt, Manifestdata.xml and manifestlang.xml added to the Admin folder. Not included in the client files; used for pushing automatic updates.

Build 163
Administrative Change:
- Controls (Skills, groups, etc.) moved into a separate folder because I'm tired of looking for them and can't be bothered prefixing. Organisation is love. Organisation is life.

Application Change:
- AUTOMATIC UPDATES ENABLED. Now I just have to not forget to update the version metadata every time I fiddle with something...
	- To use automatic updates, open the Tools window and click on Check For Updates. Any new file versions should be available for download. Select the files, hit the download button and cross your fingers.
- Fix for Friends in High Places causing a crash due to invalid bounds.
- Fixed an issue with free karma knowledge reverting values to 0.
- Rewrite of Knowledge Skill BP calculation to support free points. Needs some logic validation.
- Fixed an issue with the Blind (Mage) quality causing an exception.
- Added functionality for the Jack of All Trades, Master of None quality.
- Added functionality for the College Education quality from Run Faster.

Data Change:
- Updated some spells with correct ranges, from the errata.
- Updated some martial arts, courtesy of Urs Zeidler.

Build 162
Application Change:
- Points for free Contacts include Karma values.
- Amended an issue where the first point of Connection or Loyalty was free for Contacts. Basing this off the example text on page 99, but I'm moderately sure that there was a falling out between the development team and the writers at some point, so they may not have been talking at that point.
- Added an optional rule to generate free contacts during Point Buy. Currently working on adding free contact points during Point Buy. Shouldn't be much longer to complete.
- Refixed an issue with skill groups adding points to the Priority number counters.  Will also clean up karmagen characters that were built accidentally using Points instead of just Karma. 
- Fixed issues with the Uneducated, Infirm, and Uncouth qualities during chargen. (Additional karma costs, wrong karma costs, just generally broken.)
- Support added for the School of Hard Knocks quality. 
- Build Summary now reports the Karma used by Contacts if you exceed the free points.

Data Change:
- Blind (Mage) quality is now available for Adepts that have the Astral Perception quality.

New Strings:
- String_OverContactPoints

Build 161 (Reverting things that weren't broken Hotfix)
Application Change:
- So it turns out that the default options don't actually populate from where they're defined, but are an entirely separate int. Todo: buy scotch. Try not to cry. Cry deeply.
- Fixed the issue with skills doubling their rating on load. Commenting out code without explaining why you did it is dangerous, kiddies. Don't uncomment things you don't know the purpose of.

Build 160
Application Change:
- When using Point Buy, karma can no longer be carried over into Career Mode, because Point Buy cannot have nice things.
- Sum to Ten now validates over/under limits.
- Nuyen cost for Martial Arts and styles removed, because I'm an idiot and didn't pay attention to what Instruction Cost meant.
- Revalidated default karma options again, default value for contacts changed. 
- Added a prompt to close open characters when changing Options. Will look at this again properly later to support saving the characters and reloading them, but for now it just closes, prompting the user to save any modified characters.
- Did some fiddling with the UI for Point Buy and the optional 'Free Knowledge Skills like Priority' rule. Buy With Karma is enabled by default, etc.
- Removing Rituals should no longer cause terrible crashes in chargen mode.
- Complex Forms limited to the correct amounts during Chargen and Career mode.
- Drone Condition Monitor assigned to correct value, courtesy of BodieSullivan.

New Strings:
- Message_Options_CloseForms
- MessageTitle_Options_CloseForms
- Message_ComplexFormLimitCareer

Data Changes: 
- Dwarf metavariants are tagged as Run Faster again.
- Formatting typo in de_data.xml resolved, courtesy of UrsZeidler.
- Several issues with the German character sheet resovled, courtesy of Zwixx.

Build 5.159.1
Application Change:
- Reset the cost for Complex Forms to the proper value again.
- Removed some needless return values for including percentages in lifestyle costs.
- Lifestyle Qualities will no longer add a blank node if you hit the Cancel button.

Build 5.159
Application Change:
- Issue with Initiation/Submersion in chargen forgetting Ordeals and Schooling fixed.
- Martial Arts and Maneuvers cost Nuyen to learn.
- Contact Connection rating limited to 6 during Character generation, 12 Connection during Career mode. TODO: Validate contacts during completion stage; contacts should not exceed 7 Karma.
- Improved Ability (Skill) now has a maximum value of (Skill + (Skill/2)). Note: Exotic Weapon skills aren't working properly just yet.
- Base Recoil Compensation increased to 1. Recoil granted by Strength reduced to STR/3.
- Default state of the rule "Allow broken skillgroups to be regrouped if they have an equal value." changed to enabled.
- Improvements generated by Foci binding (Improved Physical Attribute, for example) are now removed when a Focus is unbound. Should fix edge cases that were effected in a similar manner.
- Negative Metavariant karma points count towards the Negative Quality limit. (Ie, a priority C hobgoblin can only take 20 Karma worth of Negative Qualities.)
- Limited support for using web-browsers (Chrome, Firefox) as your PDF application added. IE doesn't work, and I'm not interested in figuring out why. 
- Power Point limits are re-calculated when Karma values are changed.
- Essence Loss during Karmagen correctly pulls from Karma.
- PACKs validated for functionality. They should work, but TERRIBLE HORRIBLE CRASHES WILL HAPPEN IF A PACK INCLUDES AN ITEM THAT DOESN'T EXIST. The default set of PACKs will be created in the near future.
- Advanced Lifestyles are enabled in creation mode. Basic lifestyles have currently been disabled, because I am lazy and haven't remade it. I've only done limited testing with this, so please report any issues that you come across.

Data Change:
- Concealed Quick-Draw Holster: Concealment value set to -1.
- Custom Ballistic Mask: Social Limit increased to 2.
- Uniform (Disguise) crash fixed.
- Maglock with Anti-Tamper Circuits crash fixed.
- Full Body Armour Helmet capacity fixed.
- New book: Nothing Personal.
- The ridiculous F-B Bumblebee from Nothing Personal has been added.

New Strings:
Label_SelectAdvancedLifestyle_Base_Comforts
Label_SelectAdvancedLifestyle_Upgrade
Label_SelectAdvancedLifestyle_Base_Security
Label_SelectAdvancedLifestyle_Base_Area
Message_NegativeQualityAndMetatypeLimit
Checkbox_Options_OpenPDFsAsURLs
Label_Options_URLApplicationPath

Build 5.158
Application Change:
- Qualities now capped at 25 points instead of 35.
- Knowledge Skills calculated based on proper value (Was metatype base, is now actual value.)
- New House Rule: Point Buy grants free Knowledge Skills. Todo: enable free knowledge multiplier as a house rule variable.
- SURGE qualities are free if a character has the Changeling qualities.
- 1 Karma will be subtracted from free karma if Positive and Negative Changeling qualities are unbalanced.
- Deleting Submersion properly decrements augmented maximum. Also fixes being able to remove earlier initiate grades.
- Default value for purchasing a Complex Form set to 4.

Data Change: 
- Technomancer, Adept, Mystic Adept, Magician, Aspected Magician and Changeling qualities no longer contribute towards quality limit during karmagen.
- SURGE qualities all tagged as metagenetic improvements to support the new way SURGE works. Also should have been done from the start, but that's neither here nor there.
- Colt New Model Revolver amended to use proper statistics.

New Strings:
Message_OverNegativeMetagenicQualities
Message_MetagenicQualitiesUnbalanced
Message_MetagenicQualitiesInsufficientKarma
Message_MetagenicQualitiesSubtractingKarma

Build 5.157
Application Change: 
- Karma calculation issue fixed in karmagen for special attributes. (Sure, let's include a specific handler for priority gen and nothing else. Makes sense.)

Build 5.156.1
Application Change: 
- Karma calculation issue fixed in karmagen. (Wasn't counting metatype minimmums.)
- Default value for nudKarmaQuality changed to 1x. 

Data Change:
- Special Attributes for Priority-Gen and Sum-to-Ten fixed to proper values. Got a bit lazy copying the data.

Build 5.156
Application Change:
- Karma Costs tab re-enabled in Options. This will allow the user to change character generation details without file editing directly. The Nuyen Per BP field has also been relocated into this tab.

Data Change:
- Metavariant/Metasapient BP costs and karma values shifted into Priorities/SumtoTen.xml files because Hobgoblins are terrible.
- Ares HVAR book reference altered to proper book (Run and Gun)

Issues: 
- Metavariants that confer bonus karma (Hobgoblin, Oni at Priority C) currently are not counted against the maximum limit for Negative Qualities.

Build 5.155
Application Change:
- Settings.xml default values validated against what they're actually supposed to be. Fixes some issues with Quality prices, fixes the 5000 Nuyen per Build Point issue AGAIN.
- Metasapients partially added. (They're in, but prices are largely incorrect)

Build 5.154
Application Change: 
- Change Metatype/Priority Selection special menu fixed to remove and disable Special attributes if you no longer have the relevant Talent. Needs some extra things done later to clean it up, but it works.
- Fixed a Nuyen calculation issue that stopped starting nuyen from being included.
Data Change: 
- Restored a fix to Elf metavariants that caused a crash.
- Settings.xml will no longer be published in builds, to prevent issues with debugging data.

Build 5.153.2
Application Change:
- Fixed typo in SelectSkill.cs that caused a crash (Case sensitivity is fun)
- Removed needless, broken validation that stopped karma-nuyen conversion from working in priority/sum-to-ten builds.

Build 5.153.1
Application Change:
- Fixed skills so that they don't cause terrible, horrible crashes. (Was using the wrong method to verify Build method.)

Build 5.153
Application Change:
- Submersion Grades can now be deleted properly during chargen.
- Quality list available for Priority and Sum-to-Ten.
- Special Qualities of Metavariants are enumerated properly.

Build 5.152
Application Change:
- Metavariants fixed for Sum to Ten and Priority. 
- Karma costs of metavariants are now deducted properly.
- Purchased Nuyen no longer defaults to maximum value.
- Submersion during karmagen fixed to not refer to metamagics, arts, etc.
- Removing the Adept, Technomancer, Magician, or Mystic Adept refunds any allocated MAG or RES before disabling the controls.

Build 5.151
Application Change:
- Saved Nuyen values resetting to 0 on load
- Variable Nuyen per build point values not updating properly if changed from 2000

Build 5.150
Data change:
- Nocturna and Xapiri Thëpë quality-related crash fixed.
Application Change:
- Lazy workaround fix for karmagen attributes not increasing properly.

Build 5.149
Application Change:
- Skill groups no longer cost BP when using Sum-to-Ten (Or in one weird case, Priority)
- Maximum Contact Connection rating increased to 12, per p386, SR5 Core. Todo: Limit Connection to 6 during character creation.

Build 5.148a
Application Change:
- Condition Monitor for vehicles corrected to use the correct formula (12+ 1/2 Body)

Build 5.148
Application change: 
- Fixed "Special" qualities not enabling resonance, magic, etc. if the talent was selected from a search filter.

Build 5.147
Application change:
- Fix for Chummer ignoring changes to the Nuyen per BP option.
Data change:
- Typo in Sum-to-Ten generation fixed that stopped Adepts from working properly. (More like 4depts, amirite?)

Build 5.146
Application change: 
- Qualities with text input (SINner, Allergy, etc.) fixed to not attempt and fail language validation. No more Error text in the field, basically.

Build 5.145
Administrative change: 
- Data files now embedded in the solution, rather than maintained separately. 

Build 5.144
Data changes:
- "Resistance to Pathogens and Toxins" renamed to "Resistance to Pathogens/Toxins" due to weird dwarf racism issue.
Application changes:
- The base statistics can no longer be modified during karmagen due to a counting fault. Shouldn't be necessary anyway.
Administrative changes:
- frmMetatype renamed to frmKarmaMetatype for organisational purposes.
Mea culpa changes:
- SVN/Backup issue forced a rollback of 5.141's Submersion fix. 

Build 5.143 
- Metavariant statistics fixed to update properly. 

Build 5.142
- Weapons.xml validated to permit Stocks, Internal components, etc.

Build 5.141
- 'Special' qualities such as technomancer restricted so that you can't be a technomancer adept.
- Attribute count not counting current values in Sum-to-Ten fixed. 
- Submersion fixed; Echoes are now purchasable.

Build 5.140
- Fixed the tooltip showing the karma values for raising magic in career mode.
- Added a new Dwarven racial quality to include the resistance to pathogens and toxins rather than using the Resistance to Pathogens and Toxins positive quality. This will only impact characters created with this version or later.

Build 5.139
- Added in the ability to multi-specialize in skills post character creation.
- Updated Mnemonic Enhancer to provide its bonus to the Mental Limit and Memory Tests.
- Updated Tailored Pheromones to provide a flat bonus to the social limit instead of a limit modifier.
- Fixed a bug with Qi Foci that could prevent it from showing the power it provides in the bound foci list.
- Updated Martial Arts so that it prevents taking the same Technique via the same Martial Art so you can have stacked bonuses.
- Fixed the Advanced Safety System from Run and Gun so that it would be available for use.
- Added the new spirits from Spirit Grimoire to the specialization lists for each of the Summoning skils.
- Fixed a bug that would occur when undoing adding a submersion grade in Career mode that was preventing it from correctly removing echoes attached to that submersion grade.
- Fixed a bug that was causing vehicles to show a Signal rating which was an artifact from 4th Edition.
- Fixed a bug that was failing to calculate the available contact points.
- Fixed a bug that was allowing multiple attributes at maximum during character creation if the character had the Exceptional Attribute positive quality.

Build 5.138 (beta)
- Fixed the spelling on the name of the Evo Armadillo Armored Spacesuit.
- Fixed the calculation of the Mortimer of London coats when dealing with unequipped armor.
- Updated Chem Seal and Environmental Adaptation for Full Body Armor to be mods for Full Body Armor rather than armors themselves.
- For the Translator: Fixed both the Page and Translated columns so that they correctly save changes.

Build 5.137 (beta)
- Before anything else, I want to thank Geg (chummer5de@gmail.com) for going above and beyond working on the German translation for Chummer. A very large part of Chummer's data files have been translated into German by Geg over the last week and I cannot thank him enough for taking it upon himself to do this.
- In order to resolve differences between the English and German printings, I've added a new book entitled "Shadowrun 5th Edition (German)".  I've attached to this book the German versions of the Raven Mentor Spirit and Skilljack Cyberware.  This should allow German players to use the versions printed in their books and other players to use them if their group is treating those rules as errata to the English book.
- Updated Contacts by splitting the Name field into three fields: Name, Location, and Archetype. The dropdown has been moved to Archetype. Any existing Contacts will show any existing info under Name.  The character sheets have been updated to show the new Contact fields.
- Updated the Ultimax Rain Forest Carbine to use the updated stats provided in the Missions FAQ Update version 1.1.1.
- Removed the Restrictive quality from SWAT Armor that was there in error.
- Fixed a bad tooltip for the Cyberlegs house rule.
- Fixed the price for the Horizon Flying Eye with the Flash Pak and Smoke Grenade option.
- Fixed a bug that was ignoring book selections when showing the list of mentor spirits.
- Fixed the AP modifier for Gel Rounds.
- Changed the Gecko Grip weapon modification to not require that the weapon have a Stock slot.
- Added the missing Strike the Darkness and Neijia Martial Art Techniques.
- Fixed the price of the Armanté Suit and Dress.
- Fixed a formatting problem with the skills list so that the list should now scroll properly.
- Fixed a bug preventing leftover nuyen from being carried over after character creation.
- Added the ability to enter notes for Martial Art Techniques which are also shown on the character sheet.
- Added the Custom Tradition to Career mode.
- Fixed the Drain Resist dice pool for limited spells.
- Fixed the armor calculation for stacking armor including occasionally stacking items like the Mortimer's High-Fashion armor.
- Fixed a bug that would prevent adding the free adept powers granted by a mentor spirit if in Career mode.

Build 5.136 (beta)
- Due to popular request, Enemies are back again. These are not part of 5th Edition (at least not yet) so using them is a house rule.
- The Contacts/Enemies UI has been updated to use tabs rather than being stacked.  This gives a little more room for both contacts and enemies.
- Contacts now show a dropdown list for the name allowing you to enter your own contact information or select one from a list. As of yet, Enemies have no options in the list but this will be added at a later date (suggestions welcome).
- Added logging to the update function. Hopefully this will be helpful in tracking down issues when downloading updates.
- Removed a possible bug that could cause the update to go into a loop.
- Added a new Buy With Karma checkbox to each of the Active and Knowledge skills in Creation mode that allows you to buy the specialization with karma instead of skill points.
- Added tooltips to the house rules on the options dialog to help explain which each house rule does.
- Added a house rule to the Options dialog that will allow Initiation and Submersion during Create mode.
- As it was pointed out to me that I missed the sentence on page 66 that explicitly allows spending Attribute Points on the bonus point granted by Exceptional Attribute or Lucky, I've removed the house rules relating to Exceptional Attribute and am now following the rules as specified.  Sorry for any confusion.

Build 5.135 (beta)
- Minor fix to enable downloading the translator app via Chummer update.

Build 5.134 (beta)
- Now includes a translator application (Translator.exe).  This app allows you to create and edit the language files to translate Chummer into non-English languages.  If you're interested in doing a translation for distribution with Chummer, please let me know via srchummer5@gmail.com and we'll make arrangements for you to send me updated language files.  This is the first release of this translator app so please let me know if you run into problems using it. There's a bit more to come for handling translation, this was just the first big step.
- To resolve an issue with Exotic weapon skills, special weapons were moved into the appropriate Exotic weapon category.
- Fixed a bug that could cause Adept Power Points to be miscalculated in Career mode when adding cyber/bioware.
- Fixed a bug that could cause a crash when printing your character.
- Removed the Enemies section as this was a leftover from 4th Edition.
- Removed the duplicate Narcoject entry.
- Added the low-light and infrared flashlights from the core book.

Build 5.133 (beta)
- Fixed a bug that could cause a crash when adding adept powers.

Build 5.132 (beta)
- Added a House Rule "Use Skill Points on broken groups" that allows you to spend Active Skill Points in Creation mode on skills belonging to broken skill groups.
- Fixed a bug that would prevent raising Edge, Magic, or Resonance to maximum.
- Fixed a bug that would cause a crash if a skill group was raised which included a skill that had free levels.
- Fixed the page numbers for a handful of Illusion Spells.
- Removed a duplicate entry for Gamma-Scopolamine.
- Removed the button to add Adept Power Points in Career mode for Mystic Adepts.
- Fixed a bug that would erroneously charge a special attribute point when puchasing cyberware or bioware.
- Fixed a bug that was preventing the range values for a number of thrown weapons from being shown.
- Fixed a bug causing new spirits added in Create mode being added by a Mystic Adept to have the wrong Force value.
- Fixed a spelling error on the Shadowrun Forum Post 1.
- Added Advanced Medkits from Bullets & Bandages.  No availability is listed for Advanced Medkits in B&B so I just used the availability for standard Medkits.
- Updated the validation warning message concerning having gear over capacity so that it now specifies exactly which items are over capacity.
- Fixed a bug that would throw up a validation error on characters using Prime Runner stats that have more than 25 karma in positive or negative qualities.
- Fixed a bug that was preventing Prime Runners from converting to Career mode.
- Fixed a bug that was causing the character load to fail if it was a Prime Runner with more than 10 karma spent on nuyen.
- Updated the Missile Mastery Adept Power to include the +1DV and +1 Dice on Thrown Weapons.  Not sure this is the correct fix though as this is only supposed to apply to non-explosive thrown weapons.
- Fixed a bug allowing purchase of more levels than should be allowed on Flexibility, Stillness, and Penetrating Strike.  This fix will only apply on powers added after this update.
- Fixed a bug with the Ares Giantslayer Slingshot that was causing a crash when selecting it.

Build 5.131 (beta)
A quick shout out... I had programming help on this build from a friend of mine named Ed.  Thank you Ed!

- Completely rebuilt how karma is spent on Attributes, Special Attributes, Skill Groups, Active Skills, and Knowledge Skills to reflect the RAW on the steps in character creation. All existing characters should load up just fine but karma costs may have changed to reflect applying the RAW. Each of these now have separate entry boxes for applying points from your Priority selection and for buying up with Karma. Validation now checks to see if you've overspent on your points.  I believe I've been able to correctly handle the steps as written while giving a UI that allows you to treat it as a single step (rather than going through a gateway similar to "Mark as Created").  The only thing I haven't updated as part of this is whether skill specialization is paid for with skill points or karma... at this time it automatically uses skill points to pay for skill specialization but I'll update this in a future enhancement when I will also tackle being able to have multiple specializations per skill.  There are two new house rules to allow you to tailor how these rules are applied to some degree. If others are needed, send along a request and I'll take a look.
- Added custom Traditions. If you select the Custom Tradition from the dropdown, it will enable additional fields for you to provide your tradition name, select your drain attributes, and select your spirits for each school.  This information is saved with the character and is portable with it.
- Fixed the skill bonus from the Cat Mentor Spirit so that it will apply to Sneaking (the English core book says Infiltration on page 321).
- Spell dice pools should now pull from the correct skill (Spellcasting, Ritual Spellcasting, Alchemy, Artificing) for each spell.
- Corrected the drain value for the Resist Pain Spell.
- Fixed the values on the Build Summary tab for Spells, Complex Forms, and Contacts which under some conditions might show the wrong value.
- Fixed the Armor value on the Condition Monitor tab in Career Mode to show the correct value.
- Added the armor encumberance rule from page 169 so that it applies to armor accessories such as helmets and shields.
- Removed the duplicate Astral Powder gear entry.
- Fixed the missing availability and price for Fetishes.
- Clicking on a blank area within the Contacts, Skill Groups, Active Skills, or Knowledge Skills regions will allow you to scroll them with the scroll wheel.
- Removed the tooltips that were showing the wrong text on the labels on the Limits tab.
- Added a house rule to allow paying only the standard cost for Qualities in Career Mode instead of double as per RAW.
- Removed the option to buy a vehicle used as this was from 4th Edition and has not been carried over into 5th.

Build 5.130 (beta)
- Removed some duplicate specialties from the Politics Knowledge Skill.
- Made the Adept Way Qualities not available for non-adepts.
- Added the Astral Limit to the Limits tab and the character sheets.  Keep in mind that limit modifiers to either your mental limit or social limit that can apply in the astral might conditionally apply to your astral limit during play.
- Fixed Enhanced Articulation Bioware so that it applies the correct skill bonuses.
- Fixed several issues surrounding full Cyberlimbs. Attribute averaging has been removed as it was a 4th Edition rule. The limb on the character sheet now shows the limb's total Strength, Agility, and its Physical Limit.
- Movement rate now uses the augmented Agility value.
- Added an option under House Rules to use derived Attributes from Cyberlegs when calculating movement speed.
- Added all that lovely Qi Foci code from build 5.129 to Career Mode as well. Completely missed that one.
- Now correctly charges double for positive qualities added or negative qualities deleted after character creation.
- When selecting YNT Softweave in the Select Armor Mod dialog, it will now show "+50%" in the capacity field.
- Removed the button in Career mode that allowed adding more Mystic Adept Power Points. You're not actually allowed to add points this way after character creation.
- Added Custom Ballistic Mask.
- Added the specialized silencer for the Ares Light Fire 75 and added it to the Ares Light Fire 75.
- Added some very minor fixes for the underbarrel weapons from Run and Gun so at least they won't cause a crash.  They still don't behave the way I want them to though so I'll be revisiting this "soon".

Build 5.129 (beta)
- Qi Foci will now ask what power they're providing when you bind the foci and that power will now show up on your list of powers with the appropriate free levels if any and the name of the Qi Foci will be updated to show the power it is providing.  For Improved Reflexes, select the level you want your character to have and the foci rating, it will reduce the power point cost accordingly.
- Fixed a bug preventing weapons from being added to Heavy Weapon Mounts.
- Updated firearms that come stock with a Smartgun System to have the internal version.
- Added the Gas-Vent 2 System that the Ares Crusader II should have.
- Fixed the AP on the Colt M23.
- Manabolt is now correctly a Mana based spell.

Build 5.128 (beta)
- First and foremost, recent builds (including this one) have been getting updates to the French translation files courtesy of Lous_59. Thank you for your amazing work!
- Fixed a bug preventing loading bows or crossbows with ammunition in Career mode.
- Cleaned up the former Commlinks section on the Character Sheet.  It now is the Device section and each Commlink, RCC, or Cyberdeck shows itself as such.  Fixed a few problem items that were showing their stats incorrectly.
- Added device stat labels to cyberware, armor, weapon, gear, and vehicle tabs so that you can see the stats for selected commlinks, cyberdecks, or rigger command consoles.
- For newly created characters only, limit modifiers will now inlcude the condition under which they operate.  I'd make this retroactive but it would be a nightmare to code.
- Fixed the Quality Indomitable and the Adept Power Improved Potential to add directly to the calculated limits rather than add limit modifiers as these bonuses apply at all times.  This also resolved the issue with the Chaos Mentor Spirit where it was not applying the bonus from the granted Improved Potential power.
- Fixed a bug where in some cases carry-over karma from character creation would not be carried over.
- Will now automatically remove the Allergy when removing the Eagle Mentor Spirit.
- Fixed the Initiation/Submersion tab so that it will allow adding multiple instances of metamagics and echoes that allow it.
- Updated the Infusion of [Matrix Attribute] and Defusion of [Matrix Attribute] so that they will ask for you to enter the name of the attribute being adjusted.  For now it is a text entry, at some later date it may become a drop down.
- Fixed a bug that was breaking the karma calculation when increasing skills belonging to a broken skill group in creation mode.
- Updated the Select a Mentor Spirit dialog to not show choices you're not eligible for.  So Magician options won't show up for Adepts and Adept options won't show up for Magicians.  Mystic Adepts still see all options.

Build 5.127 (beta)
- Fixed a bug where it was not rounding Essence up when calculating your Social Limit.
- Fixed a bug which would prevent adding Sensor Functions to Sensors.
- Fixed a bug which would prevent any metamagics from being shown when selecting a new metamagic.

Build 5.126 (beta)
- Completely replaced the Initiation tab. It now should correctly handle Initiation (with discounts), Arts, Enchantments, Enhancements, Metamagics, and Rituals. Add an Initiation grade and then right click on the grade to add Arts, Enchantments, Enhancements, Metamagics, and Rituals.  In case you're not using Street Grimoire or choose not to use the Arts system, there is a new item on the House Rules tab of the Options dialog that you can use to ignore the Art requirements for metamagics and the like.
- Fixing the above item led to two powers referenced in Street Grimoire that haven't previously been published.  These have only been provided via a forum post by one of the designers.  So that post is now a source (SFP1) that can be enabled in order to provide those powers (Keratin Control and Living Focus).
- Updated all "Source" labels on all dialogs to open the linked PDF to that page if you have linked the book to the PDF in the Options dialog.  Also linked the names of skills and powers as they don't show a "Source" label in their listings.  And finally, the above mentioned forum post will open in your default browser if a Source pointing to it is clicked.
- Added the Small Unit Tactics Knowledge Skill from Run and Gun.
- Fixed a bug allowing the Seducer's Adept ability to allow any skill. It now restricts to the correct list. Thank you Ariketh for the solution!
- Fixed the Voice Control Adept power to allow for multiple levels.
- Fixed a bug that would cause a crash when using YNT Softweave on an armor with an odd armor value.
- Added a variable price to Personalized Grip to reflect that it probably should cost something.
- Removed cyber-weapons from the Select a Weapon dialog. These can only be purchased now on the Select Cyberware dialog.
- Fixed a bug preventing the Respirator from being available to add to armor.
- Fixed a bug causing newly added Knowledge Skills to cap at 6 in career mode.
- Fixed a bug that would cause the tooltip on the button to increase your skill level to show the wrong value when in career mode and at rating 6.
- Fixed a bug that prevented adding Sensor Arrays (and quite a few other things) to vehicles while in Career mode.
- Adjusted the Select Weapon and Select Armor dialogs so that they'll have better performance.
- Fixed the price of the Monofilament Chainsaw.
- Fixed a multitude of bugs with the Complex Forms and Sprites tab in Career mode for Technomancers.
- Fixed a bug that was causing the wrong cost to be calculated for binding Counterspelling, Ritual Spellcasting, Spellcasting, or Sustaining Foci in Career mode.

Build 5.125 (beta)
- Fixed Damage and AP value for EXplosive Ammo
- Fixed a bug which would prevent the Dragonslayer Mentor Spirit from getting the bonus to a social skill.
- Added a separator between gear items attached to armor on the "Shadowrun 5" character sheets.
- Fixed a bug preventing refunding of Complex Form points when deleting a Complex Form.
- Weapons will now correctly inherit availability modifiers from accessories which should increase the weapon's availability.
- Removed 4th Edition artifact where Improved Physical Attribute was charging double for attributes raised above metatype max.
- Fixed a bug which could cause the movement formula to give incorrect values (it wasn't using the total value including augmentations).

Build 5.124 (beta)
- Fixed the crash non-US users were having when adding a Mentor Spirit.

Build 5.123 (beta)
- Fixed Security Armor: Heavy's armor rating.
- Added debug logging. By default this is turned off for performance reasons but if you encounter a significant error, I may ask you to turn it on so that the error can be captured and logged which will make my fixing the problem much easier.  If you do need to turn it on, you'll find it on the Options dialog listed as "Use Debug Logging".  For space reasons, if the log is turned on it will automatically clear itself each time you start Chummer.  At this time, only a small portion of Chummer's code is set up for debug logging but I'll be expanding this as I can.

Build 5.122 (beta)
- Fixed a number of bugs relating to Mentor Spirits and as best as I can tell, they're all working as intended. If you find otherwise, please email me a copy of your character sheet with a brief explanation of what's going wrong.
- Mountain Mentor Spirit now provides its bonus to Counterspelling
- Doom Mentor Spirit now correctly provides a +2 to the combat skill of your choice if you choose that option.
- Mutation Mentor Spirit now correctly asks for which ability to apply Attribute Boost.
- Eagle Mentor Spirit now automatically applies "Polutants" as the trigger of your Allergy.
- Dog Mentor Spirit now asks which senses are being improved.
- Moved the Smartgun System on the Savalette Guardian to be Internal.

Build 5.121 (beta)
- Fixed a bug that was preventing purchase of Binoculars (both digital and optical).
- Fixed a bug that was causing a soft crash when clicking on a weapon accessory.

Build 5.120 (beta)
- Updated the counters on the Build Summary tab to go into negative values if you use karma to overspend.  So if you have 3 contact points and add a 2/2 contact, it'll show "-1 of 3".
- Replaced the karma calculation for over-spending on Knowledge Skills. In short, the old mechanism was what was built in original Chummer and made you pay for the most expensive Knowledge Skill point from any of your Knowledge Skills when you went over. The new mechanism works just as the Active Skills (and Attributes) does meaning it looks for the cheapest possible option.  So if you had four points of Knowledge skills available and put 4 in skill A and 1 in skill B, the old method would charge you for raising skill A from 3 to 4 while the new method charges you to raise skill B to 1 (figuring out that the cheapest method is to put those four free points in skill A and pay karma for B).  This means that if you have an existing character still in character creation mode that spent karma on Knowledge Skills, you'll likely get some karma back.
- Fixed a bug that was incorrectly calculating your spent contact points.
- Fixing an issue with auto-update. I think this will stabilize auto-update and handle broken downloads better but I won't know for sure until we try.
- Fixed the price of the Redundant Power Supply.
- Changed Ares Predator V from External to Internal Smartgun System. This change will only apply on newly purchased Predators.

Build 5.119 (beta)
- Added Alchemical Preparations.
- Fixed a bug causing a crash when using Weapon Commlinks and Commlink Accessories.
- Fixed a bug that would improperly load adept powers if the character has more than one instance of that power.
- Fixed a bug with the Wolf Mentor Spirit that would cause a crash when selecting the Adept power.
- Fixed the capacity cost of Trodes.
- Fixed a bug that would excessively reduce the attribute minimum for Magic or Resonance when taking on an Essence reduction. This would cause Chummer to attempt to raise the attribute back to where it was by spending karma if need be.
- Fixed a bug that prevented Hand Blades from being available for purchase.
- Added a few more license options (based on Third Edition SR with the help of SpellBinder).
- Fixed a bug with audio enhancements (specifically the Audio Enhancement and Select Sound Filter) that weren't consuming capacity.

Build 5.118 (beta)
- Auto-update is back! For builds after 5.118 you'll be able to use the auto-update and check for update functionality to get new builds.
- Really fixed the Awaken spell so that it only appears once and has the correct book and page. Honestly, I got it this time!
- Removed the alternate Leadership and Arcana skills from 4th Edition.
- Fixed the weapon mounts on the Ares Duelist drone.
- Resolved the error on the Options dialog by setting the Shadowrun 5 sheet as the default if one isn't present.
- Adept powers will now sort by name when you load the character.
- Updated vehicles to allow adding any gear. This resolves several issues... First, being able to replace the standard sensors. Second, until we have vehicle capacity rules, there's really no programmatic means to say what does and does not belong in a car.

Build 5.117 (beta)
- Fixed a bug that could cause a bug while browsing weapons.

Build 5.116 (beta)
- Updated how Limit Modifiers work. In short, there are now two kinds. First, there's those provided by a specific source... for example the Indomitable quality. When you add the quality to or remove the quality from your character, it will automatically add or remove the limit modifier for you. Second, there's custom modifiers. These you add and remove yourself from the Limits tab.  I'm leaving this in place because there's always going to be some limit modifier I've left off and this gives one handy place to view and adjust your modifiers.  Unfortunately this does mean that limit modifiers on existing characters are going to be a problem.  You can however delete the existing limit modifiers, and then remove and re-add the items, qualities, powers, and so on that provide limit modifiers and this will add them back in correctly.
- Added a new Browse feature to the select Weapons and Armor dialogs. In the upper right corner of the dialog, there's a button marked "Browse". If you click it, you'll be shown a grid showing the items belonging to the selected category. You can sort the grid by clicking on the column headers. Otherwise it works the same as the list and you can switch back and forth as you like.
- Added a new Custom Item in Gear under the Custom category.  This item will ask you for a name and a price. You will be charged the amount you specify and the item will take on the name you give it, showing in your inventory as that name.  This should allow for any odd custom or table/campaign specifc item you may need.
- Added the content from Sail Away, Sweet Sister (SASS).
- Added the content from Stolen Souls (SS).
- Added the option to create Prime Runner and Street Level characters.
- Fixed the Demolitions bonus to the Doom mentor spirit.
- Updated the Exceptional Attribute quality to allow selection of Magic and Resonance.
- Fixed the availability calculation for Alpha/Beta/Deltaware for certain pieces of cyber and bioware.
- Removed the Throwing Weapons category from the Select Weapon dialog because these are all purchased as Gear.
- Added priority selection to the Text-Only character sheet.  This information will only appear for new characters created with version 5.116 or later.
- Fixed my own fix for limited spells. When I enabled limited spells to modify the DV of the spell, I accidentally broke the spells with drain greater than their force, for example Element Aura with its F+1 DV. This is now fixed properly.
- Removed the text entry when purchasing reagents.
- In light of the Personalized Grip, various holsters, and Spare Clips, I've updated all weapons to allow accessories. I may in the future add some more specialized handling of weapon accessories to be more specific to the weapon in question but for now this will at least allow usage of standard accessories.  In the end, while it's good if Chummer helps you follow the rules, it shouldn't prevent you from doing something that is legal within the rules.
- Fixed Social Modifiers for Voice Control (power), Tailored Pheromones (bioware), and Sleeping Tiger (armor).
- Fixed the karma costs of Foci during character advancement.
- Removed the Special menu item that would allow you to change your BP as it doesn't really make sense in 5th Edition.
- Reverted The Beast's Way and The Spiritual Way back to costing 20 karma AND added code so that if you have either of these qualities, you will not be charged to add a Mentor Spirit.  In Creation mode, you will be refunded the cost of your Mentor Spirit if you already have one. In Career mode you won't (you've already spent that karma).
- Updated the adept way qualities so that you may only pick one.
- During Career mode and as a Mystic Adept, taking Essence loss sufficient that it reduces your Magic score will also reduce your points allocated to Adept if they exceed your new Magic score.
- Fixed a bug which prevented a cyber weapon from using the Strength of the cyberlimb it is implanted within.
- Added Biotechnology to the Biotech skill group per the errata.
- Fixed Forgery by making it use Logic instead of Agility.
- Updated the character validator to not include the availability of Armor mods marked as "included in base armor" when determining the acceptability of the availability of the character's gear.
- Added Fetishes to Gear in the Magical Supplies category. They have no cost (and per the rules your character must create them) but this addition will enable you to show them in your inventory.
- Fixed a bug causing a character in Creation mode to show their starting nuyen instead of available nuyen on their character sheet.

Build 5.115 (beta)
- Added all of the remaining Street Grimoire content including Toxic Mentor Spirits, Blood Rituals, Insect Shaman tradition, Spirit Champion and Spirit Pariah Qualities, and Magical Items and Compounds.  If you find something that is missing, please let me know.
- Fixed Mentor Spirits with the Improved Ability adept power bonus which were causing a crash.
- Fixed a string bug that would cause a crash on Rituals using an Organic Link descriptor.
- Fixed the Ares Alpha by making its Smartgun System Internal rather than External.
- Fixed the various Cyber Implanted Guns by making their Smartgun System Internal rather than External.
- Fixed an error in the Select an Armor Mod dialog where some items allowed selecting a zero rating.
- Fixed an error in the Select an Armor Mod dialog where some items would cause a crash because they could be given a zero rating.
- Fixed Handheld Housing, Wall-Mounted Housing, Grenade-Cam, and Periscope Cam so that they can be purchased. Once purchased, you should be able to add a single sensor or sensor array (if you have enough capacity) and then populate the single sensor or sensor array with sensor functions. As best as I understand pages 445 and 446, this looks like how this is intended to function.
- Fixed an issue with vehicle sensors. Again, going by pages 445 and 446 and specifically the line "Most vehicles and drones come factory-equipped with a sensor array (at a rating listed with their stats)." I've set the rating of the Sensor Arrays for each vehicle equal to their sensor rating (or 2 if the vehicle/drone has a sensor rating of 1). If I got this wrong, please explain where I went wrong so I can correct it.
- Fixed the calculation for Unarmed Combat damage. Existing characters should delete and re-add their Unarmed Attack on the weapons list.
- Updated the license dialog to suggest more useful options. If you prefer the old method, you can turn it back on in the Options dialog on the Miscellaneous tab.  Either way, you can enter your own values by typing into the dropdown box.  For the XML inclined, you can add your own entries in licenses.xml. If you have suggestions for licenses to be included in the dropdown, send them to me.
- Updated Cool Resolve to provide its bonus to each of the Social skills.
- Fixed several bugs with the Enhanced Accuracy (skill) Adept Power. It was adding to the dice pool in error and not adding to the accuracy of weapons tied to that skill. Both of these issues have been resolved.
- Fixed a bug which would cause a weapon to not benefit from the correct skill.
- Cleaned up the tooltip for Initiative on the Other Information tab.
- Fixed the Matrix Initiative (Cold) calculated value.
- Fixed Limited spells so that they calculate the Drain Value correctly.
- Added 5th Edition Initiative values to the Other Info tab when in Career Mode.
- Removing the One Trick Pony quality will also remove the Martial Art. Removing the One Trick Pony Martial Art will also remove the Quality.

Build 5.114 (beta)
- Renamed the character sheets from "Shadowrun 4" to "Shadowrun 5".  If you're just copying the new version into the same directory, you'll want to delete the files in the \sheets subdirectory named "Shadowrun 4" with the .xsl or .xslt extention.
- Added new book Bullets & Bandages and its contents (BB).
- Fixed a bug that prevented karma from being charged if points were added to Magic in excess of the character's Special Attribute points.
- Updated the cost of The Beast's Way and The Spiritual Way to 15 points to reflect the free mentor spirit these qualities grant.
- Added a discount field below the Bonded Foci listing on the Gear tab that can be used to enter the number of foci qualifying for your Adept Way's foci bonding discount. This was the simplest and most straightforward way to handle the Adept Ways and the foci bonding discounts they might provide.
- Added a new Standard (Burnout's Way) cyberware/bioware grade that is enabled if you take the Burnout's Way quality. It is always available on the Cyberware and Bioware tab on the grade dropdown to handle cases where an Adept had the Burnout's Way, got cyber/bio, and later dropped the Burnout's Way in favor of another Way.
- Fixed a bug preventing the Suprathyroid Gland from increasing your lifestyle costs.
- Fixed Skills and Skill Groups so that if Ignore Rules was selected they cap at 99.
- Fixed a bug that would cause a crash when selecting the Adept power for the Thunderbird Mentor Spirit.
- Fixed several bugs causing errors with the Urban Tribe Tomahawk.
- Fixed an artifact from 4th edition where Chummer was including Martial Arts when calculating the number of points spent on Positve Qualities.
- Fixed the missing Ingram Valiant.
- Fixed Unarmed Attack so that it is automatically added.
- Fixed the price of the SecureTech Vitals Kit.
- Fixed a bug preventing commlinks, rigger command consoles, and cyberdecks from showing on the character sheet. Unfortunately you will need to remove and re-add the item to have it show correctly.
- Updated the "Shadowrun 5" character sheets, cleaning up the skills section slightly to reflect numbers needed in 5th Edition.
- Updated the "Commlinks" character sheet to show Shadowrun 5 specific values. Also now shows Cyberdecks and Rigger Command Consoles.
- Updated the "Vehicle Block" character sheet to show Shadowrun 5 specific values. Also now shows Seats on vehicles added with 5.114 or later versions and Accuracy on vehicle mounted weapons.
- Updated the "Game Master Summary" character sheet to show skill limits, the full set of initiatives, weapon accuracy, and single armor ratings.
- Updated the "Text Only" character sheet to show skill limits, the full set of initiatives, weapon accuracy, and single armor ratings.
- Fixed a bug that was preventing usable ammunition (Grenades, Minigrenades, Missiles, and Rockets) from appearing on the Weapons list.
- Added the missing Minigrenade: Flash-Bang.
- Added the missing Biomonitor to the Urban Explorer Jumpsuit.

Build 5.113 (beta)
- Added a fix to enable backward compatibility in reading characters created before 5.112.

Build 5.112 (beta)
- Added Rituals from Street Grimoire (SG).
- Added Metamagics from SG.
- Added Adept Ways from SG. I've included the discounts but just like Original Chummer, it's up to the player not to take more discounted powers than the 1 per 2 Magic. I will do a 2nd pass on the ways in the near future to restrict the discounts and to take a stab at adding the small bonuses the ways have like the karma discounts that some ways have as well as the cyberware essence discount that the Burnout's Way has and the skill bonus the Beast's Way has. For now, I was happy just getting the discounts working correctly.
- Fixed the price of the Yamaha Growler.
- Enabled the Spells and Spirits tab for Adepts. This allows Adepts to see the stats associated with their Mentor Spirit and to purchase Rituals. I'm currently omitting Rituals with the Spell keyword from the list they can purchase but will change this if it is appropriate to do so. I'm also omitting Rituals with the Adept keyword from the list for Magicians and Aspected Magicians.
- Updated the Add Spell dialog for use by Adepts by restricting selection to Rituals with the Adept keyword.
- Fixed the Taurus Omni-6 so that it gets the Revolver specialization in addition to Automatics.
- Fixed the Enhanced Accuracy Adept Power so that it asks which combat skill to enhance.
- Fixed a bug which allowed characters with more than 25 points in Negative Qualities to validate.
- Fixed a bug with YNT Softweave Armor which would cause it to show more capacity remaining than it should.
- Fixed a bug with broken Skill Groups during character creation not loading correctly from a save file.

Build 5.111 (beta)
- Added Rigger Control Consoles.
- Added a tooltip for weapon Recoil Compensation that shows the sources of RC and their values.
- Fixed Priority D Aspected Magician so that it still requires a skill group selection.
- Fixed a bug that caused an unhandled exception when adding a skill group that includes a skill given free ranks from a priority selection.
- Fixed the Negative Quality Incompetent to require selecting a skill group, not a single skill.
- Fixed the cost of the Positive Quality Strive for Perfection.
- Changed the name of the Natural Immunity qualities to Natural Immunity (Natural) and Natural Immunity (Synthetic). In addition, these qualities are no longer limited to selecting only one of them once.  Whether these should be restricted as such is a GM call.
- Fixed qualities available at multiple ratings so that once that quality is selected at whatever rating, all ratings of that quality no longer appear available for selection.
- Made Resistance to Toxins, Resistance to Pathogens, and Resistance to Pathogens and Toxins mutually exclusive.
- Corrected Positive Quality Agile Defender's karma cost.
- Corrected Positive Quality Resistance to Toxins' karma cost.
- Changed the Positive Qualities Lucky and Exceptional Attribute so that they are no longer compatible.
- Changed the Positive Qualities Rad-Tolerant and Radiation Sponge so that they are no longer compatible.
- Fixed Positive Qualities which grant a bonus to a skill so that they grant that bonus even when defaulting.
- Removed the 4th edition limitation upon skills that limited skill bonuses to half of the skill rating.
- Fixed the Positive Quality Spirit Affinity to require that the character is an Aspected Magician, Magician, or Mystic Adept.
- Cleaned up the Priorities dialog and reordered the fields to match the Priority table on page 65.
- Removed two options from the Options dialog that no longer apply in 5th edition.
- Fixed a book reference on the Options dialog.
- Fixed the Critical Strike Power by correcting its price, making it ask for a weapon category, and applying a +1 DV bonus to the selected category.
- Fixed the spells that were missing the text entry dialog such as Corrode [Ojbect].
- Fixed the powers that were missing the text entry dialog such as Elemental Strike.
- Fixed Skill Groups so that they use a maximum rating of 6 during character creation and a maximum rating of 12 during character advancement.
- Fixed the priority selection dialog so that it shows the correct augmented maximums.
- Fixed a case where your Magic and Resonance priority could be given an "E" priority and it wasn't auto-selecting Mundane.
- Fixed an issue preventing spare clips from being added as gear to firearms and preventing adding ammunition to spare clips.
- Fixed a lot of bugs relating to sensors, vehicle sensors, and sensor functions. I think I've got it right but please feel free to tell me how wrong I am.
- Fixed skill rating calculation for Mystic Adepts for skills based on Magic.
- Fixed a bug preventing bonus skill selection from appearing for Mystic Adepts while selecting priorities.
- Updated Mystic Adept Power Point cost to use the Errata value of 5 karma. I will add this as an option at a later date when I'm able to flesh out the Options dialog.
- Fixed the Wise Warrior Mentor Spirit so that the Improved Ability (skill) applies correctly.
- Fixed the Dragonslayer Mentor Spirit so that the Enhanced Accuracy (skill) applies correctly.

Build 5.110 (beta)
- Added the entry for Street Grimoire (SG).
- Added the Traditions from SG.
- Added the Mentor Spirits from SG.
- Added the Spells from SG.
- Added the Adept Powers from SG.
- Trimmed the text displayed for Mentor Spirit choices so the text would fit better. You may need to delete and re-add the Mentor Spirit Quality on existing characters.
- Adjusted the position and size of the Mentor Spirit choice dropdowns to give them more room.
- Fixed an error on the Wise Warrior Mentor Spirit that would prevent it from offering its choices.
- Fixed an error where a cyberlimb would apply modifiers to BOD.
- Fixed a bug which would prevent adding a commlink to an implanted commlink.
- Fixed a bug which would prevent increasing a skill above 6 during character creation if Ignore Rules was chosen.
- Fixed an error preventing several of the common allergy negative qualities from being available.
- Fixed a bug preventing sensors (Sensor Array and Single Sensor) from being available to add to armor.
- Fixed the calculation for augmented maximum attribute cap.
- Fixed a bug preventing Focused Concentration from being available to Aspected Magicians and Technomancers.
- Fixed a bug preventing Cyberdecks from being added to a Cyberware Head Cyberdeck.
- Fixed a bug with the Horizon Flying Eye so that the variant with the Flash Pak and Smoke Grenade is correctly listed.
- Fixed a bug granting more Knowledge Skill points than proper. Was figuring on (INT + LOG) x 3 instead of x 2.
- Fixed the qualities that have ratings (Focused Concentration, High Pain Tolerance, etc...) to be listed in the Select Qualities dialog for each rating value.  Previously it was only allowing you to select the quality once, preventing reaching higher ratings. Unfortunately this means that if you pick Focused Concentration (Rating 2), rating 1 and 3 are still there in the list.  This isn't my optimal fix for this and I'm going to try to find something better. Suggestions are welcome.
- Updated Electrochromic Clothing to be an allowed mod for armor.

Build 5.109 (beta) MILESTONE BUILD
- Fixed a bug with Kinesics that was causing an error when selected.
- Updated career mode (post creation character advancement) to handle purchasing additional power points for Mystic Adepts.

Build 5.108 (alpha)
- Fixed the tooltip for social skill limits to show the correct Essence value.
- Fixed the Yamaha Growler by using its on road speed within Chummer.
- Fixed a bug which prevented raising skills above 6 during character advancement.
- Fixed a bug in adding a gear-based weapon counterpart when adding a grapple gun as gear.
- Fixed the pricing on Software Agents.
- Updated the Taurus Omni-6 Light Pistol to show 6P damage, the damage value when using light pistol rounds.
- Fixed an error which was preventing limit modifiers from populating during character advancement.
- Fixed an error in the talent priority dropdown that was listing technomancer as an option with a "D" priority.
- Fixed a bug in which selecting the Additional Power Point metamagic was not adding an additional power point.
- Updated the skills and skill groups to reduce the maximum rating to 0 for magical skills and skill groups outside of the chosen skill group.  This happens when the priorities are selected and will not update existing characters.
- Fixed a bug which could cause the karma cost of Magic to be calculated incorrectly when the character has Bioware or Cyberware.
- Removed the limit of single skill at 6 or two at 5 during character creation.

Build 5.107 (alpha) MILESTONE BUILD
- Fixed the karma cost for Martial Arts during character advancement.
- Fixed nuyen entry so that it will correctly load karma spent on nuyen.
- Fixed a bug preventing gear with ratings from being addeed to armor.
- Fixed a bug allowing characters to carry over more karma than they should from character creation.
- Fixed a bug which would sometimes show the Starting Nuyen dialog even if the character failed validation.
- Added the Limits tab for created characters. Remember that limit modifiers are not added directly to the calculated limits but are shown on the character sheet.
- Fixed how Martial Arts are handled during character advancement.
- Removed discounts (group, ordeal) from Initiation and Submersion.
- Removed fields related to joining a group or network.
- Updated how lifestyles are handled during character advancement.
- Fixed how armor values are displayed during character advancement.
- Fixed how values were displayed on the Other Information tab during character advancement.
- Added weapon accuracy to the Weapons tab.

Build 5.106 (alpha)
- Fixed a bug which could cause an error when loading a character that has a commlink.
- Fixed a bug which could cause an error when loading a character with a martial art.

Build 5.105 (alpha) MILESTONE BUILD
- Fixed the starting MAG and RES for Talent priority A selections.
- Added support for Technomancers including Complex Forms, Living Persona, and Sprites. Submersion and Echoes will be added as character advancement support is added back in.
- Now shows Cyberdecks on the character sheet with stats.
- Now correctly shows Commlinks on the character sheet with stats.

Build 5.104 (alpha)
- Fixed a bug which could cause completed character files not to load.
- Fixed an issue preventing Synthacardium from appearing.
- Fixed a bug preventing gear plugins with ratings from being added to other gear.
- Changed the Code of Honor negative quality to all the user to enter text for their code.
- Fixed the costs for skill specialization. Per pages 89 and 107, skill specialization uses one skill point during character creation and 7 karma as part of character advancement.
- Fixed an issue causing skill group points (and the resulting karma costs) to be handled incorrectly.

Build 5.103 (alpha)
- Moved registry settings for Chummer to a new Chummer5 key to better support side-by-side installation.
- Now calculates karma cost when overspending on Primary Attributes and auto-calculates the cheapest option.
- Now calculates karma cost when overspending on Special Attributes and auto-calculates the cheapest option.
- Now allows purchasing Nuyen for Karma at a rate of 2000 Nuyen per Karma, max 10.
- Fixed karma cost calculation when getting free skill ratings from the character's talent priority selection.
- Fixed karma costs for spirits.
- Fixed karma costs for contacts including free contact points from CHA.
- Fixed karma costs for bound foci.
- Now charges karma correctly both when selecting spells provided by your talent selection and when purchasing extra spells.
- Fixed karma costs for skill groups when buying more than your priority selection grants.
- Fixed karma costs for skills when buying more than your priority selection grants.
- Fixed karma costs for knowledge skills when buying more than your attributes grant. This uses the original code for calculating these costs which forces the player to pay for the most expensive points rather than what might be the most optimal.  As an example, if you have two knowledge skills named A and B and have 6 free knowledge skill points. If you set A at a value of 4 and B at 3, you'll use your 6 free points to raise them each to three and then pay karma to raise A to 4 costing you 4 karma. The optimal path would raise A to 4, B to 2, and then pay karma to raise B to 3 costing you 3 karma.  I've coded everything else (active skills, skill groups, and both primary and special attributes) to use the optimal path for paying karma for items raised beyond what your priorities provide for and wonder if it might be the right thing to do that here as well.
- Fixed character loading so that it loads the total available primary and special attributes per priority selection.
- Now ignores armor encumbrance (was a holdover from 4th edition).
- Fixed an issue where gear standard to a piece of armor wasn't showing up.
- Added the missing Home Ground positive quality.
- Added the missing Uneducated, Unsteady Hands, and Weak Immune System negative qualities.
- Fixed an error with the High Pain Tolerance positive quality.
- Removed the ability to add the Ambidextrous positive quality multiple times (this was a holdover from 4th edition where there was the ability to have more than 2 arms).
- Fixed the suprathyroid bioware so that it doesn't cause an error. There is a remaining issue where it isn't updating the lifestyle cost accordingly. This will be fixed in a future release.

Build 5.102 (alpha)
- Added bonus skills during priority selection that are based on the character's talent priority selection.
- Made a change which now auto-selects the first available metatype on the list when selecting metatype
- Fixed the broken weapon accessories that was causing UI errors
- Fixed errors when selecting certain gear that was causing UI errors
- Fixed issues with vehicle acceleration that was causing UI errors
- Fixed issues with quality selection that was causing UI errors
- Fixed movement rates to calculate using augmented AGI
- Fixed an issue with there being two dropdowns when selecting a mentor spirit
- Fixed an issue with armor and armor mod capacity calculation
- Fixed an issue preventing the select spell dialog from being shown
- Fixed an issue preventing the complex form dialog from being shown
- Fixed an issue causing the karma cost for the code of honor negative qualities to be shown incorrectly
- Fixed an issue causing the Social Limit to use the wrong Essence value for calculation.
- Fixed an issue allowing Low-Light Vision and Thermographic Vision to be selectable qualities.
- Fixed an issue which allowed armor enhancements which should not be user-selectable to show up in the armor mod dialog.

Build 5.101 (alpha)
- Chummer5 alpha initial release

Build 490
- corrected how Essence information is stored in regions that use something other than "." to separate decimal places would cause an error to be thrown
- fixed an issue where ammoreplace values for Weapons were not being handled correctly
- added an Option on the Miscellaneous tab: Karma cost for increasing Special Attributes is reduced with Essence Loss (see below)

Karma cost for increasing Special Attributes is reduced with Essence Loss
When the option is enabled, the Essence cost to improve MAG or RES is affected by Essence Loss. For example, the character an Essence Penalty of 1 and MAG of 3. Normally, Chummer calculates the cost based on its perceived MAG value of 4 (MAG 4 - Essence Penalty 1 = 3), meaning the cost of improving MAG would be for going from MAG 4 to MAG 5. With this option enabled, Chummer instead calculates the cost based on the shown value of 3, meaning the cost of improving MAG would be for going from MAG 3 to MAG 4. This only impacts Career Mode.

New Strings
- Checkbox_Options_SpecialKarmaCost

Build 489
- fixed an issue where the Mystic Adept MAG split would apply Essence Penalties to the Adept portion of MAG a second time
- fixed an issue where using Save As would not fix MAG/RES correctly before moving to Career Mode; Save and Save As now use the same code

Build 488
- corrected an issue where saving the character would not take regional number settings into consideration, causing Essence Penalties to be calculated incorrectly in regions that do not use "." to indicate decimal places

Build 487
- changed when MAG/RES value is calculated when saving to Career Mode to hopefully get this working properly

Build 486
- Essence value when access to MAG/RES is gained is now only recorded in Career Mode as intended

Build 485
- fixed an issue where MAG/RES values are not saved correctly if the character has an Essence Penalty when moving to Career Mode
- fixed an issue in Career Mode where the Magician/Adept MAG split was calculated based on Maximum MAG instead of actual MAG

Build 484
- added support for <essencemax /> to the Improvement Manager which increases the character's maximum Essence
- changed the Essence Custom Improvement to only affect the current value of the character's Essence as intended
- characters now record their Essence when MAG/RES is added to them and use that point to determine Essence Penalties instead of basing it on the Metatype's maximum Essence value (corrects issues for Latent Technomancer/Latent Awakening)
- fixed an issue where Melee Weapons would incorrectly believe they contained splash damage in their DVs and showed their DV formula instead of their calculated DV
- changed how Weapons calculate their Ammo capacity to correct an issue with adding the Extended Clip Weapon Mod to Weapons that have multiple clips

Build 483
- undoing a Removed Negative Quality Expense now adds the Quality back to the character
- only Skills from currently active sourcebooks are shown in the Skills list
- hopefully fixed the issue with MAG/RES, Essence penalties, and the Essence Loss Only Reduces MAG/RES Maximum house rule status
- MAG and RES should no longer show values less than 0 in Career Mode
- fixed an issue that caused non-Exotic Weapons that use an Exotic Weapon Skill to not appear properly in the Exotic Weapon Skill Specialization list
- Nexi can now be marked as being a Home Node for an A.I.
- added Vehicles Notes to the Vehicle Block sheet

Build 480
- added support for <cyborgessence /> to the Improvement Manager which permanently reduces a character's Essence to 0.1.
- Weapons that deal splash damage such as Grenades now have their bonus damage from More Lethal Gameplay and Weapon Mods calculated properly

Build 478
- Gear now retains its given name when moved between a character's Gear and Vehicle
- when moving Gear between the character's Gear and Vehicles, items must also have matching custom/assigned names and notes in order to be considered a match and stack
- fixed an issue where Martial Art Advantages would show their ID instead of their Name in tooltips
- fixed an issue where purchasing a Spell Formula would cause the Select Spell window to throw an error
- changed how Essence Loss is calculated when the Essence Loss Only Reduces MAG/RES Maximum house rule is turned on in Career Mode
- changed when Essence Loss is calculated when updating displayed Attribute values in Career Mode

Build 476
- added an option to only download language updates for your chosen language instead of all languages
- fixed an issue where Armor Mods that cost a percentage of the base Armor's cost may cause an error to be thrown when their final cost resulted in a decimal
- Power Foci and Spellcasting Foci now have a precedence set so that only the highest active value of each is used (must select Special > Re-apply Improvements to fix existing Foci)
- Skills now properly handled Skill Attribute precedence

New Strings
- Checkbox_Options_LocalisedUpdatesOnly

Build 473
- Default Character Sheet option is now saved correctly
- added a Apply Linux printing fix option to the Character and Printing tab in the Options window (see below)
- fixed an issue with printing character sheets when running Chummer through Wine (see below)

Printing with Linux/Wine
This update introduces a fix to allow machines using Wine to load Chummer on a non-Windows OS to print character sheets if they were previously crashing. To fix the printing issue, go to Tools > Options > General Tab > Character and Printing sub-tab. Turn on the Apply Linux printing fix checkbox, then click OK. You should now be able to print without crashing.

New Strings
- Checkbox_Option_PrintToFileFirst

Build 472
- save files now include <gameedition /> to indicate which edition of Shadowrun they are for
- <gameedition /> is now checked when loading a save file to ensure the edition of Chummer and the save file match
- fixed an issue where a failed roll with 0 Hits and not enough 1s to cause a Glitch would incorrectly show a Glitch
- fixed an issue where increasing the quantity of Ammo using the Qty + button or the Buy Additional Ammo button would incorrectly multiply the total cost of the purchase
- fixed an issue where removing an item that gave the character access to the Initiation/Submersion tab in Create Mode would not properly refund the cost of any Initiation/Submersion Grades that were purchased
- Underbarrel Weapons now show their Dice Pools on the SR4 character sheet

New Strings
- Message_IncorrectGameVersion_SR4
- Message_IncorrectGameVersion_SR5
- MessageTitle_IncorrectGameVersion

Build 467
- added a Threshold field to the Dice Roller window which will tell you if the roll was a success or failure
- Karma and Nuyen tab now display charts to show the character's total Karma and Nuyen over time
- fixed an issue where the Karma cost for increasing Initiation/Submersion Grade would not round correctly in the tooltip with Group and/or Ordeal checked
- when selected, Armor Bundles now show the Ballistic and Impact Ratings of their equipped pieces
- added support for <damageresistance /> to Quality requirements which requires a character's total Damage Resistance Pool to meet or exceed the specified size
- Panzer Quality now requires Damage Resistance Pool of 5 instead of BOD 5
- Paragons that offer a choice of bonuses now display their selected bonus on the Complex Forms and Sprites tab
- Paragons that offer a choice of bonuses no longer prompt for a value to be entered in a textbox
- fixed an issue where undoing an Nuyen Expense for an Armor Mod would not properly remove it from the list until reloading
- removed the Concealable Holster from the Mortimer of London: Berwick Suit Jacket Ensemble
- purchasing plugins for Gear with a quantity higher than 1 now costs the correct amount of Nuyen (plugin's cost x parent's quantity)
- fixed an issue where Gear that is added as a plugin to another piece of Gear plugged into a piece of Armor could not be deleted until reloading the save file
- increased maximum Rating for Wireless Negating Paint and Wallpaper from 6 to 10 to correspond to the Ratings of Jammers
- changed Target Autosoft on Dragonfly Minidrone to Exotic Melee Weapon as per Arsenal Errata
- corrected the Capacity for Clothing Ensembles
- corrected the Avail for Firewall and System Vehicle Mods (0)
- corrected the cost of Pelagos, Mediterranean

New Strings
- Label_DiceRoller_Threshold
- String_DiceRoller_Success
- String_DiceRoller_Failure

Build 458
- added support for Anaconda Shifters from Corporate Intrigue
- added an optional rule to allow any Detection Spell to be taken as an Extended version (see below)
- fixed an issue where Adept Powers that affected the base Rating of an Attribute would not be properly reflected in the Attribute's Augmented value on the Common tab
- fixed an issue where adding a Cyberware Commlink would not automatically create the Headerware: Commlink Location on the Gear tab
- added support for Aerodynamic Grenades which appears as a checkbox in the Select Gear window when a throwable Grenade is selected
- SR4 character sheet now shows the Power Point cost and total Power Point cost for each Adept Power

Extended range Spells Optional Rule
When the Allow any Detection Spell to be taken as Extended range version (SM 165) optional rule is enabled, the Extended versions of Spells are no longer shown in the Spell list. Instead, an Extended version of each Detection Spell can now be selected by checking the Extended Spell checkbox. If this optional rule is disabled, the Extended versions of the Spells still appear in the list as normal.

New Strings
- Checkbox_Aerodynamic
- Checkbox_SelectSpell_ExtendedSpell
- Checkbox_Options_ExtendAnyDetectionSpell
- Tip_SelectSpell_ExtendedSpell
- String_SpellExtended

Build 456
- fixed an issue where adjusting individual Skill Ratings with the Allow Skill Groups to be broken during character creation rule turned on would calculate the BP cost incorrectly
- fixed an issue where attempting to undo an Expense for a piece of Gear that has been moved to the non-default Location would throw an error

Build 455
- fixed an issue where the Select Weapon Accessory window would display items from all sourcebooks instead of only the ones selected in the Options window
- added an optional rule to enable the breaking of Skill Groups while in Create Mode
- added support for purchasing Cyberware Suites in Career Mode (see below)

Cyberware Suites in Career Mode
Cyberware Suites can now be purchased for a character while in Career Mode. However, please note that it is not possible to undo the Nuyen Expense for the Cyberware Suite as it is a collection of multiple pieces of Cyberware. If you're uncertain about a Cyberware Suite, please save your character before adding one to them in Career Mode.

New Strings
- Checkbox_Options_BreakSkillGroupsInCreateMode
- String_ExpensePurchaseCyberwareSuite

Build 453
- added support for linking to PDF files (see below)
- fixed an issue where the More Lethal Gameplay optional rule was not applying its bonus to Weapons loaded with Ammo that replaces the Weapon's DV, such as Stick-N-Shock Ammo
- fixed an issue where undoing a Karma Expense for a Focus would not remove the appropriate Focus from the list of Bondable Foci
- Sideways Genetic Infusion (Bioware) now affects Combat Active Skills
- added an option to control whether or not times need to be entered when creating a new Expense (they are still shown in the list to provide proper sorting)
- Expenses no longer show the seconds of the time since they are not relevant

PDF Support
PDF support has been tested with both Adobe Reader and Foxit Reader. Clicking on a sourcebook field (such as SR4 324) will open the linked PDF to the appropriate page. PDF links can be configured in the Options window. There are a few things to note with each application in terms of behaviour. With Adobe Reader, a new instance of the application is opened each time you click on a PDF link in Chummer. If you have the SR4 book open already then click on another SR4 link, a new copy of Adobe Reader is opened to the appropriate page, meaning you will have multiple copies of the SR4 book open at the same time. With Foxit Reader, if you already have the SR4 book open and click on an SR4 link, Foxit Reader will gain focus but will not jump to the appropriate page. Foxit Reader will only jump to the appropriate page if you do not already have a copy of that PDF open. Unfortunately these are not things I can control; they are how these reader applications have been setup to behave.

New Strings
- Label_Options_PDFApplicationPath
- Label_Options_PDFLocation
- Label_Options_PDFOffset
- Button_Options_PDFTest
- Checkbox_Options_DatesIncludeTime

Build 449
- added support for <ignorecmpenaltystun /> and <ignorecmpenaltyphysical /> to the Improvement Manager which ignore the character's Stun and Physical Condition Monitor Penalties respectively
- added Restore Defaults buttons to the BP Cost and Karma Cost tabs in the Options window to restore the default values
- fixed an issue where the Special Attributes do not count towards 50% Karma limit during character creation house rule would not work correctly if a Special Attribute put the character over the 50% Karma threshold
- added support for relative file paths to Contacts and Spirits (see below)
- changed how the total values of Cyberware is calculated in an attempt to avoid crashes on non-Windows computers using Wine
- fixed an issue where adding a Weapon Focus to a Weapon would throw an error
- Adept Power requirements can now filter on <allof /> and <oneof />
- Shadowrun 4 sheets now display any entered notes for Cyberware/Bioware
- Update is now prevent from running if there is more than one instance of Chummer open at the time to prevent errors
- corrected the costs for the Gentlemen's Cane Sword variations
- Gentlemen's Cane with Sword options now creates a Gentlemen's Cane Sword Weapon
- marking a Nuyen Expense as being a Refund now records the Refund correctly and no longer counts towards the character's Career Nuyen total

Relative File Paths for Contacts and Spirits
Contacts and Spirits now support relative file paths for improved portability between computers. Chummer first looks for the exact file name that was linked. If it cannot be found, it falls back to using the relative path that was stored when the save file was linked to it. This will only work with save files that are linked in this and later versions of the application. In order to get this behaviour with previous save files, you will need to remove the link and re-link the save file to the Contact or Spirit.

New Strings
- Button_Options_RestoreDefaults
- Message_Options_RestoreDefaults
- MessageTitle_Options_RestoreDefaults
- Message_Update_MultipleInstances

Build 445
- Qualities that require Street Cred to be equal to or greater than Notoriety now meet the requirements when Street Cred and Notoriety are the same value (previously had to be greater which was wrong)
- Monofilament Chainsaw now adds a Weapon to the character when selected
- fixed an issue where Weapons that did not belong to an Exotic Category but used an Exotic Active Skill would only calculate their Dice Pools correctly if the character had a non-Specialized Exotic Active Skill
- added True Drake Qualities from The Clutch of Dragons
- the break Skill Group confirmation window now correctly shows the name of the Skill Group the Active Skill is a member of instead of the name of the Active Skill
- swapping a Latent Quality for its fully-realised version now allows the character to start with MAG/RES of 1 and has the same effect as turning on the "Essence loss only reduces MAG/RES maximum" house rule
- Convert to Cyberzombie now marks the character as having unsaved changes
- Reduce Attribute now marks the character as having unsaved changes
- fixed an issue where a Metavariant could be selected before selecting a Metatype which causes an error to be thrown
- added a link to the current Dumpshock Thread to the Help menu
- corrected the DV for the Fangs Weapon created by the Positive Quality
- corrected the sourcebook for the Body Glove Spell
- changed how the OK button positions itself in the Settings window in an attempt to keep its text being cutoff by the bottom of the window
- Exotic Active Skills now populate their Specialization lists with the names of Weapons that make use of the Active Skill
- added an option to select the default character sheet that will be used when opening the print view for a character

New Strings
- String_Break
- Label_Options_DefaultCharacterSheet

Build 441
- fixed an issue where the default plugins that come with Cyberware (such as Image Link for Cybereyes) would not have their parent associated to them until loading a saved file, allowing their Grade to be changed
- fixed an issue where clicking the Add & More button in the Select Cyberware window would cause plugins to be added to the last added item instead of the item originally selected
- changed how the Select a Cyberware Suite calculates the total Nuyen and Essence costs
- Cyberware Suites allow plugins up to any depth (recursive to any number)
- Improvement Manager now supports forcing an item to use a specific side of the body
- adding a Cyberware Suite now marks the character as having unsaved changes
- Qualities can now have Essence, combined Attribute values, total Attribute value, Cyberware, Bioware, Cyberware categories, combined Skill Group values, Active Skills, and Street Cred being higher than Notoriety as prerequisites for selecting them to support the new Way of the Samurai Qualities
- changed how the total values of Lifestyles are calculated in an attempt to avoid crashes on non-Windows computers using Wine
- changed a number of items to use OS-independent path strings
- Active Commlink checkbox no longer appears when a Commlink Upgrade is selected
- Gear with Signal, Response, Firewall, and System can now be affected by Commlink Upgrade and Commlink Operating System Upgrade items to improve their Ratings

Build 439
- Cyberware attached to the character can now have plugins attached to plugins (recursive to any number)
- Cyberware now supports items that both grant and consume capacity (X/[Y])
- Commlinks on the Gear tab can now be marked as being the character's Active Commlink which automatically updates Matrix Initiative to use the proper Response
- Program Packages and Software Suites can now be Hacked
- added support for deleting Custom PACKS Kits through the Add PACKS Kits window
- fixed an issue where Commlinks that came with plugins would create multiple copies of them when purchased
- items in Custom PACKS Kits no longer include all of their default plugins and instead only add the plugins that were attached to them when the Kit was saved
- added a "Generic Mod" Vehicle Mod to allow one-off Mods for Vehicles (typically Drones) more easily
- fixed an issue where Gear with a <selecttext /> Improvement would not prompt for a value when added to a Vehicle
- undoing a Nuyen Expense for a piece of Cyberware now removes any Weapons that the Cyberware created
- added an Essence Consumption section to the Cyberware and Bioware tab that show the character's total values for Cyberware, Bioware, and Essence Hole deductions
- added an option to control the number of decimal places that Essence is rounded to (2 by default)
- a Complex Form's Rating can now be selected when in Career Mode with the Use alternate Complex Form cost optional rule turned on to see what the Dice Pool would be for the desired Rating

New Strings
- Label_EssenceConsumption
- Label_Cyberware
- Label_Bioware
- Label_EssenceHole
- Label_Options_EssenceDecimals

Build 434
- Improvements can now use division and will round resulting fractions downs
- fixed an issue where deleting a piece of Cyberware could cause the next item in the list to suddenly change its Grade

Build 433
- added support for custom Cyberware and Bioware Grades
- removing the last Adapsin-enabling Improvement now changes the Grade of all Cyberware to their non-Adapsin Grades
- Cyberware and Bioware Grades on the printouts now show their full, translated names
- save files now include the application build number they were last saved with

Build 432
- added an Add & More button to the Select Critter Power window
- Notes window no longer appears in the Windows Taskbar
- Attributes should now only show their Augmented value when they have Improvements that affect their actual value
- Vehicle Weapon information is now shown in Create Mode
- Sai (and any Weapon whose DV type is "P or S") now displays its calculated DV properly instead of the formula
- Gear data file now supports recursive use of <usegear /> to add plugins to other plugins
- Gear category is now recorded when creating a new custom PACKS Kit
- adding a PACKS Kit now uses the recorded category (if available) to add the correct piece of Gear
- Update window now moves the archived copy of the application back if downloading an updated version fails to hopefully prevent the app from being unusable

Build 430
- added support for <rangebonus /> to Gear for Ammo to affect a Weapon's Range
- added support for Geomancy Rituals to Spells
- Vehicle Nexi Plugins are no longer restricted to only Commlink Module category
- Physical Attributes now show their Augmented value and tooltips if the character has a Cyberlimb

New Strings
- String_SpellRangeLineOfInfluence
- Node_SelectedGeomancyRituals

Build 429
- fixed an issue where attempting to add a plugin to a Nexus on a Vehicle would throw an error
- added support for creating custom Improvements for Knowledge Skills
- fixed an issue where deleting a piece of Cyberware would not refresh the character's displayed Attribute totals immediately
- Attributes now show their augmented value any time the Attribute has one or more modifiers instead of when the natural and augmented values do not match so that tooltips are always visible to explain how the value was calculated
- Vehicles now allow any System or Firewall instead of being limited to Device Rating +2 which is a limitation that is only applied to Hardware properties
- fixed an issue where Weapons that did not have at least one Accessory or Modification would not receive their STR bonus to RC if the optional rule for it was enabled
- Armor no longer includes Avail modifiers from Armor Mods that come included with it by default
- Armor no longer includes Avail modifiers from Gear that comes included with it by default
- added Change BP/Avail Limit to the Special menu to change the maximum BP (or Karma) and Avail the character is allowed in Create Mode
- Commlinks now add any Gear that is attached to the in the data files, such as the plugins that should come with all military spec Commlinks
- fixed an issue where newly created Gear that is moved to a new container would cause duplicate items to be created in the save file
- added support for Free Sprites (see below)

Free Sprites
Any Sprite can now be converted to a Free Sprite by selecting Special > Convert to Free Sprite. Free Sprites gain the Denial Power and access to Echoes Critter Powers as per UN 157.

New Strings
- Menu_SpecialBPAvailLimit
- Menu_SpecialConvertToFreeSprite

Build 426
- fixed an issue where Cyberware Plugins were attempting to use their parent's Gear properties instead of their own and would throw an error when trying to bulid a list of Locations used by Cyberware
- Gear Capacity now factors in the Quantity of each plugin

Build 425
- Create Mode tooltips that refer to BP values now use the BP values set in the Options window
- fixed an issue where increasing a Skill Group Rating would also increase the Rating of an associated Active Skill that was affected by the Incompetence Negative Quality
- fixed an issue where loading a character that had Incompetence Negative Quality applied to an Active Skill that belonged to a Skill Group with a Rating would throw an error
- fixed an issue where adding a new Knowledge Skill and attempting to give it a Specialization while in Career Mode without saving and reloading the character would throw an exception
- Mentor Spirits now show their player-selected bonuses on the Spells and Spirits tab in Career Mode in the same way they do in Create Mode
- added an option to toggle whether or not Ergonomic Programs count towards a Commlink's effective Response value (enabled by default)
- Commlink Operating Systems now allow any System or Firewall instead of being limited to +2 which is a limitation that is only applied to Hardware properties
- added support for <metagenetic /> to qualities.xml to easily mark additional Qualities that count was Metagenetic Qualities
- deleting an Emotitoy from a character now removes the bonuses for its Empathy Software
- Weapons with only FA Firing Mode can now fire Short Bursts as described on SR4 154

New Strings
- Checkbox_Commlinks
- Checkbox_ActiveCommlink
- Tip_ActiveCommlink

Modified Strings
- Tip_CommonContacts
- Tip_CommonNuyen
- Tip_SkillsSkillGroups
- Tip_SkillsActiveSkills
- Tip_SkillsKnowledgeSkills
- Tip_SpellsSelectedSpells
- Tip_SpellsSpirits
- Tip_TechnomancerSprites
- Tip_BuildFoci
- Tip_TechnomancerComplexForms
- Tip_BuildManeuvers
- Checkbox_Options_ErgonomicProgramLimit

Build 423
- added a house rule to allow Technomancers to select Autosofts as Complex Forms
- fixed an issue where an error would be thrown when attempting to load a character that (somehow) possessed an Adept Power at Rating 1 (now assumes it should be Rating 1)
- fixed an issue where attempting to create a Critter that had a starting Skill Group Rating higher than 6 would throw an error
- corrected the rounding method for calculating Street Cred
- Programs with the Ergonomic Program Option no longer count towards the number of Programs running on the Commlink to affect its Response

New Strings
- Checkbox_Option_TechnomancerAllowAutosoft

Build 420
- fixed an issue where plugins would not be properly added to a Commlink when adding a PACKS Kit and selecting them would throw an error
- when adding Armor to a Vehicle, the Vehicle now reduces the selected Rating to the maximum allowed value before accepting the Mod to avoid invalid configurations and throwing errors when the misconfigured Mod is selected
- fixed an issue where Weapons that did not specify an ammo type after their number (such as 4 instead of 4(cy)) that received the Additional Clip Weapon Mod would believe it had more Ammo slots than it actually should
- fixed an issue where Underbarrel Weapons that had more than one Ammo slot could not select anything beyond Ammo Slot 1
- Spirits that Possess/Inhabit an Inanimate Vessel now receive the Immunity (Natural Weapons) Critter Power
- Spirits Possessing/Inhabiting a Vessel now correctly add their MAG to the Vessel's Physical Attributes instead of adding the Spirit's own Physical Attributes

Build 418
- raising INT with Karma in Career Mode no longer causes the character's Career Karma to increase
- all Gear is now added to a PACKS Kit, regardless of its depth in the list
- updated the Select PACKS Kit window to show all Gear, regardless of its depth in the list
- adding a PACKS Kit now adds all Gear, regardless of its depth in the list
- Gear attached to Armor, Weapon Accessories, and Cyberware are now added to PACKS Kits
- Bonded Foci are now properly translated and display the translated "Bonded Foci" string when using a non-English language
- added English versions of some XML tags to accommodate exporting to Squad Manager
- Weapon Accessories now support <dicepool /> which can modify the Weapon's Dice Pool
- added Martial Arts to the Game Master Summary sheet

New Strings
- Message_DeletePACKSKit

Build 416
- Weapons now support <spec /> which allows them to match an Active Skill Specialization (see below)
- Technocritters now have their correct Attributes
- Technocritters now calculate their Matrix Attributes based on their RES
- Notes can now be attached to Vehicle Sensors and their plugins
- Blood Spirit checkbox is no longer visible after choosing a non-Spirit Metatype category in the Select Metatype window
- added a Change Starting Week button to the Calendar tab which lets characters change the date that the calendar should start on
- corrected the cost of the PPP ensemble (without helmet)
- Fashion Armor now has access to Clothing Armor Mods
- added a house rule to indicate that Special Attributes do not count towards the 50% Karma spending limit on Attributes

Weapon Specializations and <spec />
Up until now, Specializations required that the Weapon's name or Category match the Specialization given to their corresponding Active Skill. With this update, the Weapons data file now supports a <spec /> tag. This now allows Specializations such as Blades (Swords), Automatics (Carbines), and Heavy Weapons (Machine Guns) to work properly.

New Strings
- Button_ChangeStartWeek
- Checkbox_Option_SpecialAttributeKarmaLimit

Build 413
- added support for <throwstr /> to the Improvement Manager which effectively raises a character's STR for the purpose of determining the DV of Thrown Weapons
- Copy, Paste, Create Bioware Suite, and Add Bioware Suite menu items are now properly translated
- when updating, if a file fails to decompress properly (usually because of a downloading error), the update window will attempt to re-download the file
- added an option to show only Active Skills whose Rating is 0
- added <dicepool /> to Weapons in the printout XML
- Shadowrun 4, Game Master, and Text-Only sheets now show the Dice Pool for character Weapons
- Weapon Dice Pool tooltip now only shows Weapon Mods that affect the Dice Pool instead of all Weapon Mods
- Dice Pool Modifiers portion of a Skill's tooltip has been replaced by the full list of items that affect the Skill's Dice Pool Modifier
- corrected Commlinks to have a Processor limit equal to their total System Rating
- added a Rushed Job checkbox to the Dice Roller window (see SR4 65)

New Strings
- String_SkillFilterRatingZero
- Checkbox_DiceRoller_RushedJob

Build 409
- fixed an issue where the Update window attempted to download translation files in a compressed format

Build 408
- Vehicle Mods now support variable Costs
- selecting a Cyberware or Bioware Suite that contains an item with a variable Cost no longer throws an error
- added a house rule to allow Free Spirit Power Points to be based on MAG instead of EDG
- data files are now downloaded in a compressed format and decompressed locally to greatly reduce the amount of time it takes for them to be downloaded
- removed the Include Smartlink bonus in Active Skills option since it is no longer necessary (see below)

Include Smartlink bonus in Active Skills option removed
Weapons have displayed their own calculated Dice Pools since build 314. As a result, showing the Smartlink bonus in an Active Skill has become redundant and rather misleading since it is applied on a per-Weapon basis instead of the Active Skill as a whole. The Weapon Dice Pool accurately reflects any Smartlink bonuses the character receives.

New Strings
- Checkbox_Option_FreeSpiritPowerPointsMAG

Deleted Strings
- Checkbox_Options_IncludeSmartlink

Build 407
- Weapon Mods that use a Total Cost multiplier now use the full multiplier instead of multiplier - 1
- Weapon Dice Pool now shows the same tooltip in Create Mode as it does in Career Mode
- Weapons now include their modified firing mode in the printout XML
- fixed an issue where Vehicle Mods that included Vehicle Cost in their cost could throw an error when attempting to add it to a Vehicle
- Complex Form total on the Build Point Summary tab calculates its value correctly again
- Advanced Lifestyles that had the Street - Z-zones/Barrens or Luxury-AAA Neighborhoods no longer throw an error when attempting to edit them
- fixed an issue that prevented Advanced Lifestyles from showing the list of Qualities when editing them
- Spirit and Sprite names are now translated on the printout when using a non-English language
- Weapons created by Gear (such as Missiles) now use the <avail />, <cost />, and <owncost /> of the Gear that created them in the printout XML

Build 405
- added support for naming Gear
- fixed an issue where clicking the +/- buttons for Lifestyles without a Lifestyle selected would throw an error
- Improvements can now include an Attribute name (see below)
- Qualities can now be marked as Free in Create Mode, reducing their cost to 0 BP/Karma
- Cyberware can no longer have an Avail lower than 0

Attribute Names in Improvements
Attribute names (such as RES and STR) can now be used in an Improvement's value XML, such as <movementpercent>MAG * 50</movementpercent>. This will not change when the character's Attribute changes; it will only use the Attribute's value at the time the Improvement is added. If the character's Attribute changes after this Improvement has been added, you will need to select Re-Apply Improvements from the Special menu.

New Strings
- Menu_NameGear
- Message_SelectGearName
- String_GearName

Build 403
- added a house rule to allow the creation and addition of Bioware Suites
- added support for adding and creating Bioware Suites
- added <owncost /> to printout XML for equipment which contains just the cost of the individual item
- fixed an issue that prevented Weapons in the Weapons list from being reordered using drag-and-drop
- added support for Locations within Weapons

New Strings
- Menu_SpecialAddBiowareSuite
- Menu_SpecialCreateBiowareSuite
- Checkbox_Option_AllowBiowareSuites
- Title_SelectBiowareSuite
- Label_SelectBiowareSuite_PartsInSuite
- Title_CreateBiowareSuite
- Message_DeleteWeaponLocation

Modified Strings
- Message_CyberwareSuite_InvalidFileName
- Message_CyberwareSuite_DuplicateName
- MessageTitle_CyberwareSuite_DuplicateName
- Message_CyberwareSuite_SuiteCreated
- MessageTitle_CyberwareSuite_SuiteCreated

Build 401
- added support for <quickeningmetamagic /> to the Improvement Manager which grants the character access to the Quicken Spell button
- added support for <basiclifestylecost /> to the Improvement Manager which adjusts the cost of only basic Lifestyles by a percentage
- added a house rule to allow Obsolescent to be upgraded/removed in the same way as Obsolete
- added support for Quicken Spell Expenses
- fixed an issue where canceling the Select Martial Arts window when adding a PACKS Kit would throw an error
- maximum MAG split for Mystic Adepts now increases properly when MAG is increased
- maximum MAG split for Mystic Adepts now decreases when a MAG increase Expense is undone
- clicking Delete on the Cyberware tab with nothing selected no longer throws an error
- clicking Delete on the Vehicles tab with nothing selected no longer throws an error
- selecting a Complex Form in Career Mode now automatically selects its commonly-used Active Skill for the Dice Pool
- Karma Expenses for Spells can now be undone
- Exotic Melee Weapons that use the Unarmed Active Skill (such as Hardliner Gloves) now properly show their Dice Pool size
- Obsolescent and Obsolete now affect a Vehicle's Device Rating
- fixed an issue where the displayed monthly Nuyen cost for a Lifestyle was including Lifestyle discounts a second time

New Strings
- Checkbox_Option_AllowObsolescentUpgrade
- Button_QuickenSpell
- String_QuickeningKarma
- Message_ConfirmKarmaExpenseQuickeningMetamagic
- String_ExpenseQuickenMetamagic

Build 399
- added support for <complexformlimit /> to the Improvement Manager which affects the number of Complex Forms a character can know in Create Mode
- added support for <spelllimit /> to the Improvement Manager which affects the number of Spells a character can know in Create Mode
- fixed an issue where pressing the backspace key while in the search field within the Select Spell or Select Complex Form windows would throw an error if the list of items was empty and the search word should cause the list to be re-populated
- starting Nuyen and starting Karma Expenses can now be modified (not retroactively applied to previous saves)
- Vehicles can now be retrofitted as per the rules found on UCL 15 by attempting to delete the Obsolete Vehicle Mod
- increased the height of the Select Weapon window so that the list of included Weapon Accessories/Mods is no longer concealed when there are more than 4 items
- fixed an issue where deleting a Knowledge Skill could cause the other Knowledge Skills below it to also be deleted from the character
- Weapons now use their modified Firing Mode which includes Weapon Mods instead of their base Firing Mode to determine which firing options are available in the FIRE! button menu
- fixed an issue where the Bonding cost for Stacked Foci would not be calculated correctly if one of the Foci contained parenthesis in its name

New Strings
- String_ExpenseVehicleRetrofit
- String_Retrofit

Build 398
- Ammo that is in a container such as a Spare Clip and loaded into a Weapon now correctly affects the Weapon's DV, AP, and RC
- clicking the Buy Ammo button for the selected Weapon no longer throws an error if a piece of Gear was not already selected in the Gear list

Build 396
- fixed an issue where selecting Armor that granted Improvements or whose Mods granted Improvements would immediately add them to the character when selected in the Select Armor window
- added a Part of base Armor checkbox to indicate whether or not an Armor Mod is part of a piece of Armor by default in the same manner as the Part of base Weapon checkbox for Weapons
- added <included /> tag to printout XML for Armor Mods which indicates whether or not they are included as part of the base Armor
- all equipment now puts its total cost in the <cost /> tag in the printout XML instead of its cost formula
- removed <cost3 />, <cost6 />, <cost10 />, <avail3 />, <avail6 />, and <avail10 /> tags from printout XML since they were not useful
- Reduce Attribute now includes MAG and RES if the character has access to these Attributes
- Reduce Attribute now includes a checkbox to determine whether or not the Metatype Maximum should also be reduced

New Strings
- Checkbox_BaseArmor
- Checkbox_DoNotAffectMaximum

Build 394
- Reduce Attribute in the Special menu is now available to all characters in Career Mode, nod just Cyberzombies
- Gear that has a Rating of +(Rating) now shows its calculated Rating instead when it is on its own and not attached to a parent item
- Gear that has a Rating of +(Rating) that is on its own and not attached to a parent item no longer throws an error when attempting to move a character to Career Mode

Build 393
- modified how the Language Manager stores information to make loading and finding strings slightly faster
- added a text field to Spirits/Sprites next to the Metatype list to allow a name to be assigned to them
- fixed an issue where deleting newly-added Gear plugins on a Vehicle would throw an error until the character was saved and reloaded
- changing the Bonded status of a Stacked Focus no longer throws an error
- added support for <requireammo /> to Weapons which denotes whether or not a Weapon needs Ammo to actually be reloaded (for special exceptions like battery powered Weapons)
- Weapon Dice Pool now only applies an Active Skill's Specialization bonus when it exactly matches the Weapon's name or category as intended
- fixed an issue where clicking on Armor Mods that come with a piece of Armor would throw an error until the file has been saved and reloaded
- fixed an issue where attempting to Bond a Stacked Focus that included additional text (such as from a Weapon Focus) could throw an error

Build 388
- fixed an issue where clicking the Enable All or Delete All buttons on the Improvements tab with a group selected would throw an error
- fixed an issue where Underbarrel Grenade Launchers that come as part of a Weapon were not being properly marked as Underbarrel Weapons which caused errors to be thrown when adding Weapon Accessories and Mods until the file has been saved and reloaded
- Equip All and Unequip All buttons for Armor Bundles now correctly add and remove Improvements for Armor Mods and Gear
- Underbarrel Weapons that come as part of a base Weapon (such as the Ares Alpha Grenade Launcher) no longer have their Ammo cut in half when loading a save file
- Underbarrel Weapons now set their available options under the FIRE! button correctly
- added a checkbox to the Critter Powers tab to control whether or not each Critter Power counts towards the Critter's Power Point limit
- changed how Spirits calculate their number of used Power Points
- added a Blood Spirit checkbox to the Select Critter window when the Spirits category is selected which automatically adds the additional Critter Powers a Blood Spirit receives for free
- added tooltips to the Fading, Drain Resistance, and Spell Dice Pool fields
- Attributes now include <bp /> in their printout XML to indicate the amount of BP/Karma that has been spent on them (only accurate for characters that have not yet spent Karma on improving Attributes after starting their career)
- Skills now include <bp /> in their printout XML to indicate the amount of BP/Karma that has been spent on them (only accurate for characters that have not yet spent Karma on improving Skills after starting their career)
- adding a Fake License to a character that only has one Restricted item no longer automatically selects the item and instead keeps the Select Item window open, letting you choose the one item or enter a custom name

New Strings
- Checkbox_Metatype_BloodSpirit
- Tip_Metatype_BloodSpirit
- Checkbox_CritterPowerCount

Build 386
- fixed an issue where the cost of plugins was not calculated correct for Ammo that is sold in quantities greater than 1
- Ally Spirits now get their correct number of Critter Power Points
- added support for <dvbonus> and <apbonus> to Weapon Mods
- High-Power Chambering Weapon Mod now grants the Weapon bonuses instead of the High-Power Ammo so that Weapon stats are properly represented when empty
- High-Power Ammo now correctly applies a -2 Dice Pool modifier instead of a -2 RC modifier
- clicking OK in the Select Spell window without having a Spell selected no longer throws an error
- clicking OK in the Select Complex Form window without having a Complex Form selected no longer throws an error
- fixed an issue where the FIRE! options became disabled when using a language that has translated values for the different firing modes for a Weapon
- Underbarrel Weapons now correctly show their own Ammo remaining and Range information instead of the information for the parent Weapon
- added a tooltip to the Dice Pool on the Weapons tab in Career Mode to show how the Dice Pool is being calculated

Build 385
- added support for Ammo affecting the Dice Pool of the Weapon they've been loaded into
- fixed an issue where selecting a Weapon attached to a Vehicle Weapon Mount would occasionally throw an error

Build 384
- fixed an issue where the Spirit/Sprite control would throw an error when loading a saved character or attempting to add a new Spirit/Sprite

Build 383
- when creating a character with Karma, the cost for Special Attributes is now included in the maximum cost calculation as per RC 42
- fixed an issue where Spells were not being translated when loading a saved character
- Spirit and Sprite names are now properly translated when adding a new Spirit or Sprite to a character and use the proper Critter Metatype when creating a linked Critter
- fixed an issue where clicking the Add & More button in the Select Weapon Accessory window would throw an error when trying to add additional Accessory to a non-Vehicle-mounted Weapon
- fixed an issue where the Advanced Lifestyles window would put some Lifestyles into the High category instead of Middle if their LP fell within a certain range
- corrected a stupid mistake where Limited Spells were adding +2 to their DV instead of +2 to the Resistance Dice Pool

Build 380
- added support for <selectweapon /> to the Improvement Manager which asks the character to select one of the Weapons (or enter text if being applied to a Vehicle)
- print window (when open) automatically refreshes when the character is modified in Create Mode
- Weapon printout XML now includes <ammoslot1 />, <ammoslot2 />, <ammoslot3 />, and <ammoslot4 /> to show which Ammo is loaded in each Ammo slot
- Weapon printout XML now correctly looks for Ammo anywhere on the character/Vehicle
- characters that are built with unlimited BP/Karma and have the Character can spend any number of points on Nuyen House Rule enabled are no longer forced to having 0 points in Nuyen
- Limited Spells now include their +2 DV bonus in their displayed DV when selected
- fixed an issue where canceling a Skill Specialization for a Grouped Skill in Career Mode then re-entering it would cause the Skill Group to remain intact and the Specialization to cost 0 Karma
- Gear that require a value to be selected now correctly ask for this information when added to a Vehicle
- Complex Forms now enforce the number of Program Options they can have

New Strings
- Message_ConntAddComplexFormOptionLimit

Build 377
- Ammo in a container such as a Spare Clip now shows its container's name and Location (if applicable) in the Reload window
- added a Pets and Cohorts tab to the Street Gear section so that character can create links to any pets or other companions they might have
- Gear such as Ammo that is typically sold in stacks of 10 can now be purchased at a quantity lower than its stack size (must enter the number manually - the up/down arrows increase/decrease by the stack size)

New Strings
- Tab_Pets
- Button_AddPet

Build 376
- dates for Expenses are now saved in a standardised format, regardless of system settings, to make them easier to load and move between systems that may have different date settings
- list items with Notes (such as Qualities and Gear) now show their Notes in a tooltip when hovered over
- Gear that use a formula to calculate their price now show their total price instead of the formula used when selected on the Armor tab
- fixed an issue where Armor Mods with a Rating would throw an error when trying to calculate their cost
- added support for <forcegrade /> to Cyberware since certain items (namely all Transgenics) are limited to a single Grade
- Armor Gear and Weapon Gear are no longer limited to how many layers deep they can go
- Gear can now be added to Vehicle Weapon Accessories

Build 375
- Qualities can now add Weapons to the character when selected
- added Create Natural Weapon to the context menu for the Weapons button which allows character to create Natural Weapons that can come from other sources such as Critter Powers
- added an option to print Notes as part of the printout XML
- Shadowrun 4 Base and Commlink sheets now print Notes for most major items when the option is enabled
- Gear can now be copied from Armor, Weapons, and Vehicles
- Weapons can now be copied from Vehicles
- Armor Mods, Weapon Mods, Weapon Accessories, and Gear Plugins are now responsible for calculating their own total cost
- cost of selected Weapon Accessories and Weapon Mods should now be correct when their cost is based on a formula including the Weapon's cost
- Armor Mods that use a formula to calculate their price now show their total price when selected instead of the formula used
- Weapon Accessories now include any Gear plugins in their total cost
- Cyberware Plugins now include any Gear plugins in their total cost
- equipping Armor now only re-creates Improvements for Armor Mods and Armor Gear that are equipped
- equipping Armor Mods and Armor Gear now only re-creates Improvements if the Armor they're attached to is also equipped
- Enter and Escape keys now work in the Select Martial Art Advantage window
- characters that ignore rules and move to Career Mode will now start with 0 Nuyen instead of a large negative number
- added Black Market Pipeline Discount checkboxes to the Cyberware, Armor, Weapons, Gear, and Vehicle tab in Create Mode which reduce the cost of the selected item by 10% which appear when the character gains the Black Market Pipeline Quality

New Strings
- Message_CannotRemoveQualityWeapon
- MessageTitle_CannotRemoveQualityWeapon
- Label_ActiveSkill
- Menu_AddNaturalWeapon
- Checkbox_Option_PrintNotes
- Checkbox_BlackMarketDiscount

Build 371
- added a tooltip to all Source fields in Select windows which show the full name of the sourcebook
- Underbarrel Weapons that have a Cost of 0 Nuyen no longer consume Mod slots (so Weapons such as the Ares Alpha can now properly attach their Grenade Launcher as an Underbarrel Weapon without consuming Mod slots)
- Weapons that come with an Underbarrel Weapon as part of their initial configuration now receive them automatically
- Select Armor window now creates the Armor to determine its correct Avail with any Armor Mods it comes equipped with by default instead of relying only on the Armor's own Avail
- added support for Copying and Pasting in Create Mode (see below)
- the default Unarmed Attack is no longer exported when creating a PACKS Kit

Copying and Pasting
Copying and pasting is currently only available in Create Mode until everything is figured out. At the moment only Lifestyles, Armor, Weapons, Gear, and Vehicles can be copied. Lifestyles, Armor, Gear, and Vehicles can only be copied to their own tabs. Weapons can be copied to the Weapons and Vehicles tabs. Gear can be copied to the Armor, Weapons, Gear, and Vehicles tabs where Gear is normally allowed. These items can be copied between characters, so you can copy a Vehicle that Character A has and paste it into the Vehicles tab for Character B. The Copy and Paste toolbar buttons and menu items are only enabled when the operations are allowed.

New Strings
- Menu_Main_Edit
- Menu_EditCopy
- Menu_EditPaste

Build 368
- Adept Powers now check an Attribute's total Metatype maximum including any bonuses such as those from Exceptional Attribute to determine when the Power Point cost should be increased
- fixed an issue where adding or selecting a piece of Gear attached to Armor would occasionally throw an error
- Skills no longer double the bonus from Improvements that have a precedence
- Improvements that increase or decrease a Skill's maximum Rating now unlocks or locks the Skill control as appropriate if it is already at its maximum in Career Mode
- added support for more Improvement options to the Create Improvement window
- advanced versions of Leadership and Arcana now set their Category to the base Skill's Category instead of its Skill Group
- when reloading from a Spare Clip, the quantity of the Clip is reduced instead of the amount of Ammo in each one (leftover Ammo is dropped into the Selected Gear container as a new piece of Gear)

Build 365
- pressing the up and down arrows while the search field has focus now selects the next/previous item in the list in the Select Spell and Select Complex Form windows
- fixed an issue where selecting Gear that is a Cyberware plugin could occasionally result in an error being thrown
- deleting a Vehicle Location no longer asks you to confirm deleting the item twice
- all buttons that delete items are now simply labeled as Delete since the tab and selected item provide the context (and were never consistently applied using their old ones)

Delete Strings
- Button_DeleteQuality
- Button_DeleteSpell
- Button_DeleteComplexForm
- Button_DeleteCritterPower
- Button_DeleteMetamagic
- Button_DeleteEcho
- Button_DeleteLifestyle
- Button_DeleteArmor
- Button_DeleteWeapon
- Button_DeleteGear
- Button_DeleteVehicle
- Button_DeleteMod
- Button_DeleteAccessory
- Button_DeleteImprovement

Build 363
- <safehousecosts /> in lifestyles.xml is now ignored when validating the contents of data file translations
- Hacked Skillsofts are now correctly applied to Skills
- character Gear and Vehicle Gear are no longer limited to being 4 layers deep
- attempting to move Gear to one of its plugins now prevents the attempt instead of throwing an error
- added support for Locations within Vehicles (Gear can be moved to Locations by dragging and dropping with the right mouse button in the same manner as the Gear tab)
- setting MAG or RES to 0 when it is not forced to this value because of burnout now reduces its BP/Karma cost to 0
- added a Re-Roll Misses button to the Dice Roller window to re-roll all dice that did not score a Hit
- corrected the tab order in all windows

New Strings
- Button_DiceRoller_RollMisses

Build 360
- fixed an issue where equipping a Hacked Skillsoft would throw an error
- Drain Resistance and Fading Resistance values in the printout XML now include their bonuses
- fixed an issue where selecting a Vehicle Weapon Accessory in Career Mode would believe it was Gear and throw an error
- adding Gear to a Weapon Accessory in Career Mode now adds the proper context menu to the newly-created item so that plugins can be added without having to save and reload the file
- Weapons are no longer limited to one Underbarrel Weapon
- Underbarrel Weapons can now be marked as Installed
- new Lifestyles added in Career Mode are now correctly set to 0 months pre-paid
- when manually selecting updates in the Update window, selecting either Chummer or English (US) language file automatically selects the other since they require each other to work properly

New Strings
- Message_SelectVehicleLocation
- Message_DeleteVehicleLocation

Deleted Strings
- Message_WeaponUnderbarrelLimit

Build 358
- selecting the blank Magic Tradition or Technomancer Stream after already having one selected no longer throws an error
- Gear that has a cost multiplier that includes a decimal no longer causes the program to throw an error when a odd numbered Rating is selected
- added options to print alternate uses for the Leadership and Arcana Skills on the character sheet (from War! and Street Magic respectively)
- reorganised the General tab in the options window to reduce clutter and make their grouping more logical
- fixed an issue where RES may not be reduced to 0 even when the character's Essence penalty indicates that it should

New Strings
- String_SkillCommand
- String_SkillDirectFire
- String_SkillArtificing
- String_SkillMetamagic
- Tab_Options_Global
- Tab_Options_Character
- Tab_Options_Miscellaneous

Build 356
- Skill Specializations can now be set when an Active Skill is Grouped in Career Mode, though doing so breaks the Skill Group
- fixed an issue where breaking a Skill Group in Career Mode would unlock the Skill Specialization fields for the now-independent Active Skills
- Skill Groups can no longer be re-combined if any of their Active Skills have a Specialization
- Dice Pool for the selected Spell now includes any Spellcasting Specialization bonus if applicable
- added a Dice Roller button for Spells, Drain, Complex Form, Fading, Weapon, and Vehicle Weapon dice pools that appear if the Dice Roller option is enabled
- added an option to save a backup copy of a character before moving them to Career Mode (disable by default) (see below)
- fixed an issue where the programs added from a Program Package would not be correctly associated with their parent and would throw an error when selected until the character was saved and re-loaded
- fixed an issue where adding Gear from a custom PACKS Kit could cause packaged items such as Program Packages to create their plugins twice
- selecting a Cyberware Plugin attached to a Vehicle Mod no longer throws an error
- validating a character when moving to Career Mode now includes checking Cyberware Availability
- Gear can now be added to Cyberware and Weapon Commlinks (see below)
- windows and controls should now be more large font friendly
- Skill tooltips now show all Rating and Dice Pool modifiers instead of only positive modifiers
- fixed an issue where undoing the Nuyen Expense for a Bioware purchase would not remove the Bioware's Improvements properly

Changed Strings
- Checkbox_Option_AllowSkillDiceRolling

New Strings
- Checkbox_Option_CreateBackupOnCareer
- Title_CreateMode
- Message_CyberwareGear
- MessageTitle_CyberwareGear
- String_ExpensePurchaseCyberwearGear
- String_ExpenseSoldCyberwareGear
- Message_WeaponGear
- String_ExpensePurchaseWeaponGear
- String_ExpenseSoldWeaponGear

Creating pre-Career Mode Backups
When enabled, the Create backup of character before moving them to Career Mode option saves a copy of the character to your Chummer\saves\backup directory before they are actually placed into Career Mode, allowing you to go back and make changes to them in case they were placed into Career Mode prematurely.

Cyberware and Weapon Commlinks
Commlinks can now be added to the Commlink Cyberware and Weapon Commlink Weapon Mod items. This is still a little experimental, so please save a backup copy of your character before playing with these. These can only be applied to character-held devices; this behaviour will not be applied to Vehicles.

Build 353
- fixed an issue where Gear that had an Avail of Rating + X would cause an error to be thrown when selecting its parent
- adding Gear to a Vehicle no longer causes the character to incorrectly receive the Gear's Improvements
- transferring Gear to a Vehicle now properly removes Improvements from the character
- transferring Gear from a Vehicle now properly adds Improvements to the character
- Select Metatype window no longer shows Categories that have no items for its current context

Build 352
- added support for <selectsprite /> to the Improvement Manager which lets the character select an additional Sprite that they can compile
- added a Create Critter item to the link Spirit/Sprite menu (see below)
- fixed an issue where deleting a piece of Gear would not remove the Improvements created by any of its plugins
- fixed an issue where selling a piece of Gear would not remove the Improvements created by any of its plugins
- fixed a rounding error where the cost to purchase an Initiation/Submersion Rating could be off by 1 point

New Strings
- MenuItem_CreateCritter
- Message_SelectCritterType
- Message_UnknownCritterType
- MessageTitle_SelectCritterType

Create Critter for Spirits and Sprites
Spirits and Sprites now have a Create Critter item in their link menu when they are not currently linked to another save file. Selecting this automatically creates the Critter at the appropriate Force, puts it in Career Mode, saves it, links it to the Spirit/Sprite, and opens the file in one click.

Build 350
- plugins that add to their parent's Avail are no longer considered as being outside of the character's Avail when attempting to move the character to Career Mode, resulting in 2 items over Avail instead of 1
- confirm Karma Expense messages are now more verbose and include what the item's new Rating will be and the amount of Karma that needs to be spent
- added support for Roommates to both Standard and Advanced Lifestyles
- Standard Lifestyles can now be edited to change their % to Pay and number of Roommates
- Vehicles now write their total Pilot Rating instead of base Pilot Rating in the printout XML
- added <maneuver /> tag to Vehicles in the printout XML to make getting a Vehicle's Maneuver Autosoft Rating easier
- added support for <childcostmultiplier /> and <childavailmodifier /> to Gear which multiplies the Cost and increases the Avail of all plugins attached to it respectively
- added Spare Clip (HK Urban Fighter) to Gear which properly handles the increased Cost and Avail for Ammo for the HK Urban Fighter

Changed Strings
- Message_ConfirmKarmaExpense
- Message_ConfirmKarmaExpenseSpecialization
- Message_ConfirmKarmaExpenseEnemy
- Message_ConfirmKarmaExpenseSpend
- Message_ConfirmKarmaExpenseRemove
- Message_ConfirmKarmaExpenseComplexFormOption
- Message_ConfirmKarmaExpenseFocus
- Message_ConfirmKarmaExpenseJoinGroup
- Message_ConfirmKarmaExpenseLeaveGroup
- Message_ConfirmKarmaExpenseJoinNetwork
- Message_ConfirmKarmaExpenseLeaveNetwork

New Strings
- Label_SelectLifestyle_Roommates
- Menu_EditLifestyle

Build 347
- selecting Possesion or Inhabiatation in the Select Metatype window when creating a Spirit Critter now always adds the selected Power instead of trying to replace the Materialization Power which they might not have
- the number of Spells a character can know is now correctly limited to Spellcasting/Ritual Spellcasting Rating + Rating Modifiers instead of just the Skill's Rating
- all Spirits now show the number of additional Powers they can take on the Critter Powers tab
- fixed an issue where undoing a Cyberware/Bioware expense for a character that has MAG/RES would not restore their MAG/RES to its previous value
- fixed an issue where the character's Starting Nuyen Expense Entry would be lost if the character was not saved again after making the initial transition to Career Mode
- moving a character to Career Mode now uses the standard load character method instead of re-opening the character as-is in the Career Mode window
- renaming a Group or Armor Bundle now marks the character as having unsaved changes
- added support for grouping Custom Improvements

New Strings
- Button_AddGroup
- Message_DeleteImprovementGroup
- Button_EnableAll
- Button_DisableAll
- String_Roommates

Changed Strings
- Message_DeleteArmorLocation

Build 345
- possessed Living Vessels now change their Alias to [Vessel's Alias] (Possessed)
- possessed Inanimate Vessels now change their Alias to [Vessel Type] (Possessed)
- added a checkbox to the Select Metatype window to replace Materialization with Possession or Inhabitation when creating a Spirit
- Select Critter Power window now shows any Critter Powers that the Critter comes with by default that have been deleted
- Select Critter Power window now includes Possession and Inhabitation if the Critter's Manifestation Critter Power has been removed
- printout no longer automatically adds an Unarmed Attack Weapon to the character (replaced by the new Unarmed Attack Weapon that can be added and removed)
- new characters automatically receive the new Unarmed Attack Weapon that can be added and removed as desired
- fixed an issue where attempting to add Critter Powers to the non-Critter Free Spirit would throw an error

New Strings
- Checkbox_Metatype_PossessionTradition
- Tip_Metatype_PossessionTradition

Build 342
- added a checkbox to the Dice Roller window to Hit on 4, 5, or 6 as per the Cinematic Gameplay optional rule (SR4 75)
- added support for Possession and Inhabitation by Spirits (Possess/Inhabit Living Vessel and Possess/Inhabit Inanimate Vessel options in the Special menu if the Spirit has the Possession or Inhabitation Power)

New Strings
- Checkbox_DiceRoller_CinematicGameplay
- Menu_SpecialPossessLiving
- Menu_SpecialPossessInanimate
- MessageTitle_Possession
- Message_VesselInCareerMode
- Message_PossessionSave
- String_Possessed

Build 340
- fixed an issue that prevented Knowledge Skills from saving their selected Category (hopefully for the last time)

Build 337
- fixed an issue that caused Melee Weapons to always use the STR of a Vehicle's limb, even when being wielded by the character
- Upload Language button shows its text again

Build 336
- added support for the alternate Matrix Attribute optional rule from UN 39
- added support for <dicepool /> to Weapon Mod bonuses which affect the dice pool for the Weapon the Mod is attached to
- added <dicepool /> to the Weapon Foci Weapon Mod to affect the Weapon's dice pool
- fixed an issue where Weapons added directly to a Vehicle (Cyberware or Gear Weapons) would not be loaded correctly from a save file
- fixed an issue where trying to print a character whose Vehicle had a Cyberware Weapon would throw an error
- increased the maximum upload size for characters to 500 KB (compressed)
- Upload Character window in Omae no longer lists types of files that cannot be uploaded using the window
- Character now correctly checks if their <skillsoftaccess /> Improvement is enabled before deciding whether or not they can use Knowsofts and Linguasofts
- added a house rule to treat the Metatype Attribute Minimum as 1 for the purpose of calculating Karma costs
- fixed an issue where buying Ammo for a Weapon using the Buy Additional Ammo button without having any Gear selected would throw an error
- fixed an issue where buying Ammo for a Weapon using the Buy Additional Ammo button while having certain Gear seleted would limit the selection to that Gear's category instead of the to the Ammunition category
- added processorlimit, ispersona, isos, and issin to the list of items a Commlink includes in its printout data
- added a Commlinks sheet that prints out information for all of the character's Commlinks including Living Persona (also Nexi but limited to English only)
- fixed an issue where Qualities and Spells would wait to translate their names after asking for Improvement information
- added support for language-specific character sheets (stored in sheets\[language code])
- Character View window now lists the character sheets in the language-specific directory if a non-English language is selected
- fixed an issue where Spells were printing their Category a second time instead of selected Improvement values such as Attributes
- Complex Forms no longer show their Rating if the alternate Complex Form cost optional rule is enabled since they do not use Ratings
- fixed an issue where Weapons were adding their Smartgun bonus to their dice pool even if the Smartgun Accessory or Weapon Mod was marked as not installed
- Language Manager now uses a recursive method to translate windows and controls to make it more efficient and more easily accommodate future growth
- fixed an issue where Knowledge Skills would incorrectly change their Category if the Skill's name existed in the pre-defined Knowledge Skill list
- tabs now correctly show the character's name when moving from Create Mode to Career Mode when more than 1 character is currently open

New Strings
- Checkbox_Option_AlternateMetatypeAttributeKarma
- Checkbox_Options_AlternateMatrixAttribute

Build 332
- added support for <skillsoftaccess /> to the Improvement Manager which grants the character the ability to use Knowsofts and Linguasofts
- Knowsofts and Linguasofts now correctly require Datajacks, Sim Modules, or any item that grants <skillsoftaccess /> to be used (no longer limited to only Skillwire)
- all Gear can now be marked as Equipped
- Armor Bundles now show a list of the currently equipped items they contain when selected
- Knowledge Skill Specializations now correctly consume Karma when build a character with Karma in Create Mode
- all controls in the Dice Roller window now reposition themselves based on string lengths
- Modular Cyberlimb Plugins can now be added to Vehicle Mods if they have the a plugin that grants access to them
- Vehicle Mods can now use <selecttext /> in their bonus information
- fixed an issue where the context menu for Vehicle Sensor Plugins would not appear when loading a saved file
- fixed an issue where a category could appear twice in the Gear category list when adding a plugin
- added the ability to search for Adept Powers in the Select Adept Power window

Build 330
- fixed an issue where uploading a character to Omae would incorrectly try to truncate the character's name to the first 100 characters
- unarmed attacks now include an Adept's Penetrating Strike AP bonus in their AP
- fixed an issue where Weapons that used the Unarmed Combat Active Skill would not calculate their dice pool size correctly
- fixed an issue where Armor Mods for specific pieces of Armor were not being shown in the Select Armor Mod window when appropriate
- added an option to use a single instance of the Dice Roller window (enabled by default)

New Strings
- Checkbox_Options_SingleDiceRoller

Build 327
- Omae character uploads now require an Alias (on the Common tab) instead of Name (on the Character Info tab)
- when uploading a character to Omae, you can choose to display either the character's Alias or Name (if filled in)
- added an option for Allow dice rolling for Skills which adds a button to each Skill to open the Dice Roller window with the Skill's dice pool already set (disabled by default)
- Dice Roller window is now limited to a single instance to reduce confusion (all Dice Roller clicks bring this window into focus)
- fixed an issue where the child window icon was not properly being set to the Chummer icon until it was resized

New Strings
- Message_Omae_NPCPackDownloaded
- Checkbox_Option_AllowSkillDiceRolling
- Tip_DiceRoller

Build 325
- added support for <throwrange /> to the Improvement Manager which increases the character's effective STR for determining the range of Throwing Weapons
- added Dice Pool to the Sprites and Complex Forms tab in Career Mode
- Weapons now support <useskill /> which forces them to use a particular Active Skill when calculating their Dice Pool
- fixed an issue where Missile: Mine would cause an error to be thrown when trying to print the character

Build 324
- fixed an issue where attempting to print a character without having the sheets\omae directory would throw an error
- current and maximum Edge now appear beneath Remaining Edge on the Condition Monitor tab in Career Mode

Build 323
- XML Manager now actively filters out duplicate items found in custom data files based on their name
- sourcebook list in the Options window is now correctly sorted in alphabetical order when including custom books
- Adept Powers now include a notice that their cost is being doubled when applicable in their tooltip to clarify why their cost has increased
- fixed an issue where Vehicle Gear defined in the data file would not correctly set its quantity if one was provided
- added support for Armor Bundles (Locations for Armor)
- added support for sharing Custom and Override data through Omae
- added support for sharing custom Character Sheets through Omae

New Strings
- String_Omae_NoData
- Message_Omae_CannotFindData
- MessageTitle_Omae_CannotFindData
- Message_Omae_CannotFindSheet
- MessageTitle_Omae_CannotFindSheet
- MessageTitle_Omae_DeleteData
- Message_Omae_ConfirmData
- Message_Omae_DataDeleted
- Message_Omae_DataDeleteError
- Message_Omae_DataDownloaded
- MessageTitle_Omae_DataDownloaded
- MessageTitle_Omae_DeleteSheet
- Message_Omae_ConfirmSheet
- Message_Omae_SheetDeleted
- Message_Omae_SheetDeleteError
- Message_Omae_SheetDownloaded
- MessageTitle_Omae_SheetDownloaded
- Message_OmaeUpload_DataName
- MessageTitle_OmaeUpload_DataName
- Message_OameUpload_DataDescription
- MessageTitle_OmaeUpload_DataDescription
- Message_OmaeUpload_DataSelectFiles
- Message_OmaeUpload_CannotUploadSheet
- Message_OmaeUpload_SheetName
- MessageTitle_OmaeUpload_SheetName
- Message_OameUpload_SheetDescription
- MessageTitle_OmaeUpload_SheetDescription
- Title_OmaeUploadData
- Title_OmaeUploadSheet
- Button_Omae_UploadData
- Message_DeleteArmorLocation
- Button_AddBundle
- Button_EquipAll
- Button_UnEquipAll
- Tip_Power_DoublePoints

Changed Strings
- Message_OmaeUpload_UploadFailed
- Message_OmaeUpload_UploadComplete
- MessageTitle_OmaeUpload_UploadComplete

Build 321
- maximum Rating for all Skill Groups and Skills are now set to match the Critter's highest maximum Skill Rating when Force or D6 is a selectable value in the Select Metatype window
- added support for the alternate Complex Form cost optional rule from UN 39
- added support for the optional rule to allow any Bioware to be converted to Transgenics with the GM's approval from AU 93
- characters are now correctly limited to a number of Metamagics/Echoes equal to their Attribute + Initiate or Submersion Grade
- Gear on the Gear tab can now be transferred between other Gear (move a plugin from one device to another, move a device to become another device's plugin, or move a plugin to a location to become its own device) by dragging-and-dropping using the right mouse button
- added a house rule to allow players/GMs to custom mark Weapon Accessories and Mods as being part of the base Weapon
- Cyberweapons now show their calculated damage using their limbs STR when selected on the Weapons tab

New Strings
- Message_AdditionalMetamagicLimit
- Message_AdditionalEchoLimit
- Checkbox_Options_AlternateComplexFormCost
- Checkbox_Options_AllowCustomTransgenics
- Checkbox_Option_AllowEditPartOfBaseWeapon
- Checkbox_Transgenic

Build 320
- fixed an issue where Re-Apply Improvements would throw an error when checking Gear plugins whose parent item could no longer be found because of changed Gear categories
- Re-Apply Improvements now records any selected values in the same manner as selecting them for the first time
- pressing the up and down arrows while the search field has focus now selects the next/previous item in the list in most windows
- added support for Large Dice Pool and Really Large Dice Pool rolling option from War! to the Dice Roller window
- Cost/Month in the Advanced Lifestyle window when working on a Safehouse is now correctly changed to Cost/Week
- maximum Power Level for Mystic Adept Powers is now correctly limited by their total MAG
- custom Improvements now appear in a tree
- custom Improvements can now be sorted using drag-and-drop
- added support for editing custom Improvements
- Active Skills now show their tooltips when grouped
- fixed an issue where broken Skill Groups would no longer show their tooltip in Career Mode
- reloading a Weapon can now draw ammo from secondary containers such as Spare Clips

New Strings
- String_DiceRoller_Standard
- String_DiceRoller_Large
- String_DiceRoller_ReallyLarge
- Node_SelectedImprovements
- Button_EditImprovement
- Button_DeleteImprovement

Build 317
- Improvements can now contain multiple <spellcategory /> tags
- added support for Bolt Holes and Safehouses from the new Safehouses sourcebook
- Advanced Lifestyle window now filters Qualities based on the selected sourcebooks
- fixed an issue where selecting an Underbarrel Weapon that had no Accessories or Modifications in Career Mode would throw an error
- fixed an issue where undoing the Karma Expense for increasing an Active Skill would not re-enable the Skill Group control when appropriate
- Select Gear window now shows a checkbox for Inherent Program for selected software for Metasapients that can select Inherent Programs

New Strings
- Menu_BoltHole
- Menu_Safehouse
- Label_SelectLifestyle_CostPerWeek
- Label_SelectGear_InherentProgram

Build 314
- added support for <spellcategory /> to the Improvement Manager which adjusts the size of a character's Spellcasting Dice Pool for Spells of the specified Category
- selecting a Spell now shows the Dice Pool the character receives for casting the Spell
- added Dice Pool to the Weapons tab in Create Mode
- added Street Cred, Notoriety, and Public Awareness to the Character Info tab in Create Mode to see how Qualities are affecting their values during character creation
- added Re-apply Improvements to the Special menu which attempts to update the Improvement information for all of the applicable items on a character
- added Limited Spell checkbox to the Create Spell window
- entering 0 BP or Karma in the Choose BP Amount window creates the character in a free-style creation mode (see below)
- fixed an issue where the first category in the Select Metatype window was not selected when creating a Critter
- fixed an issue where Attributes whose Metatype minimum and maximum were the same would incorrectly add the 15 additional BP as though they had been purchased up to the Metatype's maximum, resulting in incorrect costs for A.I. and Free Spirit characters
- burning out in Create Mode now reduces the Attribute's cost to 0 since no points would have realistically been put into it (you've essentially burned away the 1 free point from your Quality gave you or the points your Metatype gave you)
- Reflex Recorders now only apply their bonus to Combat Active and Physical Active Skills
- added a Donate button to the About window (see below)
- Sensor Software now counts as Software for Commlinks (can be marked as running, counts towards Total Response, etc.)
- fixed an issue where Metamagics/Echoes would incorrectly believe they do not meet Metatype or Quality requirements

New Strings
- Menu_SpecialReapplyImprovements
- Message_ConfirmReapplyImprovements
- MessageTitle_ConfirmReapplyImprovements
- Title_SelectSpellCategory

Free-Style Create Mode
When 0 BP or 0 Karma is entered in the Choose BP Amount window, the Create window now lets you create a character with an unknown amount of BP/Karma. As BP/Karma is spent, the character's point total is automatically calculated. This also tracks the minimum amount of points the character must be based on the Primary Attributes in an attempt to enforce the rule of no more than 1/2 of the character's points total may be spent on Primary Attributes. The BP/Karma field will turn red when the character's Primary Attributes are forcing the character to be calculated at a higher point total than the number of points that have actually been spent.

Donate Button
Enough people have asked for it, so a Donate button has been added to the About window. Please remember that you're not buying a license, the software, or priority support. All donations go towards purchasing additional Shadowrun books as they're released which means more content for Chummer. ;)

Build 311
- added support for <notoriety /> to the Improvement Manager which adjusts the character's Notoriety rating
- Street Cred, Notoriety, and Public Awareness now automatically calculate based on the formulas from SR4 265 in addition to using the GM-awarded bonus fields that are already present
- fixed an issue where Cyberware Essence costs would occasionally round to 3 decimal places instead of 2
- fixed an issue where Cyberware would always be added as Standard Grade when in Create Mode, regardless of the Grade that was selected in the Add Cyberware window
- standard Gear can now include <system>, <response>, and <firewall> to assign these attributes for non-Commlink devices
- fixed an issue where MAG/RES cost was not being calculated correct in Create Mode when building with Karma and the character has reduced their essence through Cyberware/Bioware

New Strings
- Message_BurnStreetCred
- MessageTitle_BurnStreetCred
- Label_StreetCred
- Label_Notoriety
- Label_PublicAwareness
- Tip_BurnStreetCred
- String_CareerKarma
- String_StreetCred
- String_BurntStreetCred
- String_Notoriety

Build 307
- corrected the logic for checking for Metamagic/Echo Metatype and Quality requirements
- Spell category is correctly cached when using non-English languages
- Adept Powers have their Maximum Rating set properly when added in Career Mode
- highlight from Vehicles is removed when drag-and-drop is no longer floating over them
- fixed an issue where Skill Groups would be incorrectly limited to Rating 4 for characters that have just moved to Career Mode and not yet purchased a Rating in another Skill Group
- fixed an issue where undoing the Karma Expense for purchasing the maximum Rating for a Skill Group would not re-enable the Improve Skill Group button
- fixed an issue where undoing the Karma Expense for purchasing the maximum Rating for a Skill would not re-enable the Improve Skill button
- Validating a character now breaks any Skill Group if any of their associated Active Skills' Ratings do not match the Group's Rating
- Custom Improvements are now stacked on top of all other Improvements, meaning that they are no longer suppressed by Improvements that have a precedence (so REA can be modified even if the character has taken the Improved Reflexes Adept Power or Wired Reflexes)

Build 303
- placing a negative number in <flyspeed /> now gives a character a Fly speed equal to their Movement x [number x -1] which allows the Drake Quality to give a character a Fly speed of twice their Movement rate
- Update window now creates any directories it needs for downloaded files instead of relying on them being created by previous versions of the application
- corrected the maximum Rating for Sprites in Career Mode to RES x 2
- added an option to calculate Commlink Response based on the number of running programs (enabled by default)
- Programs attached to Commlinks can now be marked as Running which impacts the Commlink's Response value if the option is enabled (as per Processor Limit on SR4 222)
- added support for translating Spell DV
- Spells now show their translated DV on character sheets
- adding a Spell in Career Mode now asks you to confirm the Karma expense
- added support for creating Spells (as per SM 159), accessed through the dropdown menu on the Add Spell button
- names of items that are over the character's Avail limit are now shown when attempting to move a character to Career Mode to make identifying them easier
- Stacked Foci are now limited to a combined Force of 6
- added a house rule to allow the combined Force of Stacked Foci to exceed 6

New Strings
- Message_StackedFocusForce
- String_SpellOverflowDamage
- String_SpellDamageValue
- String_SpellToxinDV
- String_SpellDiseaseDV
- String_SpellRadiationPower
- Checkbox_SoftwareRunning
- Checkbox_Option_CalculateCommlinkResponse
- String_SpellDurationPermanentLong
- Menu_CreateSpell
- Title_CreateSpell
- Label_SpellOptions
- Checkbox_RestrictedTarget
- Checkbox_VeryRestrictedTarget
- Checkbox_CombatSpell1
- Checkbox_CombatSpell2
- Checkbox_CombatSpell3
- Checkbox_CombatSpell4
- Checkbox_CombatSpell5
- Checkbox_DetectionSpell1
- Checkbox_DetectionSpell2
- Checkbox_DetectionSpell3
- Checkbox_DetectionSpell4
- Checkbox_DetectionSpell5
- Checkbox_DetectionSpell6
- Checkbox_DetectionSpell7
- Checkbox_DetectionSpell8
- Checkbox_DetectionSpell9
- Checkbox_DetectionSpell10
- Checkbox_DetectionSpell11
- Checkbox_DetectionSpell12
- Checkbox_DetectionSpell13
- Checkbox_DetectionSpell14
- Checkbox_HealthSpell1
- Checkbox_HealthSpell2
- Checkbox_HealthSpell3
- Checkbox_HealthSpell4
- Checkbox_HealthSpell5
- Checkbox_IllusionSpell1
- Checkbox_IllusionSpell2
- Checkbox_IllusionSpell3
- Checkbox_IllusionSpell4
- Checkbox_IllusionSpell5
- Checkbox_ManipulationSpell1
- Checkbox_ManipulationSpell2
- Checkbox_ManipulationSpell3
- Checkbox_ManipulationSpell4
- Checkbox_ManipulationSpell5
- Checkbox_ManipulationSpell6
- Message_SpellName
- Message_SpellRestricted
- Message_CombatSpellRequirement1
- Message_CombatSpellRequirement2
- Message_DetectionSpellRequirement1
- Message_DetectionSpellRequirement2
- Message_IllusionSpellRequirement1
- Message_IllusionSpellRequirement2
- Message_ManipulationSpellRequirement1
- Message_ManipulationSpellRequirement2

Build 300
- changed all references of www.dndjunkie.com to Chummer's new home: www.chummergen.com
- changed how item name translations are handled which should result in save files loading about twice as fast when using a language other than English
- changes to how controls subscribe to events and memory management

Build 299
- added support for Stacked Foci
- Move to Vehicle button on the Weapons tab is no longer enabled if the character does not have any Vehicles
- Active Skill filter list now includes options for filtering by Attribute and Skill Group
- added Career Nuyen to Other Info tab in Career Mode which tracks how much Nuyen the character has gained over their career
- Nuyen Expense window now shows the Refund checkbox to mark an income as not counting towards the character's career Nuyen total
- fixed an issue where Power Focus was adding its Improvements to a character when added, before it is marked as Bonded (resulting in the same bonus being applied twice)
- Skill Groups now show their tooltips when disabled

New Strings
- Label_OtherCareerNuyen
- Checkbox_Expense_RefundNuyen
- Button_CreateStackedFocus
- Message_CannotStackFoci
- Message_StackedFocusMinimum
- MessageTitle_CannotStackFoci
- Message_DeleteStackedFocus
- String_StackedFocus
- String_SelectItemFocus

Build 297
- fixed an issue with some strings incorrectly containing "String_Attribute[xxxx]Short" in their name

Build 296
- Ammo qty is now properly labeled as "Qty" in the Reload window
- expanding the Ammo dropdown in the Reload window no longer throws an error
- Cloning Machine now uses the Select Number window instead of Select Text
- Nexi now include the cost of their Signal component
- fixed an issue where re-sorting the list of Cyberware/Bioware would cause the item to become deselected, making the Add & More button no longer work
- added support for renaming Locations
- added <iscommlink /> tag to Gear in the printout XML so Commlinks can be identified by their tag instead of by their string content
- added <isnexus /> tag to Gear in the printout XML so Nexi can be identified by their tag instead of by their string content
- added <isammo /> tag to Gear in the printout XML so Ammunition can be identified by their tag instead of by their string content
- added <isprogram /> tag to Gear in the printout XML so Programs can be identified by their tag instead of by their string content
- added <islanguage /> tag to Skills in the printout XML so Languages can be identified by their tag instead of by their string content

Build 294
- attempting to improve a Skill when the character does not have enough Karma no longer throws an error
- Complex Forms list is now grouped by type, similar to the Spells list
- Spells added by a PACKS Kit are now placed into to the correct category in the Spells list
- Cyberware list is now sorted in alphabetical order
- fixed an issue where Program Options may not be removed from the Complex Forms list when undoing their Karma Expense
- Reload Weapon window now shows the current quantity and Location of each Ammo to make identifying which stack the Ammo is coming from easier
- list of Ammo in the Reload Weapon window now set its dropdown width to accommodate the longest string
- added a BP Costs tab to the Options window where the BP costs for character creation can be modified (BP costs of Qualities must be done by overriding the qualities.xml file - see Chummer Wiki for more information)
- revised Mentor Spirits and Paragons so that characters can select which of their "choose one" benefits they want
- added support for exporting characters to Squad Manager (http://stauder-online.de/sr/english.htm), found under File > Export for characters in Career Mode

New Strings
- Node_SelectedAdvancedComplexForms
- Node_SelectedAREComplexForms
- Node_SelectedAutosoftComplexForms
- Node_SelectedCommonUseComplexForms
- Node_SelectedHackingComplexForms
- Node_SelectedMalwareComplexForms
- Node_SelectedSensorComplexForms
- Node_SelectedSkillsoftsComplexForms
- Node_SelectedTacticalARComplexForms
- Tab_Options_BPCosts
- Label_Options_BPAttribute
- Label_Options_BPAttributeMax
- Label_Options_BPContact
- Label_Options_BPMartialArt
- Label_Options_BPMartialArtManeuver
- Label_Options_BPSkillGroup
- Label_Options_BPActiveSkill
- Label_Options_BPSkillSpecialization
- Label_Options_BPKnowledgeSkill
- Label_Options_BPSpell
- Label_Options_BPFocus
- Label_Options_BPSpirit
- Label_Options_BPComplexForm
- Label_Options_BPComplexFormOption
- Label_SelectMentor_ChooseOne
- Title_ExportCharacter
- Label_ExportTo
- Menu_FileExport
- Menu_RenameLocation

Deleted Strings
- Node_SelectedComplexForms

Build 292
- fixed an issue where entering custom text in the Select Item window would throw an error
- added <include /> tag to Weapon Mod, Weapon Accessory, and Vehicle Mods in printout XML
- added <firewall />, <signal />, <response />, <system />, and <devicerating /> to Vehicles in printout XML
- added <min />, <max />, and <aug /> to Attributes in printout XML
- Essence loss only reduces MAG/RES maximum House Rule works properly again
- Select Cyberware window now uses the category of the selected item instead of the category selected in the category list to determine Essence and Nuyen cost discounts based on item category
- fixed an issue where Setting names in the Select Setting window could map to the wrong file

Build 291
- buttons on the Calendar tab now reposition themselves based on string lengths
- Note tooltips now show the item's Notes, removing the need to open the window to read them
- added an Improvements tab (see below)

New Strings
- Button_AddImproevment
- Title_SelectSkillCategory
- Title_CreateImprovement
- Label_ImprovementType
- Label_CreateImprovementValue
- Label_CreateImprovementMinimum
- Label_CreateImprovementMaximum
- Label_CreateImprovementAugmented
- Label_CreateImprovementSelectedValue
- Button_ChangeSelection
- Message_SelectItem
- MessageTitle_SelectItem
- Message_ImprovementName
- MessageTitle_ImprovementName
- Checkbox_Active
- Message_DeleteImprovement
- Tip_Improvement_EditNotes

Improvements Tab
The Improvements tab allows players to create Custom Improvements to their character that can be turned on and off as needed. This finally adds support for conditional/situational modifiers! For example, if your character has the Attribute Boost (STR) Adept Power at Rating 3, you can now create a Custom Improvement that will allow you to boost your STR when the Power is active, then set it back when you've deactivated it. See the Creating Custom Improvements page on the Chummer Wiki for more information.

Build 289
- added support for <selectrestricted /> to the Improvement Manager which lets the character pick from a list of Restricted items they have or enter their own value (used for Fake Licenses)
- improved the way in which unsaved changes to characters are detected
- Power Point cost for Adept Powers are no longer rounded to 2 decimal places to ensure Adepts are not being cheated out of Power Points when using discounts
- added support for a weekly calendar to track weekly Tests, runs, when rent is due, etc.
- fixed an issue where adding Commlink Upgrades or Commlink Operating System Upgrades directly to the character's or a Vehicle's Gear instead of as a plugin would cause the save file to become unusable
- adding Improved Sensor Array Vehicle Mod to a Vehicle now automatically adjusts the current Sensor to the appropriate size
- Vehicles and Drones now have their Armor Ratings limited as per AR 132 unless Ignore Rules is turned on
- adding Cyberware plugins to a Vehicle Mod no longer causes an error to be thrown when attempting to print
- Specialization list for non-Exotic Active Skills is now disabled if the Skill is part of a Skill Group or its Rating is 0

New Strings
- Tab_Calendar
- Button_AddWeek
- Button_EditWeek
- String_WeekDisplay
- Title_CalendarStart
- Label_CalendarStart
- Label_Year
- Label_Month
- Label_Week

Build 283
- Options window now resizes to fit the widest string in the window for the current language
- Group Name and Notes on the Initiation tab are now properly saved and loaded
- application no longer throws an error if it cannot find a string because of an out-of-date language file and instead displays the ID of the string it is looking for
- progress bars in the Update window re-appear when it attempts to re-download failed files
- Update process now verifies that an executable update it has just downloaded is valid and will re-attempt failures, leaving the original file in place to prevent the application from becoming unusable

Build 280
- <specificskill /> now allows for a precedence to be set
- added an Edit Expense button to the Karma and Nuyen tab
- added Edit Expense to the context menu for Karma and Nuyen Expenses
- MAG and RES can now be reduced to 0 in Create Mode if the character's Essence has been reduced
- Sapient Critters now use the Uneducated Quality instead of the Uneducated Critter Power
- Metatypes can now mark Qualities as removable and remove them in both Create and Career Modes (see below)
- Genetic Infusions are no longer affected by Biocompatability (Bioware)
- Karma costs for Foci are now set on the Karma tab in the Options window
- Cyberware Modular Plugins are now restricted to only those with the Modular Cyberlimb or Modular Adaptation plugins
- added a house rule for Allow characters to exceed 50% of points in Attributes
- added a house rule for Characters can spend any number of points on Nuyen
- fixed an issue where attempting to calculate the Avail Test for an item with "+" in its Availability would throw an error
- fixed an issue where Gear with "+(Rating)" in its Availability would not have its correct Availability shown in the Select Gear window

New Strings
- Button_EditExpense
- Message_DeleteMetatypeQuality
- Label_Options_Force
- Label_Options_AnchoringFocus
- Label_Options_BanishingFocus
- Label_Options_BindingFocus
- Label_Options_CenteringFocus
- Label_Options_CounterspellingFocus
- Label_Options_DiviningFocus
- Label_Options_DowsingFocus
- Label_Options_InfusionFocus
- Label_Options_MaskingFocus
- Label_Options_PowerFocus
- Label_Options_ShieldingFocus
- Label_Options_SpellcastingFocus
- Label_Options_SummoningFocus
- Label_Options_SustainingFocus
- Label_Options_SymbolicLinkFocus
- Label_Options_WeaponFocus
- Checkbox_Option_AllowExceedAttributeBP
- Checkbox_Option_UnrestrictedNuyen

Removable Metatype Qualities
Metatypes now have the ability to mark their starting Qualities as removable by setting the removable attribute to "true". These Qualities can be removed in Create Mode and Career Mode by selecting them and clicking the Delete Quality button. Removing these Qualities will cost the appropriate amount of BP or Karma. This is to allow Sapient Critters to buy off the Uncouth and Uneducated Qualities that they start with. This can be applied to older save files by locating the appropriate Quality and changing its <qualitysource> to MetatypeRemovable.

Build 277
- added support for <unarmedap /> to the Improvement Manager which improves the Armor Penetration of Unarmed attacks
- added support for <thresholdoffset /> to the Improvement Manager which modifies the number of additional boxes that appear before the character's first Condition Monitor penalty
- added support for <affectbase /> to the Improvement Manager which marks an Improvement as affecting an Attribute's actual value
- Damage Code for Unarmed attacks are now translated on printouts
- added <cmthresholdoffset /> to printout XML
- fixed an issue where Adept Powers were not affecting an Attribute's value properly (see below)
- non-standard Flechette Ammo which does not explicitly add +5 to AP now reduce a Flechette Weapon's AP appropriately (which assume +5 AP from standard Flechette Ammo in their stats)
- name of the Settings File in use now appears in the window's title bar
- fixed an issue where Weapons with a Foregrip and Sling were not receiving their proper RC bonus
- buttons in the Update window show correctly reposition themselves when using longer strings
- failing to load a data translation file no longer throws an error and renders the application unusable
- selected Mentor Spirits and Paragons are now correctly translated in the list of selected Qualities and on printouts
- added an Installed option for Vehicle Mods to show that they are currently in use on the Vehicle and are contributing to the Vehicle's stats
- fixed an issue where attempting to sort Expenses by amount in regions that use something other than "." to separate decimal places would cause an error to be thrown
- fixed an issue where purchasing Gear that stacked in Career Mode would deduct the cost of the items already in the stack instead of the cost for the quantity purchased
- increased the width of the Condition Monitor labels so that longer strings are not truncated
- save files can now be opened using drag-and-drop

Adept Powers that Affect Base Attribute Scores
There has been a rather significant change (correction) to how a few Powers work in terms of affecting Attributes; namely Creative Eye, Improved Physical Attribute, and Keen Wits. The cost of these Powers were not being calculated correctly as they were not correctly modifying their Attributes' actual value, nor were they properly increasing the Karma cost of improving them in Career Mode. If your characters have any of these three Powers, you will need to remove them and re-add them so that things are calculated correctly.

Build 274
- corrected the positioning of items in the Other Info tab in Create Mode
- Metavariant Qualities are now translated in the Select Metatype window
- tooltip for the Advanced Contact Options button is now properly translated
- number of real world Initiative Passes is correctly calculated for printout XML
- Ballistic Encumbrance and Impact Encumbrance are now translated in tooltips
- all Search labels now reposition themselves based on string lengths
- added a new Karma value for Complex Form Skillsoft (default 1)
- Skillsoft Complex Forms now cost an amount of Karma equal to the amount set in the Options window

New Strings
- String_BallisticEncumbrance
- String_ImpactEncumbrance
- Label_Options_ComplexFormSkillsoft

Build 272
- all controls now reposition themselves to accommodate longer strings for non-English languages

Build 271
- added support for uploading language files through the application (translators, see http://www.dndjunkie.com/chummer/wiki/Uploading-Language-Files.ashx for information)
- Expense Entries can now be sorted by clicking on the column headings
- fixed an issue where trying to edit old Expense Entries that cannot be edited would throw an error
- removed the ability to select multiple Expense Entries from the same list as once as this had no use
- "level" is now correctly translated in the Select Adept Power window
- fixed an issue where the selected value for a Complex Form would appear twice after adding it to the character
- fixed an issue that prevented Technomancers with the Biowire Echo from being able to add Skillsofts as Complex Forms
- Skills now check Complex Forms for Skillsoft Ratings

Build 269
- fixed an issue where the Equipped checkbox on the Gear tab in Career Mode would never get enabled
- Living Persona Attributes show on the Complex Forms tab are now correctly limited by the character's RES Attribute
- added an option for enforce Capacity limits (enabled by default)
- Capacity limits are now checked when attempting to move a character from Create Mode to Career Mode when enforcing Capacity limits is enabled
- Capacity limits are now checked when attempting to add items in Career Mode when enforcing Capacity limits is enabled
- fixed an issue where trying to change the Rating of a Hacked Skillsoft in Create Mode would throw an error
- Skillsoft Clusters can now be Hacked
- moving Gear between a Vehicle and inventory now re-creates the proper plugins
- added an optional for Use Restrictions to Recoil Compensation (AR 148) (enabled by default)
- fixed an issue where language files were not mapped to the proper language in the Options window

New Strings
- Checkbox_Options_UseRestrictionsToRecoilCompensation

Build 265
- Biowires Echo now creates a Skillwire Improvement so that Technomancers with this Echo can thread Skillsofts
- fixed an issue where Skillsofts were not being properly limited by the character's Skillwire Rating
- quickly opening/closing groups in the Select Complex Form and Select Spell windows without an item selected no longer throws an error
- Advanced Lifestyles can now be renamed when editing them
- fixed an issue where selecting a custom PACKS Kit that contained custom Knowledge Skills would throw an error
- Bonded Foci no longer attempt to re-create their Improvements when a character's Gear is updated
- Improvement Manager now only removes access to Special Attributes, tabs, Uncouth, Uneducated, and Infirm if the Improvement being removed is the only remaining item granting access to that item
- removing Critter Powers now correctly removes any Improvements it created
- Critter Powers no longer show selected values twice
- Active Skill tooltip now includes the Skill's Category
- items with notes now appear in brown text for easier identification
- Foci that should ask for a selected value now ask for and remember it when they are first added to the character instead of when their Rating changes
- Foci now show their selected value when appropriate
- Shock and Stun Weapons now have Ammo information and can be reloaded using Ammo: Stun Charge
- added support for Override Data Files (see below)

Override Data Files
Similar to Custom Data Files, Override Data Files let you override individual items, replacing the base data with your own version (for example, changing the cost and damage for a Weapon). These follow the same naming rules as Custom Data Files but use "override" as their prefix (such as override_weapons.xml). Multiple Override files can exist for the same type (such as multiple Override files for Weapons), and the files are loaded in alphabetical order after loading the base data files. The item in the Override file completely replaces the base item. This is not intended to be used for holding your new custom data as the XML Manager will only overwrite existing items; it will not add items that do not exist in the base data files. Use at your own risk.

New Strings
- Checkbox_Option_EnforceCapacity
- Message_CapacityReached
- Message_CapacityReachedValidate

Deleted Strings
- Message_CapacityReachedCyberware
- Message_CapacityReachedGear

Build 263
- fixed an issue where deleting a Vehicle Mod could cause other items to be deleted from the Vehicle at the same time
- added <modcategories /> to vehicles.xml to allow support for translating Vehicle Modification Categories
- added <limits /> to vehicles.xml to allow support for translating Vehicle Modification Limiters
- added house rules for multiplying the cost of Restricted and Forbidden items (applies to Career Mode only)
- fixed an issue where quotation marks in custom names for items could result in an error being thrown
- Move to Vehicle button tooltip on the Weapons tab is now correctly translated
- Complex Forms that use a device attribute for their Common Skill (System, Response, Firewall, Signal) no longer throw an error when selected
- Commonly Used Skill on the Select Program Options tab is now translated properly
- fixed an issue that prevented Spell Category names from being translated

New Strings
- Checkbox_Options_MultiplyRestrictedCost
- Checkbox_Options_MultiplyForbiddenCost

Build 262
- fixed an issue where Adept Powers over Rating 6 would cause an error to be thrown when loading a saved character
- Adept Powers now have their maximum Rating properly set when being added to a character with a MAG higher than 6
- added <rawdamage /> to the printout XML for Weapons which writes out the formula (not calculated) Damage for a Weapon
- Update window now checks the downloaded files and re-downloads files that are accidentally written as 0 bytes in an attempt to avoid errors
- added support for Protosapients and Technocritters Critters
- purchase windows now include a Test field to show the Extended Availability Test for items
- added support for editing the amount for manually-created Expense Entries

New Strings
- String_Day
- String_Days
- String_Week
- String_Weeks
- String_Hour
- String_Hours

Build 259
- added support for <composure /> to the Improvement Manager which improves a character's Composure Special Attribute Test
- added support for <max /> to <specificskill /> in the Improvement Manager which improves a Skill's maximum Rating
- when loading a saved character, Weapons, Skills, and Gear now replace "Hold-Outs" with "Holdouts" to match the SR4A errata
- added a Close item to the File menu
- default message for Expense Entries now reads from the translation file
- double quotes in Knowledge Skill names should no longer cause an error to be thrown when loading a save file
- automatically-created Copy Protection and Optimization plugins now have their Rating correctly set to 1 if their parents do not have a Rating
- added Code of Conduct Qualities from Runner's Companion
- fixed an issue where attempting to move a character to Career Mode could throw an error if the character had a Weapon with a Forbidden Avail while using a non-English language
- fixed an issue where attempting to print a Critter with an Exotic Active Skill could throw an error
- Cyberware now translates Attribute and Skill names as needed
- Complex Forms and their Options now show their selected Rating in the Complex Forms list
- Critter Powers, Complex Forms, and Complex Form Options now show their extra selection text if applicable
- added an optional rule to use calculated Vehicle Sensor Ratings which uses the average Rating for all Sensor Functions plugins in the Vehicle's Sensor (disabled by default)
- Weapons now support <allowmod /> which, when set to false, prevents them from being able to add Weapon Modifications
- SR4 sheet now shows Lifestyle Name
- Game Master Summary sheet now shows Critter Powers and Movement
- Text-Only sheet now shows Lifestyles and Movement
- added support for Armor Mods adding Cyberweapons (MilSpec Armor)
- correct the Reach for Shapeshifters
- Foot Anchor now creates a Foot Anchor Weapon

Modified Strings
- MessageTitle_CannotModifyWeapon

New Strings
- Menu_FileClose
- String_ExpenseDefault
- Tab_Improvements
- Checkbox_Options_UseCalculatedVehicleSensorRatings
- Message_CannotModifyWeaponMod

Build 254
- added support for <matrixinitiativepassadd /> to the Improvement Manager which stacks additional Matrix Initiative Pass bonuses on top of the highest value
- added support for <initiativepassadd /> to the Improvement Manager which stacks additional Initiative Pass bonuses on top of the highest value
- added <matrixinitiativepassadd /> to Simsense Booster and Simsense Accelerator
- added <initiativepassadd /> to Acceleration
- editing an Advanced Lifestyle no longer resets its number of pre-paid months to 1
- added support for naming standard Lifestyles
- melee Weapons mounted in Cyberlimbs now use the limb's STR for calculating their Damage
- reverted the change to Mystic Adept Power levels: as per the FAQ, their maximum level is based on your Adept MAG, not total MAG
- updated the Max. Spirit Force House Rule to also encompass Mystic Adept Power Levels
- Adept Powers now show their source and page information in a tooltip
- added support for transferring Weapons between a character's Inventory and Vehicles
- fixed an issue where purchasing additional Ammo could result in a divide by zero error
- Critter Powers tab is now properly cleared when access to Critter Powers has been lost

Modified Strings
- Checkbox_Options_MaxSpiritForce

New Strings
- Message_CannotMoveWeapons
- MessageTitle_CannotMoveWeapons
- Message_SelectLifestyleName
- MessageTitle_SelectLifestyle
- String_LifestyleName

Build 251
- added an optional rule for Armor Degradation (disabled by default)
- added support for Armor Degradation in Career Mode
- added support for transferring Gear between a character's Inventory and Vehicles
- fixed an issue where removing the last of a Gear that also created a Weapon entry would not remove the appropriate Weapon
- fixed an issue where adding Gear that resulted in a stack would create a duplicate copy of its Weapon
- attempting to move a character to Career Mode no longer throws an error when checking item Availability using a non-English language

New Strings
- String_MoveGear
- Tip_ArmorDegradationBPlus
- Tip_ArmorDegradationBMinus
- Tip_ArmorDegradationIPlus
- Tip_ArmorDegradationIMinus
- Tip_TransferToVehicle
- Tip_TransferToInventory

Build 250
- A.I.s can now select Commlink and Vehicles as their Home Node
- corrected the tooltip for Career Karma
- printout XML no longer includes object GUIDs
- Gear now includes <bonded /> and <equipped /> in the printout XML
- Gear and Vehicles now include <homenode /> in the printout XML
- Adept Powers are now correctly limited by the character's total MAG instead of the MAG allocated only to the character's Adept aspect
- Settings File list is now sorted correctly to prevent file mismatches
- Hacked and Do It Yourself Gear now apply the correct cost modifiers to Gear when added as plugins to Vehicles
- Autsofts and Skillsofts can now be Hacked
- fixed an issue that caused a Technomancer's Biofeedback Filter to never be given a Rating on printouts
- fixed an issue that caused newly added Cyberware to select Standard Grade immediately after being added
- fixed an issue that could cause Gear quantities to be incorrectly updated when selecting an item for the first time in Create Mode
- fixed an issue where adding Gear as a plugin could cause the quantity of the parent item to be modified
- added the ability to search for Complex Forms in the Select Complex Form window
- added options to automatically add Copy Protection and Registration plugins individually to Matrix Programs (enabled by default)
- added house rules for allowing a character to exceed 35 BP worth of Positive and Negative Qualities
- added an option to start the application in fullscreen mode (disabled by default)
- added a conext menu entry to edit Advanced Lifestyles
- Search field is now selected by default when opening windows with the ability to Search
- Gear Capacity should now calculate correctly when dealing with decimals in regions that use something other than "." to separate decimal places
- removed redundant "Chummer" from the window title and put character Alias before the current operating mode
- changing the number of months for a Lifestyle in Career Mode now marks the character as having unsaved changes
- Skills now include <source /> and <page /> information on the printout XML when appropriate
- Active Skills now show their source and page information in a tooltip
- removed the close box from a number of limited-selection windows that require a value to be selected
- Gear now displays the correct quantity when added as a plugin
- added a Buy Ammo button to the Weapons tab in Career Mode which allows you to select a type of Ammo and automatically assigns the correct Weapon Category for the currently-selected Weapon
- ampersand characters in Category and item names should no longer confuse the XML Manager when trying to match translated items
- Drain and Fading Attributes are now translated
- Ammo Category is now translated in the Out of Ammo message
- Quality names are now translated in the Swap Quality message
- Martial Art name is now translated in the Martial Art Advantage limit message
- Complex Form and Quality names are now translated in the Confirm Karma Expense messages
- Attribute, Skill, Skill Group, Martial Art, Complex Form, and Program Option names are now translated when creating Karma Expenses messages
- all Improvement dialogues should now show translated item names when appropriate
- Skill name is now translated in the Break Skill Group message
- Radius in Weapon Damage is now translated
- Skills now show the translated Attribute abbreviation
- Weapon Mount is now translated for Weapon Accessories
- Weapon Firing Modes now read from the translation file
- Spell Descriptors, Type, Range, Damage, Duration, and DV are now translated
- Critter Power Type, Action, Range, and Duration are now translated
- Cyberware, Bioware, and Gear Weapons now have their Category name translated on the Weapons tab
- included plugins that come with Cyberware (such as Cybereyes) are now properly translated when added to the character
- Commonly Used Skill on the Complex Forms tab are now translated

New Strings
- Tip_OtherCareerKarma
- Tip_BuyAmmo
- Checkbox_HomeNode
- Menu_NameLifestyle
- Menu_EditAdvancedLifestyle
- Checkbox_Options_AutomaticCopyProtection
- Checkbox_Options_AutomaticRegistration
- Checkbox_Options_ExceedPositiveQualities
- Checkbox_Options_ExceedNegativeQualities
- Checkbox_Options_ExceedNegativeQualitiesLimit
- Checkbox_Options_StartupFullscreen
- String_DamageRadius
- String_ModeSingleShot
- String_ModeSemiAutomatic
- String_ModeBurstFire
- String_ModeFullAutomatic
- String_ModeSpecial
- String_SpellForce
- String_SpellSpecial
- String_SpellTypePhysical
- String_SpellTypeMana
- String_SpellDurationInstant
- String_SpellDurationInstantLong
- String_SpellDurationPermanent
- String_SpellDurationSustained
- String_SpellDurationSustainedLong
- String_SpellDurationAlways
- String_SpellDurationSpecial
- String_SpellRangeLineOfSight
- String_SpellRangeArea
- String_SpellRangeTouch
- String_SpellRangeTouchLong
- String_SpellRangeSelf
- String_DescActive
- String_DescArea
- String_DescDirect
- String_DescDirectional
- String_DescElemental
- String_DescEnvironmental
- String_DescExtendedArea
- String_DescIndirect
- String_DescMana
- String_DescMental
- String_DescMultiSense
- String_DescNegative
- String_DescObvious
- String_DescPassive
- String_DescPhysical
- String_DescPsychic
- String_DescRealistic
- String_DescSingleSense
- String_DescTouch
- String_ActionAutomatic
- String_ActionFree
- String_ActionSimple
- String_ActionComplex

Build 247
- character Alias is now shown in the prompt to save a character when exiting the application to make identifying which characters to save easier
- Quality names are now translated in the error message when trying to change your Metatype
- Add Sprite button now reads from the translation file
- required and forbidden items are now translated in the Select Quality and Select Metamagic/Echo windows
- Adept Powers now have their Ratings properly reduced if a character's MAG is reduced
- Adept Powers can now go above Rating 6 based on the character's MAG Attribute
- added <ratingmax /> to the printout XML for Skills to show the maximum Rating the character would be able to acquire for the Skill
- Firewall and System Ratings are now properly restricted when adding a Commlink Operating System Upgrade to a Commlink Operating System
- fixed an issue where adding a Firewall Commlink Operating System Upgrade to a Commlink Operating System would cause a Commlink to believe its new Firewall Rating to be 0
- all non-Suite, non-Hacked Matrix Programs now come with Copy Protection and Registration

Modified Strings
- Message_UnsavedChanges

New Strings
- Button_AddSprite

Build 246
- Weapon reloading methods are now read from the translation file
- Weapon Accessories now show their mount points when selected
- Weapon Mods now show their mod slots when selected
- selecting a Weapon Accessory or Weapon Mod now updates the Range information to match the Weapon it's attached to
- loading a character with a Commlink Operating System Upgrade attached to a Commlink Operating System no longer throws an error
- Commlinks now check for Operating System Upgrades within their Commlink Operating Systems in addition to within the Commlink itself
- added <currentammo /> to the Weapon information in the printout XML which gives the name of the Ammo currently loaded in the Weapon
- Skills affected by Incompetent are now correctly marked as not allowing Defaulting
- Quality type is now translated in the printout XML
- Contact type is now translated in the printout XML
- Weapon RC now always displays as a whole number (no brackets) since it always shows the Weapon's RC based on the currently installed plugins (the brackets just made things more confusing)
- XML indenting/formatting is preserved when adding a custom Cyberware Suite or PACKS Kit to an existing custom file
- FIRE! and Reload buttons and Ammo selection list are now only enabled when an appropriate Weapon is selected
- Vehicle Weapons now show their Dice Pool (Targeting Autosofts must be given a value that matches the Weapon's Category, otherwise it assumes that the highest-rated Targeting Autosoft should be used)
- Increased Cylinder Weapon Mod now properly changes the Weapon's Ammo to 8(cy)
- added Hollow Cyberlimb and Hollow Cybertorso to the Post-Mortem Modifications Category in Gear
- Save As now uses the character's Alias instead of their Name
- fixed an issue where converting the Metatype of an older character would throw an error if their MAG or RES were set to 0

New Strings
- String_Or
- String_AmmoBreakAction
- String_AmmoBelt
- String_AmmoBox
- String_AmmoClip
- String_AmmoCylinder
- String_AmmoDrum
- String_AmmoEnergy
- String_AmmoExternalSource
- String_AmmoMagazine
- String_AmmoMuzzleLoad
- String_AmmoSpecial
- String_Contact
- String_Enemy

Build 244
- Character Name has been shortened to Name and moved to the Character Info tab (swapping places with Alias which now appears on the Common tab)
- editing a Nuyen Expense now properly shows the Nuyen labels instead of Karma ones
- Skillsofts and Autosofts now come with the Copy Protection and Registration Program Options when added
- Weapon Modifications and Accessories now show their calculated cost instead of "Weapon Cost"
- options in the FIRE menu are now translated names
- Gear now shows its translated Category properly
- Metatype and Metavariant are now translated in the printout XML
- Weapon Modification Category name in the Select Weapon Mod window is now translated
- Avail fields now show their translated Avail code
- Expense Entries that are created automatically now use the translated names of the items affected/added
- added missing tooltip for Metatype Source
- Notes can now be added to Bioware
- Gear, Armor, and Cyberware now support items that have a variable Cost that is not tied to Rating
- Select Weapon Category message when purchasing Ammo now reads from the translation file
- Weapon Damage and AP codes now read from the translation file
- Edit Expense window now uses the system's current date and time format for displaying date and time information
- editing an Expense with an amount of 0 no longer throws an error

Modified Strings
- Label_CharacterName

New Strings
- String_WeaponCost
- String_VehicleCost
- String_SingleShot
- String_ShortBurst
- String_LongBurst
- String_FullBurst
- String_SuppressiveFire
- String_AvailRestricted
- String_AvailForbidden
- String_DamageStun
- String_DamagePhysical
- String_SelectVariableCost
- String_SelectWeaponCategoryAmmo
- String_APHalf
- String_DamageChemical
- String_DamageSpecial
- String_DamageElectric
- String_DamageFlechette
- String_DamagePOrS
- String_DamageGrenade
- String_DamageMissile
- String_DamageMortar
- String_DamageRocket
- String_DamageAsDrugToxin
- String_DamageAsRound
- String_DamageMeter

Build 242
- attempting to Bond Foci that do not provide Improvements no longer throws an error
- Improvement Manager now ignores all attempts to create Improvements when no Improvement information is provided
- verify data file process now correctly ignores all custom data files
- Skill Specializations no longer allow a value of all spaces
- fixed the way that discounted Adept Powers are calculated and rounded (Points x Rating x Discount, rounded instead of (Points x Discount, rounded) x Rating)
- time on Expense Entries can now be modified
- Vehicles now show their System Rating

Build 241
- Cyberware Weapons can now be reloaded using the appropriate Ammo type
- Knowledge Skills list is now populated using the selected language if possible
- Skill Specialization list is now populated using the selected language if possible
- select text window now reads from the language file
- attempting to add an Echo no longer throws an error when the window opens
- Notes window can now be resized
- editing Notes now marks a character as having changes
- added Living Persona information to the Complex Forms tab
- A.I.s no longer add a Rating to the Ergonomic Program Option since it doesn't actually have one
- reorganised Gear Categories to more closely match those found in the Runner's Toolkit Compiled Tables booklet
- removed most Gear Category restrictions from items since components can be purchased on their own and combined later and allow greater flexibility
- selecting Undo Karma Expense or Undo Nuyen Expense without an item selected no longer throws an error
- Essence Holes no longer count towards Bioware and Cyberware Essence totals and just affect the character overall
- the Delete key now does the same thing as pressing the Delete button when a list item is selected (Qualities, Critter Powers, Metamagics/Echoes)
- Metatypes and Metavariants now show their translated names in the Create and Career windows
- Metatype and Metavariant source information is now shown below the Metatype label in the Create and Career window
- Maximum Armor Modification and Armor Suit Capacity (both found on AR 44) are now Optional Rules (disabled by default)
- Armor Capacity is now calculated properly for Armors without an inherent Capacity value according to the Maximum Armor Modification rule found on AR 44
- tabs now show the character's Alias instead of their Name if they have an Alias
- Weapon Dice Pool total in Career Mode now includes the bonus for the Smartgun System if the Weapon has a Smartgun System Accessory or Modification and the character has an item that provides a Smartlink
- Select Gear window no longer shows Categories that have no items for its current context
- Vehicle Mods now support <pilot /> to change a Vehicle's Pilot Rating
- Vehicles now show their Firewall, Signal, and Response Ratings
- added <movementwalk />, <movementswim />, and <movementfly /> to the printout XML to make displaying the Movement, Swim, and Fly speed easier
- Skills in the printout XML now output their translated Attribute, Skill Group, and Skill Category

New Strings
- String_Improvement_SelectText
- Label_BiofeedbackFilter
- Tip_TechnomancerResponse
- Tip_TechnomancerSignal
- Tip_TechnomancerSystem
- Tip_TechnomancerFirewall
- Tip_TechnomancerBiofeedbackFilter
- Checkbox_Options_MaximumArmorModifications
- Checkbox_Options_ArmorSuitCapacity
- Checkbox_Options_ArmorDegradation

Build 238
- A.I.s now use the correct Optimization plugin
- Gear plugins now properly use their Rating when applying Improvements when added to a character
- changing a Gear's Rating now correctly updates any Improvements they apply to the character
- searching should now work with accented characters
- augmented Attribute tooltips now use the translated object names when appropriate
- advanced Contact option strings now read from the language file
- fixed an issue where Critters with Skill Groups higher than Rating 6 would cause an error when being saved as Created and loaded in Career Mode
- Commlinks and Commlink Operating Systems are now saved, loaded, and printed properly when added to a Vehicle

New Strings
- String_SelectContactConnection_Members
- String_SelectContactConnection_AreaDistrict
- String_SelectContactConnection_AreaSprawlwide
- String_SelectContactConnection_AreaNational
- String_SelectContactConnection_AreaGlobal
- String_SelectContactConnection_MagicalMinority
- String_SelectContactConnection_MagicalMost
- String_SelectContactConnection_MagicalVast
- String_SelectContactConnection_MatrixActive
- String_SelectContactConnection_MatrixBroad
- String_SelectContactConnection_MatrixPervasive

Build 236
- fixed an issue that caused a Metatype's BP cost to be multiplied by the Karma multiplier when building a character with BP
- Echoes and Metamagics now support Quality requirements
- added a checkbox to the Select Metamagic window to show only Metamagics/Echoes the character can take
- Knowledge Skills no longer ask for a Karma expense confirmation if the cost is 0 Karma (improving a Language with the Linguistics Adept Power)
- A.I.s now have the Ergonomic and Optimization Program Options added to Matrix Programs for free
- Markup field is now correctly hidden in the Select Vehicle window in Create Mode
- fixed an issue that could prevent the Gear Qty field from being refreshed properly when selecting a different item in Create Mode
- Enemy BP is no longer included in the Negative Qualities BP total on the Build Point Summary tab since it already has its own field
- Update window no longer stays open if automatic updates are enabled and there are optional languages that are not installed but can be downloaded

New Strings
- Checkbox_SelectMetamagic_LimitList
- Checkbox_SelectEcho_LimitList

Build 234
- all items should now output their data in the selected language
- translation file verification no longer compares against Ranges data file
- translation file verification no longer checks for missing <code /> tags
- translation file verification no longer checks <costs /> when checking Lifestyles content
- Language Manager now attempts to translate selected Weapon Categories, Skills, and Skill Groups when displaying Qualities, Gear, and other items that ask for this information to be selected
- added support for translating Advantages and Disadvantages for Mentor Spirits and Paragons (<advantage /> and <disadvantage /> in the translation file)
- Weapon Mounts are now properly detected when trying to add a Weapon while using a non-English language
- Advanced Lifestyle window now uses translated names
- Advanced Lifestyle window now shows the source information for the currently selected Quality
- Mechanical Arm Vehicle Mod can now be given a Weapon
- Skills now only check for Skillsofts if the character has something that gives them access to Skillwires
- added drag-and-drop support for re-ordering Lifestyles, Armor, Weapons, and Vehicles (base items only)
- added support for the Recoil and Strength Optional Rule which adjusts a Weapon's RC based on the character's Strength (disabled by default)
- Knowledge Skills are sorted in alphabetical order when a character is loaded
- Additional Discount field in the Select Cyberware window (enabled by House Rule) now allows a negative modifier for glitched implant jobs
- fixed an issue that caused the content of custom data files to be cached when attempting to cache content from the core data files, resulting in multiple copies of custom items

New Strings
- Checkbox_Options_StrengthAffectsRecoil

Build 231
- adding free Qualities in Career Mode no longer asks you to confirm the Expense for 0 Karma
- fixed an issue that prevented Lifestyles from being modified after being added to a character when using a non-English language
- Enter key now rolls the dice when pressed in the Roll Dice window
- included Accessories and Mods are now translated in the Select Weapon window
- mount points are now translated in the Select Weapon window
- added Arsenal French Content to list of sourcebooks
- added additional Vehicles from the French version of Arsenal
- added missing MicroWeave Spider and Medusa Extensions Drones from Attitude
- Vehicles that come pre-equipped with multiple Weapons now place one Weapon on each Weapon Mount if possible
- Advanced Lifestyles can now be modified by double-clicking on them
- main character and general information sections can now be resized with a splitter
- fixed an issue that would cause Bonding a Focus to attempt to create Improvements for the incorrect piece of Gear
- translation file verification no longer compares against PACKS Kit data files
- corrected the logic for verifying Metavariant translations
- added a Notes tab in Career Mode to record general gameplay notes

New Strings
- String_MountTop
- String_MountUnder
- String_MountBarrel
- Tab_Notes

Build 229
- XmlManager now caches base data files and merged translation information which should reduce character load times by 50%-70% and make everything else a little quicker
- added support for <drainresist /> to the Improvement Manager which improves a character's Drain Resistance pool
- added support for <fadingresist /> to the Improvement Manager which improves a character's Fading Resistance pool
- added a Verify Data File button to the Options window to verify the contents of data translation files (verifies only the content from selected books; like the Verify button, this is not needed unless you're working on translations)
- added support for <rangebonus /> to Weapon Mods which increase or decreases a Weapon's Range by the specified percent
- added <rangebonus /> to Barrel Extension and Barrel Reduction Weapon Mods
- fixed an issue that caused Gear to assume that plugins should always consume Capacity, even when they do not contain square brackets to indicate that they should
- Spell list is now sorted alphabetically within each Category
- Complex Form list is now sorted alphabetically within each Category
- Martial Arts list is now sorted alphabetically within each Category
- Active Skills are now sorted in alphabetical order in non-English languages
- Skill Groups are now sorted in alphabetical order in non-English languages
- added Device field to the Vehicles tab to show the selected Vehicle's Device Rating
- added <drainresist /> to Focused Concentration (Rating 1) and Focused Concentration (Rating 2) Qualities
- fixed an issue with translations that had &amp; in their names or translated values throwing errors when attempting to load them
- Bioware Grade list in Create Mode now reads from the Bioware data file and presents only Grades that are actually available to them
- Cultured Bioware is now properly limited to non-Second-Hand Grades
- Symbionts and Genetic Infusions are properly limited to Standard Grade only
- added support for naming Armor

New Strings
- Label_Device
- Menu_NameArmor
- Message_SelectArmorName
- String_ArmorName

Build 225
- fixed an issue where the plugins for Pre-Packaged Nexi were not given an Availability which would cause an error to be thrown when selected
- added missing Evo Mobile Terminus Nexus to the Roving Hub Drone
- Nexi now have access to the Commlink Modules Category as plugins
- custom Nexi now have their context menus when added
- fixed an issue where calculating Gear Capacity in regions that use something other than "." to separate decimal places would cause an error to be thrown
- cost adding Gear to Armor now correctly includes the selected markup
- added support for Markup to Select Armor, Select Armor Mod, Select Weapon, Select Vehicle Mod, Select Weapon Mod, and Select Weapon Accessory windows in Career Mode
- added support for Markup to Select Vehicle window in Career Mode which applies the markup percentage AFTER any Used Vehicle discounts since they affect the Vehicle's base price
- Technomancer Networks no longer cost Karma to join

Build 223
- loaded Ammo now uses the translated Ammo names
- loaded Ammo now shows the names of plugins attached to the Ammo
- Reload window now uses the translated Ammo names
- Reload window now shows the names of plugins attached to each Ammo
- added a Stack checkbox to the Select Gear window in Career Mode
- adding Gear no longer stacks with existing items unless the Stack checkbox is checked when the item is added (see below)
- purchasing additional quantity of Gear that has plugins deducts the correct amount of Nuyen
- added support for splitting and merging Gear stacks
- fixed an issue where adding certain Gear would incorrectly add Gear of the same name from a different Category
- added support for Hacked Program Options
- Gear Capacity is now rounded down to a minimum of 1 if the expression results in a non-whole number
- added Capacity to Matrix Program, Simsense, and Program Options
- the free Copy Protection and Registration Program Options are no longer automatically added to Matrix Program that do not have access to them (such as IC)
- added support for loading individual clips in multiple-clip Weapons (see below)

Stacking Notes
When Stacking, Gear is matched by the combination of Name, Category, Rating, and selected values (such as selected Weapon Category or text). When clicking the + button next to Qty on the Gear tab, the selected item is the stack you will be adding to. When clicking the Add Gear button, the application adds the item to the first matching instance of Gear it can find.

Multiple-Clip Weapons
Career Mode now supports loading each clip of a multiple-clip Weapon (like the Yamaha Sakura Fubuki) individually. Each can have its own type of Ammo loaded and their counts and stats are tracked individually. When an Ammo slot is selected, the Ammo count, Weapon AP, Weapon Damage, and Weapon RC are updated to reflect the currently-selected Ammo. Clicking the Fire and Reload buttons affect the currently-selected Ammo slot.

New Strings
- Title_SelectNumber
- Title_SelectItem
- Label_SelectGear_Stack
- Tip_SplitGearQty
- Tip_MergeGearQty
- String_SplitGear
- String_MergeGear
- Message_CannotSplitGear
- MessageTitle_CannotSplitGear
- Message_CannotMergeGear
- MessageTitle_CannotMergeGear
- String_SlotNumber
- String_Empty

Build 221
- added support for <swapskillattribute /> to the Improvement Manager which replaces the selected Physical Attribute with the appropriate Mental Attribute for all Active Skills
- added support for <exclude /> to the skillattribute Improvement
- Commlinks and Operating Systems now properly save and load their Location
- plugins are correctly listed under their parent items after being moved back to the default Gear location as a result of deleting their current Location
- Gear Weapon bonus information is now written to the print XML if available (weaponbonusdamage and weaponbonusap)
- Ammo now displays its Weapon Damage and AP modifiers when selected if applicable
- the total Rating field for Active Skills is always enabled, even when the Skill is a part of a Group, so that its tooltip information is always available
- Gear in the Foci and Metamagic Foci Categories only apply their bonuses when Bound to the character and are removed if the Focus is removed for Unbound
- Power Focus now improves all MAG-related Active Skills when Bound except for Counterspelling since it is a situational modifier
- added <swapskillattribute /> to the Mind Over Matter Adept Power
- Viewer window now only shows files that end in .xsl
- corrected Total Cost to only modify the cost of the base Weapon and its Modifications excluding Accessories
- fixed an issue that prevented Gear from being deleted if it was not part of the Selected Gear Location
- fixed an issue where new Knowledge Skills showed their Category as being Academic but the Skill believed its Category was blank
- Knowledge Skills that were accidentally saved with a blank Category now assume they are Academic to avoid errors
- Skill Filter dropdown now repositions itself to avoid overlapping with other buttons
- Dice Pool size is shown for the selected Weapon's Active Skill in Career Mode
- Locations in the Gear list can now be reorganised using drag and drop (Selected Gear cannot be moved and is always the first Location in the list)
- added tracking highlight when drag-and-dropping Gear and Locations

New Strings
- Label_DicePool

Build 219
- added <categories /> to skills.xml
- Knowledge Skill Categories now populate from the Category list
- Active Skills can now be filtered in Create Mode
- added the ability to filter Active Skills based on their Category
- clicking Add & More in the Select Cyberware window when adding Cyberware to a Vehicle Mod now properly opens the Select Cyberware window again
- added support for forcing Qualities to be added through other Qualities
- fixed an issue where binding Foci in a particular order would throw and error
- fixed an issue where reducing a Gear's quantity when it belongs to the non-default container would occasionally throw an error
- moved Arrowheads to their own Category which can now be attached to standard Arrows and Bolts
- added Payload Tip from Arsenal (German) to Arrowheads
- moved Mortar Heads to their own Category which can now be attached to Mortars
- moved Heavy Mortar Heads to their own Category which can now be attached to Heavy Mortars
- moved Missile & Rocket Heads to their own Category which can now be attached to Missiles and Rockets

Build 217
- fixed an issue where selecting a PACKS Kit that had Cyberware with plugins would throw an error
- Enemy Group Rating now contributes to Enemy BP total
- Enemy Group Rating is now correctly populated when loading a character
- rewrote how Gear is written to custom PACKS Kits so that things are nested properly and no longer results in having only 1 item
- added support for Total Cost multiplier to Weapon Mod costs which multiply the total value of the Weapon
- Select Weapon Accessory and Select Weapon Mod windows now include the Weapon's Accessory and Modification multipliers to show correct cost information
- fixed an error that caused the Cyberware Grade list to not populate correctly when loading certain characters with Cyberware

Build 216
- fixed an issue that would cause some Category lists to throw errors when using a non-English language

Build 215
- added support for <concealability /> to the Improvement Manager which improves the Concealability of all Weapons
- fixed an issue where a Foci's Force was not being properly evaluated and caused an error to be thrown when attempting to populate the Bonded Foci list
- print viewer window now hides files ending in the .xslt extension which can be used for reference files that are not complete XSL sheets on their own
- added Shadowrun 4 (Skills Grouped by Rating) and Shadowrun 4 (Skills Grouped by Name) character sheets created by KeyMasterOfGozer
- Cyberware/Bioware Grade list in Create Mode now reads from the data translation file
- fixed issues with non-English languages and the Select Quality, Select Skill Group, and Select Gear windows

Build 214
- added <location /> to the list of Gear elements generated for printouts
- Advanced Lifestyle should no longer throw an error when selected after being added
- Program Suites no longer add the Copy Protection and Registration Options to themselves (they are still created for the individual programs)
- the Selected Gear default Location can no longer be deleted
- fixed an issue with dragging and dropping Gear that caused the application to hang
- fixed an issue that caused printing a character with a Martial Art to throw an error

Build 213
- added support for translating core data
- Smartlink bonus should always appear in an Active Skill's tooltip if applicable
- Smartlink bonus is included in Dice Pool and Total for Active Skills on printouts if applicable
- checking and unchecking Foci in the Bonded Foci list should no longer throw errors
- fixed an issue where attempting to select or add a Cyberware Suite that contained anything with Second-Hand or Adapsin in its Grade would throw an error
- selecting a Martial Art Advantage or Martial Art Maneuver now show the sourcebook and page number for the item

New Strings
- String_WeaponAccessory
- String_WeaponModification
- String_ExternalSource
- String_VehicleModification
- String_VehicleWeapon
- String_VehicleWeaponAccessory
- String_VehicleWeaponModification
- String_UnnamedCharacter
- String_UnarmedAttack
- String_Unarmed
- String_LivingPersona
- String_BiofeedbackFilter
- String_Commlink
- String_CommlinkOperatingSystem
- String_LivingPersonaGear

Build 211
- added support for <judgeintentions /> to the Improvement Manager which improves a character's Judge Intentions Special Attribute Test
- added support for <liftandcarry /> to the Improvement Manager which improves a character's Lift and Carry Special Attribute Test
- added support for <memory /> to the Improvement Manager which improves a character's Memory Special Attribute Test
- added Judge Intentions bonus to Kinesics Adept Power
- Gear items no longer lose their context menus as a result of drag-and-drop
- entering a blank name when adding a new Location is now treated in the same manner as clicking Cancel
- moving a piece of Gear using drag-and-drop now marks a character as having unsaved changes
- adding a Location now marks a character as having unsaved changes
- +/- now appear next to Locations when they have Gear to allow them to be expanded and collapsed as desired
- Free Spirit Critter Powers are now only available for Free Spirits
- Emergent Critter Powers are now only available to Sprites and A.I.s
- Shapeshifter Critter Powers are now only available to Shapeshifters
- Select PACKS Kit window now displays Negative Qualities that are a part of the selected Kit
- Hacked software no longer adds the Copy Protection and Registration plugins
- Add Location button now repositions itself to avoid overlapping with other buttons
- corrected the logic for calculating Essence Loss and maximum Essence which was causing characters with an Infected Quality to incorrectly report spending BP on their first point of MAG and Cyberzombies from receiving the correct bonuses/penalties to their Attributes
- Initiation/Submersion Grade names now read from the language file

New Strings
- String_Varies
- String_Grade
- String_Network
- String_Group
- String_Task
- String_Ordeal

Build 207
- added support for <swimpercent /> to the Improvement Manager which improves a character's Swim speed
- added support for <flypercent /> to the Improvement Manager which improves a character's Fly speed
- added support for <flyspeed /> to the Improvement Manager which gives a character a Fly speed if they do not already have one
- fixed an issue that prevented the proper Gear Categories from being available to Armor and Career Mode
- added swimpercent information to Cyberfins and Functional Tail (Paddle)
- added swimpercent information to Power Swimming
- added flyspeed to Wingsuit Jetpack
- opening a save file with no Movement information no longer throws an error and instead reads the missing information from the Metatypes/Critters file, adds it to the character, and saves the updated file
- A.I. characters should no longer throw an error when creating or loading due to their "Special" Movement rate
- fixed an issue that caused the list of books being used to filter content in Select windows to be based on the Settings file of the first character loaded instead of the current character
- Exotic Active Skills are no longer hard-coded and have been moved to the skills.xml data file to allow custom Exotic Active Skills to be defined
- Select Side window now shows the name of the item being installed to reduce confusion, especially when adding a Cyberware Suite with multiple limbs
- added a house rule for Allow Cyberware Essence costs to be discounted (see below)
- Rating and Gear Rating on the Vehicles tab have been merged into one field since they both reflect the selected item's Rating and only one was ever used at a time
- Matrix Programs now have the Copy Protection and Registration plugins attached to them for free if Unwired is selected in the character's Book Options
- added support for Gear Locations to keep track of where stuff is stored

Allow Cyberware Essence costs to be discounted House Rule
When enabled, an Additional Discount field appears next to Essence Cost in the Select Cyberware window. This percentage is in addition to any Essence cost discounts from Grade and other Improvements. Remember that all discounts are cumulative. For example, if a Discount of 10% is selected along with the Alphaware Grade, the total Essence cost discount will be 30%: 20% from Alphaware and 10% from the selected Discount amount.

Modified Strings
- Label_SelectSide

New Strings
- Checkbox_Options_AllowCyberwareESSDiscounts
- Label_SelectCyberware_ESSDiscount
- Button_AddLocation
- String_AddLocation
- Message_DeleteGearLocation

Build 203
- added support for multipliers to the Metatypes cost Karma equal to their BP Optional Rule (default 1)
- added Limbs for Standard Characters option to pick which limbs count towards the limb count total
- average Attributes are now calculated across the chosen number of Cyberlimbs
- tagged all Skull Cyberlimbs as occupying the head limb slot
- fixed an issue that caused the Select Armor Mod window to allow Military Grade Armor Mods to be added to standard Armor
- added Swim speeds to Metahumans (see below)
- broke Movement out into separate fields for Movement, Swim, and Fly

Movement Changes
New Metahuman characters will automatically pick up their Swim speed information. If you want to apply this to saved characters, you must manually edit the save file. Open your save file in any text editor such as Notepad. Look for the tag called <movement> (it will be very close to the top). Using a Human as an example, it should read <movement>10/25</movement>. Change this to read <movement>10/25, Swim 5</movement> (you can find your Metatype's correct Swim speed below). Make sure to include the comma and spaces as shown. Save the file and you're set.
Dwarf: 4
Elf: 6
Human/Ork: 5
Troll: 7

New Strings
- Label_OtherSwim
- Label_OtherFly
- Tip_OtherSwim
- Tip_OtherFly
- Label_Options_CyberlimbCount
- String_LimbCount6
- String_LimbCount5Torso
- String_LimbCount5Skull

Build 200
- added Cloning Machine to the Special menu in Career Mode (see below)
- put Armor Encumbrance calculation back to the correct method (Helmets and Shields and SecureTech PPP System DO count towards Armor Encumbrance but do not apply to stacking)
- Metavariant Improvements are now correctly removed from a character when changing their Metatype

Cloning Machine
The Cloning Machine is only available in Career Mode and is designed to make working with multiple copies of the same grunt/fodder NPC easier (which means you can now track their individual Condition Monitors and Ammo). After selecting Cloning Machine, enter the number of clones you would like to create. A new copy of the character file is opened and a number is added to their name to make identification easier. The cloned copies break their links to the original save file so that the source file is not accidentally overwritten by any one clone, though their individual files can still be saved. It should be noted that clones are created from the save file of the currently-selected character rather than from the state of the currently selected character (meaning that unsaved changes will not be cloned).

New Strings
- String_CloningMachineNumber
- Message_CloningMachineNumberRequired
- MessageTitle_CloningMachineNumberRequired

Build 198
- Buy Ammo button is now properly disabled when non-Ammo Gear is selected in Career Mode
- Vehicles can now come pre-equipped with Weapons
- added Stoner-Ares M202 to Edgecrusher
- Skillsofts Complex Forms can now select their appropriate Program Options
- added support for Hacked Programs and Software
- added support for Gremlins to the Dice Roller window
- Attribute tooltip now shows when the Attribute is being affected by a Cyberlimb
- fixed an issue where "BP" being translated in the selected language to throw errors when adding certain Qualities in Create Mode
- Armor from Helmets and Shields and SecureTech PPP System Categories no longer count towards Armor Encumbrance
- fixed an issue that prevented Active Skills from display at the proper width in Career Mode
- clicking the Change Specialization button for an Active or Knowledge Skill now puts the focus on the Specialization field
- rejecting the Karma cost or not having enough Karma when changing an Active or Knowledge Skill Specialization now puts it back to its old value instead of erasing it entirely
- Metatype no longer inherit bonuses from their parent Metatype

New Strings
- Label_SelectGear_Hacked
- Label_DiceRoller_Gremlins
- String_CyberlimbAttributeModifier

Build 197
- Sell Item window title now populates from the selected language
- Character Name field now repositions and resizes itself to avoid overlapping with the Character Name label
- tooltips for Gear + and - buttons are now populated from the selected language
- Attribute names are now populated from the selected language
- changing the Equipped status of Armor now removes or re-adds any Improvements for the Armor and its Armor Mods and Gear
- changing the Equipped status of Armor Mods or Armor Gear now removes or re-adds any Improvements for them
- added a button to speed up the process of purchasing more Ammo of the selected type in Career Mode
- context menu for Underbarrel Weapons is now set properly when loading a saved character
- added support for adding Underbarrel Weapons to Vehicle Weapons
- loading a saved character that has joined a Group/Network is no longer asked to spend Karma on joining the group again
- controls should resize better when using a font size larger than the Windows default
- Enter and Escape keys now work in the Advanced Lifestyle window
- changed how the lists in Select Armor, Select Armor Mod, Select Weapon, Select Weapon Accessory, and Select Gear windows work (should not see any difference in how this works hopefully, but it this is the first step towards allowing data to be translated)
- Metavariants no longer inherit Qualities from their parent Metatype
- Metatypes now have their vision Qualities as free Positive Qualities

New Strings
- Tab_IncreaseLifestyleMonths
- Tab_DecreaseLifestyleMonths
- Tip_IncreaseGearQty
- Tip_DecreaseGearQty
- String_AttributeBODLong
- String_AttributeBODShort
- String_AttributeAGILong
- String_AttributeAGIShort
- String_AttributeREALong
- String_AttributeREAShort
- String_AttributeSTRLong
- String_AttributeSTRShort
- String_AttributeCHALong
- String_AttributeCHAShort
- String_AttributeINTLong
- String_AttributeINTShort
- String_AttributeLOGLong
- String_AttributeLOGShort
- String_AttributeWILLong
- String_AttributeWILShort
- String_AttributeEDGLong
- String_AttributeEDGShort
- String_AttributeMAGLong
- String_AttributeMAGShort
- String_AttributeRESLong
- String_AttributeRESShort
- String_AttributeINILong
- String_AttributeINIShort

Build 195
- Tip_OtherCMPhysical and Tip_OtherCMStun are now bound to the proper fields
- Label_DiceRoller_Result now displays for all results an intended, not just Critical Glitches
- fixed a number of text alignment issues
- buttons now resize and reposition themselves based on their string length
- String_SelectBP_BPSummary properly initialises in the selected language
- Ignore Rules checkbox now reads its tooltip from the language file
- Physical and Stun labels on the Condition Monitor tab are now translated correctly
- tooltips for the tool bar are now populated from the selected language
- tooltips for the Armor Equipped and Weapon Installed checkboxes now come from the language file
- menus are now merged properly when using the non-default language
- added support for setting markup amount when purchasing Gear in Career Mode

New Strings:
- Tip_SelectBP_IgnoreRules
- Tip_ArmorEquipped
- Tip_WeaponInstalled
- Label_SelectGear_Markup

Build 193
- corrected the tooltip information for improving Skill Groups
- corrected the tooltip information for Knowledge Skills when loading a saved character in Career Mode
- \n in language strings is now parsed properly
- Matrix Initiative on printouts now uses the character's proper Matrix Initiative and Initiative Passes
- Cyberware Plugins can now be added to Vehicle Mods that are marked to allow them (currently only Mechanical Arms)

New Strings:
- Menu_AddCyberwarePlugin
- Message_VehicleCyberwarePlugin
- String_ExpensePurchaseVehicleCyberware
- String_ExpenseSoldVehicleCyberware

Build 192
- Roll button in the Dice Roller window now reads from the language file
- clicking Remove Character in the Print Multiple window with no character selected no longer throws an error
- Build Method lists now read BP/Karma strings from the language file
- Omae login and filtering fields are now properly translated
- Select a Side window now reads from the language file
- corrected the translation tag for Impact on the Armor tab so it no longer incorrectly appears as "Ballistic Armor"
- Matrix Initiative now compares using a Commlinks total Response instead of its base Response so Custom Commlinks will now affect Matrix Initiative properly
- added missing Matrix IP information to Sim Module Cyberware
- added Join Group/Network Karma cost to Options window (default 5)
- added Leave Group/Network Karma cost to Options window (default 1)
- added support for joining and leaving Groups/Networks

New Strings:
- Button_DiceRoller_Roll
- String_Improvement_SideLeft
- String_Improvement_SideRight
- Label_SelectSide
- Label_Options_JoinGroup
- Label_Options_LeaveGroup
- Label_Group
- Label_Network
- Checkbox_JoinedGroup
- Checkbox_JoinedNetwork
- String_ExpenseJoinGroup
- String_ExpenseLeaveGroup
- String_ExpenseJoinNetwork
- String_ExpenseLeaveNetwork
- Message_ConfirmKarmaExpenseJoinGroup
- Message_ConfirmKarmaExpenseLeaveGroup
- Message_ConfirmKarmaExpenseJoinNetwork
- Message_ConfirmKarmaExpenseLeaveNetwork

Build 191
- fixed an issue that caused the Lifestyle Nuyen window to throw an error when moving a character to Career Mode

Build 190
- all language information now comes from language files which can be found in the lang directory
- attempting to bind a Power Focus in Career Mode no longer throws an error

Build 184
- corrected an issue with Spirits and Sprites that had any Attribute, Skill, or Complex Form with a Rating expression that involved division
- window contents should no longer be affected by the selected text size in Windows
- setting a Credstick's Rating to 0 no longer throws an error
- added support for specifying Program Options for Complex Forms to metatypes.xml and critters.xml
- added support for specifying a Program Category for Optional Complex Forms to metatypes.xml and critters.xml
- plugins are now saved when creating a custom Cyberware Suite

Build 182
- added support for <adeptlinguistics /> to Improvement Manager which lets a character buy Rating 1 for Language Knowledge Skills for free
- updated the SR4 character sheet to include the page breaking solution by KeyMasterOfGozer
- Armor that has a Ballistic or Impact starting with "+" no longer doubles its value if it is the only piece of Armor the character is wearing
- added support for <fullburst /> and <suppressive /> to Weapons and Weapon Mods which changes the number of rounds fired in Full Burst and Suppressive firing modes respectively
- Miniguns, High Velocity Weapons, and Weapons with the High Velocity Weapon Mod now consume their correct ammo amounts when firing in Full Burst and Suppressive firing modes
- added support for creating custom Cyberware Suites based on a character through Special > Create Cyberware Suite menu item in Create Mode (all Cyberware must be of the same Grade)
- added a house rule for No Armor Encumbrance (disabled by default)
- added a house rule to use BOD+STR as the Armor Encumbrance Threshold (disabled by default)
- selecting Free! in the Select a Quality window without having a Quality selected no longer throws an error
- fixed a logic error where Condition Monitor tooltips would only show if the total modifier was greater than zero instead of not equal to zero
- fixed a logic error where Movement Speed was only printed if the character had Movement Speed Improvements
- Armor Capacity for Armor is now calculated in the Select Armor window

Build 180
- added support for <ammocategory /> for Weapons which overrides the type of Ammo a Weapon uses (typically for Grenade Launchers that are found in the Assault Rifles category)
- marked Grenade Launchers for Assault Rifles and Battle Rifles as using Grenade Launchers Ammo (minigrenades)
- added support for <careerkarma /> requirement condition for Qualities which requires a character to have earned an amount of Career Karma before the Quality can be selected
- added Legendary Quality from Street Legends
- added support for naming Vehicles
- corrected a logic error in the Essence cost calculation for Basic Bioware when a character has both the Type O System and Biocompatibility (bioware) Qualities
- increasing Submersion Grade in Create Mode now costs the correct amount of Karma and puts the proper Grade number in the list
- added Tradition and Stream information to printouts
- Movement Speed Improvements no longer affect Fly or Swim Movement Speeds which throw errors (and shouldn't be modified)
- Vehicles now show their Sensor's Signal Rating (next to the Sensor field when a Vehicle is selected)
- added the ability to search for Weapon and Vehicles Mods in the Select Mod window
- broke Reality Amplifiers into their individual types
- Reality Amplifiers can now be added as Plugins for Commlinks

Build 177
- Drain tooltips no longer throw an error for spells that contain a formula not based on the Spell's Force
- Drain tooltips now calculate the Drain correctly in regions that use "," to separate decimal places
- added Redmond to list of specializations for Area Knowledge: Seattle
- Black Market Quality now prompts for additional information when added
- Sapient Education no longer counts towards the Positive Quality total since it is not technically a Quality in RC
- Weapons now show their total Ammo value which includes Modifications and Underbarrel Weapon adjustments on printouts
- Supernatural Toughness Adept Power has been broken out into Supernatural Toughness (Physical) and Supernaturall Toughness (Stun)
- added missing Emergency Field Dressing Gear from War!
- Chaser Autosoft can now go up to Rating 4
- added Greater Forms for Spirits from Street Magic

Build 176
- Weapon Modifications and Accessories can now be added to Underbarrel Weapons
- Vehicle Mods that come pre-installed with a Vehicle are no longer considered for Availability restrictions when marking a character as Created
- Weapon Modifications and Accessories are no longer considered for Availability restrictions when marking a character as Created

Build 175
- reducing a character's Initiate/Submersion Grade in Career Mode now reduces the Attribute's Maximum accordingly
- Skills now properly use their Skillsoft's Rating when printing
- revised Vehicle context menu so that Add Gear and Add Weapon appear in the Gear and Weapons menus respectively and is more intuitive
- added a tooltip to DV on the Spells tab which shows the base DV for the selected Spell at all of the Forces the Magician can cast the Spell at
- increasing a Skill to Rating 7 now correctly doubles the cost in Create Mode
- Foci with <selecttext /> now appear in the Focus list properly
- fixed an issue where attempting to bond a Weapon Focus in Career Mode would throw an error
- added missing Vehicles from War!
- added Grenade Plugin: Gecko from War!
- added missing Heavy Mortar and Howitzer Ammo from War!
- added range information for Heavy Mortar and Howitzer
- new Contacts are placed in the correct location when the list is scrolled
- new Enemies are placed in the correct location when the list is scrolled
- date can now be changed when editing an Expense Entry
- added support for Cyberzombies (Special > Convert to Cyberzombie)
- added an optional rule for Metatypes cost Karma equal to their BP (disabled by default) to accommodate the German books which say that Metatypes cost Karma when creating a character with Karma

Build 172
- Expense Entry Undo information is now part of the save files
- correct a logic error in Gear Availability calculations that was checking to see if it contained "+" instead of starting with "+"

Build 171
- settings are now saved to an XML file which can be used to keep application configurations identical across multiple computers (see below)
- added preferred build method (BP/Karma), Build Points, and maximum Availability to the Options window
- Choose BP Amount window now reads preferred build method, Build Points, and maximum Availability from Options and uses those as the default values in the window
- Reload button is now properly disabled when no Weapon is selected
- corrected Karma costs for improving Martial Arts in Career Mode
- SR4 character sheet now shows the Rating and selected values for Vehicle Gear
- Select Skill window now includes any appropriate Exotic Active Skills the character has already selected
- Armor now supports the <addoncategory /> tag to include Gear that is normally only available as plugins
- Ally Spirit Critter now properly uses the Attribute values from the data file instead of being limited by its Force like a traditional Spirit

Settings Files
Chances are, most people are just going to stick with the default one and modify it as needed. For those who take part in multiple games where the sourcebooks allowed and optional rules used varies, you can create additional Settings files to keep all of this information separate. To create a new Setting, copy the default.xml file in the settings directory, rename the new copy to whatever you like, then modify it using the Options window. When you create a new character, Chummer asks you which Setting you would like to use (if more than 1 file exists). The name Settings file used is saved as part of the character file. You can change the Settings file a character uses by opening the save file in a text editor and changing the <settings /> tag to match the name of the desired file. These files can be given to players to make sure that everyone has the same set of options enabled.

Build 169
- added support for <restricteditemcount /> to Improvement Manager which increase the number of items over the set Availability the character is allowed to start with
- added Max Avail field to the Select BP window which sets the maximum Availability of items a character can start the game with (only checked when a character attempts to enter Career Mode)
- added the ability to search for Qualities in the Select Quality window
- Augmented Attribute calculations now properly adhere to Improvement Precedence

Build 167
- Adept Powers that affect an Attribute can now be marked as not doubling the Power Point cost when the affected Attribute exceeds its Metatype Maximum
- Improved Reflexes Adept Powers no longer double the Power Point cost when raising REA above its Metatype Maximum

Build 166
- Spirits and Sprites now have their Bound checkbox set correctly when loading a character
- renamed Select Contact Connection Modifiers window to Advanced Contact Options
- added Free Contact checkbox to Advanced Contact Options
- clicking Cancel while selling a Weapon Accessory or Weapon Mod no longer sells the item
- Armor Mods now display their calculated Availability when applicable
- opening a linked Contact or Spirit now uses the same loading mechanism as other characters and properly sets the tab's title
- added support for adding Notes to any item by right-clicking on an item and choosing Notes from the context menu (window can be quickly closed by pressing Esc which also saves the contents)

Build 164
- added support for <damageresistance /> to Improvement Manager which grants a character additional dice for Damage Resistance Tests
- added Ballistic Armor and Impact Armor fields to the Condition Monitor tab in Career Mode
- added Dmg Resistance Pool field to the Condition Monitor tab in Career Mode which shows the total number of dice the character gets for Damage Resistance Tests
- Advanced Lifestyle Qualities are now properly cleared when moving from one Advanced Lifestyle to another in Career Mode
- Spirits and Sprites no longer have their number of services owed limited by an Active Skill in Career Mode
- Adept Powers that improve Attributes now double the Power Points cost when going over the Attribute's Metatype Maximum
- Armor now displays the selected value for its Improvement when applicable
- Armor and Armor Mods now show their name instead of internal ID when asking for values to be selected for an Improvement
- Metamagics and Echoes now show their name instead of internal ID when asking for values to be selected for an Improvement
- Mentor Spirits and Paragons now show their name instead of internal ID when asking for values to be selected for an Improvement
- Martial Arts Advantages now show their name instead of internal ID when asking for values to be selected for an Improvement
- Metatypes and Metavariants now show their name instead of internal ID when asking for values to be selected for an Improvement
- Improvement dialogues now show the name of the item adding the Improvement for clarification if it's provided
- canceling an Improvement dialogue when selecting a Mentor Spirit or Paragon now properly cancels the Quality being added
- fixed an issue where deleting the last existing Weapon Accessory on a Weapon would also delete the first Weapon Mod
- Advanced Lifestyles now print their Comforts, Entertainment, Necessities, Neighborhood, Security, and Qualities
- binding a Focus in Career Mode now creates a Karma Expense Entry instead of requiring a manual Karma Expense Entry to be made
- un-binding a Focus in Career Mode now asks for confirmation
- added ability to filter Active Skills by All, Rating > 0, and Total Rating > 0 in Career Mode
- special path characters are now ignored by Omae when attempting to save the downloaded file

Build 160
- fixed a logic error with Essence Loss and MAG/RES Attribute costs in Create Mode
- fixed an issue where deleting an Adept Power would cause all other Powers below it to be delete as well
- Metamagic and Echoes now show their sourcebook information when selected on the Initiation/Submersion tab
- Mentor Spirit and Paragon information now appear on the Spells and Spirits and Sprites and Complex Forms tabs if a Mentor Spirit or Paragon has been selected
- Armor now calculates its Armor Capacity if a value is not provided
- Advanced Lifestyles can no longer go below 0 LP which would cause the application to throw an error
- Advanced Lifestyle information is now properly cleared when selecting another Lifestyle from the list in Career Mode
- Gear now supports items having a cost of Gear Cost * X

Build 157
- losing access to the Adept Powers tab now properly clears the list of the Adept Powers
- losing access to the Spells and Spirits tab now properly clears all of the spells from the Spell list
- losing access to the Initiation tab now properly removes any Improvements from Metamagics/Echoes
- Attribute Modifiers can no longer take a character's minimum value below 1 unless they are a Critter (previously applied to anyone with access to the Critters tab)
- only installed Weapon Mods and Accessories count towards Concealability
- fixed an issue that could cause Maximum and Augmented Maximum Attribute values to display a value less than 0
- ESS Loss now decreases MAG/RES directly instead of lowering its effective value (in Create mode, this only lowers the Maximum Attribute value)
- if MAG/RES ever drop to 0 from ESS Loss from Cyberware/Bioware in Career Mode, the character suffers burnout, losing access to all of their MAG/RES abilities and Attribute-linked Skills become Knowledge Skills
- removing a Focus/Metamagic Focus from Gear properly removes the matching Bound Focus from the character
- all Critters can now add Critter Powers from the Weakness category, even if they're not usually allowed to select additional Critter Powers
- added tooltips for Augmented Attribute values to show how the Augmented value is being calculated
- Omae now displays a message if a character cannot be downloaded instead of throwing an error
- Omae now ignores special pathing characters in character names to avoid errors
- Omae window can now be resized vertically to fit more characters in the window on larger displays
- DV Improvements now affect Weapons created by Cyberware

Build 155
- added support for <avail3 /> and <avail6 /> to Gear
- revised how searching for Gear works so that only items from the selectable Categories are searched for, and works when adding plugins
- Weapon Mods now save their Rating and appear with the Mod's name when added to a Weapon
- Gear now shows its Armor Capacity instead of standard Capacity when selected in the Armor list
- Armor now adds any Armor Mods and Gear that comes with it by default
- underbarrel Weapons now have 6 slots instead of 3
- fixed an issue that prevented the Sensors category from being available to Vehicle Sensors in Career Mode
- added Group Name to the list of fields for a Contact's Connection Modifiers
- background Colour of Contacts can now be changed through the Contact's Connection Modifiers window

Build 153
- fixed an issue with the Improvement Manager that forced values to be selected after changing the Rating of an Adept Power
- character's Created status is now sent as part of their upload information for Omae
- added support for filtering characters in Career or Create Mode to Omae
- added a My Account button to Omae that appears after you are logged in which lets you add or change the email address for your account
- added support for resetting your Omae password which emails your new password (must have an email address set for your account)

Build 152
- fixed an issue that caused non-numeric Cyberware Plugin costs to throw an error when selected in the Select Cyberware window
- fixed an issue where users who were not logged into Omae could impersonate an existing user

Build 151
- Omae no longer allows blank user names or passwords
- fixed an issue that caused non-numeric Armor Mod costs to throw an error when selected after being added to a character

Build 150
- Contact Notes window can now scroll
- initial release of Omae (found in Tools > Omae) (see below)

About Omae
Omae is an online character repository where players and GMs can upload their creations to share with others who are looking for Contacts, Enemies, and Critters for their games. Anyone can download characters, but you must have a registered Omae account in order to upload characters. Registration is required so that people can see who put the effort into the character, search for other creations by that person, as well as allowing only the author to update a revised version of the character or delete it entirely. Registration is free and only asks for a user name and password. No other information is asked for or recorded. I have no use for that stuff. Password are encoded and stored in the online database. You may also choose to save your user name and password information locally so that you can log into Omae automatically when you open the window. Password are stored in an encoded format within the Windows Registry along with the other Chummer settings. When a character is downloaded, it is saved to your [Chummer path]\saves\omae directory.

Build 149
- clicking Download Updates with nothing selected in the update window now displays an error message and does not attempt to download nothing
- Select Gear window no longer disables Search when adding Gear to a Vehicle
- clicking the Delete Vehicle button without having a Vehicle selected no longer throws an error
- Attributes on the Build Point Summary tab in Create Mode has been broken out into Primary Attributes and Special Attributes to make Attribute BP totals easier to understand
- added tooltips for Primary Attributes and Special Attributes to show the BP cost for all of the character's Attributes
- canceling an Improvement dialogue when adding Gear to a Vehicle no longer causes an irremovable piece of Gear to be added
- canceling an Improvement dialogue when adding a Martial Arts Advantage no longer causes an irremovable Advantage to be added
- Contacts can now have their Connection set to 0 if this Rating is unknown
- adjusted the size of Contacts and Enemies so they no longer get a horizontal scroll bar when the list can be scrolled vertically
- Specializations no longer cause Free Knowledge Skills in Karma Create Mode to get stuck in an infinite loop while calculating totals
- 0-Rating Knowledge Skills no longer cost 2 Karma in Karma Create Mode
- Armor Mod information is now refreshed as the Rating changes
- added support for Armor Capacity
- added support for adding Gear to Armor
- Vehicle Category list is now sorted in alphabetical order

Build 147
- added support for <skillwire /> to Improvement Manager which limits the effective Rating of Skillsofts
- added appropriate <skillwire /> Improvements to Cyberware
- Complex Forms now include the name of their commonly-used Skill
- Complex Form commonly-used Skill now appears on the printout
- Gear Plugins can now have Plugins of their own, meaning that Program Options can be added to Matrix Programs attached to a Commlink
- added support for multiple-capacity Gear
- increasing an Active Skill from Rating 0 to Rating 1 in Career Mode now breaks the Skill Group
- added an option to allow Active Skills to be re-Grouped if all of their Ratings are the same (disabled by default)
- free Knowledge Skills in Karma Create Mode are now spread as evenly as possible amongst the lowest Ratings
- Vehicle Gear and Weapons are now properly exported when the Vehicle has no Vehicle Mods while creating a PACKS Kit

Build 145
- added support for <infirm /> to Improvement Manager which impacts the cost of Physical Active Skills
- passing a save file as a command line argument no longer throws an error
- Expense Entries are now printed in the correct order and date format for computers that are using a non-US date format
- re-added support for converting Qualities in saved in the old format since it seems there ae a number of character still floating around with them
- loading a character with the old Quality format immdiately saves the file with the new Quality format
- Sensitive System Negative Quality now correctly only affects the Essence cost of Cyberware

Build 142
- added support for <uncouth /> to Improvement Manager which impacts the cost of Social Active Skills
- added support for <initiation /> to Improvement Manager which adjusts a character's Initiation Grade
- added support for <submersion /> to Improvement Manager which adjusts a character's Submersion Grade
- list of Qualities in the Select a Quality window is now sorted alphabetically
- Fading Resistance total is now correctly updated when modifying an Attribute in Career Mode
- Skillsofts now affect Active Skills and Knowledge Skills (for Knowsoft/Linguasoft, you must create a Knowledge Skill with the same value you chose for the Skillsoft, such as "Spanish")
- Uncouth now properly affects the cost of Social Active Skills and locks Skill Groups that are made up of Social Active Skills
- double-clicking on a Critter Power in the Select Critter Power window now accepts the selected Critter Power as though the OK button was clicked
- list of Critter Powers that the character has is now sorted in alphabetical order
- Critters can now raise their Skill Rating to their standard maximum Rating rather than just the starting Rating
- added support for convering Mundane Critters into Mutant Critters (Special menu > Convert to Mutant Critter)
- added support for convering Mutant Critters into Toxic Critters (Special menu > Convert to Toxic Critter)
- added an option for a flat number of free Contact BP (disabled by default)
- renamed Online Help in the Help menu to Chummer Wiki
- added a checkbox to the Select a Quality window to show only Metagenetic Qualities (only appears when the character can select Metagenetic Qualities)

Build 140
- Technomancer Sprites can now have a Rating higher than 6

Build 139
- corrected the Essence cost formula for Cyberware Suites
- RES improvement button in Career Mode now considers the character's Submersion Grade (instead of Initiation Grade) to determine if it should be enabled or not

Build 138
- Qualities marked as not contributing towards the Positive/Negative Quality BP limit properly deduct their cost from the character's BP/Karma total
- Print window in Create Mode no longer prevents you from continuing to work in the main application window
- characters now remember they have a Print window open and bring it to the foreground
- Print windows now refresh automatically when they are open and a change is made to the character in Career Mode
- creating a PACKS Kit with Bioware/Cyberware no longer creates multiple copies of each item
- added a basic Dice Roller to the Tools menu
- added support for adding notes to Contacts and Enemies

Build 137
- update window now displays the changelog for the application when an application update is being downloaded
- update window now updates a File Progress progress bar to show that work is actually being done instead of appearing as though the update has stopped

Build 136
- added support for <armorencumbrancepenalty /> to Improvement Manager which adjusts the AGI and REA penalties by the number specified
- Nuyen totals are correctly updated after adding an Advanced Lifestyle
- added Expense Undo support for manually created Karma and Nuyen Expenses
- Skill Groups are disabled if you do not have access to at least one of the Group's Active Skills
- adding a Negative Quality in Career Mode now creates a Karma Expense Entry which can be undone
- added a Free! checkbox to the Select a Quality window in Career Mode which changes a Quality's cost to 0 Karma
- Metatypes with a natural Essence of 0 can now be marked as Created
- Armor Mods now create their Improvements using their selected Rating instead of Rating 1
- Armor Mods now update their Improvements when their Rating changes
- added Military-Grade Armor Enhancements from Arsenal
- Nuyen Expenses now have a % adjustment field that modifies the total value of the Expense
- when deleting Enemies in Career Mode, you can choose between removing them for free or removing them with Karma
- special Attribute-only tests (Composure, Judge Intentions, Lift/Carry, and Memory) now appear on the Other Info tab and on the character sheets
- Living Persona Attributes are now properly limited by the RES Attribute

Build 133
- Select PACKS Kit window now shows Staring Nuyen BP if a value is given
- clicking in an empty space of the Kits list in the Select PACKS Kit window no longer throws an error
- Gear plugins now have their Quantity set correctly when being added through a PAKCS Kit
- added support for Complex Form Options to PACKS
- added support for fully-defined Martial Arts to PACKS
- added support for underbarrel Weapons to PACKS
- added support for Vehicle Gear plugins to PACKS
- added support for creating custom PACKS Kits based on a character through Special > Create PACKS Kit menu item in Create Mode
- Text-Only character sheet now prints Description, Background, Concept, and Notes sections when applicable
- added Signal to the Build Nexus window
- adding a Complex Form in Career Mode now asks for confirmation
- Submersion History is now recorded properly
- Undo for Submersion Grade Karma Expenses now works properly
- Bound/Registered checkbox for Spirits/Sprites is now enabled in Career Mode
- Vehicle Mods that come with a Vehicle can now be removed
- Vehicles are no longer slowed down by the Armor they come equipped with by default (Armor Mods must exceed the Vehicle's standard Armor Rating to affect its Speed and Accel)
- Free! and Do It Yourself now show the adjusted price in the Select windows
- Enemies now allow for Connection Groups
- A.I.s now have access to all of the Unwired A.I. Qualities, including those without BP values
- unchecking Show only Qualities I can take in the Select a Quality window now works with A.I. characters
- Physical and Mental Attributes can now be raised to their total maximum (Metatype Maximum + modifiers) instead of just their Metatype Maximum in Career Mode
- Sprites now have access to the Sprites and Complex Forms tab
- Sprites can now properly set their Complex Form Ratings to match their own Rating
- individual character tabs now show just the character's name to make them easier to find

Build 130
- multiple windows now appear as a series of tabs to make finding and switching between open character easier
- Condition Monitor penalties are now applied to all Initiative scores in Career Mode
- losing access to the MAG or RES special Attributes now resets their values back to the Metatype minimum in Create Mode
- canceling an Improvement dialogue now rolls back all of the Improvements that would have been created by the selected item and prevents the triggering item from being added to the character
- added System to list of Vehicle Modifications
- Vehicles are now limited to +2 improvements to Response, System, Firewall, and Signal unless they have the Modular Electronics Vehicle Modification
- added support for <selectmartialart /> to PACKS
- added support for <lifestyles /> to PACKS

Build 128
- added support for <adeptpowerpoints /> to Improvement Manager which grants additional Power Points to Adepts/Mystic Adepts
- added Additional Power Point Metamagic to cover the optional rule for Adepts/Mystic Adepts gaining Power Points in place of a Metamagic ability
- melee Weapons no longer throw an error when selecting them
- fixed an issue that caused the application to restrict underbarrel weapons to one per character instead of one per Weapon
- Weapon Mods can now be added to Cyberweapons
- added tooltip for the Contact Connection Modifiers button
- added tooltips for the link icons for Contacts/Enemies and Spirits/Sprites
- MAG/RES are now correctly affected by ESS loss
- added support for the optional rule to limit dice pools to 20 dice or 2 x (Natural Attribute + Skill Rating), whichever is higher (disabled by default)
- added a house rule that only reduces MAG/RES maximum from ESS loss

Build 127
- Knowledge Skill list is properly populated again

Build 126
- added Expense Undo support for Nuyen: Armor Mod, Nuyen: Weapon Accessory, Nuyen: Weapon Mod, Nuyen: Vehicle Mod, Nuyen: Vehicle Gear, Nuyen: Vehicle Weapon, Nuyen: Vehicle Weapon Accessory, Nuyen: Vehicle Weapon Mod, Nuyen: Increase Lifestyle, Karma: Add Spell, Karma: Skill Specialization, Karma: Skill Group Rating, Karma: Skill Rating, Karma: Metamagic/Echo, Karma: Initiate Grade, Karma: Add Martial Art, Karma: Martial Art Rating, Karma: Martial Art Maneuver, Karma: Add Complex Form, Karma: Improve Complex Form, Karma: Add Complex Form Option, Karma: Improve Complex Form Option
- reorganised Options window into tabs so it is less cluttered
- fixed an issue that prevented Technomancers from improving their Complex Forms when the maximum Rating equaled their RES Attribute
- deleting a Complex Form Option now actually removes it from the Complex Form
- Skillsofts Complex Forms and Complex Form Options now only cost an amount of Karma equal to the Complex Form Improvement cost (default 1)
- Skillsofts Complex Forms now require the character to have the Biowire Echo
- Select Quality window now lets any Quality be selected when Ignore Rules is turned on
- selecting the Selected Vehicle item when any Vehicle has a Sensor Plugin no longer throws an error
- added support for the optional rule to ignore Armor Encumbrance when only a single piece of Armor is worn (disabled by default)
- list of sourcebooks in the Options window no longer requires the book to be selected before it can be checked/unchecked
- Update window now appears when updates are downloading and Automatic Updates are enabled so it doesn't appear as though the application has hung
- added support for changing a character's Metatype while in Create Mode (found in the Special menu)
- Free Contacts and Free Knowledge Skills options now show the proper checked status after saving options
- right-clicking on a file name in the most recently used list now makes it sticky so it always appears in the menu (right-click again to un-sticky)
- Source labels now show the full book name in a tooltip when you hover over them
- Qualities no longer add their Improvements to the character if they cannot be added because of BP/Karma limitations
- Bioware, Cyberware, Gear, Armor, and Armor Mods no longer add their Improvements to the character if they do not have enough Nuyen to purchase them in Career Mode
- Used Vehicles no longer throw an error when trying to add them to a character in regions that use "," to separate decimal places
- Condition Monitor penalties have been corrected to use the highest value, not cumulative
- Weapons now use the total ammo bonus modifier for all Mods instead of applying each bonus separately
- added support for Additional Clip adding a second clip to the Weapon
- Firing Selection Weapon Mods are now a separate item for each Mode that can be selected and add their Mode to the Weapon
- Complex Form Options have been added to printout XML
- Complex Form Options now appear on character sheets
- Text-Only character sheet now prints Complex Forms when applicable
- all Critter Powers are removed from the character if access to the Critters tab is lost
- Infected Qualities now grant access to the Critters tab and add the appropriate Critter Powers

Build 123
- added Expense Undo support for Nuyen: Armor, Nuyen: Weapon, Nuyen: Vehicle
- 2 x CHA Free Contacts Option now applies to both BP and Karma build modes
- fixed an issue that caused Free Contacts points to calculate per-contact instead of for the character as a whole
- changed Free Contacts Option to allow the multiplier value to be specified
- fixed an issue that caused precedence 0 Improvements to stack with others
- High Pain Tolerance Positive Quality no longer stacks with other Condition Monitor Threshold Improvements
- Impaired Attribute Negative Quality no longer allows EDG, MAG, or RES to be selected
- Text-Only character sheet now prints EDG with the rest of the Attributes
- Text-Only character sheet now prints Armor Mod Ratings when applicable
- character sheets no longer display Rating 1 for Adept Powers that do not have a Rating
- Advance Lifestyle Qualities list now clears when a different Advanced Lifestyle is selected
- Weapons with AP -half no longer throw an error when selected in Career Mode
- Armor Rating stacking modifiers from items like Form-Fitting Armor are now calculated separately and added to the highest Armor/Clothing Armor Ratings instead of being rolled into the highest Armor Rating

Build 121
- removed temporary support for converting Qualities from the old format to the current format
- removed the RES Attribute from A.I.
- Metatypes that have an Attribute whose maximum is 0 (typically A.I.s) can now set any other Attribute to their Metatype maximum
- Physical Attribute controls are disabled when creating an A.I.
- free Positive Quality BP and free Negative Quality BP Improvements are now correctly loaded from saved characters
- clicking on Add Metamagic/Add Echo in Career Mode when the character does not yet have an Initiate Grade no longer throws an error
- added Ruger Thunderbolt w/ Smartgun Weapon (Laser Sight version was not added since the Mod can be purchased for the same price)
- Camera, Trideo and Microphone now consume 1 slot instead of a number of slots equal to their Rating
- underbarrel Weapons now show their halved Ammo capacity when selected, not just when reloading them
- Complex Form Options now cost BP/Karma
- Complex Form Options can now be improved in Career Mode
- changing a character's RES now changes the maximum value for the Complex Form field without having to re-select a Complex Form
- MAG and RES Active Skills are now disabled when a character does not have access to those special Attributes
- Uneducated Negative Quality should now impact Skills and Skill Groups properly
- added support for selecting individual aspects of Contact Connection Modifiers
- began adding support for Expense Undo entries (see below)

Expense Undo Entries
This will be an ongoing project. By right-clicking on a Karma or Nuyen Expense, you can choose to undo the purchase. This will only be for Expenses that were created during the current session. They will not be saved with your character information, so once you have closed the character, the undo history is lost (largely to prevent undoing something done 10 game sessions ago without undoing anything else). Currently supported items - Karma: Attribute, Karma: Add Quality, Nuyen: Cyberware/Bioware, Nuyen: Gear. This only undoes the expense for the item you have selected. If you later added child items you should undo these expenses first - the undo function strictly undoes the single item that is selected, meaning anything that was added after and not undone will not be refunded. This is intended to undo your most recent few transactions only.

Build 118
- A.I.s now have their missing Rating, System, Firewall, Signal, and Response Attributes
- A.I. Condition Monitor, Matrix Initiative, and Initiative Passes are now calculated correctly
- Commlink Software Suites, Program Packages, Software Suites, and Skillsoft Clusters now have their Programs added as Gear
- added Martial Art variants from Runner's Companion
- adding missing Software from War!
- added support for Software going to Rating 10 from War!
- added support for Rating 10 Nexi Components
- Nexi Components now populate their Availability when added
- Gear marked as Free! now correctly sets the price to 0 when in Create Mode
- removed Biofeedback Filter and Program Packages from list of Complex Forms
- Vehicle Speed and Acceleration can no longer go below 0
- corrected an error where discounted Adept Powers got progressively cheaper after saving and loading
- there is now a distinction between Dice Pool modifiers and Rating modifiers for Skills with only Rating modifiers being subject to the maximum modified Rating rule
- Skill tooltips now provide a distinction between Rating modifiers and Dice Pool modifiers and report "X of Y" of the character's total Rating modifiers being used because of the maximum modified Rating rule

Build 117
- added support for <freespiritpowerpoints /> to Improvement Manager which grants additional Power Points to Free Spirit characters
- added support for Free Spirit characters (see below)
- added support for A.I. character (see below)
- added A.I. Critters from Unwired
- added Sprite Critters (big thanks to ShadowWalker for providing these)
- added support for <gears /> to critters.xml so A.I. Critters can come pre-equipped with their Programs
- Military Grade Armor now uses the proper BOD X 3 limit for Armor Encumbrance (having a single piece of Military Grade Armor equipped raises a character's Encumbrance limit, regardless of any additional Armor they may be wearing)
- Shapeshifters now have access to the Critters tab and have been given their Critter Powers (which also lets them add/remove Vulnerability and Allergy Critter Powers for their Untouched By Silver optional rule)
- Shapeshifters now have Metavariants which let them select a Metatype for their Not Quite Always Human optional rule
- Select Critter Powers window now groups Powers by Category
- unarmed damage now correctly rounds up instead of down
- added an option to allow free Knowledge Skills for characters in Karma Build Mode (disabled by default)
- added an option to allow CHA x 2 free points of Contacts for characters in Karma Build Mode (disabled by default)
- Career Mode correctly uses the Metatype's maximum Essence as the baseline for determining Essence Loss penalties
- Exotic Active Skills no longer eat up points for selecting their Specialization
- added support for <inherited /> Quality Requirement which indicates the Quality can only be gained when it is part of a Metatype
- Skill Ratings in critters.xml now support expressions

Free Spirit Characters
Magic replaces Force since they are the same Attribute for the Free Spirit. When you first create a Free Spirit character, your Attribute BP total will be very high but is technically correct. All of the character's Attribute start at 2 and have a Metatype Maximum of 2 (the Free Spirit's starting Force/Magic). This means that all of your Attribute costs are being calculated at their Metatype Maximum which adds +15BP per Attribute. (This technically breaks all of the other written rules saying only 1 Physical/Mental Attribute can be at it's Metatype Maximum.) When MAG 3 or higher is selected, this number drops back down since they are all no longer at their Metatype Maximum. (And who would play a Force 2 Free Spirit anyways?)

A.I. Characters
Resonance replaces Rating. Their free Programs can be purchased through Gear by selecting the Free! checkbox when purchasing.

Build 114
- added support for <overflow /> to the Improvement Manager which improves the number of Overflow Condition Monitor boxes the character has
- Physical Condition Monitor in Career Mode now includes boxes for Overflow
- added Overflow to the Condition Monitor on the Shadowrun 4 Character Sheet
- Other Info tab now shows a character's Career Karma (Career Mode only) and Movement
- corrected how the maximum modified Skill Rating is calculated (total maximum modified Rating = 1.5X the skill's base Rating)
- added support for the special Vintage Weapon Mod from Gun Heaven which doubles the cost of all Accessories and Modifications
- Initiation/Submersion Grades now record if a Group/Network and Ordeal/Task was used for each Grade
- added a list to the Initiation tab which shows which options were used for each Grade
- fixed an issue that caused the Weapon created by the Drone Mortar Gear to throw an error when selected or attempting to print
- Elemental Strike and Elemental Resistance Adept Powers now ask for a value to be selected
- <specificattribute /> Improvements now include support for precedence attribute which determines how they stack with other Improvements to the same Attribute (see below)

specificattribute precedence
This has been included to (and should only be used for) Cyberware, Bioware, and Powers that affect Initiative and/or Reaction which either does not allow it to stack with any other enhancement, or only certain ones. A precedence of 1 ignore all other Improvements and uses the COMBINED value of all other precedence 1 items (Wired Reflexes, Move-by-Wire, and Reaction Enhancers). A precedence of 0 ignore all other Improvements and uses the single highest precedence 0 Improvement the character has (Synaptic Booster). Short version: nothing you need to actually worry about - the necessary items have already been updated and Chummer figures out what it should use. :)

Build 112
- added a bunch of <forbidden /> elements to Qualities
- Swap Quality excludes the selected Quality from Forbidden checks which prevented a Quality from being upgraded/downgraded to a different Rating
- fixed an issue that caused Cyberware with bundled subsystems to throw an error when being added when the <bonus /> nodes between parent and child didn't match or exist
- Born Rich Positive Quality now correctly affects characters built using Karma
- removing the Born Rich Positive Quality now removes its bonus from the character when the Quality is removed
- resizing the window no longer causes the BP/Karma and Source fields on the Common tab to jump into the Quality list

Build 111
- Metavariant is once again populated
- Bioware now shows its Rating and selected values when loading a character
- added an option to include Karma and Nuyen Expenses on the character sheets (disabled by default)
- Persona Limit for Nexi can now be manually set
- added Pre-Packaged Nexi to Gear
- corrected an issue that caused custom Commlinks to limit Firewall and System options once one of them had been added to the Commlink
- added a Do It Yourself checkbox for Commlink Upgrades
- Impaired Attribute Negative Quality now decreases the Augmented Maximum value by the correct amount
- added Dissonant Echoes, Programs, and Program Options
- removed redundant Empathy Software from the Vision Enhancement Gear category and gave Vision Sensors access to the Sensors category for plugins
- Group Initiation/Network Submersion and Initiation Ordeals/Submersion Tasks can now be selected when creating a character
- added support for Group Contacts

Build 109
- Qualities now show their selected text values on the character sheets
- Martial Arts now correctly checks the BP cost of only Qualities that count towards a character's Quality BP limit
- ammo that has a Recoil modifier no longer throws an error when you attempt to reload a Weapon with it

Build 108
- corrected the Response calculation for Nexi
- adding a Quality now correctly check each Quality to see if it counts towards the BP limit, not just the Quality that is being added
- changing any of the information on the Character Info tab now causes the changes made flag to be set
- corrected the formula for determining a Starting Nuyen amount based on the Nuyen they have remaining
- Metagenetic Improvement correctly sets the character's Attribute value to its new minimum after selecting your Metatype/Metavariant
- when adding a new Quality, the free Quality BP gained through SURGE is now included when determining if you have exceeded the allowed BP amounts
- dragging and dropping a piece of Gear now properly re-creates any accessories it had

Build 106
- added support for <fresspositivequalities /> to Improvement Manager which allows a number of BP in free Positive Qualities
- added support for <fressnegativequalities /> to Improvement Manager which allows a number of BP in free Negative Qualities
- replaced the Changeling BP Adjustment Qualities with <freepositivequalities /> and <freenegativequalities /> Improvements as needed
- Enforce Skill Rating Maximum option now saves its value to the correct place instead of overwriting the value for the Skill Defaulting Includes Modifiers option
- adding Gear to a Vehicle now gives you the Free! option
- adding Nexi to a Vehicle now gives you the Free! option
- item 10 in the File menu's most recently used list now uses 0 as its mnemonic and loads correctly
- Condition Monitor penalties now affect Defaulted Active Skills when the option to include Modifiers in Defaulted Skills is diabled
- Character is now responsible for calculating its own Initiatives/Initiative Passes, Condition Monitors, and Armor Encumbrance instead of the Create and Career windows doing it
- Active and Knowledge Skills no longer show a negative number for the dice pool since they cannot go lower than 0
- added a button to the Gear tab to reduce the selected piece of Gear's Quantity by 1
- Adepts are no longer required to have a Magic Tradition selected when moving to Career Mode
- character sheet now shows the correct number for Nuyen
- dates can now be selected when creating Karma and Nuyen Rewards/Expenses
- returned Improved Physical Attribute Adept Power back to its SR4A cost since the cost Powers in the Runner's Tool Kit are apparently wrong
- re-wrote Qualities to be a class instead of a series of strings (see below)
- added support for swapping Qualities in Career Mode
- Minigrenades now add a Minigrenade Weapon instead of Grenade which have the correct Grenade Launcher ranges
- added Skillsofts and Activesofts to Vehicles where appropriate
- Gear in the Gear list can now be reorganised using drag and drop

Changes to Qualities
Qualities have undergone a complete re-write. Existing character will convert their Qualities over to the new format when they are loaded. It is recommended that you immediately save your character after opening it to keep these Quality changes. The code to convert these Qualities will be removed around June 20 (update notes will be posted to inform of the change). Qualities are now handled like other items in that they can be added/removed using the Add and Delete buttons and are listed in a single tree. The Select a Quality window by default lists only the Qualities that the character may take - a checkbox is provided to show all Qualities, regardless of qualification.

Build 103
- delete confirmation messages now confirm the type of object they are asking to delete
- Karma Expense confirmation messages now confirm the type of object they are going to affect
- Adept Powers now include support for discounts from Geasa
- fixed an issue that kept Knowledge Skills with a Rating of 0 (namely native Languages) from being printed
- added a Text-Only character sheet
- corrected Sensors for Vehicles with the Improved Sensor Array Vehicle Mod

Build 102
- changed Options to a single instance class which to speed up execution and reduces memory usage
- changed XmlManager to a single instance class to speed up execution time and reduces memory usage
- minor change to how XmlManager handles files to work with non-Windows operating systems
- validation check when moving a character to Career Mode now checks that a Tradition or Stream has been selected if MAG or RES Attributes are enabled
- passing a save file as a command line argument now opens the save file in the correct mode instead of forcing it to Create Mode
- corrected the number of extra Matrix IPs that Advanced Overclocking grants to 1 since it stacks with Overclocking
- fixed an issue that caused non-Clothing Armor with a +X Armor Rating to counts its bonus twice
- Karma and Nuyen Expenses can now be renamed by double-clicking on an Expense Entry
- Advanced Lifestyles now have Starting Nuyen information populated when they are added to the character based on their LP cost (not including Qualities)
- characters that do not have a Lifestyle when attempting to enter Career Mode are given the Street Lifestyle
- added an option to include Modifiers in Skills even when Defaulting (disabled by default)
- added an option to change the amount of Nuyen gained per BP (default 5000)
- added an option to enforce the maximum modified rating for Skills (enabled by default)
- added an option to confirm Karma Expenses (enabled by default)
- added an option to set the Karma cost for additional Metamagics/Echoes
- added support for purchasing additional Metamagics/Echoes with Karma
- updated the Game Master Summary sheet to put all combat-relevant information together
- Complex Forms now support Program Options (thanks for ShadowWalker for getting all of the data entered)
- added Signal, Response, and Firewall Vehicle Mods (thanks for ShadowWalker for getting those entered as well)
- added buttons to spend and regain Edge to the Condition Monitors tab in Career Mode
- Adept Powers with a Quality requirement now enforce them
- added Custom Commlink and Custom Commlink OS items to Commlinks and Commlink Operating Systems in Gear which let you assemble custom Commlinks
- added support for Used Vehicles
- Vehicles can now have any Gear added to them (Add Sensor and Add Ammunition have all been rolled into this)
- Vehicles now come pre-equipped with non-Weapon Gear
- added appropriate ECCM and Sensors to Vehicles
- added Minigrenades to Gear
- Grenade Launchers now use Minigrenades as Ammo in Career Mode
- adding missing Range information for Battle Rifles
- added support for Weapon Concealability
- added Weapon Concealability information to Weapons
- Tradition and Stream are now drop down lists in Career Mode to allow characters to change their Tradition/Stream during play or select a new Tradition/Stream because of a Latent Quality
- Technomancers no longer benefit from Gear-based Matrix Initiative Pass modifiers (Sim Modules)
- added support for Nexi

Build 98
- put Improved Reflexes Adept Power costs to their SR4A values which have been confirmed as being the correct values by the SR product line manager
- applied Street Magic errata to Traditions
- applied Arsenal errata to Martial Arts
- removed Deformity Qualities (10 BP - 20 BP) which should not have existed
- corrected duplicate categories of Weapons (should have been their range instead of a duplicate category)
- corrected reach for Rock Lizard
- added Elemental Attack (Fire) for Scintillant Albatross
- added Biomonitor to Armor Mods
- removed Agent and IC Complex Forms
- changed Chatty Positive Quality BP cost back to 10 as per Unwired errata
- corrected BP cost of Vomeronasal Organ
- Weapons installed on Weapon Mounts that are a part of a Vehicle's base configuration now count towards its total cost
- Technomancer Stream field is properly populated after loading a character
- learning a new Complex Form in Career Mode now creates a Karma Expense
- Karma and Nuyen Expense Entries no longer throw an error when the computer's date setting are not set to en-US
- selecting a piece of Cyberware/Bioware as Free in Career Mode is now actually free
- fixed the anchoring for the splitter panels on the Skills tab in Career Mode
- Ignore Character Rules no longer prevents the Starting Nuyen window from appearing when moving a character to Career Mode
- saving a new character that is marked to move to Career Mode no longer causes the character to be opened twice after saving

Build 97
- Karma cost for Submersion is now based on the current Submersion Rating instead of Initiate Rating
- Karma discount for Submersion is now based on the Submersion cost instead of Initiation cost
- Cyberware/Bioware is no longer believed to be free when the Free checkbox is hidden
- added an option to base a Spirit's maximum Force on the character's total MAG Attribute for Mystic Adepts which is disabled by default
- Camera Upgrade Weapon Mods no longer consume Weapon Mod Slots

Build 96
- added support for <selectparagon /> to Improvement Manager which allows a character to select a Paragon
- Sprite list now populates based on the selected Stream in the same was a Spirits and Magic Traditions (big thanks to ShadowWalker for providing the Streams/Sprites list)
- added support for Paragons (another big thanks to ShadowWalker for providing the list of Paragons)
- added Clean Car Coating to Vehicle Mods which was missing its information in the Spy Games book
- added support for multiple custom data files of the same type (see below)
- Genetic Heritage now shows the Free item for any Genetech selected, not just Trangenics
- Nuyen BP is now correctly populated when loading a character that has spent more than 50 BP on Nuyen
- moved the Advanced Complex Forms from Unwired out of the Autosoft category and into the Advanced category
- corrected the Shield Complex Form to be marked as allowed for Complex Forms
- adding a Weapon Accessory to a Weapon with a name no longer throws an error
- Extended Clip Weapon Mods now affect the Weapon's Ammo Capacity
- corrected an issue that prevented Vehicle Sensors from only being able to add Sensor plugins
- adding missing Sensor Software from Arsenal
- all items in programs.xml can now be taken as Complex Forms
- added Skillsofts, ARE Software, Sensor Software, and Tactical AR Software to Complex Forms
- Complex Forms now save/load source book and page number
- added support for Technomancer Streams
- only worn Armor now counts towards Armor Encumbrance
- maximum Force of a Sprite during character creation is properly set
- loading a character with RES higher than 6 and a Sprite during character creation no longer throws an error
- added Critters from Parazoology
- added a splitter to the Skills tab to allow the Active Skills and Knowledge Skills sections to be resized as needed
- added a splitter to the Common tab to allow the Contacts and Enemies sections to be resized as needed
- changed the colour of the splitter bar on the Karma and Nuyen tab to make it noticeable
- added missing Barrel Extension Weapon Mod to Ares Desert Strike
- Vehicle Weapon Mounts have their context menu restored when loading a saved file
- Weapon Mounts that come as part of a Vehicle now have their context menu attached
- added support for Group Intiation/Network Submersion and Initiation Ordeal/Submersion Tasks to Career Mode to discount the Karma cost of Initiation/Submersion
- added missing Gear from Unwired
- added missing Drones from Unwired
- moved helmets and shields out of Armor Mods and into the Helmets and Shields Armor Category
- fixed an issue that caused the maximum Rating for Vehicle Mods to be set to the Rating that was selected when the Mod was first added
- Condition Monitors on the printout are now correctly calculated based on the total value of the Attributes
- Skill Groups in Career Mode can now be raised above 4 without throwing an error

Support for Multiple Custom Data Files
Rather than making people merge multiple XML documents on their own any time someone makes a change to a custom file, Chummer now supports multiple custom data files for each source. Custom files must start with "custom" and end with "_[filename.xml]". Using books.xml as an example, "custom_books.xml", "custom_Nebular_books.xml", and "custom_ThatGuy_books.xml" are all valid names. The base file (books.xml) is loaded first, then the contents of the other files are merged in one-by-one.

Build 91
- Drain Value for a Tradition now uses the total value of the Attribute instead of its base value
- Karma and Nuyen Expenses in Career Mode are now properly sorted in reverse chronological order
- Vehicles that should have additional slots now have them included in their slots total
- Adapsin now has its own set of Cyberware Grades
- added Skinlink as a Bodyware so it can be added as a plugin to pieces of Cyberware
- Genetic Heritage Positive Quality now affects Nuyen cost instead of Essence cost
- Bioware cost multipliers are now correctly set before being given to the Select Bioware window so prices should now be accurate when these modifiers exist
- added missing Shield, Simrig, and Smartlink Complex Forms
- only Weapon Mods marked as Installed that are not included with the Weapon consume Mod Slots
- added support for Underbarrel Weapons
- Armor from Adept Powers no longer count towards Armor Encumbrance in Career Mode
- Weapon Damage should no longer appear as "NaN" if it is a non-numeric value

Build 89
- clicking Add Metamagic/Add Echo when a character has not Initiation Grade no longer causes an error
- adding a Spirit when creating a character with Karma whose MAG is above 6 no longer causes an error
- Sprites now have their maximum Rating set properly when loading a saved character in Career Mode
- Active Skills no longer show the Active Skill Modifiers in their tool tip if the Active Skill is being Defaulted to prevent confusion
- corrected an issue with Active Skills that caused the Aptitude and Incompetent Qualities to compound the maximum Skill Rating each time the character was saved
- selected values for Qualities are now properly re-populated when the character is loaded so that removing the Quality now also resets the Quality's text

Build 88
- added support for <selectside /> to Improvement Manager which allows a character to select which side of the body a piece of Cyberware is implanted on
- Critter Power list is now sorted in alphabetical order
- Spirits can now be linked to save files in the same way as Contacts and Enemies
- fixed an error that cause improving an Active Skill that is a part of a Skill Group to not properly remove the remaining Active Skills from the Group
- the 10 most recently opened/saved character files are now displayed in the File menu
- adding a Spirit after improving your MAG through Initiation no longer causes an error
- Spirits can have a Force up to twice the character's MAG Attribute in Career Mode
- printout now shows the correct Essence value for a character when they have both Cyberware and Bioware
- total remaining ESS and total value for Attributes and Skills have been added to the character save to make importing Chummer files with external applications easier
- added an option for automatic updates which is enabled by default
- adding an Enemy in Career Mode no longer attempts to check how many BP/Karma have been spent on Negative Qualities and cause an error
- Ignore Rules option should now ignore all character creation rules and limitations
- Metamagic now supports requirements in the same way as Echoes
- Karma cost for Knowledge Skills in Build Mode is now calculated correctly
- Armor from Adept Powers no longer count towards Armor Encumbrance since they are considered to be a magical source
- fixed an issue that caused character to become unable to select a Skill or Attribute for Adept Powers and Qualities after improving an Adept Power's Rating
- removed the Category restriction on Cyberware plugins so things like Datajacks can be added to Cyberlimbs
- added Spoof Chip to the General Category in gear.xml
- Gear Rating on the Gear tab is now a read-only field in Career Mode
- added support for naming Weapons
- added Cyberware to the list of Weapon Categories in the Select a Weapon Category window so ammo can be used by Cyberware Weapons
- added the ability to mark Karma Gained as a Refund which will not count towards the character's Career Karma
- Injection Ammunition and chemical weapons can now accept Drugs/Toxins/Chemicals plugins as appropriate
- Vehicle and Drone Sensors can now accept Audio and Visual Enhancements and Accessories as plugins
- Street Cred, Notoriety, and Public Awareness can now be set on the Character Info tab in Career Mode

Build 86
- Weapon Mods and Accessories can now be removed from Vehicle Weapons

Build 85
- added support for <movementpercent /> to the Improvement Manager which improves a character's Movement speed
- additional support for Critters
- all Critters from Running Wild and SR4A are now entered
- Personalized Grip Weapon Mod now provides its RC bonus
- Unseen Hands Adept Power now applies its bonus to the Stealth Skill Group
- Unseen Hands Adept Power now has levels enabled
- Celerity Positive Quality now provides its Movement bonus
- Condition Monitors now correctly calculate based on the Attribute's total value and not just its augmented value
- number of Spells, Spirits, Complex Forms, and Sprites a character can have is no longer capped in Career Mode
- RES now properly limits the maximum Rating for Complex Forms

Build 84
- added Movement values to Metatypes (this will only be applied to new characters)
- added Movement to character sheets
- maximum MAG and RES are now based on the Metatype's maximum ESS instead of 6
- added support for Critters

Build 82
- added AP, RC, and Damage information for Ammunition in gear.xml
- loading a Weapon with Ammunition now updates the Weapon's AP, RC, and Damage by applying the Ammunition's properties to it (Ammunition needs to be removed and re-added to existing characters)
- creating a new character using a Metavariant that comes with Negative Qualities no longer throws an error

Build 81
- added support for <selectspell /> to Improvement Manager which asks the character to select a Spell
- added Revision History to the Help menu to view the revision history of the application
- added Spells, Gear, Traditions, and Powers from Digital Grimoire
- added Empathy Software and Emotitoys from Arsenal
- added Lifestyle Drones from Runner's Companion
- broke Counterspelling, Spellcasting, and Sustaining Foci into multiple items for each Spell Category
- Combat, Detection, Health, Illusion, and Manipulation Spell Formulae now ask for a Spell to be selected
- window contents immediately resize when the Create and Career windows open to accommodate smaller screen sizes and eliminate the need for manually resizing the window to trigger this
- loading a character with Qualities gained through a Metatype no longer cause the application to complain about spending too much on Positive/Negative Qualities
- Active and Knowledge Skills are no longer limited by the character creation rules in Career Mode
- adding Enemies during Career Mode no longer attempts to check that you are within Negative Quality BP limits
- Magic Traditions list now filters on source book

Build 79
- Vehicles now have a Condition Monitor in Career Mode
- Burst Fire Mode no longer allows Full Bursts since this requires Full Auto Mode
- Vehicle Weapons now limit the Firing Modes they can used based on the Weapon's Firing Modes
- Vehicle Weapons now show their correct Ammo Source in Career Mode
- total number of Drain Resistance dice now appears next to the Drain Attributes on the Spells and Spirits tab
- Initiative and Initiative Passes now show both their base and Augmented values in the same way as the character sheet
- Weapon Ranges are now displayed on the Weapons and Vehicles tabs when a Weapon is selected (Vehicle Weapons in Career Mode only)
- Critical Strike Adept Power now increases Unarmed Damage
- Killing Hands Adept Power now changes the character's Unarmed Damage to Physical
- Kinesics Adept Power now improves Social Active Skills
- corrected Natural Immunity and Mystic Armor Adept Powers (Natural Immunity had Mystic Armor's Armor bonus by mistake)

Build 78
- added support for <sensitivesystem /> to Improvement Manager since Sensitive System explicity doubles the final Essence cost rather than applying a +100% cost modifier
- Essence modifiers are now added together to determine a total percentage which is then deducted from an item's Essence cost
- linked Contacts and Enemies now open in their correct mode (either Build or Career)
- clicking Add & More when adding a Weapon Mod to a standard Weapon now correctly goes through the process again instead of trying add a Mod to a Vehicle Weapon
- PACKS Kits now support the new Exotic Skill setup
- updated Exotic PACKS Kits to include all Exotic Skills
- Essence Loss now correctly impacts MAG and RES
- added an option to support the More Lethal Gameplay optional rule (off by default)
- added support for Weapon Ranges
- added support for SoftWeave Armor Mod
- resizing the window no longer causes the Notes field on the Character Info tab to slide behind other fields
- opening the Metamagic window as a non-Technomancer no longer causes an error
- Armor Mods with no Rating no longer have the Rating field enabled
- Weapon Mods and Accessories that come with a Weapon can now be removed
- removed Weapon Accessory Mount tracking since Accessories can be swapped and removed during play and places too much restriction on Accessory selection
- Melee Weapons now show the damage they will do and their full Reach based on the character's Attributes in the Select a Weapon window
- added an Installed option for Weapon Mods and Accessories to show that they are currently in use on the Weapon and are contributing to the Weapon's stats
- re-wrote how Weapon RC is calculated (see below)
- fixed an issue that could cause data and character sheet files to be saved to the wrong location during an update
- added a Condition Monitor tab in Career Mode which records the character's Condition Monitors and applies penalties to Skills

Weapon Recoil Changes
Since Weapons can now have their Mods and Accessories added and removed, the Weapon's RC now shows what it is with the items currently attached to it. When selecting a Weapon, the Select a Weapon window may show the lower RC number as being slightly different than it appears in the source book, however the number IS CORRECT since it comes with all of the attachments already installed. This happens because in SR4A, some Stocks were removable and some were not. With the addition of the Stock Accessory in Arsenal, they all effectively became removable items.

Build 75
- Power Level for Mystic Adepts is now correctly tied to their total MAG Attribute and not just the MAG assigned to their Adept Powers
- Search in the Select a Weapon window no longer lets you add Gear Weapons (such as Grenades) since these must be added through the Gear tab to work properly
- added support for Advanced Lifestyles
- added support for Magic Traditions
- removed Exotic Active Skills from skills.xml
- Exotic Skills are now added by clicking the Add Exotic Skill button on the Skills tab since multiple copies of the Skill can exist for a character
- added fields to record Alias and Player Name on the Character Info tab

Build 74
- Adept Powers now save the correct Power Point cost in regions that use "," to separate decimal places
- added an option to include Active Skills with a Rating of 0 on the character sheet (on by default)
- Datasoft, Mapsoft, and Tutorsoft now ask for specific values
- removed Fomori's Dermal Armor bonus
- saving a character as Created no longer causes the Save and Print toolbar icons to disappear
- Total Karma is now calculated and displayed on the character sheet
- when buying items, they can now be marked as free which will add the item to the character without deducting from Nuyen

Build 73
- Active and Knowledge Skill Specializations no longer become disabled after they lose focus in Create Mode

Build 72
- added Career Mode which lets you maintain a character through their career (see below)
- canceling a dialogue after selecting a Quality no longer adds the Quality to the character
- opening multiple characters no longer causes invalid object references which can come up after selecting items
- Spells are now grouped by Category on the Spells and Spirits tab
- Services Owed by Spirit and Sprites are automatically corrected if a character's Summoning or Compiling Active Skill is lowered
- Qualities that can be taken multiple times now display the correct Karma cost when building a character with Karma
- Quantity can now be selected in the Select Gear window
- PACKS Kits now support adding Gear to Vehicles
- adding Ammunition of the same type for the same Weapon Category now stacks instead of creating a new item
- Ammunition can now be added directly to Vehicles
- Martial Art Maneuvers names are now displayed correct after being added to the character

Career Mode
Once your character is ready to run, you can put them into Career Mode. Career Mode lets you maintain your character using Karma throughout their running career. Career Mode lets you keep track of your Karma and Nuyen expenses, buy and sell Gear, and even keep track of Ammo in each Weapon. To put your character in Career Mode, go to the Character Info tab, check the Mark character as Created box, then click Save. The save process makes sure that your character meets all BP/Karma and Nuyen total rules before saving. Once the character has been saved, they are re-opened in Career Mode. Once a character has been put into Career Mode, you cannot go back to Build Mode.

Build 69
- File > Open now allows multiple characters to be opened at once
- Armor Mods now correctly update the character's remaining Nuyen amount as its Rating is changed
- Select Cyberware window now remembers the last Grade that was selected
- Gear with a quantity added from a PACKS Kit now displays its quantity information in its name immediately instead of after it is selected for the first time
- added support for Knowledge Skills to PACKS

Build 68
- fixed a critical issue that prevented the Select Spell window from loading Spells
- selecting Ammo after another piece of Gear has been selected no longer causes the Ammo's Quantity to be reset to 10
- added support for Limited Spells

Build 67
- added support for <basicbiowareessencecost /> to the Improvement Manager which adjusts the Essence cost of Basic Bioware only
- added support for <transgenicsgenetechesscost /> to the Improvement Manager which adjusts the Essence cost of Genetech: Transgenetics Bioware only
- corrected the Essence cost calculation for Cyberware and Bioware when multiple Essence cost Improvements are present
- pressing Esc in the Select a PACKS Kit window now cancels
- Rating of Armor Modifications can now be changed after they're added to Armor
- items now display their Quantity and Rating in their names in lists when applicable
- mugshots on character sheets should now render on machines that do not have Internet Explorer 9 installed
- added missing Capacity to Audio Enhancements and Vision Enhancements
- corrected names of Spells in PACKS Kits
- source book filtering now uses exact matches on codes
- Armor Mods are now filtered by source book
- Weapon Accessories are now filtered by source book
- Weapon Mod list works again
- adding a PACKS Kit now makes sure the Rating for a Skill or Skill Group does not exceed the maximum value and throw an error
- Select a PACKS Kit window now remembers the last selected category
- Select a PACKS Kit now only adds Spells that the character does not already have
- PACKS now supports Spirits
- PACKS Kit correctly set extra item information instead of prompting for a value to be selected when applicable
- added a check box to the Select Bioware window to mark an item as free to handle Genetic Heritage's free item (only appears when a Genetech: Transgenics item is selected and the character has the Genetic Heritage Positive Quality)
- Options window now opens in the same position instead of in a random position so the OK button is always accessible
- Select Lifestyle and the Lifestyle tab now show the Starting Nuyen amount for the selected Lifestyle

Build 66
- Armor and ArmorMods can now create Improvements
- Weapons now correctly ignore the cost of Weapon Modifications that are included in their base configuration
- fixed a bug that prevented Cyberware from adding plugins that come with it
- Attributes display in the Select PACKS Kit window now automatically adjust for the character's Metatype
- both character sheets now work for printing both single and multiple characters
- added Vehicles from This Old Drone
- added Vehicles from MilSpechTech
- added Weapons from MilSpechTech
- added Spell, Powers, Echoes, Armor Mods, Weapons, Ammunition, Gear, Vehicle Weapons, Vehicle Mods, and Vehicles from War!
- added Gear, Armor, and Weapons from Attitude
- added the missing extra slots to the Thundercloud Contrail, Hyundai Shin-Hyung, and Cascade Skraacha
- added Qualities and Powers from The Way of the Adept

Build 64
- added PACKS content viewer
- Add & More button in PACKS window now works

Build 63
- rewrote all object creation code so that they're entirely responsible for creating themselves and all child objects
- moved Add Cyberware Suite to the new Special menu
- added support for PACKS from the Runner's Toolkit which can be found in the Special menu
- Form-Fitting is no longer considered when looking for the highest Armor Rating and correctly stacks with the highest worn Armor Ratings
- Weapon Accessories that come with Weapons are no longer calculated into the Weapon's RC since these are already factored into the base Weapon's stats
- Skills now have enough room to display their total Rating and Specialization Rating without overlapping the Specialization field
- changing the Rating for Gear now properly update the character information and Nuyen remaining
- character sheet no longer specifies an image type to hopefully allow any mugshot image format to be displayed properly
- Cyberware/Bioware Essence Cost Multipliers are now stack correctly
- Attributes are now responsible for managing their resptive Cyberlimb Enhancements which fixes the incorrect Armor Encumbrance and a high BOD through Cyberlimb Enhancements bug
- added Programs from Unwired
- added missing bonus for Racing Tires
- Matrix Programs can now be added as standard Gear instead of just plugins again
- Matrix Programs are listed separately after the last Commlink on the character sheet
- Vehicle Mod Accel Bonus now supports +X/+Y add to Accel
- Credsticks now have a maximum Rating of 1,000,000 to represent the amount they hold
- removed under barrel mounts for Pistols
- Vehicle Sensor and Sensor Plugins can now be deleted
- adding and removing Sensor Plugins, Weapons, Weapon Accessories, and Weapon Mods to a Vehicle now immediately update the character's remaining Nuyen amount

Build 61
- added <biowareessmultiplier /> support to the Improvement Manager which multiplies the ESS cost of Bioware (Genetech is exempt from this bonus)
- added <genetechcostmultiplier /> support to the Improvement Manager which multiplies the Nuyen cost of Genetech
- Spirits and Sprites now have their Force/Rating and Bound/Registered properties
- character sheets now display the correct Spirits and Sprites information
- Clothing Armor Ratings are now only applied if they are marked as Equipped
- Form-Fitting Armor now properly stacks with other worn Armor
- added missing Qualities from Augmentation
- corrected the name for Adapsin
- added missing bonus for Adapsin
- added Bulk Modification plugin for Cyberlimbs
- added Optimized Cyberlimb plugins for Cyberlimbs
- Weapon Accessories and Modifications with a value of Weapon Cost no longer cause an error when selected in the Weapon list
- Vehicle Weapon Accessories and Modifications with a value of Weapon Cost no longer cause an error when selected in the Vehicle list
- added support for Cyberware Suites

Build 60
- Gear now calculates and displays its Capacity and Capacity Remaining
- Cyberware plugins that are added when selecting a base item now have their category populated
- added the ability to search for Cyberware/Bioware in the Select Cyberware/Bioware window
- added the ability to search for Armor in the Select Armor window
- fiexd a bug that prevented Metavariants from receiving their Qualities when creating a new character
- Metavariants now only cost the Metavariant BP, not Metatype BP + Metavariant BP
- clicking Add & More when adding Bioware now correctly opens up Bioware instead of Cyberware
- fixed a bug that cause Gear plugins to be limited to a Rating of 1
- Initiation and Submersion information now appear on the character sheet when applicable
- added Spare Clip to the Ammunition Category in Gear so that multiple clips can be purchased
- Vehicle Mods that affect Acceleration no longer cause an error
- all Cyberlimb Armor is now added to the character's total Armor Ratings instead of just using the highest valued Armor plugin
- Cyberlimb Attributes are now factored into the character's Augmented Attributes totals
- Cyberlimbs now show their Attribute values on the character sheet
- Complex Forms now appear on the character sheet
- clicking OK in the Select Metamagic window no longer causes an error
- Add & More button in the Select Metamagic window now works
- Select windows now only load their data once instead of each time it needs to look at something which should slightly improve performance and cut down on disk reads
- Skills now show the Specialization dice total in the application and not just on the character sheet
- attempting to add Enemies while building a character with Karma now longer causes an error
- Sensors can now be added to Vehicles
- Weapons now show the number of Slots they have remaining
- selecting a Weapon Accessory or Modification now shows its information
- Vehicle Weapons now show the number of Slots they have remaining
- selecting a Vehicle Weapon Accessory or Modification now shows its information
- added Print Multiple to the file menu which allows Game Masters to print multiple characters off in a summary format
- added Game Master Summary printout sheet which displays a summary version of selected characters

Build 57
- added support for Initiation and Submersion (only enabled when bulding with Karma since these require Karma to select)
- added support for <livingpersona /> to the Improvement Manager which adjust a Living Persona's Attributes
- corrected the Improved Attribute Adept Power's bonus
- Attributes are now capped at the Metatype's Augmented Maximum with any modifiers to that value instead of the base Metatype Augmented Maximum
- added Print to the File menu
- character sheet now includes Description, Background, and Concept if they were filled in on the Character Info tab
- Qualities now display their sourcebook and page number on the character sheet
- Essence is now correctly calculated with the the higher of Cyberware and Bioware deducting the full amount and the lesser only deducting half
- corrected the Essence cost for Cybereyes Rating 4
- removed the empty Edit menu which restores the ability to Cut, Copy, Paste, and Undo in a text field
- Martial Arts cost now calculates correctly when building a character with Karma
- added support for FixedValue to be speicifed for Cyberware Capacity, Avail, and Cost which allows it to use values that do not follow a standard formula
- merged Cybereyes Basic System, Eyeband, Single Cybereye, Cyberears, Dermal Sheath, Move-by-Wire, Wired Reflexes, and Stirrup Interface into a single pieces of Cyberware instead one for each Rating
- removed the Martial Arts Positive Quality and made the Martial Arts tab always visible
- total cost for each piece of Cyberware now correctly ignores free plugins and deducts the right amount from character's Nuyen total
- add Custom Placeholder to gear.xml to act as placeholders
- Adept Power Points Remaining text has been changed to match the format for Cyberware Capacity Remaining to make it easier to understand
- character sheet now includes Lifestyles

Build 55
- Metagenetic Improvement Positive Quality now correctly increase the selected Attribute's minimum value by 1
- removed the <aug /> tag from Genetic Optimization since the Augmented Maximum is now correctly calculated on its own
- Cyberware and Bioware now write their page information to the printout
- loading a character with a Commlink Upgrade or Commlink Operating System Upgrade no longer causes the load to fail
- number of bonded Foci is now limited to the character's MAG Attribute value
- Ignore Rules character option now lets any number of Active and Knowledge Skills be at Rating 5 or higher
- Ignore Rules character option now raises the Skill Group Rating maximum to 6
- Attribute values are now easier to read: number beside the numeric field now shows the total Augmented value (if any) while Metatype Minimum / Maximum (Augmented Maximum) have been pushed to the side
- added support for <print /> to qualities.xml which, when set to "no", suppresses the Quality from being printed
- added support for <forcecheck /> to qualities.xml which forcefully selects additional Qualities when the Quality in question is selected
- put SURGE Quality BP cost back to standard value and added Positive and Negative Qualities to compensate for the BP spent when selecting the Qualities SURGE requires
- Save As now pre-populates the file name if one is available
- moved Bonded Foci list to the Gear tab
- Bonded Foci list is now usable by anyone with a MAG Attribute

Build 54
- fixed a critical issue that caused non-Human Metatypes to reset some of their Atrribute scores when loading a save file
- added ability to build characters using Karma instead of Build Points (this is selected in the same window where you normally select your BP amount)
- added Karma cost options to Options window to override the default values

Build 53
- added <initiative /> support to the Improvement Manager which adjusts the character's Initiative
- added <min /> support to <selectattribute /> and <specificattribute /> which adjust an Attribute's Minimum value
- added support for <contributetolimit /> to qualities.xml which marks a Quality as not counting towards the BP limit for Positive or Negative Qualities
- added <qualities /> support to metatypes.xml
- moved <uneducated /> support to the Improvement Manager
- <initiativepass /> now defines it own unique group in the Improvement Manager, meaning only the highest single <initiativepass /> Improvement is used as defined by the game rules
- restructured the <forbidden /> element in qualities.xml to have work in the same way at <required />
- sourcebook and page information is now shown in all Select windows and when items are selected in lists
- character mugshots can now be added on the Character Info tab
- added a notes field to the Character info tab to store notes about the character, gear, and any other desired information
- added missing bonus information to Genetic Optimization Genetech
- Bioware now correctly identifies itself as Bioware in the Improvement Manager again
- Technomancer Living Persona "Commlink" now appears in the Commlink section of the printout
- Technomancer Matrix Initiative and Matrix Initiative Passes are now calculated 
- corrected Metatype minimum MAG and RES values to 1 so that taking Qualities that grant these Attributes do not also cost 10 Attribute BP
- Attribute Augmented Maximum values are now automatically calculated based on the Attribute's total Maximum value plus any bonuses, removing the need to specify <aug /> for the <specificattribute /> bonus tag which was technically incorrect and could lead to inaccurate Maximum Augmented totals
- added Category filter to the Select Metatype window
- added Sapient Critter and Shapeshifter Metatypes
- updated BP cost of SURGE Qualities to compensate for the BP expendatures for their "free" Positive and Negative Qualities
- Qualities that do not count towards the Positive or Negative Quality BP limit are coloured dark red
- added Drake and Infected Positive and Negative Qualities

Build 51
- added <weaponcategorydv /> support to the Improvement Manager which adjusts the Damage of all Weapons in a Category
- added <cyberwareessmultiplier /> support to the Improvement Manager which multiplies the ESS cost of Cyberware
- added <selectmentorspirit /> support to the Improvement Manager which prompts for a Mentor Spirit and applies its bonuses
- moved <addattribute /> support to the Improvement Manager so anything can add MAG or RES to a character
- moved <enabletab /> support to the Improvement Manager so anything can enable the special ability tabs for a character
- added "limittoskill" support to <selectskill /> which limits the Skill list to only the Skills specified
- added "excludeattribute" support to <selectattribute /> which excludes the listed Attributes from the Select Attribute window
- EDG, MAG, and RES are no long subject to the one Physical or Mental Attribute at maximum rule
- Lucky Positive Quality now affects EDG
- EDG cannot be the selected Attribute for the Exceptional Attribute Positive Quality
- Uneducated Negative Quality now prevents characters from putting BP into Technical Active Skills
- Uneducated Negative Quality now removes access to Academic and Profesionally Knowledge Skills
- added support for Martial Arts
- added support for Mentor Spirits
- added support for Bonded Foci
- Select windows with Search now remember the Category of the item selected if a Search was performed
- marked Rigger Adaptation and Weapon Mount (Normal, External, Fixed, Manual) Vehicle Mods as being from SR4
- areas expand and contract with window size to play nicely in lower resolutions and maximized windows
- adding an Enemy now updates the BP totals immeidately
- Add Enemy now checks to make sure adding a new Enemy will not take you over the -35 BP for Qualities or -25 BP for Enemies limits
- added Vehicle Weapons and Vehicle Missiles from Arsenal
- Language Knowledge Skills are now correctly linked to INT instead of LOG
- added support for Knowledge Skills to skills.xml (big thanks to whatevs for providing the content for it and pointing me in the right direction)
- appropriate pieces of Arsenal Clothing now stack with each other for determining total Armor Ratings
- Form-Fitting Armor now stacks
- armors that start with "Form-Fitting" only contributes half of its values towards Armor Encumbrance
- corrected an error that occured when selecting Adept Powers that affect an Active Skill
- fixed an issue where Cyberware/Bioware with Ratings was calcuating ESS cost incorrectly in regions that use something other than "." to separate decimal places
- added page number references to all item entries
- page number is now shown on the character sheet (applies to items added to a character after this update)
- added "Character Information" tab to enter general character information such as sex, age, height, weight, etc.
- added general character information to character sheet
- Nuyen amounts up to 999,999,999 are now properly formatted
- new Knowledge Skills are placed in the correct location when the list is scrolled
- added Essence and Nuyen Remaining information to the status bar
- Gear can now have multiple <addoncategory /> entries
- moved Sim Modules into their own Gear Category which can only be added to Commlinks and other devices that explicity refer to them in <addoncategory />
- Matrix Programs can now only be added to Commlinks and other devices that explicity refer to them in <addoncategory />
- Commlink Operating Systems can now only be added to Commlinks and other devices that explicity refer to them in <addoncategory />
- added Basic User, Basic+, and Pro User Suites to Matrix Programs
- added support for Commlink Response, Signal, Firewall and System upgrades
- Commlinks now display their Reeponse, Signal, Firewall, and System values when selected in the Select Gear window
- Commlinks now display their Response, Signal, Firewall, and System totals when selected on the Gear tab
- Commlinks now display their Plugins on printouts
- save files can now be linked to Contacts and Enemies
- Weapon Modifications can now be added to standard Weapons
- Vehicle Weapon Modifications now use Weapon Cost correctly for determine their own cost when applicable
- adding Ammunition that starts with "Ammo:" now asks for a Weapon Category to be linked to
- the Grade list is now properly disabled when adding a Cyberware plugin

Build 43
- added Nanocybernetics to Cyberware
- added Transgenic and Nanotech Gear
- added Genetech to Bioware
- Armor Mods that add to Avail can now include R or F
- Gear Accessories can no longer downgrade their parent's Avail from Forbidden to Restricted
- added <skillarticulation /> support to the Improvement Manager to properly support the Enhanced Articulation piece of Bioware
- all Select windows now remember the last Category selected and re-open with it as the currently selected Category
- Qualities that prompt for a value are now correctly removed from the character when the Quality is removed
- selected values for Qualities now appear on the character sheet printout

Build 42
*** in order to download and install the character sheet properly, please follow one of the follow two steps:
* download the zip again from http://www.dndjunkie.com/dev/chummer/Chummer.zip
* run Chummer's Update but only update the application. Once it restarts, you can safely run the update again and grab the character sheet

- update now supports updating XSL character sheets
- Spells now support selecting custom text and Attributes for those that require a choice (those with [] in their name)
- multiple instance of Qualities like Addiction are no longer combined into one when loading a character
- Vehicles now support Vehicle Modifications
- Vehicles now support Vehicle Weapons and Weapon Modifications
- added Cancel button to Choose BP window
- added Cancel button to Select Metatype window
- Armor Mods are now considered when checking for Armor Encumbrance
- corrected Armor Encumbrance rounding error being over BOD x 2 impacts AGI and REA correctly
- Cyberware with a Capacity of [*] can now be removed from a character if it is not a Cyberware plugin
- select Cyberware/Bioware window now shows the correct title when selecting Bioware
- removed Undo and Redo items from the Edit menu since they didn't do anything
- ESS and ESS costs now correctly round to 2 decimal places
- select item lists in Select X windows are now sorted
- added support for custom data files (see below)
- added Exotic Melee and Exotic Ranged Weapons from Arsenal
- added Ammo to Gear
- added all Grenades, Rockets, Missiles, Explosives and Demolitions equipment from SR4A and Arsenal
- Gear that is also a Weapon (such as Grenades) also adds the appropriate Weapon (similar to Cyberware and Cyberweapons)
- Gear can now have a minimum Rating
- added Custom Cyberware plugins to Cyberware Enhancements category
- reorganised the Skill Groups and Active Skills to display more information
- added key mnemonics for Add buttons (Alt+A for the first Add button on a tab, Alt+D for the second)
- right-clicking on items now displays a context menu identical to the one for the associated Add button
- added a tooltip to each Skill Group that list the Skills within that Group
- added missing tooltips to all fields on the Build Point Summary and Other Info tabs
- window now closes after successfuly saving a character when Close Window is clicked
- regions that use something other than "." to separate decimal places no longer causes errors when using numbers with decimals
- increased the size of some fields and lists so that names do not get cut off or overlap with other information
- Armor and Armor Mods can now be marked as Equipped. Armor/Armor Mods not Equipped are not factored into Armor Encumbrance or highest Armor Ratings
- added Online Help to the Help menu which takes you to the Chummer Wiki (http://www.dndjunkie.com/chummer/wiki/)
- the BP used for Sprites now appears in the correct location instead of replacing the Sprites heading
- added "Ask for confirmation when deleting" to the Options window (on by default)
- application now asks for confirmation when deleting objects if "Ask for confirmation when deleting" is turned on
- the Delete key now does the same thing as pressing the Delete button when a list item is selected (Spells, Cyberware/Bioware, Gear, Vehicles)
- added "Add & New" buttons to all Select windows which adds the current item to the character then re-opens the window so you can add another item

Custom Data Files
You can create custom data for each of the data files. To being, create a copy of an existing file and add "custom_" to its name. For example, to create custom Cyberware date, you would create a copy of cyberware.xml and rename it custom_cyberware.xml. This will give you the structure that the application expects. You can then create your custom items using the custom data file. The <version> information can be safely removed since it does not apply. Your custom information will be shown along with the application's own data where applicable.

Build 36
*** most saves from previous builds will not work with this build due to a number of underlying changes ***
- added Cyberware from Augmentation
- added support for +X to Avail for Cyberware
- added support for cost multipliers for Cyberware
- added full support for Gear
- Save button in the toolbar now goes away after closing a the last character window
- added tooltips for Armor Ratings to show how they are being calculated
- removed the ability to tile and cascade windows since this caused rendering issues and confusion
- only the highest value for each type of Cyberware Enhancement now applies to Attributes and Armor Ratings
- Spells in the Select a Spell window are now listed in alpahbetical order for each category
- added the ability to search for Spells in the Select a Spell window
- added the ability to search for Weapons in the Select a Weapon window
- Weapon Ammo is now populated when adding a new Weapon
- added basic Vehicle/Drone support

Build 32
- added Save button to the toolbar
- added Weapons from Arsenal
- added support for Armor Modifications
- added support for Cyberweapons
- added support for Weapon Accessories
<|MERGE_RESOLUTION|>--- conflicted
+++ resolved
@@ -41,11 +41,8 @@
 - Fixed a bug, where Karma costs for Ai programs weren't saved.
 - Gave all advanced AI programs unique UUIDs instead of all sharing one with the browse common program.
 - Added a new operation to XML node filtering, "exists", which simply checks whether a specific node exists.
-<<<<<<< HEAD
+- Using Swap Quality in Career Mode now allows the use of the Don't Double Purchase/Refund optional rules for qualities. 
 - Basic lifestyle qualities are now filtered based on selected books.
-=======
-- Using Swap Quality in Career Mode now allows the use of the Don't Double Purchase/Refund optional rules for qualities. 
->>>>>>> 5dae222f
 
 Data Changes: 
 
