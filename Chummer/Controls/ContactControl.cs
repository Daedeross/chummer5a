--- conflicted
+++ resolved
@@ -353,37 +353,6 @@
                 cmdExpand.Image = value ? Properties.Resources.Collapse : cmdExpand.Image = Properties.Resources.Expand;
             }
         }
-<<<<<<< HEAD
-=======
-
-        private static List<ListItem> _lstContactArchetypes;
-
-        public static List<ListItem> ContactArchetypes
-        {
-            get
-            {
-                if (_lstContactArchetypes != null)
-                    return _lstContactArchetypes;
-                _lstContactArchetypes = new List<ListItem>(10) {ListItem.Blank};
-                XmlNode xmlContactsBaseNode = XmlManager.Load("contacts.xml").SelectSingleNode("/chummer");
-                if (xmlContactsBaseNode == null)
-                    return _lstContactArchetypes;
-                using (XmlNodeList xmlNodeList = xmlContactsBaseNode.SelectNodes("contacts/contact"))
-                {
-                    if (xmlNodeList == null)
-                        return _lstContactArchetypes;
-                    foreach (XmlNode xmlNode in xmlNodeList)
-                    {
-                        string strName = xmlNode.InnerText;
-                        _lstContactArchetypes.Add(new ListItem(strName,
-                            xmlNode.Attributes?["translate"]?.InnerText ?? strName));
-                    }
-                }
-
-                return _lstContactArchetypes;
-            }
-        }
->>>>>>> 1f06ece3
         #endregion
 
         #region Methods
