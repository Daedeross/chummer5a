/*  This file is part of Chummer5a.
 *
 *  Chummer5a is free software: you can redistribute it and/or modify
 *  it under the terms of the GNU General Public License as published by
 *  the Free Software Foundation, either version 3 of the License, or
 *  (at your option) any later version.
 *
 *  Chummer5a is distributed in the hope that it will be useful,
 *  but WITHOUT ANY WARRANTY; without even the implied warranty of
 *  MERCHANTABILITY or FITNESS FOR A PARTICULAR PURPOSE.  See the
 *  GNU General Public License for more details.
 *
 *  You should have received a copy of the GNU General Public License
 *  along with Chummer5a.  If not, see <http://www.gnu.org/licenses/>.
 *
 *  You can obtain the full source code for Chummer5a at
 *  https://github.com/chummer5a/chummer5a
 */
using System;
using System.Collections.Generic;
using System.Linq;
using System.Windows.Forms;
using System.Xml;
using Chummer.Backend.Equipment;

namespace Chummer
{
	public partial class frmCreateWeaponMount : Form
	{
        private readonly List<VehicleMod> _lstMods = new List<VehicleMod>();
		private bool _blnLoading = true;
	    private readonly Vehicle _objVehicle;
	    private readonly Character _objCharacter;
	    private WeaponMount _objMount;
        private readonly XmlDocument _xmlDoc;

        public WeaponMount WeaponMount => _objMount;

	    public frmCreateWeaponMount(Vehicle objVehicle, Character objCharacter, WeaponMount objWeaponMount = null)
		{
            _objVehicle = objVehicle;
		    _objMount = objWeaponMount;
		    _objCharacter = objCharacter;
            _xmlDoc = _objCharacter.LoadData("vehicles.xml");
            InitializeComponent();
		}

        private void frmCreateWeaponMount_Load(object sender, EventArgs e)
        {
            XmlNode xmlVehicleNode = _objVehicle.GetNode();
            List<ListItem> lstSize = new List<ListItem>();
            // Populate the Weapon Mount Category list.
            string strSizeFilter = "category = \"Size\" and " + _objCharacter.Options.BookXPath();
            if (!_objVehicle.IsDrone && GlobalOptions.Dronemods)
                strSizeFilter += " and not(optionaldrone)";
            using (XmlNodeList xmlSizeNodeList = _xmlDoc.SelectNodes("/chummer/weaponmounts/weaponmount[" + strSizeFilter + "]"))
                if (xmlSizeNodeList?.Count > 0)
                    foreach (XmlNode xmlSizeNode in xmlSizeNodeList)
                    {
                        string strId = xmlSizeNode["id"]?.InnerText;
                        if (string.IsNullOrEmpty(strId))
                            continue;

                        XmlNode xmlTestNode = xmlSizeNode.SelectSingleNode("forbidden/vehicledetails");
                        if (xmlTestNode != null)
                        {
                            // Assumes topmost parent is an AND node
                            if (xmlVehicleNode.ProcessFilterOperationNode(xmlTestNode, false))
                            {
                                continue;
                            }
                        }
                        xmlTestNode = xmlSizeNode.SelectSingleNode("required/vehicledetails");
                        if (xmlTestNode != null)
                        {
                            // Assumes topmost parent is an AND node
                            if (!xmlVehicleNode.ProcessFilterOperationNode(xmlTestNode, false))
                            {
                                continue;
                            }
                        }

                        lstSize.Add(new ListItem(strId, xmlSizeNode["translate"]?.InnerText ?? xmlSizeNode["name"]?.InnerText ?? LanguageManager.GetString("String_Unknown")));
                    }

            cboSize.BeginUpdate();
            cboSize.ValueMember = nameof(ListItem.Value);
            cboSize.DisplayMember = nameof(ListItem.Name);
            cboSize.DataSource = lstSize;
            cboSize.Enabled = lstSize.Count > 1;
            cboSize.EndUpdate();

            if (_objMount != null)
            {
                TreeNode objModsParentNode = new TreeNode
                {
                    Tag = "Node_AdditionalMods",
                    Text = LanguageManager.GetString("Node_AdditionalMods")
                };
                treMods.Nodes.Add(objModsParentNode);
                objModsParentNode.Expand();
                foreach (VehicleMod objMod in _objMount.Mods)
                {
                    TreeNode objLoopNode = objMod.CreateTreeNode(null, null, null, null, null, null);
                    if (objLoopNode != null)
                        objModsParentNode.Nodes.Add(objLoopNode);
                }
                _lstMods.AddRange(_objMount.Mods);

                cboSize.SelectedValue = _objMount.SourceIDString;
            }
            if (cboSize.SelectedIndex == -1)
            {
                if (lstSize.Count > 0)
                    cboSize.SelectedIndex = 0;
            }
            else
                RefreshCBOs();

            nudMarkup.Visible = AllowDiscounts;
            lblMarkupLabel.Visible = AllowDiscounts;
            lblMarkupPercentLabel.Visible = AllowDiscounts;

            if (_objMount != null)
            {
                List<ListItem> lstVisibility = cboVisibility.Items.Cast<ListItem>().ToList();
                List<ListItem> lstFlexibility = cboFlexibility.Items.Cast<ListItem>().ToList();
                List<ListItem> lstControl = cboControl.Items.Cast<ListItem>().ToList();
                foreach (WeaponMountOption objExistingOption in _objMount.WeaponMountOptions)
                {
                    string strLoopId = objExistingOption.SourceIDString;
                    if (lstVisibility.Any(x => x.Value.ToString() == strLoopId))
                        cboVisibility.SelectedValue = strLoopId;
                    else if (lstFlexibility.Any(x => x.Value.ToString() == strLoopId))
                        cboFlexibility.SelectedValue = strLoopId;
                    else if (lstControl.Any(x => x.Value.ToString() == strLoopId))
                        cboControl.SelectedValue = strLoopId;
                }
            }

            _blnLoading = false;
            UpdateInfo();
            this.TranslateWinForm();
        }

		private void cmdOK_Click(object sender, EventArgs e)
		{
            //TODO: THIS IS UGLY AS SHIT, FIX BETTER

            string strSelectedMount = cboSize.SelectedValue?.ToString();
            if (string.IsNullOrEmpty(strSelectedMount))
                return;
            string strSelectedControl = cboControl.SelectedValue?.ToString();
            if (string.IsNullOrEmpty(strSelectedControl))
                return;
            string strSelectedFlexibility = cboFlexibility.SelectedValue?.ToString();
            if (string.IsNullOrEmpty(strSelectedFlexibility))
                return;
            string strSelectedVisibility = cboVisibility.SelectedValue?.ToString();
            if (string.IsNullOrEmpty(strSelectedVisibility))
                return;

            XmlNode xmlSelectedMount = _xmlDoc.SelectSingleNode("/chummer/weaponmounts/weaponmount[id = \"" + strSelectedMount + "\"]");
            if (xmlSelectedMount == null)
                return;
            XmlNode xmlSelectedControl = _xmlDoc.SelectSingleNode("/chummer/weaponmounts/weaponmount[id = \"" + strSelectedControl + "\"]");
            if (xmlSelectedControl == null)
                return;
            XmlNode xmlSelectedFlexibility = _xmlDoc.SelectSingleNode("/chummer/weaponmounts/weaponmount[id = \"" + strSelectedFlexibility + "\"]");
            if (xmlSelectedFlexibility == null)
                return;
            XmlNode xmlSelectedVisibility = _xmlDoc.SelectSingleNode("/chummer/weaponmounts/weaponmount[id = \"" + strSelectedVisibility + "\"]");
            if (xmlSelectedVisibility == null)
                return;

            XmlNode xmlForbiddenNode = xmlSelectedMount["forbidden"];
            if (xmlForbiddenNode != null)
            {
                string strStringToCheck = xmlSelectedControl["name"]?.InnerText;
                if (!string.IsNullOrEmpty(strStringToCheck))
                    using (XmlNodeList xmlControlNodeList = xmlForbiddenNode.SelectNodes("control"))
                        if (xmlControlNodeList?.Count > 0)
                            foreach (XmlNode xmlLoopNode in xmlControlNodeList)
                                if (xmlLoopNode.InnerText == strStringToCheck)
                                    return;

                strStringToCheck = xmlSelectedFlexibility["name"]?.InnerText;
                if (!string.IsNullOrEmpty(strStringToCheck))
                {
                    using (XmlNodeList xmlFlexibilityNodeList = xmlForbiddenNode.SelectNodes("flexibility"))
                        if (xmlFlexibilityNodeList?.Count > 0)
                            foreach (XmlNode xmlLoopNode in xmlFlexibilityNodeList)
                                if (xmlLoopNode.InnerText == strStringToCheck)
                                    return;
                }

                strStringToCheck = xmlSelectedVisibility["name"]?.InnerText;
                if (!string.IsNullOrEmpty(strStringToCheck))
                {
                    using (XmlNodeList xmlVisibilityNodeList = xmlForbiddenNode.SelectNodes("visibility"))
                        if (xmlVisibilityNodeList?.Count > 0)
                            foreach (XmlNode xmlLoopNode in xmlVisibilityNodeList)
                                if (xmlLoopNode.InnerText == strStringToCheck)
                                    return;
                }
            }
            XmlNode xmlRequiredNode = xmlSelectedMount["required"];
            if (xmlRequiredNode != null)
            {
                bool blnRequirementsMet = true;
                string strStringToCheck = xmlSelectedControl["name"]?.InnerText;
                if (!string.IsNullOrEmpty(strStringToCheck))
                {
                    using (XmlNodeList xmlControlNodeList = xmlRequiredNode.SelectNodes("control"))
                    {
                        if (xmlControlNodeList?.Count > 0)
                        {
                            foreach (XmlNode xmlLoopNode in xmlControlNodeList)
                            {
                                blnRequirementsMet = false;
                                if (xmlLoopNode.InnerText == strStringToCheck)
                                {
                                    blnRequirementsMet = true;
                                    break;
                                }
                            }
                        }
                    }
                }
                if (!blnRequirementsMet)
                    return;

                strStringToCheck = xmlSelectedFlexibility["name"]?.InnerText;
                if (!string.IsNullOrEmpty(strStringToCheck))
                {
                    using (XmlNodeList xmlFlexibilityNodeList = xmlRequiredNode.SelectNodes("flexibility"))
                    {
                        if (xmlFlexibilityNodeList?.Count > 0)
                        {
                            foreach (XmlNode xmlLoopNode in xmlFlexibilityNodeList)
                            {
                                blnRequirementsMet = false;
                                if (xmlLoopNode.InnerText == strStringToCheck)
                                {
                                    blnRequirementsMet = true;
                                    break;
                                }
                            }
                        }
                    }
                }
                if (!blnRequirementsMet)
                    return;

                strStringToCheck = xmlSelectedVisibility["name"]?.InnerText;
                if (!string.IsNullOrEmpty(strStringToCheck))
                {
                    using (XmlNodeList xmlVisibilityNodeList = xmlRequiredNode.SelectNodes("visibility"))
                    {
                        if (xmlVisibilityNodeList?.Count > 0)
                        {
                            foreach (XmlNode xmlLoopNode in xmlVisibilityNodeList)
                            {
                                blnRequirementsMet = false;
                                if (xmlLoopNode.InnerText == strStringToCheck)
                                {
                                    blnRequirementsMet = true;
                                    break;
                                }
                            }
                        }
                    }
                }
                if (!blnRequirementsMet)
                    return;
            }
		    if (_objMount == null)
		    {
		        _objMount = new WeaponMount(_objCharacter, _objVehicle);
		        _objMount.Create(xmlSelectedMount);
		    }
            else if (_objMount.SourceIDString != strSelectedMount)
            {
                _objMount.Create(xmlSelectedMount);
            }

            WeaponMountOption objControlOption = new WeaponMountOption(_objCharacter);
            WeaponMountOption objFlexibilityOption = new WeaponMountOption(_objCharacter);
            WeaponMountOption objVisibilityOption = new WeaponMountOption(_objCharacter);
            if (objControlOption.Create(xmlSelectedControl) &&
                objFlexibilityOption.Create(xmlSelectedFlexibility) &&
                objVisibilityOption.Create(xmlSelectedVisibility))
            {
                _objMount.WeaponMountOptions.Clear();
                _objMount.WeaponMountOptions.Add(objControlOption);
                _objMount.WeaponMountOptions.Add(objFlexibilityOption);
                _objMount.WeaponMountOptions.Add(objVisibilityOption);
            }

            _objMount.Mods.Clear();
            foreach (VehicleMod objMod in _lstMods)
		    {
                objMod.WeaponMountParent = _objMount;
                _objMount.Mods.Add(objMod);
		    }
            DialogResult = DialogResult.OK;
        }

        private void cmdCancel_Click(object sender, EventArgs e)
        {
            DialogResult = DialogResult.Cancel;
        }

        private void cboSize_SelectedIndexChanged(object sender, EventArgs e)
        {
            RefreshCBOs();
            treMods.SelectedNode = null;
            UpdateInfo();
        }

        private void comboBox_SelectedIndexChanged(object sender, EventArgs e)
        {
            treMods.SelectedNode = null;
            UpdateInfo();
        }

        private void chkFreeItem_CheckedChanged(object sender, EventArgs e)
        {
            UpdateInfo();
        }

	    public bool FreeCost => chkFreeItem.Checked;

	    public decimal Markup => nudMarkup.Value;

	    public bool AllowDiscounts { get; set; }
        private void nudMarkup_ValueChanged(object sender, EventArgs e)
        {
            UpdateInfo();
        }

	    private void UpdateInfo()
	    {
	        if (_blnLoading)
                return;

            XmlNode xmlSelectedMount = null;
            string strSelectedMount = cboSize.SelectedValue?.ToString();
            if (string.IsNullOrEmpty(strSelectedMount))
                cmdOK.Enabled = false;
            else
            {
                xmlSelectedMount = _xmlDoc.SelectSingleNode("/chummer/weaponmounts/weaponmount[id = \"" + strSelectedMount + "\"]");
                if (xmlSelectedMount == null)
                    cmdOK.Enabled = false;
                else
                {
                    string strSelectedControl = cboControl.SelectedValue?.ToString();
                    if (string.IsNullOrEmpty(strSelectedControl))
                        cmdOK.Enabled = false;
                    else if (_xmlDoc.SelectSingleNode("/chummer/weaponmounts/weaponmount[id = \"" + strSelectedControl + "\"]") == null)
                        cmdOK.Enabled = false;
                    else
                    {
                        string strSelectedFlexibility = cboFlexibility.SelectedValue?.ToString();
                        if (string.IsNullOrEmpty(strSelectedFlexibility))
                            cmdOK.Enabled = false;
                        else if (_xmlDoc.SelectSingleNode("/chummer/weaponmounts/weaponmount[id = \"" + strSelectedFlexibility + "\"]") == null)
                            cmdOK.Enabled = false;
                        else
                        {
                            string strSelectedVisibility = cboVisibility.SelectedValue?.ToString();
                            if (string.IsNullOrEmpty(strSelectedVisibility))
                                cmdOK.Enabled = false;
                            else if (_xmlDoc.SelectSingleNode("/chummer/weaponmounts/weaponmount[id = \"" + strSelectedVisibility + "\"]") == null)
                                cmdOK.Enabled = false;
                            else
                                cmdOK.Enabled = true;
                        }
                    }
                }
            }

            string[] astrSelectedValues = { cboVisibility.SelectedValue?.ToString(), cboFlexibility.SelectedValue?.ToString(), cboControl.SelectedValue?.ToString() };

            cmdDeleteMod.Enabled = false;
            string strSelectedModId = treMods.SelectedNode?.Tag.ToString();
            string strSpace = LanguageManager.GetString("String_Space");
            if (!string.IsNullOrEmpty(strSelectedModId) && strSelectedModId.IsGuid())
            {
                VehicleMod objMod = _lstMods.FirstOrDefault(x => x.InternalId == strSelectedModId);
                if (objMod != null)
                {
                    cmdDeleteMod.Enabled = !objMod.IncludedInVehicle;
                    lblSlots.Text = objMod.CalculatedSlots.ToString(GlobalOptions.InvariantCultureInfo);
                    lblAvailability.Text = objMod.DisplayTotalAvail;

                    if (chkFreeItem.Checked)
                    {
                        lblCost.Text = (0.0m).ToString(_objCharacter.Options.NuyenFormat, GlobalOptions.CultureInfo) + '¥';
                    }
                    else
                    {
                        int intTotalSlots = Convert.ToInt32(xmlSelectedMount?["slots"]?.InnerText, GlobalOptions.InvariantCultureInfo);
                        foreach (string strSelectedId in astrSelectedValues)
                        {
                            if (!string.IsNullOrEmpty(strSelectedId))
                            {
                                XmlNode xmlLoopNode = _xmlDoc.SelectSingleNode("/chummer/weaponmounts/weaponmount[id = \"" + strSelectedId + "\"]");
                                if (xmlLoopNode != null)
                                {
                                    intTotalSlots += Convert.ToInt32(xmlLoopNode["slots"]?.InnerText, GlobalOptions.InvariantCultureInfo);
                                }
                            }
                        }
                        foreach (VehicleMod objLoopMod in _lstMods)
                        {
                            intTotalSlots += objLoopMod.CalculatedSlots;
                        }
                        lblCost.Text = (objMod.TotalCostInMountCreation(intTotalSlots) * (1 + (nudMarkup.Value / 100.0m))).ToString(_objCharacter.Options.NuyenFormat, GlobalOptions.CultureInfo) + '¥';
                    }

                    objMod.SetSourceDetail(lblSource);
                    lblCostLabel.Visible = !string.IsNullOrEmpty(lblCost.Text);
                    lblSlotsLabel.Visible = !string.IsNullOrEmpty(lblSlots.Text);
                    lblAvailabilityLabel.Visible = !string.IsNullOrEmpty(lblAvailability.Text);
                    lblSourceLabel.Visible = !string.IsNullOrEmpty(lblSource.Text);
                    return;
                }
            }

            if (xmlSelectedMount == null)
            {
                lblCost.Text = string.Empty;
                lblSlots.Text = string.Empty;
                lblAvailability.Text = string.Empty;
                lblCostLabel.Visible = false;
                lblSlotsLabel.Visible = false;
                lblAvailabilityLabel.Visible = false;
                return;
            }
	        decimal decCost = !chkFreeItem.Checked ? Convert.ToDecimal(xmlSelectedMount["cost"]?.InnerText, GlobalOptions.InvariantCultureInfo) : 0;
            int intSlots = Convert.ToInt32(xmlSelectedMount["slots"]?.InnerText, GlobalOptions.InvariantCultureInfo);

            string strAvail = xmlSelectedMount["avail"]?.InnerText ?? string.Empty;
            char chrAvailSuffix = strAvail.Length > 0 ? strAvail[strAvail.Length - 1] : ' ';
            if (chrAvailSuffix == 'F' || chrAvailSuffix == 'R')
                strAvail = strAvail.Substring(0, strAvail.Length - 1);
            else
                chrAvailSuffix = ' ';
            int intAvail = Convert.ToInt32(strAvail, GlobalOptions.InvariantCultureInfo);

            foreach (string strSelectedId in astrSelectedValues)
            {
                if (!string.IsNullOrEmpty(strSelectedId))
                {
                    XmlNode xmlLoopNode = _xmlDoc.SelectSingleNode("/chummer/weaponmounts/weaponmount[id = \"" + strSelectedId + "\"]");
                    if (xmlLoopNode != null)
                    {
                        if (!chkFreeItem.Checked)
                            decCost += Convert.ToInt32(xmlLoopNode["cost"]?.InnerText, GlobalOptions.InvariantCultureInfo);

                        intSlots += Convert.ToInt32(xmlLoopNode["slots"]?.InnerText, GlobalOptions.InvariantCultureInfo);

                        string strLoopAvail = xmlLoopNode["avail"]?.InnerText ?? string.Empty;
                        char chrLoopAvailSuffix = strLoopAvail.Length > 0 ? strLoopAvail[strLoopAvail.Length - 1] : ' ';
                        if (chrLoopAvailSuffix == 'F')
                        {
                            strLoopAvail = strLoopAvail.Substring(0, strLoopAvail.Length - 1);
                            chrAvailSuffix = 'F';
                        }
                        else if (chrLoopAvailSuffix == 'R')
                        {
                            strLoopAvail = strLoopAvail.Substring(0, strLoopAvail.Length - 1);
                            if (chrAvailSuffix == ' ')
                                chrAvailSuffix = 'R';
                        }
                        intAvail += Convert.ToInt32(strLoopAvail, GlobalOptions.InvariantCultureInfo);
                    }
                }
            }
            foreach (VehicleMod objMod in _lstMods)
            {
                intSlots += objMod.CalculatedSlots;
                AvailabilityValue objLoopAvail = objMod.TotalAvailTuple();
                char chrLoopAvailSuffix = objLoopAvail.Suffix;
                if (chrLoopAvailSuffix == 'F')
                    chrAvailSuffix = 'F';
                else if (chrAvailSuffix != 'F' &&chrLoopAvailSuffix == 'R')
                    chrAvailSuffix = 'R';
                intAvail += objLoopAvail.Value;
            }
            if (!chkFreeItem.Checked)
            {
                foreach (VehicleMod objMod in _lstMods)
                {
                    decCost += objMod.TotalCostInMountCreation(intSlots);
                }
            }

            string strAvailText = intAvail.ToString(GlobalOptions.CultureInfo);
            if (chrAvailSuffix == 'F')
                strAvailText += LanguageManager.GetString("String_AvailForbidden");
            else if (chrAvailSuffix == 'R')
                strAvailText += LanguageManager.GetString("String_AvailRestricted");

	        decCost *= 1 + (nudMarkup.Value / 100.0m);
	        lblCost.Text = decCost.ToString(_objCharacter.Options.NuyenFormat, GlobalOptions.CultureInfo) + '¥';
	        lblSlots.Text = intSlots.ToString(GlobalOptions.CultureInfo);
	        lblAvailability.Text = strAvailText;
	        lblCostLabel.Visible = !string.IsNullOrEmpty(lblCost.Text);
	        lblSlotsLabel.Visible = !string.IsNullOrEmpty(lblSlots.Text);
	        lblAvailabilityLabel.Visible = !string.IsNullOrEmpty(lblAvailability.Text);

            string strSource = xmlSelectedMount["source"]?.InnerText ?? LanguageManager.GetString("String_Unknown");
            string strPage = xmlSelectedMount["altpage"]?.InnerText ?? xmlSelectedMount["page"]?.InnerText ?? LanguageManager.GetString("String_Unknown");
<<<<<<< HEAD
            lblSource.Text = CommonFunctions.LanguageBookShort(strSource, _objCharacter) + strSpaceCharacter + strPage;
            lblSource.SetToolTip(CommonFunctions.LanguageBookLong(strSource, _objCharacter) + strSpaceCharacter +
                LanguageManager.GetString("String_Page") + strSpaceCharacter + strPage);
=======
            lblSource.Text = CommonFunctions.LanguageBookShort(strSource) + strSpace + strPage;
            lblSource.SetToolTip(CommonFunctions.LanguageBookLong(strSource) + strSpace +
                LanguageManager.GetString("String_Page") + strSpace + strPage);
>>>>>>> 1161a64b
	        lblSourceLabel.Visible = !string.IsNullOrEmpty(lblSource.Text);
	    }

        private void cmdAddMod_Click(object sender, EventArgs e)
        {
            bool blnAddAgain;

            XmlNode xmlSelectedMount = null;
            string strSelectedMount = cboSize.SelectedValue?.ToString();
            if (!string.IsNullOrEmpty(strSelectedMount))
                xmlSelectedMount = _xmlDoc.SelectSingleNode("/chummer/weaponmounts/weaponmount[id = \"" + strSelectedMount + "\"]");

            int intSlots = Convert.ToInt32(xmlSelectedMount?["slots"]?.InnerText, GlobalOptions.InvariantCultureInfo);

            string[] astrSelectedValues = { cboVisibility.SelectedValue?.ToString(), cboFlexibility.SelectedValue?.ToString(), cboControl.SelectedValue?.ToString() };
            foreach (string strSelectedId in astrSelectedValues)
            {
                if (!string.IsNullOrEmpty(strSelectedId))
                {
                    XmlNode xmlLoopNode = _xmlDoc.SelectSingleNode("/chummer/weaponmounts/weaponmount[id = \"" + strSelectedId + "\"]");
                    if (xmlLoopNode != null)
                    {
                        intSlots += Convert.ToInt32(xmlLoopNode["slots"]?.InnerText, GlobalOptions.InvariantCultureInfo);
                    }
                }
            }
            foreach (VehicleMod objMod in _lstMods)
            {
                intSlots += objMod.CalculatedSlots;
            }

            string strSpace = LanguageManager.GetString("String_Space");
            TreeNode objModsParentNode = treMods.FindNode("Node_AdditionalMods");
            do
            {
                using (frmSelectVehicleMod frmPickVehicleMod = new frmSelectVehicleMod(_objCharacter, _objVehicle, _objMount?.Mods)
                {
                    // Pass the selected vehicle on to the form.
                    VehicleMountMods = true,
                    WeaponMountSlots = intSlots
                })
                {
                    frmPickVehicleMod.ShowDialog(this);

                    // Make sure the dialogue window was not canceled.
                    if (frmPickVehicleMod.DialogResult == DialogResult.Cancel)
                        break;

<<<<<<< HEAD
                // Make sure the dialogue window was not canceled.
                if (frmPickVehicleMod.DialogResult == DialogResult.Cancel)
                {
                    frmPickVehicleMod.Dispose();
                    break;
                }
                blnAddAgain = frmPickVehicleMod.AddAgain;
                XmlDocument objXmlDocument = _objCharacter.LoadData("vehicles.xml");
                XmlNode objXmlMod = objXmlDocument.SelectSingleNode("/chummer/weaponmountmods/mod[id = \"" + frmPickVehicleMod.SelectedMod + "\"]");
=======
                    blnAddAgain = frmPickVehicleMod.AddAgain;
                    XmlDocument objXmlDocument = XmlManager.Load("vehicles.xml");
                    XmlNode objXmlMod = objXmlDocument.SelectSingleNode("/chummer/weaponmountmods/mod[id = \"" + frmPickVehicleMod.SelectedMod + "\"]");
>>>>>>> 1161a64b

                    VehicleMod objMod = new VehicleMod(_objCharacter)
                    {
                        DiscountCost = frmPickVehicleMod.BlackMarketDiscount
                    };
                    objMod.Create(objXmlMod, frmPickVehicleMod.SelectedRating, _objVehicle, frmPickVehicleMod.Markup);
                    // Check the item's Cost and make sure the character can afford it.
                    decimal decOriginalCost = _objVehicle.TotalCost;
                    if (frmPickVehicleMod.FreeCost)
                        objMod.Cost = "0";

                    // Do not allow the user to add a new Vehicle Mod if the Vehicle's Capacity has been reached.
                    if (_objCharacter.Options.EnforceCapacity)
                    {
                        bool blnOverCapacity = false;
                        if (_objCharacter.Options.BookEnabled("R5"))
                        {
                            if (_objVehicle.IsDrone && GlobalOptions.Dronemods)
                            {
                                if (_objVehicle.DroneModSlotsUsed > _objVehicle.DroneModSlots)
                                    blnOverCapacity = true;
                            }
                            else
                            {
                                int intUsed = _objVehicle.CalcCategoryUsed(objMod.Category);
                                int intAvail = _objVehicle.CalcCategoryAvail(objMod.Category);
                                if (intUsed > intAvail)
                                    blnOverCapacity = true;
                            }
                        }
                        else if (_objVehicle.Slots < _objVehicle.SlotsUsed)
                        {
                            blnOverCapacity = true;
                        }

                        if (blnOverCapacity)
                        {
                            Program.MainForm.ShowMessageBox(LanguageManager.GetString("Message_CapacityReached"), LanguageManager.GetString("MessageTitle_CapacityReached"), MessageBoxButtons.OK, MessageBoxIcon.Information);
                            continue;
                        }
                    }

                    if (_objCharacter.Created)
                    {
                        decimal decCost = _objVehicle.TotalCost - decOriginalCost;

                        // Multiply the cost if applicable.
                        char chrAvail = objMod.TotalAvailTuple().Suffix;
                        if (chrAvail == 'R' && _objCharacter.Options.MultiplyRestrictedCost)
                            decCost *= _objCharacter.Options.RestrictedCostMultiplier;
                        if (chrAvail == 'F' && _objCharacter.Options.MultiplyForbiddenCost)
                            decCost *= _objCharacter.Options.ForbiddenCostMultiplier;

                        if (decCost > _objCharacter.Nuyen)
                        {
                            Program.MainForm.ShowMessageBox(LanguageManager.GetString("Message_NotEnoughNuyen"),
                                LanguageManager.GetString("MessageTitle_NotEnoughNuyen"),
                                MessageBoxButtons.OK, MessageBoxIcon.Information);
                            continue;
                        }

                        // Create the Expense Log Entry.
                        ExpenseLogEntry objExpense = new ExpenseLogEntry(_objCharacter);
                        objExpense.Create(decCost * -1,
                            LanguageManager.GetString("String_ExpensePurchaseVehicleMod") +
                            strSpace + objMod.DisplayNameShort(GlobalOptions.Language), ExpenseType.Nuyen, DateTime.Now);
                        _objCharacter.ExpenseEntries.AddWithSort(objExpense);
                        _objCharacter.Nuyen -= decCost;

                        ExpenseUndo objUndo = new ExpenseUndo();
                        objUndo.CreateNuyen(NuyenExpenseType.AddVehicleWeaponMountMod, objMod.InternalId);
                        objExpense.Undo = objUndo;
                    }

                    _lstMods.Add(objMod);
                    intSlots += objMod.CalculatedSlots;

                    TreeNode objNewNode = objMod.CreateTreeNode(null, null, null, null, null, null);

                    if (objModsParentNode == null)
                    {
                        objModsParentNode = new TreeNode
                        {
                            Tag = "Node_AdditionalMods",
                            Text = LanguageManager.GetString("Node_AdditionalMods")
                        };
                        treMods.Nodes.Add(objModsParentNode);
                        objModsParentNode.Expand();
                    }

                    objModsParentNode.Nodes.Add(objNewNode);
                    treMods.SelectedNode = objNewNode;
                }
            }
            while (blnAddAgain);
        }

        private void cmdDeleteMod_Click(object sender, EventArgs e)
        {
            TreeNode objSelectedNode = treMods.SelectedNode;
            string strSelectedId = objSelectedNode?.Tag.ToString();
            if (!string.IsNullOrEmpty(strSelectedId) && strSelectedId.IsGuid())
            {
                VehicleMod objMod = _lstMods.FirstOrDefault(x => x.InternalId == strSelectedId);
                if (objMod != null && !objMod.IncludedInVehicle)
                {
                    if (!_objCharacter.ConfirmDelete(LanguageManager.GetString("Message_DeleteVehicle")))
                        return;

                    _lstMods.Remove(objMod);
                    foreach (Weapon objLoopWeapon in objMod.Weapons)
                    {
                        objLoopWeapon.DeleteWeapon();
                    }
                    foreach (Cyberware objLoopCyberware in objMod.Cyberware)
                    {
                        objLoopCyberware.DeleteCyberware();
                    }
                    TreeNode objParentNode = objSelectedNode.Parent;
                    objSelectedNode.Remove();
                    if (objParentNode.Nodes.Count == 0)
                        objParentNode.Remove();
                }
            }
        }

        private void treMods_AfterSelect(object sender, TreeViewEventArgs e)
        {
            UpdateInfo();
        }

        private void RefreshCBOs()
        {
            XmlNode xmlRequiredNode = null;
            XmlNode xmlForbiddenNode = null;
            string strSelectedMount = cboSize.SelectedValue?.ToString();
            if (!string.IsNullOrEmpty(strSelectedMount))
            {
                XmlNode xmlSelectedMount = _xmlDoc.SelectSingleNode("/chummer/weaponmounts/weaponmount[id = \"" + strSelectedMount + "\"]");
                if (xmlSelectedMount != null)
                {
                    xmlForbiddenNode = xmlSelectedMount.SelectSingleNode("forbidden/weaponmountdetails");
                    xmlRequiredNode = xmlSelectedMount.SelectSingleNode("required/weaponmountdetails");
                }
            }

            XmlNode xmlVehicleNode = _objVehicle.GetNode();
            List<ListItem> lstVisibility = new List<ListItem>();
            List<ListItem> lstFlexibility = new List<ListItem>();
            List<ListItem> lstControl = new List<ListItem>();
            // Populate the Weapon Mount Category list.
            string strFilter = "category != \"Size\" and not(hide)";
            if (!_objVehicle.IsDrone || !GlobalOptions.Dronemods)
                strFilter += " and not(optionaldrone)";
            using (XmlNodeList xmlWeaponMountOptionNodeList = _xmlDoc.SelectNodes("/chummer/weaponmounts/weaponmount[" + strFilter + "]"))
                if (xmlWeaponMountOptionNodeList?.Count > 0)
                    foreach (XmlNode xmlWeaponMountOptionNode in xmlWeaponMountOptionNodeList)
                    {
                        string strId = xmlWeaponMountOptionNode["id"]?.InnerText;
                        if (string.IsNullOrEmpty(strId))
                            continue;

                        XmlNode xmlTestNode = xmlWeaponMountOptionNode.SelectSingleNode("forbidden/vehicledetails");
                        if (xmlTestNode != null)
                        {
                            // Assumes topmost parent is an AND node
                            if (xmlVehicleNode.ProcessFilterOperationNode(xmlTestNode, false))
                            {
                                continue;
                            }
                        }
                        xmlTestNode = xmlWeaponMountOptionNode.SelectSingleNode("required/vehicledetails");
                        if (xmlTestNode != null)
                        {
                            // Assumes topmost parent is an AND node
                            if (!xmlVehicleNode.ProcessFilterOperationNode(xmlTestNode, false))
                            {
                                continue;
                            }
                        }

                        string strName = xmlWeaponMountOptionNode["name"]?.InnerText ?? LanguageManager.GetString("String_Unknown");
                        bool blnAddItem = true;
                        switch (xmlWeaponMountOptionNode["category"]?.InnerText)
                        {
                            case "Visibility":
                            {
                                XmlNodeList xmlNodeList = xmlForbiddenNode?.SelectNodes("visibility");
                                if (xmlNodeList?.Count > 0)
                                {
                                    foreach (XmlNode xmlLoopNode in xmlNodeList)
                                    {
                                        if (xmlLoopNode.InnerText == strName)
                                        {
                                            blnAddItem = false;
                                            break;
                                        }
                                    }
                                }

                                if (xmlRequiredNode != null)
                                {
                                    blnAddItem = false;
                                    xmlNodeList = xmlRequiredNode.SelectNodes("visibility");
                                    if (xmlNodeList?.Count > 0)
                                        foreach (XmlNode xmlLoopNode in xmlNodeList)
                                        {
                                            if (xmlLoopNode.InnerText == strName)
                                            {
                                                blnAddItem = true;
                                                break;
                                            }
                                        }
                                }

                                if (blnAddItem)
                                    lstVisibility.Add(new ListItem(strId, xmlWeaponMountOptionNode["translate"]?.InnerText ?? strName));
                            }
                                break;
                            case "Flexibility":
                            {
                                XmlNodeList xmlNodeList = xmlForbiddenNode?.SelectNodes("flexibility");
                                if (xmlNodeList?.Count > 0)
                                {
                                    foreach (XmlNode xmlLoopNode in xmlNodeList)
                                    {
                                        if (xmlLoopNode.InnerText == strName)
                                        {
                                            blnAddItem = false;
                                            break;
                                        }
                                    }
                                }

                                if (xmlRequiredNode != null)
                                {
                                    blnAddItem = false;
                                    xmlNodeList = xmlRequiredNode.SelectNodes("flexibility");
                                    if (xmlNodeList?.Count > 0)
                                        foreach (XmlNode xmlLoopNode in xmlNodeList)
                                        {
                                            if (xmlLoopNode.InnerText == strName)
                                            {
                                                blnAddItem = true;
                                                break;
                                            }
                                        }
                                }

                                if (blnAddItem)
                                    lstFlexibility.Add(new ListItem(strId, xmlWeaponMountOptionNode["translate"]?.InnerText ?? strName));
                            }
                                break;
                            case "Control":
                            {
                                XmlNodeList xmlNodeList = xmlForbiddenNode?.SelectNodes("control");
                                if (xmlNodeList?.Count > 0)
                                {
                                    foreach (XmlNode xmlLoopNode in xmlNodeList)
                                    {
                                        if (xmlLoopNode.InnerText == strName)
                                        {
                                            blnAddItem = false;
                                            break;
                                        }
                                    }
                                }

                                if (xmlRequiredNode != null)
                                {
                                    blnAddItem = false;
                                    xmlNodeList = xmlRequiredNode.SelectNodes("control");
                                    if (xmlNodeList?.Count > 0)
                                        foreach (XmlNode xmlLoopNode in xmlNodeList)
                                        {
                                            if (xmlLoopNode.InnerText == strName)
                                            {
                                                blnAddItem = true;
                                                break;
                                            }
                                        }
                                }

                                if (blnAddItem)
                                    lstControl.Add(new ListItem(strId, xmlWeaponMountOptionNode["translate"]?.InnerText ?? strName));
                            }
                                break;
                            default:
                                Utils.BreakIfDebug();
                                break;
                        }
                    }

            bool blnOldLoading = _blnLoading;
            _blnLoading = true;
            string strOldVisibility = cboVisibility.SelectedValue?.ToString();
            string strOldFlexibility = cboFlexibility.SelectedValue?.ToString();
            string strOldControl = cboControl.SelectedValue?.ToString();
            cboVisibility.BeginUpdate();
            cboVisibility.ValueMember = nameof(ListItem.Value);
            cboVisibility.DisplayMember = nameof(ListItem.Name);
            cboVisibility.DataSource = lstVisibility;
            cboVisibility.Enabled = lstVisibility.Count > 1;
            if (!string.IsNullOrEmpty(strOldVisibility))
                cboVisibility.SelectedValue = strOldVisibility;
            if (cboVisibility.SelectedIndex == -1 && lstVisibility.Count > 0)
                cboVisibility.SelectedIndex = 0;
            cboVisibility.EndUpdate();

            cboFlexibility.BeginUpdate();
            cboFlexibility.ValueMember = nameof(ListItem.Value);
            cboFlexibility.DisplayMember = nameof(ListItem.Name);
            cboFlexibility.DataSource = lstFlexibility;
            cboFlexibility.Enabled = lstFlexibility.Count > 1;
            if (!string.IsNullOrEmpty(strOldFlexibility))
                cboFlexibility.SelectedValue = strOldFlexibility;
            if (cboFlexibility.SelectedIndex == -1 && lstFlexibility.Count > 0)
                cboFlexibility.SelectedIndex = 0;
            cboFlexibility.EndUpdate();

            cboControl.BeginUpdate();
            cboControl.ValueMember = nameof(ListItem.Value);
            cboControl.DisplayMember = nameof(ListItem.Name);
            cboControl.DataSource = lstControl;
            cboControl.Enabled = lstControl.Count > 1;
            if (!string.IsNullOrEmpty(strOldControl))
                cboControl.SelectedValue = strOldControl;
            if (cboControl.SelectedIndex == -1 && lstControl.Count > 0)
                cboControl.SelectedIndex = 0;
            cboControl.EndUpdate();

            _blnLoading = blnOldLoading;
        }
    }
}<|MERGE_RESOLUTION|>--- conflicted
+++ resolved
@@ -514,15 +514,9 @@
 
             string strSource = xmlSelectedMount["source"]?.InnerText ?? LanguageManager.GetString("String_Unknown");
             string strPage = xmlSelectedMount["altpage"]?.InnerText ?? xmlSelectedMount["page"]?.InnerText ?? LanguageManager.GetString("String_Unknown");
-<<<<<<< HEAD
-            lblSource.Text = CommonFunctions.LanguageBookShort(strSource, _objCharacter) + strSpaceCharacter + strPage;
-            lblSource.SetToolTip(CommonFunctions.LanguageBookLong(strSource, _objCharacter) + strSpaceCharacter +
-                LanguageManager.GetString("String_Page") + strSpaceCharacter + strPage);
-=======
-            lblSource.Text = CommonFunctions.LanguageBookShort(strSource) + strSpace + strPage;
-            lblSource.SetToolTip(CommonFunctions.LanguageBookLong(strSource) + strSpace +
+            lblSource.Text = CommonFunctions.LanguageBookShort(strSource, _objCharacter) + strSpace + strPage;
+            lblSource.SetToolTip(CommonFunctions.LanguageBookLong(strSource, _objCharacter) + strSpace +
                 LanguageManager.GetString("String_Page") + strSpace + strPage);
->>>>>>> 1161a64b
 	        lblSourceLabel.Visible = !string.IsNullOrEmpty(lblSource.Text);
 	    }
 
@@ -571,21 +565,9 @@
                     if (frmPickVehicleMod.DialogResult == DialogResult.Cancel)
                         break;
 
-<<<<<<< HEAD
-                // Make sure the dialogue window was not canceled.
-                if (frmPickVehicleMod.DialogResult == DialogResult.Cancel)
-                {
-                    frmPickVehicleMod.Dispose();
-                    break;
-                }
                 blnAddAgain = frmPickVehicleMod.AddAgain;
                 XmlDocument objXmlDocument = _objCharacter.LoadData("vehicles.xml");
                 XmlNode objXmlMod = objXmlDocument.SelectSingleNode("/chummer/weaponmountmods/mod[id = \"" + frmPickVehicleMod.SelectedMod + "\"]");
-=======
-                    blnAddAgain = frmPickVehicleMod.AddAgain;
-                    XmlDocument objXmlDocument = XmlManager.Load("vehicles.xml");
-                    XmlNode objXmlMod = objXmlDocument.SelectSingleNode("/chummer/weaponmountmods/mod[id = \"" + frmPickVehicleMod.SelectedMod + "\"]");
->>>>>>> 1161a64b
 
                     VehicleMod objMod = new VehicleMod(_objCharacter)
                     {
