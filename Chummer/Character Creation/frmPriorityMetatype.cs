--- conflicted
+++ resolved
@@ -853,29 +853,16 @@
                         // Sprites can never have Physical Attributes
                         if (_objCharacter.DEPEnabled || strSelectedMetatype.EndsWith("Sprite", StringComparison.Ordinal))
                         {
-                            _objCharacter.BOD.AssignLimits("0", "0", "0");
-                            _objCharacter.AGI.AssignLimits("0", "0", "0");
-                            _objCharacter.REA.AssignLimits("0", "0", "0");
-                            _objCharacter.STR.AssignLimits("0", "0", "0");
-                            _objCharacter.MAG.AssignLimits("0", "0", "0");
-                            _objCharacter.MAGAdept.AssignLimits("0", "0", "0");
-                        }
-
-<<<<<<< HEAD
+                            _objCharacter.BOD.AssignLimits(0, 0, 0);
+                            _objCharacter.AGI.AssignLimits(0, 0, 0);
+                            _objCharacter.REA.AssignLimits(0, 0, 0);
+                            _objCharacter.STR.AssignLimits(0, 0, 0);
+                            _objCharacter.MAG.AssignLimits(0, 0, 0);
+                            _objCharacter.MAGAdept.AssignLimits(0, 0, 0);
+                        }
+
                         // Set free contact points
                         _objCharacter.OnPropertyChanged(nameof(Character.ContactPoints));
-=======
-                    // Sprites can never have Physical Attributes
-                    if (_objCharacter.DEPEnabled || strSelectedMetatype.EndsWith("Sprite", StringComparison.Ordinal))
-                    {
-                        _objCharacter.BOD.AssignLimits(0, 0, 0);
-                        _objCharacter.AGI.AssignLimits(0, 0, 0);
-                        _objCharacter.REA.AssignLimits(0, 0, 0);
-                        _objCharacter.STR.AssignLimits(0, 0, 0);
-                        _objCharacter.MAG.AssignLimits(0, 0, 0);
-                        _objCharacter.MAGAdept.AssignLimits(0, 0, 0);
-                    }
->>>>>>> 3a58364d
 
                         DialogResult = DialogResult.OK;
                         Close();
