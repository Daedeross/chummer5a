--- conflicted
+++ resolved
@@ -1343,11 +1343,7 @@
             object objProcess = CommonFunctions.EvaluateInvariantXPath(strAvailExpr.Replace("Rating", intRating.ToString(GlobalOptions.InvariantCultureInfo)), out bool blnIsSuccess);
             if (blnIsSuccess)
                 intAvail += ((double)objProcess).StandardRound();
-<<<<<<< HEAD
             return intAvail <= objCharacter.Options.MaximumAvailability;
-=======
-            return intAvail <= objCharacter.MaximumAvailability;
->>>>>>> 6211a1ee
         }
         /// <summary>
         ///     Evaluates whether a given node can be purchased.
