/*  This file is part of Chummer5a.
 *
 *  Chummer5a is free software: you can redistribute it and/or modify
 *  it under the terms of the GNU General Public License as published by
 *  the Free Software Foundation, either version 3 of the License, or
 *  (at your option) any later version.
 *
 *  Chummer5a is distributed in the hope that it will be useful,
 *  but WITHOUT ANY WARRANTY; without even the implied warranty of
 *  MERCHANTABILITY or FITNESS FOR A PARTICULAR PURPOSE.  See the
 *  GNU General Public License for more details.
 *
 *  You should have received a copy of the GNU General Public License
 *  along with Chummer5a.  If not, see <http://www.gnu.org/licenses/>.
 *
 *  You can obtain the full source code for Chummer5a at
 *  https://github.com/chummer5a/chummer5a
 */
using Chummer.Backend.Attributes;
using Chummer.Backend.Equipment;
using Chummer.Backend.Skills;
using System;
using System.Collections.Generic;
using System.Linq;
using System.Text;
using System.Threading.Tasks;
using System.Windows.Forms;
using System.Xml;
using System.Xml.XPath;

namespace Chummer
{
    public static class SelectionShared
    {
<<<<<<< HEAD
        //TODO: Might be a better location for this; Class names are screwy.
        /// <summary>Evaluates requirements of a given node against a given Character object.</summary>
        /// <param name="xmlNode">XmlNode of the object.</param>
        /// <param name="objCharacter">Character object against which to check.</param>
        /// <param name="strLocalName">Name of the type of item being checked for displaying messages. If empty or null, no message is displayed.</param>
        /// <param name="strIgnoreQuality">Name of a Quality that should be ignored. Typically used when swapping Qualities in career mode.</param>
        /// <param name="strSourceName">Name of the improvement that called this (if it was called by an improvement adding it)</param>
        /// <param name="strLocation">Limb side to use if we need a specific limb side (Left or Right)</param>
        /// <param name="blnIgnoreLimit">Whether to ignore checking for limits on the total amount of this item the character can have.</param>
        /// <returns></returns>
        public static bool RequirementsMet(this XmlNode xmlNode, Character objCharacter, string strLocalName = "", string strIgnoreQuality = "", string strSourceName = "", string strLocation = "", bool blnIgnoreLimit = false)
        {
            if (xmlNode == null || objCharacter == null)
                return false;
            // Ignore the rules.
            if (objCharacter.IgnoreRules)
                return true;
            bool blnShowMessage = !string.IsNullOrEmpty(strLocalName);
            // See if the character is in career mode but would want to add a chargen-only Quality
            if (objCharacter.Created)
            {
                if (xmlNode["chargenonly"] != null)
                {
                    if (blnShowMessage)
                    {
                        MessageBox.Show(LanguageManager.GetString("Message_SelectGeneric_ChargenRestriction", GlobalOptions.Language).Replace("{0}", strLocalName),
                            LanguageManager.GetString("MessageTitle_SelectGeneric_Restriction", GlobalOptions.Language).Replace("{0}", strLocalName),
                            MessageBoxButtons.OK, MessageBoxIcon.Information);
                    }
                    return false;
                }
            }
            // See if the character is using priority-based gen and is trying to add a Quality that can only be added through priorities
            else
            {
                if (xmlNode["careeronly"] != null)
                {
                    if (blnShowMessage)
                    {
                        MessageBox.Show(LanguageManager.GetString("Message_SelectGeneric_CareerOnlyRestriction", GlobalOptions.Language).Replace("{0}", strLocalName),
                            LanguageManager.GetString("MessageTitle_SelectGeneric_Restriction", GlobalOptions.Language).Replace("{0}", strLocalName),
                            MessageBoxButtons.OK, MessageBoxIcon.Information);
                    }
                    return false;
                }
                if (objCharacter.BuildMethod == CharacterBuildMethod.Priority || objCharacter.BuildMethod == CharacterBuildMethod.SumtoTen)
                {
                    if (xmlNode["onlyprioritygiven"] != null)
                    {
                        if (blnShowMessage)
                        {
                            MessageBox.Show(LanguageManager.GetString("MessageTitle_SelectGeneric_PriorityRestriction", GlobalOptions.Language).Replace("{0}", strLocalName),
                                LanguageManager.GetString("MessageTitle_SelectGeneric_Restriction", GlobalOptions.Language).Replace("{0}", strLocalName),
                                MessageBoxButtons.OK, MessageBoxIcon.Information);
                        }
                        return false;
                    }
                }
            }
            if (!blnIgnoreLimit)
            {
                // See if the character already has this Quality and whether or not multiple copies are allowed.
                // If the limit at chargen is different from the actual limit, we need to make sure we fetch the former if the character is in Create mode
                string strLimitString = xmlNode["chargenlimit"]?.InnerText;
                if (string.IsNullOrWhiteSpace(strLimitString) || objCharacter.Created)
                {
                    strLimitString = xmlNode["limit"]?.InnerText;
                    // Default case is each quality can only be taken once
                    if (string.IsNullOrWhiteSpace(strLimitString))
                    {
                        if (xmlNode.Name == "quality" ||
                            xmlNode.Name == "martialart" ||
                            xmlNode.Name == "technique" ||
                            xmlNode.Name == "cyberware" ||
                            xmlNode.Name == "bioware")
                            strLimitString = "1";
                        else
                            strLimitString = bool.FalseString;
                    }
                }
                if (strLimitString != bool.FalseString)
                {
                    StringBuilder objLimitString = new StringBuilder(strLimitString);
                    foreach (string strAttribute in AttributeSection.AttributeStrings)
                    {
                        CharacterAttrib objLoopAttribute = objCharacter.GetAttribute(strAttribute);
                        objLimitString.CheapReplace(strLimitString, "{" + strAttribute + "}", () => objLoopAttribute.TotalValue.ToString());
                        objLimitString.CheapReplace(strLimitString, "{" + strAttribute + "Base}", () => objLoopAttribute.TotalBase.ToString());
                    }
                    foreach (string strLimb in Character.LimbStrings)
                    {
                        objLimitString.CheapReplace(strLimitString, "{" + strLimb + "}", () => (string.IsNullOrEmpty(strLocation) ? objCharacter.LimbCount(strLimb) : objCharacter.LimbCount(strLimb) / 2).ToString());
                    }

                    object objProcess = CommonFunctions.EvaluateInvariantXPath(objLimitString.ToString(), out bool blnIsSuccess);
                    strLimitString = blnIsSuccess ? objProcess.ToString() : "1";

                    // We could set this to a list immediately, but I'd rather the pointer start at null so that no list ends up getting selected for the "default" case below
                    IEnumerable<IHasName> objListToCheck = null;
                    bool blnCheckCyberwareChildren = false;
                    switch (xmlNode.Name)
                    {
                        case "quality":
                            {
                                objListToCheck = objCharacter.Qualities.Where(objQuality => objQuality.SourceName == strSourceName && objQuality.Name != strIgnoreQuality);
                                break;
                            }
                        case "echo":
                        case "metamagic":
                            {
                                objListToCheck = objCharacter.Metamagics;
                                break;
                            }
                        case "art":
                            {
                                objListToCheck = objCharacter.Arts;
                                break;
                            }
                        case "enhancement":
                            {
                                objListToCheck = objCharacter.Enhancements;
                                break;
                            }
                        case "power":
                            {
                                objListToCheck = objCharacter.Powers;
                                break;
                            }
                        case "critterpower":
                            {
                                objListToCheck = objCharacter.CritterPowers;
                                break;
                            }
                        case "martialart":
                            {
                                objListToCheck = objCharacter.MartialArts;
                                break;
                            }
                        case "technique":
                            {
                                List<MartialArtTechnique> objTempList = new List<MartialArtTechnique>(objCharacter.MartialArts.Count);
                                foreach (MartialArt objMartialArt in objCharacter.MartialArts)
                                {
                                    objTempList.AddRange(objMartialArt.Techniques);
                                }
                                objListToCheck = objTempList;
                                break;
                            }
                        case "cyberware":
                        case "bioware":
                            {
                                blnCheckCyberwareChildren = true;
                                break;
                            }
                        default:
                            {
                                Utils.BreakIfDebug();
                                break;
                            }
                    }

                    int intLimit = Convert.ToInt32(strLimitString);
                    int intExtendedLimit = intLimit;
                    string strLimitWithInclusions = xmlNode["limitwithinclusions"]?.InnerText;
                    if (!string.IsNullOrEmpty(strLimitWithInclusions))
                    {
                        intExtendedLimit = Convert.ToInt32(strLimitWithInclusions);
                    }
                    int intCount = 0;
                    int intExtendedCount = 0;
                    if (objListToCheck != null || blnCheckCyberwareChildren)
                    {
                        var lstToCheck = objListToCheck?.ToList() ?? new List<IHasName>();
                        string strNameNode = xmlNode["name"]?.InnerText;
                        if (blnCheckCyberwareChildren)
                        {
                            intCount = string.IsNullOrEmpty(strLocation)
                                ? objCharacter.Cyberware.DeepCount(x => x.Children, x => string.IsNullOrEmpty(x.PlugsIntoModularMount) && strNameNode == x.Name)
                                : objCharacter.Cyberware.DeepCount(x => x.Children, x => string.IsNullOrEmpty(x.PlugsIntoModularMount) && x.Location == strLocation && strNameNode == x.Name);
                        }
                        else
                            intCount = lstToCheck.Count(objItem => strNameNode == objItem.Name);
                        intExtendedCount = intCount;
                        // In case one item is split up into multiple entries with different names, e.g. Indomitable quality, we need to be able to check all those entries against the limit
                        XmlNode xmlIncludeInLimit = xmlNode["includeinlimit"];
                        if (xmlIncludeInLimit != null)
                        {
                            List<string> lstNamesIncludedInLimit = new List<string>();
                            if (!string.IsNullOrEmpty(strNameNode))
                            {
                                lstNamesIncludedInLimit.Add(strNameNode);
                            }
                            foreach (XmlNode objChildXml in xmlIncludeInLimit.ChildNodes)
                            {
                                lstNamesIncludedInLimit.Add(objChildXml.InnerText);
                            }

                            if (blnCheckCyberwareChildren)
                            {
                                intExtendedCount = string.IsNullOrEmpty(strLocation)
                                    ? objCharacter.Cyberware.DeepCount(x => x.Children, x => string.IsNullOrEmpty(x.PlugsIntoModularMount) && lstNamesIncludedInLimit.Any(objLimitName => objLimitName == x.Name))
                                    : objCharacter.Cyberware.DeepCount(x => x.Children, x => string.IsNullOrEmpty(x.PlugsIntoModularMount) && x.Location == strLocation && lstNamesIncludedInLimit.Any(strName => strName == x.Name));
                            }
                            else
                                intExtendedCount = lstToCheck.Count(objItem => lstNamesIncludedInLimit.Any(objLimitName => objLimitName == objItem.Name));
                        }
                    }
                    if (intCount >= intLimit || intExtendedCount >= intExtendedLimit)
                    {
                        if (blnShowMessage)
                        {
                            string limitTitle = LanguageManager.GetString("MessageTitle_SelectGeneric_Limit", GlobalOptions.Language).Replace("{0}", strLocalName);
                            string limitMessage = LanguageManager.GetString("Message_SelectGeneric_Limit", GlobalOptions.Language).Replace("{0}", strLocalName).Replace("{1}", intLimit == 0 ? "1" : intLimit.ToString());
                            MessageBox.Show(limitMessage, limitTitle, MessageBoxButtons.OK, MessageBoxIcon.Information);
                        }
                        return false;
                    }
                }
            }

            XmlNode xmlForbiddenNode = xmlNode["forbidden"];
            if (xmlForbiddenNode != null)
            {
                // Loop through the oneof requirements.
                foreach (XmlNode objXmlOneOf in xmlForbiddenNode.SelectNodes("oneof"))
                {
                    foreach (XmlNode xmlForbiddenItemNode in objXmlOneOf.ChildNodes)
                    {
                        // The character is not allowed to take the Quality, so display a message and uncheck the item.
                        if (xmlForbiddenItemNode.TestNodeRequirements(objCharacter, out string strName, strIgnoreQuality, blnShowMessage))
                        {
                            if (blnShowMessage)
                            {
                                string forbiddenTitle = LanguageManager.GetString("MessageTitle_SelectGeneric_Restriction", GlobalOptions.Language).Replace("{0}", strLocalName);
                                string forbiddenMessage = LanguageManager.GetString("Message_SelectGeneric_Restriction", GlobalOptions.Language).Replace("{0}", strLocalName) + strName;
                                MessageBox.Show(forbiddenMessage, forbiddenTitle, MessageBoxButtons.OK, MessageBoxIcon.Information);
                            }
                            return false;
                        }
                    }
                }
            }

            XmlNode xmlRequiredNode = xmlNode["required"];
            if (xmlRequiredNode != null)
            {
                StringBuilder objRequirement = new StringBuilder();
                bool blnRequirementMet = true;

                // Loop through the oneof requirements.
                foreach (XmlNode objXmlOneOf in xmlRequiredNode.SelectNodes("oneof"))
                {
                    bool blnOneOfMet = false;
                    StringBuilder objThisRequirement = new StringBuilder(Environment.NewLine + LanguageManager.GetString("Message_SelectQuality_OneOf", GlobalOptions.Language));
                    XmlNodeList objXmlOneOfList = objXmlOneOf.ChildNodes;
                    foreach (XmlNode xmlRequiredItemNode in objXmlOneOfList)
                    {
                        if (xmlRequiredItemNode.TestNodeRequirements(objCharacter, out string strName, strIgnoreQuality, blnShowMessage))
                        {
                            blnOneOfMet = true;
                            break;
                        }
                        if (blnShowMessage)
                            objThisRequirement.Append(strName);
                    }

                    // Update the flag for requirements met.
                    if (!blnOneOfMet)
                        blnRequirementMet = false;
                    if (blnShowMessage)
                        objRequirement.Append(objThisRequirement);
                    else if (!blnRequirementMet)
                        break;
                }

                if (blnRequirementMet || blnShowMessage)
                {
                    // Loop through the allof requirements.
                    foreach (XmlNode objXmlAllOf in xmlRequiredNode.SelectNodes("allof"))
                    {
                        bool blnAllOfMet = true;
                        StringBuilder objThisRequirement = new StringBuilder(Environment.NewLine + LanguageManager.GetString("Message_SelectQuality_AllOf", GlobalOptions.Language));
                        XmlNodeList objXmlAllOfList = objXmlAllOf.ChildNodes;
                        foreach (XmlNode xmlRequiredItemNode in objXmlAllOfList)
                        {
                            // If this item was not found, fail the AllOfMet condition.
                            if (!xmlRequiredItemNode.TestNodeRequirements(objCharacter, out string strName, strIgnoreQuality, blnShowMessage))
                            {
                                blnAllOfMet = false;
                                if (blnShowMessage)
                                    objThisRequirement.Append(strName);
                                else
                                    break;
                            }
                        }

                        // Update the flag for requirements met.
                        if (!blnAllOfMet)
                            blnRequirementMet = false;
                        if (blnShowMessage)
                            objRequirement.Append(objThisRequirement);
                        else if (!blnRequirementMet)
                            break;
                    }
                }

                // The character has not met the requirements, so display a message and uncheck the item.
                if (!blnRequirementMet)
                {
                    if (blnShowMessage)
                    {
                        string requiredTitle = LanguageManager.GetString("MessageTitle_SelectGeneric_Requirement", GlobalOptions.Language).Replace("{0}", strLocalName);
                        string requiredMessage = LanguageManager.GetString("Message_SelectGeneric_Requirement", GlobalOptions.Language).Replace("{0}", strLocalName) + objRequirement;
                        MessageBox.Show(requiredMessage, requiredTitle, MessageBoxButtons.OK, MessageBoxIcon.Information);
                    }
                    return false;
                }
            }
            return true;
        }

        public static bool TestNodeRequirements(this XmlNode xmlNode, Character objCharacter, out string strName, string strIgnoreQuality = "", bool blnShowMessage = true)
        {
            strName = string.Empty;
            if (xmlNode == null || objCharacter == null)
            {
                return false;
            }
            string strNodeInnerText = xmlNode.InnerText;
            string strNodeName = xmlNode["name"]?.InnerText ?? string.Empty;
            switch (xmlNode.Name)
            {
                case "attribute":
                    {
                        // Check to see if an Attribute meets a requirement.
                        CharacterAttrib objAttribute = objCharacter.GetAttribute(strNodeName);
                        int intTargetValue = Convert.ToInt32(xmlNode["total"]?.InnerText);
                        if (blnShowMessage)
                            strName = $"{Environment.NewLine}\t{objAttribute.DisplayAbbrev} {intTargetValue}";
                        // Special cases for when we want to check if a special attribute is enabled
                        if (intTargetValue == 1)
                        {
                            if (objAttribute.Abbrev == "MAG")
                                return objCharacter.MAGEnabled;
                            if (objAttribute.Abbrev == "MAGAdept")
                                return objCharacter.MAGEnabled && objCharacter.IsMysticAdept;
                            if (objAttribute.Abbrev == "RES")
                                return objCharacter.RESEnabled;
                            if (objAttribute.Abbrev == "DEP")
                                return objCharacter.DEPEnabled;
                        }
                        return objAttribute.TotalValue >= intTargetValue;
                    }
                case "attributetotal":
                    {
                        string strNodeAttributes = xmlNode["attributes"]?.InnerText ?? string.Empty;
                        int intNodeVal = Convert.ToInt32(xmlNode["val"]?.InnerText);
                        // Check if the character's Attributes add up to a particular total.
                        string strAttributes = strNodeAttributes;
                        string strValue = strNodeAttributes;
                        foreach (string strAttribute in AttributeSection.AttributeStrings)
                        {
                            CharacterAttrib objLoopAttrib = objCharacter.GetAttribute(strAttribute);
                            if (strNodeAttributes.Contains(objLoopAttrib.Abbrev))
                            {
                                strAttributes = strAttributes.Replace(strAttribute, objLoopAttrib.DisplayAbbrev);
                                strValue = strValue.Replace(strAttribute, objLoopAttrib.Value.ToString());
                            }
                        }
                        if (blnShowMessage)
                            strName = $"{Environment.NewLine}\t{strAttributes} {intNodeVal}";
                        object objProcess = CommonFunctions.EvaluateInvariantXPath(strValue, out bool blnIsSuccess);
                        return (blnIsSuccess ? Convert.ToInt32(objProcess) : 0) >= intNodeVal;
                    }
                case "careerkarma":
                    {
                        // Check Career Karma requirement.
                        if (blnShowMessage)
                            strName = Environment.NewLine + '\t' + LanguageManager.GetString("Message_SelectQuality_RequireKarma", GlobalOptions.Language).Replace("{0}", strNodeInnerText);
                        return objCharacter.CareerKarma >= Convert.ToInt32(strNodeInnerText);
                    }
                case "critterpower":
                    {
                        // Run through all of the Powers the character has and see if the current required item exists.
                        if (objCharacter.CritterEnabled)
                        {
                            CritterPower critterPower = objCharacter.CritterPowers.FirstOrDefault(p => p.Name == strNodeInnerText);
                            if (critterPower != null)
                            {
                                if (blnShowMessage)
                                    strName = critterPower.DisplayNameShort(GlobalOptions.Language);
                                return true;
                            }
                        }
                        if (blnShowMessage)
                        {
                            string strTranslate = XmlManager.Load("critterpowers.xml").SelectSingleNode($"/chummer/powers/power[name = {strNodeInnerText.CleanXPath()}]/translate")?.InnerText;
                            strName = !string.IsNullOrEmpty(strTranslate)
                                ? $"{Environment.NewLine}\t{strTranslate} ({LanguageManager.GetString("Tab_Critter", GlobalOptions.Language)})"
                                : $"{Environment.NewLine}\t{strNodeInnerText} ({LanguageManager.GetString("Tab_Critter", GlobalOptions.Language)})";
                        }
                        return false;
                    }
                case "bioware":
                    {
                        int count = Convert.ToInt32(xmlNode.Attributes?["count"]?.InnerText ?? "1");
                        if (blnShowMessage)
                        {
                            string strTranslate = XmlManager.Load("bioware.xml").SelectSingleNode($"/chummer/biowares/bioware[name = {strNodeInnerText.CleanXPath()}]/translate")?.InnerText;
                            strName = !string.IsNullOrEmpty(strTranslate)
                                ? $"{Environment.NewLine}\t{LanguageManager.GetString("Label_Bioware", GlobalOptions.Language)} {strTranslate}"
                                : $"{Environment.NewLine}\t{LanguageManager.GetString("Label_Bioware", GlobalOptions.Language)} {strNodeInnerText}";
                        }
                        string strWareNodeSelectAttribute = xmlNode.Attributes?["select"]?.InnerText ?? string.Empty;
                        return objCharacter.Cyberware.DeepCount(x => x.Children, objCyberware => objCyberware.Name == strNodeInnerText &&
                                objCyberware.SourceType == Improvement.ImprovementSource.Bioware && string.IsNullOrEmpty(objCyberware.PlugsIntoModularMount) &&
                               (string.IsNullOrEmpty(strWareNodeSelectAttribute) || strWareNodeSelectAttribute == objCyberware.Extra)) >= count;
                    }
                case "cyberware":
                    {
                        int count = Convert.ToInt32(xmlNode.Attributes?["count"]?.InnerText ?? "1");
                        if (blnShowMessage)
                        {
                            string strTranslate = XmlManager.Load("cyberware.xml").SelectSingleNode($"/chummer/cyberwares/cyberware[name = {strNodeInnerText.CleanXPath()}]/translate")?.InnerText;
                            strName = !string.IsNullOrEmpty(strTranslate)
                                ? $"{Environment.NewLine}\t{LanguageManager.GetString("Label_Cyberware", GlobalOptions.Language)} {strTranslate}"
                                : $"{Environment.NewLine}\t{LanguageManager.GetString("Label_Cyberware", GlobalOptions.Language)} {strNodeInnerText}";
                        }
                        string strWareNodeSelectAttribute = xmlNode.Attributes?["select"]?.InnerText ?? string.Empty;
                        return objCharacter.Cyberware.DeepCount(x => x.Children, objCyberware => objCyberware.Name == strNodeInnerText &&
                                objCyberware.SourceType == Improvement.ImprovementSource.Cyberware && string.IsNullOrEmpty(objCyberware.PlugsIntoModularMount) &&
                               (string.IsNullOrEmpty(strWareNodeSelectAttribute) || strWareNodeSelectAttribute == objCyberware.Extra)) >= count;
                    }
                case "biowarecontains":
                    {
                        int count = Convert.ToInt32(xmlNode.Attributes?["count"]?.InnerText ?? "1");
                        if (blnShowMessage)
                        {
                            string strTranslate = XmlManager.Load("bioware.xml").SelectSingleNode($"/chummer/biowares/bioware[name = {strNodeInnerText.CleanXPath()}]/translate")?.InnerText;
                            strName = !string.IsNullOrEmpty(strTranslate)
                                ? $"{Environment.NewLine}\t{LanguageManager.GetString("Label_Bioware", GlobalOptions.Language)} {strTranslate}"
                                : $"{Environment.NewLine}\t{LanguageManager.GetString("Label_Bioware", GlobalOptions.Language)} {strNodeInnerText}";
                        }
                        string strWareNodeSelectAttribute = xmlNode.Attributes?["select"]?.InnerText ?? string.Empty;
                        return objCharacter.Cyberware.DeepCount(x => x.Children, objCyberware => objCyberware.Name.Contains(strNodeInnerText) &&
                                objCyberware.SourceType == Improvement.ImprovementSource.Bioware && string.IsNullOrEmpty(objCyberware.PlugsIntoModularMount) &&
                               (string.IsNullOrEmpty(strWareNodeSelectAttribute) || strWareNodeSelectAttribute == objCyberware.Extra)) >= count;
                    }
                case "cyberwarecontains":
                    {
                        int count = Convert.ToInt32(xmlNode.Attributes?["count"]?.InnerText ?? "1");
                        if (blnShowMessage)
                        {
                            string strTranslate = XmlManager.Load("cyberware.xml").SelectSingleNode($"/chummer/cyberwares/cyberware[name = {strNodeInnerText.CleanXPath()}]/translate")?.InnerText;
                            strName = !string.IsNullOrEmpty(strTranslate)
                                ? $"{Environment.NewLine}\t{LanguageManager.GetString("Label_Cyberware", GlobalOptions.Language)} {strTranslate}"
                                : $"{Environment.NewLine}\t{LanguageManager.GetString("Label_Cyberware", GlobalOptions.Language)} {strNodeInnerText}";
                        }
                        string strWareNodeSelectAttribute = xmlNode.Attributes?["select"]?.InnerText ?? string.Empty;
                        return objCharacter.Cyberware.DeepCount(x => x.Children, objCyberware => objCyberware.Name.Contains(strNodeInnerText) &&
                                objCyberware.SourceType == Improvement.ImprovementSource.Cyberware && string.IsNullOrEmpty(objCyberware.PlugsIntoModularMount) &&
                               (string.IsNullOrEmpty(strWareNodeSelectAttribute) || strWareNodeSelectAttribute == objCyberware.Extra)) >= count;
                    }
                case "damageresistance":
                    {
                        // Damage Resistance must be a particular value.
                        if (blnShowMessage)
                            strName = $"{Environment.NewLine}\t{LanguageManager.GetString("String_DamageResistance", GlobalOptions.Language)}";
                        return objCharacter.BOD.TotalValue + ImprovementManager.ValueOf(objCharacter, Improvement.ImprovementType.DamageResistance) >= Convert.ToInt32(strNodeInnerText);
                    }
                case "ess":
                    {
                        string objEssNodeGradeAttributeText = xmlNode.Attributes?["grade"]?.InnerText ?? string.Empty;
                        if (!string.IsNullOrEmpty(objEssNodeGradeAttributeText))
                        {
                            decimal decGrade =
                                objCharacter.Cyberware.Where(
                                        objCyberware =>
                                            objCyberware.Grade.Name.Contains(objEssNodeGradeAttributeText))
                                    .AsParallel().Sum(objCyberware => objCyberware.CalculatedESS());
                            if (strNodeInnerText.StartsWith('-'))
                            {
                                // Essence must be less than the value.
                                if (blnShowMessage)
                                    strName = Environment.NewLine + '\t' +
                                       LanguageManager.GetString("Message_SelectQuality_RequireESSGradeBelow", GlobalOptions.Language)
                                           .Replace("{0}", strNodeInnerText)
                                           .Replace("{1}", objEssNodeGradeAttributeText)
                                           .Replace("{2}", decGrade.ToString(GlobalOptions.InvariantCultureInfo));
                                return decGrade < Convert.ToDecimal(strNodeInnerText.TrimStart('-'), GlobalOptions.InvariantCultureInfo);
                            }
                            // Essence must be equal to or greater than the value.
                            if (blnShowMessage)
                                strName = Environment.NewLine + '\t' +
                                   LanguageManager.GetString("Message_SelectQuality_RequireESSGradeAbove", GlobalOptions.Language)
                                       .Replace("{0}", strNodeInnerText)
                                       .Replace("{1}", objEssNodeGradeAttributeText)
                                       .Replace("{2}", decGrade.ToString(GlobalOptions.InvariantCultureInfo));
                            return decGrade >= Convert.ToDecimal(strNodeInnerText, GlobalOptions.InvariantCultureInfo);
                        }
                        // Check Essence requirement.
                        if (strNodeInnerText.StartsWith('-'))
                        {
                            // Essence must be less than the value.
                            if (blnShowMessage)
                                strName = Environment.NewLine + '\t' +
                                   LanguageManager.GetString("Message_SelectQuality_RequireESSBelow", GlobalOptions.Language)
                                       .Replace("{0}", strNodeInnerText)
                                       .Replace("{1}", objCharacter.Essence().ToString(GlobalOptions.InvariantCultureInfo));
                            return objCharacter.Essence() < Convert.ToDecimal(strNodeInnerText.TrimStart('-'), GlobalOptions.InvariantCultureInfo);
                        }
                        // Essence must be equal to or greater than the value.
                        if (blnShowMessage)
                            strName = Environment.NewLine + '\t' +
                               LanguageManager.GetString("Message_SelectQuality_RequireESSAbove", GlobalOptions.Language)
                                   .Replace("{0}", strNodeInnerText)
                                   .Replace("{1}", objCharacter.Essence().ToString(GlobalOptions.InvariantCultureInfo));
                        return objCharacter.Essence() >= Convert.ToDecimal(strNodeInnerText, GlobalOptions.InvariantCultureInfo);
                    }
                case "echo":
                    {
                        Metamagic objMetamagic = objCharacter.Metamagics.FirstOrDefault(x => x.Name == strNodeInnerText && x.SourceType == Improvement.ImprovementSource.Echo);
                        if (objMetamagic != null)
                        {
                            if (blnShowMessage)
                                strName = objMetamagic.DisplayNameShort(GlobalOptions.Language);
                            return true;
                        }
                        if (blnShowMessage)
                        {
                            string strTranslate = XmlManager.Load("echoes.xml").SelectSingleNode($"/chummer/echoes/echo[name = {strNodeInnerText.CleanXPath()}]/translate")?.InnerText;
                            strName = !string.IsNullOrEmpty(strTranslate)
                                ? $"{Environment.NewLine}\t{strTranslate} ({LanguageManager.GetString("String_Echo", GlobalOptions.Language)})"
                                : $"{Environment.NewLine}\t{strNodeInnerText} ({LanguageManager.GetString("String_Echo", GlobalOptions.Language)})";
                        }
                        return false;
                    }
                case "group":
                    {
                        // Check that clustered options are present (Magical Tradition + Skill 6, for example)
                        bool blnResult = true;
                        string strResultName = string.Empty;
                        foreach (XmlNode xmlChildNode in xmlNode.ChildNodes)
                        {
                            blnResult = xmlChildNode.TestNodeRequirements(objCharacter, out strResultName, strIgnoreQuality, blnShowMessage);
                            if (!blnResult)
                            {
                                break;
                            }
                        }
                        if (blnShowMessage)
                            strName = strResultName;
                        return blnResult;
                    }
                case "grouponeof":
                {
                    // Check that one of the clustered options are present
                    bool blnResult = false;
                    string strResultName = LanguageManager.GetString("Message_SelectQuality_OneOf", GlobalOptions.Language);
                    foreach (XmlNode xmlChildNode in xmlNode.ChildNodes)
                    {
                        blnResult = xmlChildNode.TestNodeRequirements(objCharacter, out string strLoopResult, strIgnoreQuality, blnShowMessage);
                        if (blnResult)
                        {
                            break;
                        }

                        strResultName += strLoopResult;
                    }
                    if (blnShowMessage)
                        strName = strResultName;
                    return blnResult;
                }
                case "initiategrade":
                    {
                        // Character's initiate grade must be higher than or equal to the required value.
                        if (blnShowMessage)
                            strName = Environment.NewLine + '\t' + LanguageManager.GetString("String_InitiateGrade", GlobalOptions.Language) + " >= " + strNodeInnerText;
                        return objCharacter.InitiateGrade >= Convert.ToInt32(strNodeInnerText);
                    }
                case "martialart":
                    {
                        MartialArt objMartialArt = objCharacter.MartialArts.FirstOrDefault(x => x.Name == strNodeInnerText);
                        if (objMartialArt != null)
                        {
                            if (blnShowMessage)
                                strName = objMartialArt.DisplayNameShort(GlobalOptions.Language);
                            return true;
                        }
                        if (blnShowMessage)
                        {
                            // Character needs a specific Martial Art.
                            string strTranslate = XmlManager.Load("martialarts.xml").SelectSingleNode($"/chummer/martialarts/martialart[name = {strNodeInnerText.CleanXPath()}]/translate")?.InnerText;
                            strName = !string.IsNullOrEmpty(strTranslate)
                                ? $"{Environment.NewLine}\t{strTranslate} ({LanguageManager.GetString("String_MartialArt", GlobalOptions.Language)})"
                                : $"{Environment.NewLine}\t{strNodeInnerText} ({LanguageManager.GetString("String_MartialArt", GlobalOptions.Language)})";
                        }
                        return false;
                    }
                case "martialtechnique":
                    {
                        foreach (MartialArt objMartialArt in objCharacter.MartialArts)
                        {
                            MartialArtTechnique objMartialArtTechnique = objMartialArt.Techniques.FirstOrDefault(x => x.Name == strNodeInnerText);
                            if (objMartialArtTechnique != null)
                            {
                                if (blnShowMessage)
                                    strName = objMartialArtTechnique.DisplayName(GlobalOptions.Language);
                                return true;
                            }
                        }
                        if (blnShowMessage)
                        {
                            // Character needs a specific Martial Arts technique.
                            string strTranslate = XmlManager.Load("martialarts.xml").SelectSingleNode($"/chummer/techniques/technique[name = {strNodeInnerText.CleanXPath()}]/translate")?.InnerText;
                            strName = !string.IsNullOrEmpty(strTranslate)
                                ? $"{Environment.NewLine}\t{strTranslate} ({LanguageManager.GetString("String_MartialArt", GlobalOptions.Language)})"
                                : $"{Environment.NewLine}\t{strNodeInnerText} ({LanguageManager.GetString("String_MartialArt", GlobalOptions.Language)})";
                        }
                        return false;
                    }
                case "metamagic":
                    {
                        Metamagic objMetamagic = objCharacter.Metamagics.FirstOrDefault(x => x.Name == strNodeInnerText && x.SourceType == Improvement.ImprovementSource.Metamagic);
                        if (objMetamagic != null)
                        {
                            if (blnShowMessage)
                                strName = objMetamagic.DisplayNameShort(GlobalOptions.Language);
                            return true;
                        }
                        if (blnShowMessage)
                        {
                            string strTranslate = XmlManager.Load("metamagic.xml").SelectSingleNode($"/chummer/metamagics/metamagic[name = {strNodeInnerText.CleanXPath()}]/translate")?.InnerText;
                            strName = !string.IsNullOrEmpty(strTranslate)
                                ? $"{Environment.NewLine}\t{strTranslate} ({LanguageManager.GetString("String_Metamagic", GlobalOptions.Language)})"
                                : $"{Environment.NewLine}\t{strNodeInnerText} ({LanguageManager.GetString("String_Metamagic", GlobalOptions.Language)})";
                        }
                        return false;
                    }
                case "metamagicart":
                case "art":
                    {
                        //If we're either ignoring Art Requirements or Street Grimoire isn't enabled, perform the normal checks.
                        if (objCharacter.Options.IgnoreArt || !objCharacter.Options.BookEnabled("SG"))
                        {
                            XmlDocument xmlMetamagicDoc = XmlManager.Load("metamagic.xml");
                            if (blnShowMessage)
                            {
                                string strTranslateArt = xmlMetamagicDoc.SelectSingleNode($"/chummer/arts/art[name = {strNodeInnerText.CleanXPath()}]/translate")?.InnerText;
                                strName = !string.IsNullOrEmpty(strTranslateArt)
                                    ? $"{Environment.NewLine}\t{strTranslateArt} ({LanguageManager.GetString("String_Art", GlobalOptions.Language)})"
                                    : $"{Environment.NewLine}\t{strNodeInnerText} ({LanguageManager.GetString("String_Art", GlobalOptions.Language)})";
                            }
                            if (xmlNode.Name == "art")
                            {
                                return true;
                            }
                            foreach (Metamagic metamagic in objCharacter.Metamagics)
                            {
                                XmlNode xmlMetamagicNode = xmlMetamagicDoc.SelectSingleNode($"/chummer/metamagics/metamagic[name = {metamagic.Name.CleanXPath()}]");
                                if (xmlMetamagicNode != null)
                                {
                                    if (xmlMetamagicNode.SelectSingleNode($"required/art[text() = {strNodeInnerText.CleanXPath()}]") != null)
                                    {
                                        return true;
                                    }
                                    if (xmlMetamagicNode.SelectSingleNode($"forbidden/art[text() = {strNodeInnerText.CleanXPath()}]") != null)
                                    {
                                        return false;
                                    }
                                }
                            }
                        }
                        else
                        {
                            Art objArt = objCharacter.Arts.FirstOrDefault(x => x.Name == strNodeInnerText);
                            if (objArt != null)
                            {
                                if (blnShowMessage)
                                    strName = objArt.DisplayNameShort(GlobalOptions.Language);
                                return true;
                            }
                        }
                        if (blnShowMessage)
                        {
                            string strTranslate = XmlManager.Load("metamagic.xml").SelectSingleNode($"/chummer/arts/art[name = {strNodeInnerText.CleanXPath()}]/translate")?.InnerText;
                            strName = !string.IsNullOrEmpty(strTranslate)
                                ? $"{Environment.NewLine}\t{strTranslate} ({LanguageManager.GetString("String_Art", GlobalOptions.Language)})"
                                : $"{Environment.NewLine}\t{strNodeInnerText} ({LanguageManager.GetString("String_Art", GlobalOptions.Language)})";
                        }
                        return false;
                    }
                case "metatype":
                    {
                        if (blnShowMessage)
                        {
                            string strXPathFilter = $"/chummer/metatypes/metatype[name = {strNodeInnerText.CleanXPath()}]/translate";
                            // Check the Metatype restriction.
                            string strTranslate = XmlManager.Load("metatypes.xml").SelectSingleNode(strXPathFilter)?.InnerText ??
                                                    XmlManager.Load("critters.xml").SelectSingleNode(strXPathFilter)?.InnerText;
                            strName = !string.IsNullOrEmpty(strTranslate)
                                ? $"{Environment.NewLine}\t{strTranslate} ({LanguageManager.GetString("String_Metatype", GlobalOptions.Language)})"
                                : $"{Environment.NewLine}\t{strNodeInnerText} ({LanguageManager.GetString("String_Metatype", GlobalOptions.Language)})";
                        }
                        return strNodeInnerText == objCharacter.Metatype;
                    }
                case "metatypecategory":
                    {
                        if (blnShowMessage)
                        {
                            string strXPathFilter = $"/chummer/categories/category[text() = {strNodeInnerText.CleanXPath()}]/@translate";
                            // Check the Metatype Category restriction.
                            string strTranslate = XmlManager.Load("metatypes.xml").SelectSingleNode(strXPathFilter)?.InnerText ??
                                                    XmlManager.Load("critters.xml").SelectSingleNode(strXPathFilter)?.InnerText;
                            strName = !string.IsNullOrEmpty(strTranslate)
                                ? $"{Environment.NewLine}\t{strTranslate} ({LanguageManager.GetString("String_MetatypeCategory", GlobalOptions.Language)})"
                                : $"{Environment.NewLine}\t{strNodeInnerText} ({LanguageManager.GetString("String_MetatypeCategory", GlobalOptions.Language)})";
                        }
                        return strNodeInnerText == objCharacter.MetatypeCategory;
                    }
                case "metavariant":
                    {
                        if (blnShowMessage)
                        {
                            string strXPathFilter = $"/chummer/metatypes/metatype/metavariants/metavariant[name = {strNodeInnerText.CleanXPath()}]/translate";
                            // Check the Metavariant restriction.
                            string strTranslate = XmlManager.Load("metatypes.xml").SelectSingleNode(strXPathFilter)?.InnerText ??
                                                    XmlManager.Load("critters.xml").SelectSingleNode(strXPathFilter)?.InnerText;
                            strName = !string.IsNullOrEmpty(strTranslate)
                                ? $"{Environment.NewLine}\t{strTranslate} ({LanguageManager.GetString("String_Metavariant", GlobalOptions.Language)})"
                                : $"{Environment.NewLine}\t{strNodeInnerText} ({LanguageManager.GetString("String_Metavariant", GlobalOptions.Language)})";
                        }
                        return strNodeInnerText == objCharacter.Metavariant;
                    }
                case "power":
                    {
                        // Run through all of the Powers the character has and see if the current required item exists.
                        AdeptPower power = objCharacter.Powers.FirstOrDefault(p => p.Name == strNodeInnerText);
                        if (power != null)
                        {
                            if (blnShowMessage)
                                strName = power.DisplayNameShort(GlobalOptions.Language);
                            return true;
                        }
                        if (blnShowMessage)
                        {
                            string strTranslate = XmlManager.Load("powers.xml").SelectSingleNode($"/chummer/powers/power[name = {strNodeInnerText.CleanXPath()}]/translate")?.InnerText;
                            strName = !string.IsNullOrEmpty(strTranslate)
                                ? $"{Environment.NewLine}\t{strTranslate} ({LanguageManager.GetString("Tab_Adept", GlobalOptions.Language)})"
                                : $"{Environment.NewLine}\t{strNodeInnerText} ({LanguageManager.GetString("Tab_Adept", GlobalOptions.Language)})";
                        }
                        return false;
                    }
                    case "quality":
                    {
                        Quality quality = xmlNode.Attributes?["extra"] != null
                            ? objCharacter.Qualities.FirstOrDefault(q => q.Name == strNodeInnerText && q.Extra == xmlNode.Attributes?["extra"].InnerText && q.Name != strIgnoreQuality)
                            : objCharacter.Qualities.FirstOrDefault(q => q.Name == strNodeInnerText && q.Name != strIgnoreQuality);
                        if (quality != null)
                        {
                            if (blnShowMessage)
                                strName = quality.DisplayNameShort(GlobalOptions.Language);
                            return true;
                        }
                        if (!blnShowMessage) return false;
                        string strTranslate = XmlManager.Load("qualities.xml").SelectSingleNode($"/chummer/qualities/quality[name = {strNodeInnerText.CleanXPath()}]/translate")?.InnerText;
                        strName = !string.IsNullOrEmpty(strTranslate)
                            ? $"{Environment.NewLine}\t{strTranslate} ({LanguageManager.GetString("String_Quality", GlobalOptions.Language)})"
                            : $"{Environment.NewLine}\t{strNodeInnerText} ({LanguageManager.GetString("String_Quality", GlobalOptions.Language)})";
                        return false;
                    }
                case "skill":
                    {
                        string strSpec = xmlNode["spec"]?.InnerText;
                        string strValue = xmlNode["val"]?.InnerText;
                        int intValue = Convert.ToInt32(strValue);
                        // Check if the character has the required Skill.
                        if (xmlNode["type"] != null)
                        {
                            KnowledgeSkill objKnowledgeSkill = objCharacter.SkillsSection.KnowledgeSkills
                                .FirstOrDefault(objSkill => objSkill.Name == strNodeName &&
                                                   (string.IsNullOrEmpty(strSpec) ||
                                                    objSkill.Specializations.Any(objSpec => objSpec.Name == strSpec) &&
                                                    objSkill.TotalBaseRating >= intValue));

                            if (objKnowledgeSkill != null)
                            {
                                if (blnShowMessage)
                                {
                                    strName = objKnowledgeSkill.DisplayNameMethod(GlobalOptions.Language);
                                    if (!string.IsNullOrEmpty(strSpec) && !objCharacter.Improvements.Any(objImprovement => objImprovement.ImproveType == Improvement.ImprovementType.DisableSpecializationEffects && objImprovement.UniqueName == objKnowledgeSkill.Name && string.IsNullOrEmpty(objImprovement.Condition) && objImprovement.Enabled))
                                    {
                                        strName += $" ({strSpec})";
                                    }
                                    if (!string.IsNullOrEmpty(strValue))
                                    {
                                        strName += $" {strValue}";
                                    }
                                }
                                return true;
                            }
                        }
                        else
                        {
                            if (!string.IsNullOrEmpty(strNodeName))
                            {
                                Skill objSkill = objCharacter.SkillsSection.GetActiveSkill(strNodeName);
                                // Exotic Skill
                                if (objSkill == null && !string.IsNullOrEmpty(strSpec))
                                    objSkill = objCharacter.SkillsSection.GetActiveSkill(strNodeName + " (" + strSpec + ")");
                                if (objSkill != null && (xmlNode["spec"] == null || objSkill.Specializations.Any(objSpec => objSpec.Name == strSpec)) && objSkill.TotalBaseRating >= intValue)
                                {
                                    if (blnShowMessage)
                                    {
                                        strName = objSkill.DisplayNameMethod(GlobalOptions.Language);
                                        if (!string.IsNullOrEmpty(strSpec) && !objCharacter.Improvements.Any(objImprovement => objImprovement.ImproveType == Improvement.ImprovementType.DisableSpecializationEffects && objImprovement.UniqueName == objSkill.Name && string.IsNullOrEmpty(objImprovement.Condition) && objImprovement.Enabled))
                                        {
                                            strName += $" ({strSpec})";
                                        }
                                        if (!string.IsNullOrEmpty(strValue))
                                        {
                                            strName += $" {strValue}";
                                        }
                                    }
                                    return true;
                                }
                            }
                        }
                        if (blnShowMessage)
                        {
                            XmlDocument xmlSkillDoc = XmlManager.Load("skills.xml");
                            string strTranslate = xmlSkillDoc.SelectSingleNode($"/chummer/skills/skill[name = {strNodeInnerText.CleanXPath()}]/translate")?.InnerText ??
                                                    xmlSkillDoc.SelectSingleNode($"/chummer/knowledgeskills/skill[name = {strNodeInnerText.CleanXPath()}]/translate")?.InnerText;
                            strName = !string.IsNullOrEmpty(strTranslate) ? $"{Environment.NewLine}\t{strTranslate}" : $"{Environment.NewLine}\t{strNodeInnerText}";
                            if (!string.IsNullOrEmpty(strSpec))
                            {
                                strName += $" ({strSpec})";
                            }
                            if (!string.IsNullOrEmpty(strValue))
                            {
                                strName += $" {strValue}";
                            }
                            strName += $" ({LanguageManager.GetString("Tab_Skills", GlobalOptions.Language)})";
                        }
                        return false;
                    }
                case "skillgrouptotal":
                    {
                        // Check if the total combined Ratings of Skill Groups adds up to a particular total.
                        int intTotal = 0;
                        string[] strGroups = xmlNode["skillgroups"]?.InnerText.Split('+');
                        StringBuilder objOutputString = new StringBuilder(Environment.NewLine + '\t');
                        if (strGroups != null)
                        {
                            for (int i = 0; i <= strGroups.Length - 1; ++i)
                            {
                                foreach (SkillGroup objGroup in objCharacter.SkillsSection.SkillGroups)
                                {
                                    if (objGroup.Name == strGroups[i])
                                    {
                                        if (blnShowMessage)
                                            objOutputString.Append(objGroup.DisplayName + ", ");
                                        intTotal += objGroup.Rating;
                                        break;
                                    }
                                }
                            }
                        }
=======
        #region XmlNode overloads for selection methods. 
>>>>>>> 916d10df

        /// <summary>Evaluates requirements of a given node against a given Character object.</summary>
        /// <param name="xmlNode">XmlNode of the object.</param>
        /// <param name="objCharacter">Character object against which to check.</param>
        /// <param name="objParent">Parent object to be compared to.</param>
        /// <param name="strLocalName">Name of the type of item being checked for displaying messages. If empty or null, no message is displayed.</param>
        /// <param name="strIgnoreQuality">Name of a Quality that should be ignored. Typically used when swapping Qualities in career mode.</param>
        /// <param name="strSourceName">Name of the improvement that called this (if it was called by an improvement adding it)</param>
        /// <param name="strLocation">Limb side to use if we need a specific limb side (Left or Right)</param>
        /// <param name="blnIgnoreLimit">Whether to ignore checking for limits on the total amount of this item the character can have.</param>
        /// <returns></returns>
        [Obsolete("This method is a wrapper that calls XPathNavigator instead. Where possible, refactor the calling object to an XPathNavigator instead.", false)] 
        public static bool RequirementsMet(this XmlNode xmlNode, Character objCharacter, object objParent = null, string strLocalName = "", string strIgnoreQuality = "", string strSourceName = "", string strLocation = "", bool blnIgnoreLimit = false)
        {
            if (xmlNode == null || objCharacter == null)
                return false;
            // Ignore the rules.
            return objCharacter.IgnoreRules || xmlNode.CreateNavigator().RequirementsMet(objCharacter, objParent, strLocalName, strIgnoreQuality, strSourceName, strLocation, blnIgnoreLimit);
        }

        /// <summary>
        ///     Evaluates the availability of a given node against Availability Limits in Create Mode
        /// </summary>
        /// <param name="objXmlGear"></param>
        /// <param name="objCharacter"></param>
        /// <param name="intRating"></param>
        /// <param name="intAvailModifier"></param>
        /// <returns></returns>
        public static bool CheckAvailRestriction(XmlNode objXmlGear, Character objCharacter, int intRating = 1, int intAvailModifier = 0)
        {
            return objXmlGear != null && objXmlGear.CreateNavigator().CheckAvailRestriction(objCharacter, intRating, intAvailModifier);
        }

        public static bool CheckNuyenRestriction(XmlNode objXmlGear, decimal decMaxNuyen, decimal decCostMultiplier = 1.0m, int intRating = 1)
        {
            return objXmlGear.CreateNavigator().CheckNuyenRestriction(decMaxNuyen, decCostMultiplier, intRating);
        }
        #endregion

        //TODO: Might be a better location for this; Class names are screwy.
        /// <summary>Evaluates requirements of a given node against a given Character object.</summary>
        /// <param name="xmlNode">XmlNode of the object.</param>
        /// <param name="objCharacter">Character object against which to check.</param>
        /// <param name="objParent">Parent object against which to check.</param>
        /// <param name="strLocalName">Name of the type of item being checked for displaying messages. If empty or null, no message is displayed.</param>
        /// <param name="strIgnoreQuality">Name of a Quality that should be ignored. Typically used when swapping Qualities in career mode.</param>
        /// <param name="strSourceName">Name of the improvement that called this (if it was called by an improvement adding it)</param>
        /// <param name="strLocation">Limb side to use if we need a specific limb side (Left or Right)</param>
        /// <param name="blnIgnoreLimit">Whether to ignore checking for limits on the total amount of this item the character can have.</param>
        /// <returns></returns>
        public static bool RequirementsMet(this XPathNavigator xmlNode, Character objCharacter, object objParent = null, string strLocalName = "", string strIgnoreQuality = "", string strSourceName = "", string strLocation = "", bool blnIgnoreLimit = false)
        {
            if (xmlNode == null || objCharacter == null)
                return false;
            // Ignore the rules.
            if (objCharacter.IgnoreRules)
                return true;
            bool blnShowMessage = !string.IsNullOrEmpty(strLocalName);
            // See if the character is in career mode but would want to add a chargen-only Quality
            if (objCharacter.Created)
            {
                if (xmlNode.SelectSingleNode("chargenonly") != null)
                {
                    if (blnShowMessage)
                    {
                        Program.MainForm.ShowMessageBox(string.Format(LanguageManager.GetString("Message_SelectGeneric_ChargenRestriction", GlobalOptions.Language), strLocalName),
                            string.Format(LanguageManager.GetString("MessageTitle_SelectGeneric_Restriction", GlobalOptions.Language), strLocalName),
                            MessageBoxButtons.OK, MessageBoxIcon.Information);
                    }
                    return false;
                }
            }
            // See if the character is using priority-based gen and is trying to add a Quality that can only be added through priorities
            else
            {
                if (xmlNode.SelectSingleNode("careeronly") != null)
                {
                    if (blnShowMessage)
                    {
                        Program.MainForm.ShowMessageBox(string.Format(LanguageManager.GetString("Message_SelectGeneric_CareerOnlyRestriction", GlobalOptions.Language), strLocalName),
                            string.Format(LanguageManager.GetString("MessageTitle_SelectGeneric_Restriction", GlobalOptions.Language), strLocalName),
                            MessageBoxButtons.OK, MessageBoxIcon.Information);
                    }
                    return false;
                }
                if (objCharacter.BuildMethod == CharacterBuildMethod.Priority || objCharacter.BuildMethod == CharacterBuildMethod.SumtoTen)
                {
                    if (xmlNode.SelectSingleNode("onlyprioritygiven") != null)
                    {
                        if (blnShowMessage)
                        {
                            Program.MainForm.ShowMessageBox(string.Format(LanguageManager.GetString("Message_SelectGeneric_PriorityRestriction", GlobalOptions.Language), strLocalName),
                                string.Format(LanguageManager.GetString("MessageTitle_SelectGeneric_Restriction", GlobalOptions.Language), strLocalName),
                                MessageBoxButtons.OK, MessageBoxIcon.Information);
                        }
                        return false;
                    }
                }
            }
            if (!blnIgnoreLimit)
            {
                // See if the character already has this Quality and whether or not multiple copies are allowed.
                // If the limit at chargen is different from the actual limit, we need to make sure we fetch the former if the character is in Create mode
                string strLimitString = xmlNode.SelectSingleNode("chargenlimit")?.Value;
                if (string.IsNullOrWhiteSpace(strLimitString) || objCharacter.Created)
                {
                    strLimitString = xmlNode.SelectSingleNode("limit")?.Value;
                    // Default case is each quality can only be taken once
                    if (string.IsNullOrWhiteSpace(strLimitString))
                    {
                        if (xmlNode.Name == "quality" ||
                            xmlNode.Name == "martialart" ||
                            xmlNode.Name == "technique" ||
                            xmlNode.Name == "cyberware" ||
                            xmlNode.Name == "bioware")
                            strLimitString = "1";
                        else
                            strLimitString = bool.FalseString;
                    }
                }
                if (strLimitString != bool.FalseString)
                {
                    StringBuilder objLimitString = new StringBuilder(strLimitString);
                    foreach (string strAttribute in AttributeSection.AttributeStrings)
                    {
                        CharacterAttrib objLoopAttribute = objCharacter.GetAttribute(strAttribute);
                        objLimitString.CheapReplace(strLimitString, "{" + strAttribute + "}", () => objLoopAttribute.TotalValue.ToString());
                        objLimitString.CheapReplace(strLimitString, "{" + strAttribute + "Base}", () => objLoopAttribute.TotalBase.ToString());
                    }
                    foreach (string strLimb in Character.LimbStrings)
                    {
                        objLimitString.CheapReplace(strLimitString, "{" + strLimb + "}", () => (string.IsNullOrEmpty(strLocation) ? objCharacter.LimbCount(strLimb) : objCharacter.LimbCount(strLimb) / 2).ToString());
                    }

                    object objProcess = CommonFunctions.EvaluateInvariantXPath(objLimitString.ToString(), out bool blnIsSuccess);
                    strLimitString = blnIsSuccess ? objProcess.ToString() : "1";

                    // We could set this to a list immediately, but I'd rather the pointer start at null so that no list ends up getting selected for the "default" case below
                    IEnumerable<IHasName> objListToCheck = null;
                    bool blnCheckCyberwareChildren = false;
                    switch (xmlNode.Name)
                    {
                        case "quality":
                            {
                                objListToCheck = objCharacter.Qualities.Where(objQuality => objQuality.SourceName == strSourceName && objQuality.Name != strIgnoreQuality);
                                break;
                            }
                        case "echo":
                        case "metamagic":
                            {
                                objListToCheck = objCharacter.Metamagics;
                                break;
                            }
                        case "art":
                            {
                                objListToCheck = objCharacter.Arts;
                                break;
                            }
                        case "enhancement":
                            {
                                objListToCheck = objCharacter.Enhancements;
                                break;
                            }
                        case "power":
                            {
                                objListToCheck = objCharacter.Powers;
                                break;
                            }
                        case "critterpower":
                            {
                                objListToCheck = objCharacter.CritterPowers;
                                break;
                            }
                        case "martialart":
                            {
                                objListToCheck = objCharacter.MartialArts;
                                break;
                            }
                        case "technique":
                            {
                                List<MartialArtTechnique> objTempList;
                                if (objParent is MartialArt objArt)
                                {
                                    objTempList = new List<MartialArtTechnique>(objArt.Techniques.Count);
                                    objTempList.AddRange(objArt.Techniques);
                                }
                                else
                                {
                                    objTempList = new List<MartialArtTechnique>(objCharacter.MartialArts.Count);
                                    foreach (MartialArt objMartialArt in objCharacter.MartialArts)
                                    {
                                        objTempList.AddRange(objMartialArt.Techniques);
                                    }
                                }
                                objListToCheck = objTempList;
                                break;
                            }
                        case "cyberware":
                        case "bioware":
                            {
                                blnCheckCyberwareChildren = true;
                                break;
                            }
                        default:
                            {
                                Utils.BreakIfDebug();
                                break;
                            }
                    }

                    int intLimit = Convert.ToInt32(strLimitString);
                    int intExtendedLimit = intLimit;
                    string strLimitWithInclusions = xmlNode.SelectSingleNode("limitwithinclusions")?.Value;
                    if (!string.IsNullOrEmpty(strLimitWithInclusions))
                    {
                        intExtendedLimit = Convert.ToInt32(strLimitWithInclusions);
                    }
                    int intCount = 0;
                    int intExtendedCount = 0;
                    if (objListToCheck != null || blnCheckCyberwareChildren)
                    {
                        var lstToCheck = objListToCheck?.ToList() ?? new List<IHasName>();
                        string strNameNode = xmlNode.SelectSingleNode("name")?.Value;
                        if (blnCheckCyberwareChildren)
                        {
                            intCount = string.IsNullOrEmpty(strLocation)
                                ? objCharacter.Cyberware.DeepCount(x => x.Children, x => string.IsNullOrEmpty(x.PlugsIntoModularMount) && strNameNode == x.Name)
                                : objCharacter.Cyberware.DeepCount(x => x.Children, x => string.IsNullOrEmpty(x.PlugsIntoModularMount) && x.Location == strLocation && strNameNode == x.Name);
                        }
                        else
                            intCount = lstToCheck.Count(objItem => strNameNode == objItem.Name);
                        intExtendedCount = intCount;
                        // In case one item is split up into multiple entries with different names, e.g. Indomitable quality, we need to be able to check all those entries against the limit
                        XPathNavigator xmlIncludeInLimit = xmlNode.SelectSingleNode("includeinlimit");
                        if (xmlIncludeInLimit != null)
                        {
                            List<string> lstNamesIncludedInLimit = new List<string>();
                            if (!string.IsNullOrEmpty(strNameNode))
                            {
                                lstNamesIncludedInLimit.Add(strNameNode);
                            }
                            foreach (XPathNavigator objChildXml in xmlIncludeInLimit.SelectChildren(XPathNodeType.Element))
                            {
                                lstNamesIncludedInLimit.Add(objChildXml.Value);
                            }

                            if (blnCheckCyberwareChildren)
                            {
                                intExtendedCount = string.IsNullOrEmpty(strLocation)
                                    ? objCharacter.Cyberware.DeepCount(x => x.Children, x => string.IsNullOrEmpty(x.PlugsIntoModularMount) && lstNamesIncludedInLimit.Any(objLimitName => objLimitName == x.Name))
                                    : objCharacter.Cyberware.DeepCount(x => x.Children, x => string.IsNullOrEmpty(x.PlugsIntoModularMount) && x.Location == strLocation && lstNamesIncludedInLimit.Any(strName => strName == x.Name));
                            }
                            else
                                intExtendedCount = lstToCheck.Count(objItem => lstNamesIncludedInLimit.Any(objLimitName => objLimitName == objItem.Name));
                        }
                    }
                    if (intCount >= intLimit || intExtendedCount >= intExtendedLimit)
                    {
                        if (blnShowMessage)
                        {
                            Program.MainForm.ShowMessageBox(string.Format(LanguageManager.GetString("Message_SelectGeneric_Limit", GlobalOptions.Language), strLocalName, intLimit == 0 ? "1" : intLimit.ToString()),
                                string.Format(LanguageManager.GetString("MessageTitle_SelectGeneric_Limit", GlobalOptions.Language), strLocalName), MessageBoxButtons.OK, MessageBoxIcon.Information);
                        }
                        return false;
                    }
                }
            }

            XPathNavigator xmlForbiddenNode = xmlNode.SelectSingleNode("forbidden");
            if (xmlForbiddenNode != null)
            {
                // Loop through the oneof requirements.
                foreach (XPathNavigator objXmlOneOf in xmlForbiddenNode.Select("oneof"))
                {
                    foreach (XPathNavigator xmlForbiddenItemNode in objXmlOneOf.SelectChildren(XPathNodeType.Element))
                    {
                        // The character is not allowed to take the Quality, so display a message and uncheck the item.
                        if (xmlForbiddenItemNode.TestNodeRequirements(objCharacter, objParent, out string strName, strIgnoreQuality, blnShowMessage))
                        {
                            if (blnShowMessage)
                            {
                                Program.MainForm.ShowMessageBox(string.Format(LanguageManager.GetString("Message_SelectGeneric_Restriction", GlobalOptions.Language), strLocalName) + strName,
                                    string.Format(LanguageManager.GetString("MessageTitle_SelectGeneric_Restriction", GlobalOptions.Language), strLocalName), MessageBoxButtons.OK, MessageBoxIcon.Information);
                            }
                            return false;
                        }
                    }
                }
            }

            XPathNavigator xmlRequiredNode = xmlNode.SelectSingleNode("required");
            if (xmlRequiredNode != null)
            {
                StringBuilder objRequirement = new StringBuilder();
                bool blnRequirementMet = true;

                // Loop through the oneof requirements.
                foreach (XPathNavigator objXmlOneOf in xmlRequiredNode.Select("oneof"))
                {
                    bool blnOneOfMet = false;
                    StringBuilder objThisRequirement = new StringBuilder(Environment.NewLine + LanguageManager.GetString("Message_SelectQuality_OneOf", GlobalOptions.Language));
                    foreach (XPathNavigator xmlRequiredItemNode in objXmlOneOf.SelectChildren(XPathNodeType.Element))
                    {
                        if (xmlRequiredItemNode.TestNodeRequirements(objCharacter, objParent, out string strName, strIgnoreQuality, blnShowMessage))
                        {
                            blnOneOfMet = true;
                            break;
                        }
                        if (blnShowMessage)
                            objThisRequirement.Append(strName);
                    }

                    // Update the flag for requirements met.
                    if (!blnOneOfMet)
                        blnRequirementMet = false;
                    if (blnShowMessage && !blnOneOfMet)
                        objRequirement.Append(objThisRequirement);
                    else if (!blnRequirementMet)
                        break;
                }

                if (blnRequirementMet || blnShowMessage)
                {
                    // Loop through the allof requirements.
                    foreach (XPathNavigator objXmlAllOf in xmlRequiredNode.Select("allof"))
                    {
                        bool blnAllOfMet = true;
                        StringBuilder objThisRequirement = new StringBuilder(Environment.NewLine + LanguageManager.GetString("Message_SelectQuality_AllOf", GlobalOptions.Language));
                        foreach (XPathNavigator xmlRequiredItemNode in objXmlAllOf.SelectChildren(XPathNodeType.Element))
                        {
                            // If this item was not found, fail the AllOfMet condition.
                            if (!xmlRequiredItemNode.TestNodeRequirements(objCharacter, objParent, out string strName, strIgnoreQuality, blnShowMessage))
                            {
                                blnAllOfMet = false;
                                if (blnShowMessage)
                                    objThisRequirement.Append(strName);
                                else
                                    break;
                            }
                        }

                        // Update the flag for requirements met.
                        if (!blnAllOfMet)
                            blnRequirementMet = false;
                        if (blnShowMessage)
                            objRequirement.Append(objThisRequirement);
                        else if (!blnRequirementMet)
                            break;
                    }
                }

                // The character has not met the requirements, so display a message and uncheck the item.
                if (!blnRequirementMet)
                {
                    if (blnShowMessage)
                    {
                        Program.MainForm.ShowMessageBox(string.Format(LanguageManager.GetString("Message_SelectGeneric_Requirement", GlobalOptions.Language), strLocalName) + objRequirement.ToString(),
                            string.Format(LanguageManager.GetString("MessageTitle_SelectGeneric_Requirement", GlobalOptions.Language), strLocalName), MessageBoxButtons.OK, MessageBoxIcon.Information);
                    }
                    return false;
                }
            }
            return true;
        }

        public static bool TestNodeRequirements(this XPathNavigator xmlNode, Character objCharacter, object objParent, out string strName, string strIgnoreQuality = "", bool blnShowMessage = true)
        {
            strName = string.Empty;
            if (xmlNode == null || objCharacter == null)
            {
                return false;
            }
            string strNodeInnerText = xmlNode.Value;
            string strNodeName = xmlNode.SelectSingleNode("name")?.Value ?? string.Empty;
            switch (xmlNode.Name)
            {
                case "attribute":
                    {
                        // Check to see if an Attribute meets a requirement.
                        CharacterAttrib objAttribute = objCharacter.GetAttribute(strNodeName);
                        int intTargetValue = Convert.ToInt32(xmlNode.SelectSingleNode("total")?.Value);
                        if (blnShowMessage)
                            strName = $"{Environment.NewLine}\t{objAttribute.DisplayAbbrev} {intTargetValue}";
                        // Special cases for when we want to check if a special attribute is enabled
                        if (intTargetValue == 1)
                        {
                            if (objAttribute.Abbrev == "MAG")
                                return objCharacter.MAGEnabled;
                            if (objAttribute.Abbrev == "MAGAdept")
                                return objCharacter.MAGEnabled && objCharacter.IsMysticAdept;
                            if (objAttribute.Abbrev == "RES")
                                return objCharacter.RESEnabled;
                            if (objAttribute.Abbrev == "DEP")
                                return objCharacter.DEPEnabled;
                        }
                        return objAttribute.TotalValue >= intTargetValue;
                    }
                case "attributetotal":
                    {
                        string strNodeAttributes = xmlNode.SelectSingleNode("attributes")?.Value ?? string.Empty;
                        int intNodeVal = Convert.ToInt32(xmlNode.SelectSingleNode("val")?.Value);
                        // Check if the character's Attributes add up to a particular total.
                        string strAttributes = strNodeAttributes;
                        string strValue = strNodeAttributes;
                        foreach (string strAttribute in AttributeSection.AttributeStrings)
                        {
                            CharacterAttrib objLoopAttrib = objCharacter.GetAttribute(strAttribute);
                            if (strNodeAttributes.Contains(objLoopAttrib.Abbrev))
                            {
                                strAttributes = strAttributes.Replace(strAttribute, objLoopAttrib.DisplayAbbrev);
                                strValue = strValue.Replace(strAttribute, objLoopAttrib.Value.ToString());
                            }
                        }
                        if (blnShowMessage)
                            strName = $"{Environment.NewLine}\t{strAttributes} {intNodeVal}";
                        object objProcess = CommonFunctions.EvaluateInvariantXPath(strValue, out bool blnIsSuccess);
                        return (blnIsSuccess ? Convert.ToInt32(objProcess) : 0) >= intNodeVal;
                    }
                case "careerkarma":
                    {
                        // Check Career Karma requirement.
                        if (blnShowMessage)
                            strName = Environment.NewLine + '\t' + string.Format(LanguageManager.GetString("Message_SelectQuality_RequireKarma", GlobalOptions.Language), strNodeInnerText);
                        return objCharacter.CareerKarma >= Convert.ToInt32(strNodeInnerText);
                    }
                case "critterpower":
                    {
                        // Run through all of the Powers the character has and see if the current required item exists.
                        if (objCharacter.CritterEnabled)
                        {
                            CritterPower critterPower = objCharacter.CritterPowers.FirstOrDefault(p => p.Name == strNodeInnerText);
                            if (critterPower != null)
                            {
                                if (blnShowMessage)
                                    strName = critterPower.DisplayNameShort(GlobalOptions.Language);
                                return true;
                            }
                        }
                        if (blnShowMessage)
                        {
                            string strTranslate = XmlManager.Load("critterpowers.xml").SelectSingleNode($"/chummer/powers/power[name = {strNodeInnerText.CleanXPath()}]/translate")?.InnerText;
                            strName = !string.IsNullOrEmpty(strTranslate)
                                ? $"{Environment.NewLine}\t{strTranslate} ({LanguageManager.GetString("Tab_Critter", GlobalOptions.Language)})"
                                : $"{Environment.NewLine}\t{strNodeInnerText} ({LanguageManager.GetString("Tab_Critter", GlobalOptions.Language)})";
                        }
                        return false;
                    }
                case "bioware":
                    {
                        int count = Convert.ToInt32(xmlNode.SelectSingleNode("@count")?.Value ?? "1");
                        if (blnShowMessage)
                        {
                            string strTranslate = XmlManager.Load("bioware.xml").SelectSingleNode($"/chummer/biowares/bioware[name = {strNodeInnerText.CleanXPath()}]/translate")?.InnerText;
                            strName = !string.IsNullOrEmpty(strTranslate)
                                ? $"{Environment.NewLine}\t{LanguageManager.GetString("Label_Bioware", GlobalOptions.Language)} {strTranslate}"
                                : $"{Environment.NewLine}\t{LanguageManager.GetString("Label_Bioware", GlobalOptions.Language)} {strNodeInnerText}";
                        }
                        string strWareNodeSelectAttribute = xmlNode.SelectSingleNode("@select")?.Value ?? string.Empty;
                        return objCharacter.Cyberware.DeepCount(x => x.Children, objCyberware => objCyberware.Name == strNodeInnerText &&
                                objCyberware.SourceType == Improvement.ImprovementSource.Bioware && string.IsNullOrEmpty(objCyberware.PlugsIntoModularMount) &&
                               (string.IsNullOrEmpty(strWareNodeSelectAttribute) || strWareNodeSelectAttribute == objCyberware.Extra)) >= count;
                    }
                case "cyberware":
                    {
                        int count = Convert.ToInt32(xmlNode.SelectSingleNode("@count")?.Value ?? "1");
                        if (blnShowMessage)
                        {
                            string strTranslate = XmlManager.Load("cyberware.xml").SelectSingleNode($"/chummer/cyberwares/cyberware[name = {strNodeInnerText.CleanXPath()}]/translate")?.InnerText;
                            strName = !string.IsNullOrEmpty(strTranslate)
                                ? $"{Environment.NewLine}\t{LanguageManager.GetString("Label_Cyberware", GlobalOptions.Language)} {strTranslate}"
                                : $"{Environment.NewLine}\t{LanguageManager.GetString("Label_Cyberware", GlobalOptions.Language)} {strNodeInnerText}";
                        }
                        string strWareNodeSelectAttribute = xmlNode.SelectSingleNode("@select")?.Value ?? string.Empty;
                        return objCharacter.Cyberware.DeepCount(x => x.Children, objCyberware => objCyberware.Name == strNodeInnerText &&
                                objCyberware.SourceType == Improvement.ImprovementSource.Cyberware && string.IsNullOrEmpty(objCyberware.PlugsIntoModularMount) &&
                               (string.IsNullOrEmpty(strWareNodeSelectAttribute) || strWareNodeSelectAttribute == objCyberware.Extra)) >= count;
                    }
                case "biowarecontains":
                    {
                        int count = Convert.ToInt32(xmlNode.SelectSingleNode("@count")?.Value ?? "1");
                        if (blnShowMessage)
                        {
                            string strTranslate = XmlManager.Load("bioware.xml").SelectSingleNode($"/chummer/biowares/bioware[name = {strNodeInnerText.CleanXPath()}]/translate")?.InnerText;
                            strName = !string.IsNullOrEmpty(strTranslate)
                                ? $"{Environment.NewLine}\t{LanguageManager.GetString("Label_Bioware", GlobalOptions.Language)} {strTranslate}"
                                : $"{Environment.NewLine}\t{LanguageManager.GetString("Label_Bioware", GlobalOptions.Language)} {strNodeInnerText}";
                        }
                        string strWareNodeSelectAttribute = xmlNode.SelectSingleNode("@select")?.Value ?? string.Empty;
                        return objCharacter.Cyberware.DeepCount(x => x.Children, objCyberware => objCyberware.Name.Contains(strNodeInnerText) &&
                                objCyberware.SourceType == Improvement.ImprovementSource.Bioware && string.IsNullOrEmpty(objCyberware.PlugsIntoModularMount) &&
                               (string.IsNullOrEmpty(strWareNodeSelectAttribute) || strWareNodeSelectAttribute == objCyberware.Extra)) >= count;
                    }
                case "cyberwarecontains":
                    {
                        int count = Convert.ToInt32(xmlNode.SelectSingleNode("@count")?.Value ?? "1");
                        if (blnShowMessage)
                        {
                            string strTranslate = XmlManager.Load("cyberware.xml").SelectSingleNode($"/chummer/cyberwares/cyberware[name = {strNodeInnerText.CleanXPath()}]/translate")?.InnerText;
                            strName = !string.IsNullOrEmpty(strTranslate)
                                ? $"{Environment.NewLine}\t{LanguageManager.GetString("Label_Cyberware", GlobalOptions.Language)} {strTranslate}"
                                : $"{Environment.NewLine}\t{LanguageManager.GetString("Label_Cyberware", GlobalOptions.Language)} {strNodeInnerText}";
                        }
                        string strWareNodeSelectAttribute = xmlNode.SelectSingleNode("@select")?.Value ?? string.Empty;
                        return objCharacter.Cyberware.DeepCount(x => x.Children, objCyberware => objCyberware.Name.Contains(strNodeInnerText) &&
                                objCyberware.SourceType == Improvement.ImprovementSource.Cyberware && string.IsNullOrEmpty(objCyberware.PlugsIntoModularMount) &&
                               (string.IsNullOrEmpty(strWareNodeSelectAttribute) || strWareNodeSelectAttribute == objCyberware.Extra)) >= count;
                    }
                case "damageresistance":
                    {
                        // Damage Resistance must be a particular value.
                        if (blnShowMessage)
                            strName = $"{Environment.NewLine}\t{LanguageManager.GetString("String_DamageResistance", GlobalOptions.Language)}";
                        return objCharacter.BOD.TotalValue + ImprovementManager.ValueOf(objCharacter, Improvement.ImprovementType.DamageResistance) >= Convert.ToInt32(strNodeInnerText);
                    }
                case "ess":
                    {
                        string strEssNodeGradeAttributeText = xmlNode.SelectSingleNode("@grade")?.Value ?? string.Empty;
                        if (!string.IsNullOrEmpty(strEssNodeGradeAttributeText))
                        {
                            HashSet<string> setEssNodeGradeAttributeText = new HashSet<string>(strEssNodeGradeAttributeText.Split(','));
                            decimal decGrade =
                                objCharacter.Cyberware.Where(
                                        objCyberware =>
                                            setEssNodeGradeAttributeText.Any(func => objCyberware.Grade.Name.Contains(func)))
                                    .AsParallel().Sum(objCyberware => objCyberware.CalculatedESS());
                            if (strNodeInnerText.StartsWith('-'))
                            {
                                // Essence must be less than the value.
                                if (blnShowMessage)
                                    strName = Environment.NewLine + '\t' +
                                              string.Format(LanguageManager.GetString("Message_SelectQuality_RequireESSGradeBelow", GlobalOptions.Language)
                                                  , strNodeInnerText
                                                  , strEssNodeGradeAttributeText
                                                  , decGrade.ToString(GlobalOptions.CultureInfo));
                                return decGrade < Convert.ToDecimal(strNodeInnerText.TrimStart('-'), GlobalOptions.InvariantCultureInfo);
                            }
                            // Essence must be equal to or greater than the value.
                            if (blnShowMessage)
                                strName = Environment.NewLine + '\t' +
                                          string.Format(LanguageManager.GetString("Message_SelectQuality_RequireESSAbove", GlobalOptions.Language)
                                              , strNodeInnerText
                                              , strEssNodeGradeAttributeText
                                              , decGrade.ToString(GlobalOptions.CultureInfo));
                            return decGrade >= Convert.ToDecimal(strNodeInnerText, GlobalOptions.InvariantCultureInfo);
                        }
                        // Check Essence requirement.
                        if (strNodeInnerText.StartsWith('-'))
                        {
                            // Essence must be less than the value.
                            if (blnShowMessage)
                                strName = Environment.NewLine + '\t' +
                                          string.Format(LanguageManager.GetString("Message_SelectQuality_RequireESSBelow", GlobalOptions.Language)
                                              , strNodeInnerText
                                              , objCharacter.Essence().ToString(GlobalOptions.CultureInfo));
                            return objCharacter.Essence() < Convert.ToDecimal(strNodeInnerText.TrimStart('-'), GlobalOptions.InvariantCultureInfo);
                        }
                        // Essence must be equal to or greater than the value.
                        if (blnShowMessage)
                            strName = Environment.NewLine + '\t' +
                                      string.Format(LanguageManager.GetString("Message_SelectQuality_RequireESSAbove", GlobalOptions.Language)
                                          , strNodeInnerText
                                          , objCharacter.Essence().ToString(GlobalOptions.CultureInfo));
                        return objCharacter.Essence() >= Convert.ToDecimal(strNodeInnerText, GlobalOptions.InvariantCultureInfo);
                    }
                case "echo":
                    {
                        Metamagic objMetamagic = objCharacter.Metamagics.FirstOrDefault(x => x.Name == strNodeInnerText && x.SourceType == Improvement.ImprovementSource.Echo);
                        if (objMetamagic != null)
                        {
                            if (blnShowMessage)
                                strName = objMetamagic.DisplayNameShort(GlobalOptions.Language);
                            return true;
                        }
                        if (blnShowMessage)
                        {
                            string strTranslate = XmlManager.Load("echoes.xml").SelectSingleNode($"/chummer/echoes/echo[name = {strNodeInnerText.CleanXPath()}]/translate")?.InnerText;
                            strName = !string.IsNullOrEmpty(strTranslate)
                                ? $"{Environment.NewLine}\t{strTranslate}{LanguageManager.GetString("String_Space", GlobalOptions.Language)}({LanguageManager.GetString("String_Echo", GlobalOptions.Language)})"
                                : $"{Environment.NewLine}\t{strNodeInnerText}{LanguageManager.GetString("String_Space", GlobalOptions.Language)}({LanguageManager.GetString("String_Echo", GlobalOptions.Language)})";
                        }
                        return false;
                    }
                case "gameplayoption":
                {
                    // A particular gameplay option is required.
                    if (blnShowMessage)
                        strName = $"{Environment.NewLine}\t{LanguageManager.GetString("String_GameplayOption", GlobalOptions.Language)} = {strNodeInnerText}";
                    return objCharacter.GameplayOption == strNodeInnerText;
                }
                case "gear":
                    {
                        Gear objGear = objCharacter.Gear.FirstOrDefault(x => x.Name == strNodeInnerText);
                        //TODO: Probably a better way to handle minrating/rating/maxrating but eh, YAGNI.

                        if (xmlNode.SelectSingleNode("@minrating")?.Value != null)
                        {
                            int rating = Convert.ToInt32(xmlNode.SelectSingleNode("@minrating")?.Value);
                            objGear = objCharacter.Gear.FirstOrDefault(x => x.Name == strNodeInnerText && x.Rating >= rating);
                        }
                        else if (xmlNode.SelectSingleNode("@rating")?.Value != null)
                        {
                            int rating = Convert.ToInt32(xmlNode.SelectSingleNode("@rating")?.Value);
                            objGear = objCharacter.Gear.FirstOrDefault(x => x.Name == strNodeInnerText && x.Rating == rating);
                        }
                        else if (xmlNode.SelectSingleNode("@maxrating")?.Value != null)
                        {
                            int rating = Convert.ToInt32(xmlNode.SelectSingleNode("@maxrating")?.Value);
                            objGear = objCharacter.Gear.FirstOrDefault(x => x.Name == strNodeInnerText && x.Rating <= rating);
                        }
                        if (objGear != null)
                        {
                            if (blnShowMessage)
                                strName = objGear.DisplayNameShort(GlobalOptions.Language);
                            return true;
                        }
                        if (blnShowMessage)
                        {
                            // Character needs a specific Martial Art.
                            string strTranslate = XmlManager.Load("gear.xml").SelectSingleNode($"/chummer/gears/gear[name = {strNodeInnerText.CleanXPath()}]/translate")?.InnerText;
                            strName = !string.IsNullOrEmpty(strTranslate)
                                ? $"{Environment.NewLine}\t{strTranslate} ({LanguageManager.GetString("String_Gear", GlobalOptions.Language)})"
                                : $"{Environment.NewLine}\t{strNodeInnerText} ({LanguageManager.GetString("String_Gear", GlobalOptions.Language)})";
                        }
                        return false;
                    }
                case "group":
                    {
                        // Check that clustered options are present (Magical Tradition + Skill 6, for example)
                        bool blnResult = true;
                        string strResultName = string.Empty;
                        foreach (XPathNavigator xmlChildNode in xmlNode.SelectChildren(XPathNodeType.Element))
                        {
                            blnResult = xmlChildNode.TestNodeRequirements(objCharacter, objParent, out strResultName, strIgnoreQuality, blnShowMessage);
                            if (!blnResult)
                            {
                                break;
                            }
                        }
                        if (blnShowMessage)
                            strName = strResultName;
                        return blnResult;
                    }
                case "grouponeof":
                {
                    // Check that one of the clustered options are present
                    bool blnResult = false;
                    string strResultName = LanguageManager.GetString("Message_SelectQuality_OneOf", GlobalOptions.Language);
                    foreach (XPathNavigator xmlChildNode in xmlNode.SelectChildren(XPathNodeType.Element))
                    {
                        blnResult = xmlChildNode.TestNodeRequirements(objCharacter, objParent, out string strLoopResult, strIgnoreQuality, blnShowMessage);
                        if (blnResult)
                        {
                            break;
                        }

                        strResultName += strLoopResult;
                    }
                    if (blnShowMessage)
                        strName = strResultName;
                    return blnResult;
                }
                case "initiategrade":
                    {
                        // Character's initiate grade must be higher than or equal to the required value.
                        if (blnShowMessage)
                            strName = Environment.NewLine + '\t' + LanguageManager.GetString("String_InitiateGrade", GlobalOptions.Language) + " >= " + strNodeInnerText;
                        return objCharacter.InitiateGrade >= Convert.ToInt32(strNodeInnerText);
                    }
                case "martialart":
                    {
                        MartialArt objMartialArt = objCharacter.MartialArts.FirstOrDefault(x => x.Name == strNodeInnerText);
                        if (objMartialArt != null)
                        {
                            if (blnShowMessage)
                                strName = objMartialArt.DisplayNameShort(GlobalOptions.Language);
                            return true;
                        }
                        if (blnShowMessage)
                        {
                            // Character needs a specific Martial Art.
                            string strTranslate = XmlManager.Load("martialarts.xml").SelectSingleNode($"/chummer/martialarts/martialart[name = {strNodeInnerText.CleanXPath()}]/translate")?.InnerText;
                            strName = !string.IsNullOrEmpty(strTranslate)
                                ? $"{Environment.NewLine}\t{strTranslate} ({LanguageManager.GetString("String_MartialArt", GlobalOptions.Language)})"
                                : $"{Environment.NewLine}\t{strNodeInnerText} ({LanguageManager.GetString("String_MartialArt", GlobalOptions.Language)})";
                        }
                        return false;
                    }
                case "martialtechnique":
                    {
                        foreach (MartialArt objMartialArt in objCharacter.MartialArts)
                        {
                            MartialArtTechnique objMartialArtTechnique = objMartialArt.Techniques.FirstOrDefault(x => x.Name == strNodeInnerText);
                            if (objMartialArtTechnique != null)
                            {
                                if (blnShowMessage)
                                    strName = objMartialArtTechnique.DisplayName(GlobalOptions.Language);
                                return true;
                            }
                        }
                        if (blnShowMessage)
                        {
                            // Character needs a specific Martial Arts technique.
                            string strTranslate = XmlManager.Load("martialarts.xml").SelectSingleNode($"/chummer/techniques/technique[name = {strNodeInnerText.CleanXPath()}]/translate")?.InnerText;
                            strName = !string.IsNullOrEmpty(strTranslate)
                                ? $"{Environment.NewLine}\t{strTranslate} ({LanguageManager.GetString("String_MartialArt", GlobalOptions.Language)})"
                                : $"{Environment.NewLine}\t{strNodeInnerText} ({LanguageManager.GetString("String_MartialArt", GlobalOptions.Language)})";
                        }
                        return false;
                    }
                case "metamagic":
                    {
                        Metamagic objMetamagic = objCharacter.Metamagics.FirstOrDefault(x => x.Name == strNodeInnerText && x.SourceType == Improvement.ImprovementSource.Metamagic);
                        if (objMetamagic != null)
                        {
                            if (blnShowMessage)
                                strName = objMetamagic.DisplayNameShort(GlobalOptions.Language);
                            return true;
                        }
                        if (blnShowMessage)
                        {
                            string strTranslate = XmlManager.Load("metamagic.xml").SelectSingleNode($"/chummer/metamagics/metamagic[name = {strNodeInnerText.CleanXPath()}]/translate")?.InnerText;
                            strName = !string.IsNullOrEmpty(strTranslate)
                                ? $"{Environment.NewLine}\t{strTranslate} ({LanguageManager.GetString("String_Metamagic", GlobalOptions.Language)})"
                                : $"{Environment.NewLine}\t{strNodeInnerText} ({LanguageManager.GetString("String_Metamagic", GlobalOptions.Language)})";
                        }
                        return false;
                    }
                case "metamagicart":
                case "art":
                    {
                    // Street Grimoire adds High Arts, which group metamagics and such together. If we're ignoring this requirement
                    if (objCharacter.Options.IgnoreArt)
                    {
                        // If we're looking for an art, return true.
                        if (xmlNode.Name == "art")
                        {
                            return true;
                        }

                        XPathNavigator xmlMetamagicDoc = XmlManager.Load("metamagic.xml").GetFastNavigator()
                            .SelectSingleNode("/chummer");
                        if (blnShowMessage)
                        {
                            string strTranslateArt = xmlMetamagicDoc
                                ?.SelectSingleNode($"arts/art[name = {strNodeInnerText.CleanXPath()}]/translate")?.Value;
                            strName = !string.IsNullOrEmpty(strTranslateArt)
                                ? $"{Environment.NewLine}\t{strTranslateArt} ({LanguageManager.GetString("String_Art", GlobalOptions.Language)})"
                                : $"{Environment.NewLine}\t{strNodeInnerText} ({LanguageManager.GetString("String_Art", GlobalOptions.Language)})";
                        }

                        if (xmlMetamagicDoc == null) return true;
                        // Loop through the data file for each metamagic to find the Required and Forbidden nodes.
                        foreach (Metamagic metamagic in objCharacter.Metamagics)
                        {
                            XPathNavigator xmlMetamagicNode =
                                xmlMetamagicDoc.SelectSingleNode(
                                    $"metamagics/metamagic[name = {metamagic.Name.CleanXPath()}]");
                            if (xmlMetamagicNode != null)
                            {
                                if (xmlMetamagicNode.SelectSingleNode(
                                        $"required/art[text() = {strNodeInnerText.CleanXPath()}]") != null)
                                {
                                    return true;
                                }

                                if (xmlMetamagicNode.SelectSingleNode(
                                        $"forbidden/art[text() = {strNodeInnerText.CleanXPath()}]") != null)
                                {
                                    return false;
                                }
                            }
                            else
                            {
                                // We couldn't find a metamagic with this name, so it's probably an art. Try and find the node.
                                // If we can't, it's probably a data entry error.
                                xmlMetamagicNode =
                                    xmlMetamagicDoc.SelectSingleNode($"arts/art[name = {metamagic.Name.CleanXPath()}]");
                                if (xmlMetamagicNode == null)
                                    Utils.BreakIfDebug();
                                else
                                    return true;
                            }
                        }

                        return true;
                    }
                    else
                    {
                        Art objArt = objCharacter.Arts.FirstOrDefault(x => x.Name == strNodeInnerText);
                        if (objArt != null)
                        {
                            if (blnShowMessage)
                                strName = objArt.DisplayNameShort(GlobalOptions.Language);
                            return true;
                        }

                        // In some cases, we want to proxy metamagics for arts. If we haven't found a match yet, check it here.
                        if (xmlNode.Name == "metamagicart")
                        {
                            Metamagic objMetamagic =
                                objCharacter.Metamagics.FirstOrDefault(x => x.Name == strNodeInnerText);
                            if (objMetamagic != null)
                            {
                                if (blnShowMessage)
                                    strName = objMetamagic.DisplayNameShort(GlobalOptions.Language);
                                return true;
                            }
                        }

                        if (!blnShowMessage) return false;
                        string strTranslate = XmlManager.Load("metamagic.xml")
                            .SelectSingleNode($"/chummer/arts/art[name = {strNodeInnerText.CleanXPath()}]/translate")?.InnerText;
                        strName = !string.IsNullOrEmpty(strTranslate)
                            ? $"{Environment.NewLine}\t{strTranslate} ({LanguageManager.GetString("String_Art", GlobalOptions.Language)})"
                            : $"{Environment.NewLine}\t{strNodeInnerText} ({LanguageManager.GetString("String_Art", GlobalOptions.Language)})";
                        return false;
                    }
                }
                case "magenabled":
                {
                    // Character must be Awakened.
                    if (blnShowMessage)
                        strName = Environment.NewLine + '\t' +
                                  LanguageManager.GetString("String_AttributeMAGLong", GlobalOptions.Language) +
                                  " >= 1";
                    return objCharacter.MAGEnabled;
                }
                case "metatype":
                    {
                        if (blnShowMessage)
                        {
                            string strXPathFilter = $"/chummer/metatypes/metatype[name = {strNodeInnerText.CleanXPath()}]/translate";
                            // Check the Metatype restriction.
                            string strTranslate = XmlManager.Load("metatypes.xml").SelectSingleNode(strXPathFilter)?.InnerText ??
                                                    XmlManager.Load("critters.xml").SelectSingleNode(strXPathFilter)?.InnerText;
                            strName = !string.IsNullOrEmpty(strTranslate)
                                ? $"{Environment.NewLine}\t{strTranslate} ({LanguageManager.GetString("String_Metatype", GlobalOptions.Language)})"
                                : $"{Environment.NewLine}\t{strNodeInnerText} ({LanguageManager.GetString("String_Metatype", GlobalOptions.Language)})";
                        }
                        return strNodeInnerText == objCharacter.Metatype;
                    }
                case "metatypecategory":
                    {
                        if (blnShowMessage)
                        {
                            string strXPathFilter = $"/chummer/categories/category[text() = {strNodeInnerText.CleanXPath()}]/@translate";
                            // Check the Metatype Category restriction.
                            string strTranslate = XmlManager.Load("metatypes.xml").SelectSingleNode(strXPathFilter)?.InnerText ??
                                                    XmlManager.Load("critters.xml").SelectSingleNode(strXPathFilter)?.InnerText;
                            strName = !string.IsNullOrEmpty(strTranslate)
                                ? $"{Environment.NewLine}\t{strTranslate} ({LanguageManager.GetString("String_MetatypeCategory", GlobalOptions.Language)})"
                                : $"{Environment.NewLine}\t{strNodeInnerText} ({LanguageManager.GetString("String_MetatypeCategory", GlobalOptions.Language)})";
                        }
                        return strNodeInnerText == objCharacter.MetatypeCategory;
                    }
                case "metavariant":
                    {
                        if (blnShowMessage)
                        {
                            string strXPathFilter = $"/chummer/metatypes/metatype/metavariants/metavariant[name = {strNodeInnerText.CleanXPath()}]/translate";
                            // Check the Metavariant restriction.
                            string strTranslate = XmlManager.Load("metatypes.xml").SelectSingleNode(strXPathFilter)?.InnerText ??
                                                    XmlManager.Load("critters.xml").SelectSingleNode(strXPathFilter)?.InnerText;
                            strName = !string.IsNullOrEmpty(strTranslate)
                                ? $"{Environment.NewLine}\t{strTranslate} ({LanguageManager.GetString("String_Metavariant", GlobalOptions.Language)})"
                                : $"{Environment.NewLine}\t{strNodeInnerText} ({LanguageManager.GetString("String_Metavariant", GlobalOptions.Language)})";
                        }
                        return strNodeInnerText == objCharacter.Metavariant;
                    }
                case "nuyen":
                {
                    // Character's nuyen must be higher than or equal to the required value.
                    if (blnShowMessage)
                        strName = Environment.NewLine + '\t' + LanguageManager.GetString("String_Nuyen", GlobalOptions.Language) + " >= " + strNodeInnerText;
                    return objCharacter.Nuyen >= Convert.ToInt32(strNodeInnerText);
                }
                case "power":
                    {
                        // Run through all of the Powers the character has and see if the current required item exists.
                        AdeptPower power = objCharacter.Powers.FirstOrDefault(p => p.Name == strNodeInnerText);
                        if (power != null)
                        {
                            if (blnShowMessage)
                                strName = power.DisplayNameShort(GlobalOptions.Language);
                            return true;
                        }
                        if (blnShowMessage)
                        {
                            string strTranslate = XmlManager.Load("powers.xml").SelectSingleNode($"/chummer/powers/power[name = {strNodeInnerText.CleanXPath()}]/translate")?.InnerText;
                            strName = !string.IsNullOrEmpty(strTranslate)
                                ? $"{Environment.NewLine}\t{strTranslate} ({LanguageManager.GetString("Tab_Adept", GlobalOptions.Language)})"
                                : $"{Environment.NewLine}\t{strNodeInnerText} ({LanguageManager.GetString("Tab_Adept", GlobalOptions.Language)})";
                        }
                        return false;
                    }
                case "program":
                {
                    // Character needs a specific Program.
                    if (!blnShowMessage) return objCharacter.AIPrograms.Any(p => p.Name == strNodeInnerText);
                    string strTranslate = XmlManager.Load("programs.xml").SelectSingleNode($"/chummer/programs/program[name = {strNodeInnerText.CleanXPath()}]/translate")?.InnerText;
                    strName = !string.IsNullOrEmpty(strTranslate)
                        ? $"{Environment.NewLine}\t{strTranslate} ({LanguageManager.GetString("String_Program", GlobalOptions.Language)})"
                        : $"{Environment.NewLine}\t{strNodeInnerText} ({LanguageManager.GetString("String_Program", GlobalOptions.Language)})";
                    return objCharacter.AIPrograms.Any(p => p.Name == strNodeInnerText);
                }
                case "quality":
                {
                    string strExtra = xmlNode.SelectSingleNode("@extra")?.Value;
                        Quality quality = !string.IsNullOrEmpty(strExtra)
                            ? objCharacter.Qualities.FirstOrDefault(q => q.Name == strNodeInnerText && q.Extra == strExtra && q.Name != strIgnoreQuality)
                            : objCharacter.Qualities.FirstOrDefault(q => q.Name == strNodeInnerText && q.Name != strIgnoreQuality);
                        if (quality != null)
                        {
                            if (blnShowMessage)
                                strName = quality.DisplayNameShort(GlobalOptions.Language);
                            return true;
                        }
                        if (!blnShowMessage) return false;
                        string strTranslate = XmlManager.Load("qualities.xml").SelectSingleNode($"/chummer/qualities/quality[name = {strNodeInnerText.CleanXPath()}]/translate")?.InnerText;
                        strName = !string.IsNullOrEmpty(strTranslate)
                            ? $"{Environment.NewLine}\t{strTranslate} ({LanguageManager.GetString("String_Quality", GlobalOptions.Language)})"
                            : $"{Environment.NewLine}\t{strNodeInnerText} ({LanguageManager.GetString("String_Quality", GlobalOptions.Language)})";
                        return false;
                    }
                case "resenabled":
                    // Character must be Emerged.
                    if (blnShowMessage)
                        strName = Environment.NewLine + '\t' + LanguageManager.GetString("String_AttributeRESLong", GlobalOptions.Language) + " >= 1";
                    return objCharacter.RESEnabled;
                case "skill":
                    {
                        string strSpec = xmlNode.SelectSingleNode("spec")?.Value;
                        string strValue = xmlNode.SelectSingleNode("val")?.Value;
                        int intValue = Convert.ToInt32(strValue);
                        // Check if the character has the required Skill.
                        if (xmlNode.SelectSingleNode("type") != null)
                        {
                            KnowledgeSkill objKnowledgeSkill = objCharacter.SkillsSection.KnowledgeSkills
                                .FirstOrDefault(objSkill => objSkill.Name == strNodeName &&
                                                   (string.IsNullOrEmpty(strSpec) ||
                                                    objSkill.Specializations.Any(objSpec => objSpec.Name == strSpec) &&
                                                    objSkill.TotalBaseRating >= intValue));

                            if (objKnowledgeSkill != null)
                            {
                                if (blnShowMessage)
                                {
                                    strName = objKnowledgeSkill.DisplayNameMethod(GlobalOptions.Language);
                                    if (!string.IsNullOrEmpty(strSpec) && !objCharacter.Improvements.Any(objImprovement => objImprovement.ImproveType == Improvement.ImprovementType.DisableSpecializationEffects && objImprovement.UniqueName == objKnowledgeSkill.Name && string.IsNullOrEmpty(objImprovement.Condition) && objImprovement.Enabled))
                                    {
                                        strName += $" ({strSpec})";
                                    }
                                    if (!string.IsNullOrEmpty(strValue))
                                    {
                                        strName += $" {strValue}";
                                    }
                                }
                                return true;
                            }
                        }
                        else
                        {
                            if (!string.IsNullOrEmpty(strNodeName))
                            {
                                Skill objSkill = objCharacter.SkillsSection.GetActiveSkill(strNodeName);
                                // Exotic Skill
                                if (objSkill == null && !string.IsNullOrEmpty(strSpec))
                                    objSkill = objCharacter.SkillsSection.GetActiveSkill(strNodeName + LanguageManager.GetString("String_Space", GlobalOptions.Language) + '(' + strSpec + ')');
                                if (objSkill != null && (xmlNode.SelectSingleNode("spec") == null || objSkill.Specializations.Any(objSpec => objSpec.Name == strSpec)) && objSkill.TotalBaseRating >= intValue)
                                {
                                    if (blnShowMessage)
                                    {
                                        strName = objSkill.DisplayNameMethod(GlobalOptions.Language);
                                        if (!string.IsNullOrEmpty(strSpec) && !objCharacter.Improvements.Any(objImprovement => objImprovement.ImproveType == Improvement.ImprovementType.DisableSpecializationEffects && objImprovement.UniqueName == objSkill.Name && string.IsNullOrEmpty(objImprovement.Condition) && objImprovement.Enabled))
                                        {
                                            strName += $" ({strSpec})";
                                        }
                                        if (!string.IsNullOrEmpty(strValue))
                                        {
                                            strName += $" {strValue}";
                                        }
                                    }
                                    return true;
                                }
                            }
                        }
                        if (blnShowMessage)
                        {
                            XmlDocument xmlSkillDoc = XmlManager.Load("skills.xml");
                            string strSkillName = xmlNode.SelectSingleNode("name")?.Value;
                            string strTranslate = xmlSkillDoc.SelectSingleNode($"/chummer/skills/skill[name = {strSkillName.CleanXPath()}]/translate")?.InnerText ??
                                                    xmlSkillDoc.SelectSingleNode($"/chummer/knowledgeskills/skill[name = {strSkillName.CleanXPath()}]/translate")?.InnerText;
                            strName = !string.IsNullOrEmpty(strTranslate) ? $"{Environment.NewLine}\t{strTranslate}" : $"{Environment.NewLine}\t{xmlNode.SelectSingleNode("name")?.Value}";
                            if (!string.IsNullOrEmpty(strSpec))
                            {
                                strName += $" ({strSpec})";
                            }
                            if (!string.IsNullOrEmpty(strValue))
                            {
                                strName += $" {strValue}";
                            }
                            strName += $" ({LanguageManager.GetString("Tab_Skills", GlobalOptions.Language)})";
                        }
                        return false;
                    }
                case "skillgrouptotal":
                    {
                        // Check if the total combined Ratings of Skill Groups adds up to a particular total.
                        int intTotal = 0;
                        string[] strGroups = xmlNode.SelectSingleNode("skillgroups")?.Value.Split('+');
                        StringBuilder objOutputString = new StringBuilder(Environment.NewLine + '\t');
                        if (strGroups != null)
                        {
                            for (int i = 0; i <= strGroups.Length - 1; ++i)
                            {
                                foreach (SkillGroup objGroup in objCharacter.SkillsSection.SkillGroups)
                                {
                                    if (objGroup.Name == strGroups[i])
                                    {
                                        if (blnShowMessage)
                                            objOutputString.Append(objGroup.DisplayName + ", ");
                                        intTotal += objGroup.Rating;
                                        break;
                                    }
                                }
                            }
                        }

                        if (blnShowMessage)
                        {
                            if (objOutputString.Length > 0)
                                objOutputString.Length -= 2;
                            strName = objOutputString + $" ({LanguageManager.GetString("String_ExpenseSkillGroup", GlobalOptions.Language)})";
                        }
                        return intTotal >= Convert.ToInt32(xmlNode.SelectSingleNode("val")?.Value);
                    }
                case "specialmodificationlimit":
                {
                    // Add in the cost of all child components.
                    int intMods = 0;
                    object intLock = new object();
                    Parallel.ForEach(objCharacter.Weapons, objChild =>
                    {
                        int i = objChild.WeaponAccessories.Count(y => y.SpecialModification);
                        lock (intLock)
                            intMods += i;
                    });
                    Parallel.ForEach(objCharacter.Vehicles, objVehicle =>
                    {
                        int i = objVehicle.Weapons.SelectMany(x => x.WeaponAccessories).Count(y => y.SpecialModification);
                        lock (intLock)
                            intMods += i;

                        Parallel.ForEach(objVehicle.WeaponMounts, objMount =>
                        {
                            int j = objMount.Weapons.SelectMany(x => x.WeaponAccessories).Count(y => y.SpecialModification);
                            lock (intLock)
                                intMods += j;
                        });
                    });
                    if (blnShowMessage)
                    {
                        strName =
                            $"{Environment.NewLine}{'\t'}{LanguageManager.GetString("String_SpecialModificationLimit")} >= {strNodeInnerText}";
                    }

                    return (intMods + Convert.ToInt32(strNodeInnerText)) <= objCharacter.SpecialModificationLimit;
                }
                case "spell":
                    {
                        Spell objSpell = objCharacter.Spells.FirstOrDefault(x => x.Name == strNodeInnerText);
                        if (objSpell != null)
                        {
                            if (blnShowMessage)
                                strName = objSpell.DisplayNameShort(GlobalOptions.Language);
                            return true;
                        }
                        if (blnShowMessage)
                        {
                            // Check for a specific Spell.
                            string strTranslate = XmlManager.Load("spells.xml").SelectSingleNode($"/chummer/spells/spell[name = {strNodeInnerText.CleanXPath()}]/translate")?.InnerText;
                            strName = !string.IsNullOrEmpty(strTranslate)
                                ? $"{Environment.NewLine}\t{strTranslate} ({LanguageManager.GetString("String_DescSpell", GlobalOptions.Language)})"
                                : $"{Environment.NewLine}\t{strNodeInnerText} ({LanguageManager.GetString("String_DescSpell", GlobalOptions.Language)})";
                        }
                        return false;
                    }
                case "spellcategory":
                    {
                        // Check for a specified amount of a particular Spell category.
                        if (blnShowMessage)
                        {
                            string strTranslate = XmlManager.Load("spells.xml").SelectSingleNode($"/chummer/categories/category[. = \"{strNodeName}\"]/@translate")?.InnerText;
                            strName = !string.IsNullOrEmpty(strTranslate)
                                ? $"{Environment.NewLine}\t{strTranslate} ({LanguageManager.GetString("String_SpellCategory", GlobalOptions.Language)})"
                                : $"{Environment.NewLine}\t{strNodeInnerText} ({LanguageManager.GetString("String_SpellCategory", GlobalOptions.Language)})";
                        }
                        return objCharacter.Spells.Count(objSpell => objSpell.Category == strNodeName) >= Convert.ToInt32(xmlNode.SelectSingleNode("count")?.Value);
                    }
                case "spelldescriptor":
                    {
                        string strCount = xmlNode.SelectSingleNode("count")?.Value ?? string.Empty;
                        // Check for a specified amount of a particular Spell Descriptor.
                        if (blnShowMessage)
                            strName = Environment.NewLine + '\t' + LanguageManager.GetString("Label_Descriptors", GlobalOptions.Language) + " >= " + strCount;
                        return objCharacter.Spells.Count(objSpell => objSpell.Descriptors.Contains(strNodeName)) >= Convert.ToInt32(strCount);
                    }
                case "streetcredvsnotoriety":
                    {
                        // Street Cred must be higher than Notoriety.
                        if (blnShowMessage)
                            strName = Environment.NewLine + '\t' + LanguageManager.GetString("String_StreetCred", GlobalOptions.Language) + " >= " + LanguageManager.GetString("String_Notoriety", GlobalOptions.Language);
                        return objCharacter.StreetCred >= objCharacter.Notoriety;
                    }
                case "submersiongrade":
                    {
                        // Character's initiate grade must be higher than or equal to the required value.
                        if (blnShowMessage)
                            strName = Environment.NewLine + '\t' + LanguageManager.GetString("String_SubmersionGrade", GlobalOptions.Language) + " >= " + strNodeInnerText;
                        return objCharacter.SubmersionGrade >= Convert.ToInt32(strNodeInnerText);
                    }
                case "tradition":
                    {
                        // Character needs a specific Tradition.
                        if (blnShowMessage)
                        {
                            string strTranslate = XmlManager.Load("traditions.xml").SelectSingleNode($"/chummer/traditions/tradition[name = {strNodeInnerText.CleanXPath()}]/translate")?.InnerText;
                            strName = !string.IsNullOrEmpty(strTranslate)
                                ? $"{Environment.NewLine}\t{strTranslate} ({LanguageManager.GetString("String_Tradition", GlobalOptions.Language)})"
                                : $"{Environment.NewLine}\t{strNodeInnerText} ({LanguageManager.GetString("String_Tradition", GlobalOptions.Language)})";
                        }
                        return objCharacter.MagicTradition.Name == strNodeInnerText;
                    }
                case "weapon":
                {
                    // Character needs a specific Weapon.
                    if (!blnShowMessage) return objCharacter.Weapons.Any(w => w.Name == strNodeInnerText);
                    string strTranslate = XmlManager.Load("weapons.xml").SelectSingleNode($"/chummer/weapons/weapon[name = {strNodeInnerText.CleanXPath()}]/translate")?.InnerText;
                    strName = !string.IsNullOrEmpty(strTranslate)
                        ? $"{Environment.NewLine}\t{strTranslate} ({LanguageManager.GetString("String_Weapon", GlobalOptions.Language)})"
                        : $"{Environment.NewLine}\t{strNodeInnerText} ({LanguageManager.GetString("String_Weapon", GlobalOptions.Language)})";
                    return objCharacter.Weapons.Any(w => w.Name == strNodeInnerText);
                }
                case "accessory" when objParent is Weapon objWeapon:
                {
                    if (!blnShowMessage)
                        return objWeapon.WeaponAccessories.Any(objAccessory => objAccessory.Name == strNodeInnerText);
                    string strTranslate = XmlManager.Load("weapons.xml")
                        .SelectSingleNode(
                            $"/chummer/accessories/accessory[name = {strNodeInnerText.CleanXPath()}]/translate")
                        ?.InnerText;
                    strName = !string.IsNullOrEmpty(strTranslate)
                        ? $"{Environment.NewLine}\t{strTranslate} ({LanguageManager.GetString("String_WeaponAccessory", GlobalOptions.Language)})"
                        : $"{Environment.NewLine}\t{strNodeInnerText} ({LanguageManager.GetString("String_WeaponAccessory", GlobalOptions.Language)})";
                    return objWeapon.WeaponAccessories.Any(objAccessory => objAccessory.Name == strNodeInnerText);
                }
                case "armormod":
                {
                    if (blnShowMessage)
                    {
                        string strTranslate = XmlManager.Load("armor.xml")
                            .SelectSingleNode(
                                $"/chummer/armormods/armormod[name = {strNodeInnerText.CleanXPath()}]/translate")
                            ?.InnerText;
                        strName = !string.IsNullOrEmpty(strTranslate)
                            ? $"{Environment.NewLine}\t{strTranslate} ({LanguageManager.GetString("String_ArmorMod", GlobalOptions.Language)})"
                            : $"{Environment.NewLine}\t{strNodeInnerText} ({LanguageManager.GetString("String_ArmorMod", GlobalOptions.Language)})";
                    }

                    string parent = xmlNode.GetAttribute("sameparent", "");
                    return parent == bool.TrueString
                        ? ((Armor) objParent).ArmorMods.Any(mod => mod.Name == strNodeInnerText)
                        : objCharacter.Armor.Any(armor =>
                            armor.ArmorMods.Any(mod => mod.Name == strNodeInnerText));
                }
                default:
                    Utils.BreakIfDebug();
                    break;
            }
            if (blnShowMessage)
                strName = strNodeInnerText;
            return false;
        }

        public static bool CheckAvailRestriction(this XPathNavigator objXmlGear, Character objCharacter, int intRating = 1, int intAvailModifier = 0)
        {
            if (objXmlGear == null)
                return false;
            //TODO: Better handler for restricted gear
            if (objCharacter.Created || objCharacter.RestrictedGear > 0 || objCharacter.IgnoreRules)
                return true;
            // Avail.

            XPathNavigator objAvailNode = objXmlGear.SelectSingleNode("avail");
            if (objAvailNode == null)
            {
                int intHighestAvailNode = 0;
                foreach (XPathNavigator objLoopNode in objXmlGear.SelectChildren(XPathNodeType.Element))
                {
                    if (objLoopNode.Name.StartsWith("avail"))
                    {
                        string strLoopCostString = objLoopNode.Name.Substring(5);
                        if (int.TryParse(strLoopCostString, out int intTmp))
                        {
                            intHighestAvailNode = Math.Max(intHighestAvailNode, intTmp);
                        }
                    }
                }
                objAvailNode = objXmlGear.SelectSingleNode("avail" + intHighestAvailNode);
                for (int i = intRating; i <= intHighestAvailNode; ++i)
                {
                    XPathNavigator objLoopNode = objXmlGear.SelectSingleNode("avail" + i.ToString(GlobalOptions.InvariantCultureInfo));
                    if (objLoopNode != null)
                    {
                        objAvailNode = objLoopNode;
                        break;
                    }
                }
            }

            // If avail contains "F" or "R", remove it from the string so we can use the expression.
            string strAvailExpr = objAvailNode?.Value ?? string.Empty;
            if (strAvailExpr.StartsWith("FixedValues("))
            {
                string[] strValues = strAvailExpr.TrimStartOnce("FixedValues(", true).TrimEndOnce(')').Split(',');
                strAvailExpr = strValues[Math.Max(Math.Min(intRating - 1, strValues.Length - 1), 0)];
            }

            if (string.IsNullOrEmpty(strAvailExpr))
                return true;
            char chrFirstAvailChar = strAvailExpr[0];
            if (chrFirstAvailChar == '+' || chrFirstAvailChar == '-')
                return true;

            strAvailExpr = strAvailExpr.TrimEndOnce(" or Gear").TrimEndOnce('F', 'R');
            int intAvail = intAvailModifier;
            object objProcess = CommonFunctions.EvaluateInvariantXPath(strAvailExpr.Replace("Rating", intRating.ToString(GlobalOptions.InvariantCultureInfo)), out bool blnIsSuccess);
            if (blnIsSuccess)
                intAvail += Convert.ToInt32(objProcess);
            return intAvail <= objCharacter.MaximumAvailability;
        }

        public static bool CheckNuyenRestriction(this XPathNavigator objXmlGear, decimal decMaxNuyen, decimal decCostMultiplier = 1.0m, int intRating = 1)
        {
            // Cost.
            decimal decCost = 0.0m;
            XPathNavigator objCostNode = objXmlGear.SelectSingleNode("cost");
            if (objCostNode == null)
            {
                int intCostRating = 1;
                foreach (XmlNode objLoopNode in objXmlGear.SelectChildren(XPathNodeType.Element))
                {
                    if (objLoopNode.Name.StartsWith("cost"))
                    {
                        string strLoopCostString = objLoopNode.Name.Substring(4);
                        if (int.TryParse(strLoopCostString, out int intTmp) && intTmp <= intRating)
                        {
                            intCostRating = Math.Max(intCostRating, intTmp);
                        }
                    }
                }

                objCostNode = objXmlGear.SelectSingleNode("cost" + intCostRating.ToString(GlobalOptions.InvariantCultureInfo));
            }
            string strCost = objCostNode?.Value;
            if (!string.IsNullOrEmpty(strCost))
            {
                if (strCost.StartsWith("FixedValues("))
                {
                    string[] strValues = strCost.TrimStartOnce("FixedValues(", true).TrimEndOnce(')').Split(',');
                    strCost = strValues[Math.Max(Math.Min(intRating, strValues.Length) - 1, 0)];
                }
                else if (strCost.StartsWith("Variable"))
                {
                    strCost = strCost.TrimStartOnce("Variable(", true).TrimEndOnce(')');
                    int intHyphenIndex = strCost.IndexOf('-');
                    strCost = intHyphenIndex != -1 ? strCost.Substring(0, intHyphenIndex) : strCost.FastEscape('+');
                }

                object objProcess = CommonFunctions.EvaluateInvariantXPath(strCost.Replace("Rating", intRating.ToString(GlobalOptions.InvariantCultureInfo)), out bool blnIsSuccess);
                if (blnIsSuccess)
                    decCost = Convert.ToDecimal(objProcess, GlobalOptions.InvariantCultureInfo);
            }
            return decMaxNuyen >= decCost * decCostMultiplier;
        }
    }
}<|MERGE_RESOLUTION|>--- conflicted
+++ resolved
@@ -32,878 +32,7 @@
 {
     public static class SelectionShared
     {
-<<<<<<< HEAD
-        //TODO: Might be a better location for this; Class names are screwy.
-        /// <summary>Evaluates requirements of a given node against a given Character object.</summary>
-        /// <param name="xmlNode">XmlNode of the object.</param>
-        /// <param name="objCharacter">Character object against which to check.</param>
-        /// <param name="strLocalName">Name of the type of item being checked for displaying messages. If empty or null, no message is displayed.</param>
-        /// <param name="strIgnoreQuality">Name of a Quality that should be ignored. Typically used when swapping Qualities in career mode.</param>
-        /// <param name="strSourceName">Name of the improvement that called this (if it was called by an improvement adding it)</param>
-        /// <param name="strLocation">Limb side to use if we need a specific limb side (Left or Right)</param>
-        /// <param name="blnIgnoreLimit">Whether to ignore checking for limits on the total amount of this item the character can have.</param>
-        /// <returns></returns>
-        public static bool RequirementsMet(this XmlNode xmlNode, Character objCharacter, string strLocalName = "", string strIgnoreQuality = "", string strSourceName = "", string strLocation = "", bool blnIgnoreLimit = false)
-        {
-            if (xmlNode == null || objCharacter == null)
-                return false;
-            // Ignore the rules.
-            if (objCharacter.IgnoreRules)
-                return true;
-            bool blnShowMessage = !string.IsNullOrEmpty(strLocalName);
-            // See if the character is in career mode but would want to add a chargen-only Quality
-            if (objCharacter.Created)
-            {
-                if (xmlNode["chargenonly"] != null)
-                {
-                    if (blnShowMessage)
-                    {
-                        MessageBox.Show(LanguageManager.GetString("Message_SelectGeneric_ChargenRestriction", GlobalOptions.Language).Replace("{0}", strLocalName),
-                            LanguageManager.GetString("MessageTitle_SelectGeneric_Restriction", GlobalOptions.Language).Replace("{0}", strLocalName),
-                            MessageBoxButtons.OK, MessageBoxIcon.Information);
-                    }
-                    return false;
-                }
-            }
-            // See if the character is using priority-based gen and is trying to add a Quality that can only be added through priorities
-            else
-            {
-                if (xmlNode["careeronly"] != null)
-                {
-                    if (blnShowMessage)
-                    {
-                        MessageBox.Show(LanguageManager.GetString("Message_SelectGeneric_CareerOnlyRestriction", GlobalOptions.Language).Replace("{0}", strLocalName),
-                            LanguageManager.GetString("MessageTitle_SelectGeneric_Restriction", GlobalOptions.Language).Replace("{0}", strLocalName),
-                            MessageBoxButtons.OK, MessageBoxIcon.Information);
-                    }
-                    return false;
-                }
-                if (objCharacter.BuildMethod == CharacterBuildMethod.Priority || objCharacter.BuildMethod == CharacterBuildMethod.SumtoTen)
-                {
-                    if (xmlNode["onlyprioritygiven"] != null)
-                    {
-                        if (blnShowMessage)
-                        {
-                            MessageBox.Show(LanguageManager.GetString("MessageTitle_SelectGeneric_PriorityRestriction", GlobalOptions.Language).Replace("{0}", strLocalName),
-                                LanguageManager.GetString("MessageTitle_SelectGeneric_Restriction", GlobalOptions.Language).Replace("{0}", strLocalName),
-                                MessageBoxButtons.OK, MessageBoxIcon.Information);
-                        }
-                        return false;
-                    }
-                }
-            }
-            if (!blnIgnoreLimit)
-            {
-                // See if the character already has this Quality and whether or not multiple copies are allowed.
-                // If the limit at chargen is different from the actual limit, we need to make sure we fetch the former if the character is in Create mode
-                string strLimitString = xmlNode["chargenlimit"]?.InnerText;
-                if (string.IsNullOrWhiteSpace(strLimitString) || objCharacter.Created)
-                {
-                    strLimitString = xmlNode["limit"]?.InnerText;
-                    // Default case is each quality can only be taken once
-                    if (string.IsNullOrWhiteSpace(strLimitString))
-                    {
-                        if (xmlNode.Name == "quality" ||
-                            xmlNode.Name == "martialart" ||
-                            xmlNode.Name == "technique" ||
-                            xmlNode.Name == "cyberware" ||
-                            xmlNode.Name == "bioware")
-                            strLimitString = "1";
-                        else
-                            strLimitString = bool.FalseString;
-                    }
-                }
-                if (strLimitString != bool.FalseString)
-                {
-                    StringBuilder objLimitString = new StringBuilder(strLimitString);
-                    foreach (string strAttribute in AttributeSection.AttributeStrings)
-                    {
-                        CharacterAttrib objLoopAttribute = objCharacter.GetAttribute(strAttribute);
-                        objLimitString.CheapReplace(strLimitString, "{" + strAttribute + "}", () => objLoopAttribute.TotalValue.ToString());
-                        objLimitString.CheapReplace(strLimitString, "{" + strAttribute + "Base}", () => objLoopAttribute.TotalBase.ToString());
-                    }
-                    foreach (string strLimb in Character.LimbStrings)
-                    {
-                        objLimitString.CheapReplace(strLimitString, "{" + strLimb + "}", () => (string.IsNullOrEmpty(strLocation) ? objCharacter.LimbCount(strLimb) : objCharacter.LimbCount(strLimb) / 2).ToString());
-                    }
-
-                    object objProcess = CommonFunctions.EvaluateInvariantXPath(objLimitString.ToString(), out bool blnIsSuccess);
-                    strLimitString = blnIsSuccess ? objProcess.ToString() : "1";
-
-                    // We could set this to a list immediately, but I'd rather the pointer start at null so that no list ends up getting selected for the "default" case below
-                    IEnumerable<IHasName> objListToCheck = null;
-                    bool blnCheckCyberwareChildren = false;
-                    switch (xmlNode.Name)
-                    {
-                        case "quality":
-                            {
-                                objListToCheck = objCharacter.Qualities.Where(objQuality => objQuality.SourceName == strSourceName && objQuality.Name != strIgnoreQuality);
-                                break;
-                            }
-                        case "echo":
-                        case "metamagic":
-                            {
-                                objListToCheck = objCharacter.Metamagics;
-                                break;
-                            }
-                        case "art":
-                            {
-                                objListToCheck = objCharacter.Arts;
-                                break;
-                            }
-                        case "enhancement":
-                            {
-                                objListToCheck = objCharacter.Enhancements;
-                                break;
-                            }
-                        case "power":
-                            {
-                                objListToCheck = objCharacter.Powers;
-                                break;
-                            }
-                        case "critterpower":
-                            {
-                                objListToCheck = objCharacter.CritterPowers;
-                                break;
-                            }
-                        case "martialart":
-                            {
-                                objListToCheck = objCharacter.MartialArts;
-                                break;
-                            }
-                        case "technique":
-                            {
-                                List<MartialArtTechnique> objTempList = new List<MartialArtTechnique>(objCharacter.MartialArts.Count);
-                                foreach (MartialArt objMartialArt in objCharacter.MartialArts)
-                                {
-                                    objTempList.AddRange(objMartialArt.Techniques);
-                                }
-                                objListToCheck = objTempList;
-                                break;
-                            }
-                        case "cyberware":
-                        case "bioware":
-                            {
-                                blnCheckCyberwareChildren = true;
-                                break;
-                            }
-                        default:
-                            {
-                                Utils.BreakIfDebug();
-                                break;
-                            }
-                    }
-
-                    int intLimit = Convert.ToInt32(strLimitString);
-                    int intExtendedLimit = intLimit;
-                    string strLimitWithInclusions = xmlNode["limitwithinclusions"]?.InnerText;
-                    if (!string.IsNullOrEmpty(strLimitWithInclusions))
-                    {
-                        intExtendedLimit = Convert.ToInt32(strLimitWithInclusions);
-                    }
-                    int intCount = 0;
-                    int intExtendedCount = 0;
-                    if (objListToCheck != null || blnCheckCyberwareChildren)
-                    {
-                        var lstToCheck = objListToCheck?.ToList() ?? new List<IHasName>();
-                        string strNameNode = xmlNode["name"]?.InnerText;
-                        if (blnCheckCyberwareChildren)
-                        {
-                            intCount = string.IsNullOrEmpty(strLocation)
-                                ? objCharacter.Cyberware.DeepCount(x => x.Children, x => string.IsNullOrEmpty(x.PlugsIntoModularMount) && strNameNode == x.Name)
-                                : objCharacter.Cyberware.DeepCount(x => x.Children, x => string.IsNullOrEmpty(x.PlugsIntoModularMount) && x.Location == strLocation && strNameNode == x.Name);
-                        }
-                        else
-                            intCount = lstToCheck.Count(objItem => strNameNode == objItem.Name);
-                        intExtendedCount = intCount;
-                        // In case one item is split up into multiple entries with different names, e.g. Indomitable quality, we need to be able to check all those entries against the limit
-                        XmlNode xmlIncludeInLimit = xmlNode["includeinlimit"];
-                        if (xmlIncludeInLimit != null)
-                        {
-                            List<string> lstNamesIncludedInLimit = new List<string>();
-                            if (!string.IsNullOrEmpty(strNameNode))
-                            {
-                                lstNamesIncludedInLimit.Add(strNameNode);
-                            }
-                            foreach (XmlNode objChildXml in xmlIncludeInLimit.ChildNodes)
-                            {
-                                lstNamesIncludedInLimit.Add(objChildXml.InnerText);
-                            }
-
-                            if (blnCheckCyberwareChildren)
-                            {
-                                intExtendedCount = string.IsNullOrEmpty(strLocation)
-                                    ? objCharacter.Cyberware.DeepCount(x => x.Children, x => string.IsNullOrEmpty(x.PlugsIntoModularMount) && lstNamesIncludedInLimit.Any(objLimitName => objLimitName == x.Name))
-                                    : objCharacter.Cyberware.DeepCount(x => x.Children, x => string.IsNullOrEmpty(x.PlugsIntoModularMount) && x.Location == strLocation && lstNamesIncludedInLimit.Any(strName => strName == x.Name));
-                            }
-                            else
-                                intExtendedCount = lstToCheck.Count(objItem => lstNamesIncludedInLimit.Any(objLimitName => objLimitName == objItem.Name));
-                        }
-                    }
-                    if (intCount >= intLimit || intExtendedCount >= intExtendedLimit)
-                    {
-                        if (blnShowMessage)
-                        {
-                            string limitTitle = LanguageManager.GetString("MessageTitle_SelectGeneric_Limit", GlobalOptions.Language).Replace("{0}", strLocalName);
-                            string limitMessage = LanguageManager.GetString("Message_SelectGeneric_Limit", GlobalOptions.Language).Replace("{0}", strLocalName).Replace("{1}", intLimit == 0 ? "1" : intLimit.ToString());
-                            MessageBox.Show(limitMessage, limitTitle, MessageBoxButtons.OK, MessageBoxIcon.Information);
-                        }
-                        return false;
-                    }
-                }
-            }
-
-            XmlNode xmlForbiddenNode = xmlNode["forbidden"];
-            if (xmlForbiddenNode != null)
-            {
-                // Loop through the oneof requirements.
-                foreach (XmlNode objXmlOneOf in xmlForbiddenNode.SelectNodes("oneof"))
-                {
-                    foreach (XmlNode xmlForbiddenItemNode in objXmlOneOf.ChildNodes)
-                    {
-                        // The character is not allowed to take the Quality, so display a message and uncheck the item.
-                        if (xmlForbiddenItemNode.TestNodeRequirements(objCharacter, out string strName, strIgnoreQuality, blnShowMessage))
-                        {
-                            if (blnShowMessage)
-                            {
-                                string forbiddenTitle = LanguageManager.GetString("MessageTitle_SelectGeneric_Restriction", GlobalOptions.Language).Replace("{0}", strLocalName);
-                                string forbiddenMessage = LanguageManager.GetString("Message_SelectGeneric_Restriction", GlobalOptions.Language).Replace("{0}", strLocalName) + strName;
-                                MessageBox.Show(forbiddenMessage, forbiddenTitle, MessageBoxButtons.OK, MessageBoxIcon.Information);
-                            }
-                            return false;
-                        }
-                    }
-                }
-            }
-
-            XmlNode xmlRequiredNode = xmlNode["required"];
-            if (xmlRequiredNode != null)
-            {
-                StringBuilder objRequirement = new StringBuilder();
-                bool blnRequirementMet = true;
-
-                // Loop through the oneof requirements.
-                foreach (XmlNode objXmlOneOf in xmlRequiredNode.SelectNodes("oneof"))
-                {
-                    bool blnOneOfMet = false;
-                    StringBuilder objThisRequirement = new StringBuilder(Environment.NewLine + LanguageManager.GetString("Message_SelectQuality_OneOf", GlobalOptions.Language));
-                    XmlNodeList objXmlOneOfList = objXmlOneOf.ChildNodes;
-                    foreach (XmlNode xmlRequiredItemNode in objXmlOneOfList)
-                    {
-                        if (xmlRequiredItemNode.TestNodeRequirements(objCharacter, out string strName, strIgnoreQuality, blnShowMessage))
-                        {
-                            blnOneOfMet = true;
-                            break;
-                        }
-                        if (blnShowMessage)
-                            objThisRequirement.Append(strName);
-                    }
-
-                    // Update the flag for requirements met.
-                    if (!blnOneOfMet)
-                        blnRequirementMet = false;
-                    if (blnShowMessage)
-                        objRequirement.Append(objThisRequirement);
-                    else if (!blnRequirementMet)
-                        break;
-                }
-
-                if (blnRequirementMet || blnShowMessage)
-                {
-                    // Loop through the allof requirements.
-                    foreach (XmlNode objXmlAllOf in xmlRequiredNode.SelectNodes("allof"))
-                    {
-                        bool blnAllOfMet = true;
-                        StringBuilder objThisRequirement = new StringBuilder(Environment.NewLine + LanguageManager.GetString("Message_SelectQuality_AllOf", GlobalOptions.Language));
-                        XmlNodeList objXmlAllOfList = objXmlAllOf.ChildNodes;
-                        foreach (XmlNode xmlRequiredItemNode in objXmlAllOfList)
-                        {
-                            // If this item was not found, fail the AllOfMet condition.
-                            if (!xmlRequiredItemNode.TestNodeRequirements(objCharacter, out string strName, strIgnoreQuality, blnShowMessage))
-                            {
-                                blnAllOfMet = false;
-                                if (blnShowMessage)
-                                    objThisRequirement.Append(strName);
-                                else
-                                    break;
-                            }
-                        }
-
-                        // Update the flag for requirements met.
-                        if (!blnAllOfMet)
-                            blnRequirementMet = false;
-                        if (blnShowMessage)
-                            objRequirement.Append(objThisRequirement);
-                        else if (!blnRequirementMet)
-                            break;
-                    }
-                }
-
-                // The character has not met the requirements, so display a message and uncheck the item.
-                if (!blnRequirementMet)
-                {
-                    if (blnShowMessage)
-                    {
-                        string requiredTitle = LanguageManager.GetString("MessageTitle_SelectGeneric_Requirement", GlobalOptions.Language).Replace("{0}", strLocalName);
-                        string requiredMessage = LanguageManager.GetString("Message_SelectGeneric_Requirement", GlobalOptions.Language).Replace("{0}", strLocalName) + objRequirement;
-                        MessageBox.Show(requiredMessage, requiredTitle, MessageBoxButtons.OK, MessageBoxIcon.Information);
-                    }
-                    return false;
-                }
-            }
-            return true;
-        }
-
-        public static bool TestNodeRequirements(this XmlNode xmlNode, Character objCharacter, out string strName, string strIgnoreQuality = "", bool blnShowMessage = true)
-        {
-            strName = string.Empty;
-            if (xmlNode == null || objCharacter == null)
-            {
-                return false;
-            }
-            string strNodeInnerText = xmlNode.InnerText;
-            string strNodeName = xmlNode["name"]?.InnerText ?? string.Empty;
-            switch (xmlNode.Name)
-            {
-                case "attribute":
-                    {
-                        // Check to see if an Attribute meets a requirement.
-                        CharacterAttrib objAttribute = objCharacter.GetAttribute(strNodeName);
-                        int intTargetValue = Convert.ToInt32(xmlNode["total"]?.InnerText);
-                        if (blnShowMessage)
-                            strName = $"{Environment.NewLine}\t{objAttribute.DisplayAbbrev} {intTargetValue}";
-                        // Special cases for when we want to check if a special attribute is enabled
-                        if (intTargetValue == 1)
-                        {
-                            if (objAttribute.Abbrev == "MAG")
-                                return objCharacter.MAGEnabled;
-                            if (objAttribute.Abbrev == "MAGAdept")
-                                return objCharacter.MAGEnabled && objCharacter.IsMysticAdept;
-                            if (objAttribute.Abbrev == "RES")
-                                return objCharacter.RESEnabled;
-                            if (objAttribute.Abbrev == "DEP")
-                                return objCharacter.DEPEnabled;
-                        }
-                        return objAttribute.TotalValue >= intTargetValue;
-                    }
-                case "attributetotal":
-                    {
-                        string strNodeAttributes = xmlNode["attributes"]?.InnerText ?? string.Empty;
-                        int intNodeVal = Convert.ToInt32(xmlNode["val"]?.InnerText);
-                        // Check if the character's Attributes add up to a particular total.
-                        string strAttributes = strNodeAttributes;
-                        string strValue = strNodeAttributes;
-                        foreach (string strAttribute in AttributeSection.AttributeStrings)
-                        {
-                            CharacterAttrib objLoopAttrib = objCharacter.GetAttribute(strAttribute);
-                            if (strNodeAttributes.Contains(objLoopAttrib.Abbrev))
-                            {
-                                strAttributes = strAttributes.Replace(strAttribute, objLoopAttrib.DisplayAbbrev);
-                                strValue = strValue.Replace(strAttribute, objLoopAttrib.Value.ToString());
-                            }
-                        }
-                        if (blnShowMessage)
-                            strName = $"{Environment.NewLine}\t{strAttributes} {intNodeVal}";
-                        object objProcess = CommonFunctions.EvaluateInvariantXPath(strValue, out bool blnIsSuccess);
-                        return (blnIsSuccess ? Convert.ToInt32(objProcess) : 0) >= intNodeVal;
-                    }
-                case "careerkarma":
-                    {
-                        // Check Career Karma requirement.
-                        if (blnShowMessage)
-                            strName = Environment.NewLine + '\t' + LanguageManager.GetString("Message_SelectQuality_RequireKarma", GlobalOptions.Language).Replace("{0}", strNodeInnerText);
-                        return objCharacter.CareerKarma >= Convert.ToInt32(strNodeInnerText);
-                    }
-                case "critterpower":
-                    {
-                        // Run through all of the Powers the character has and see if the current required item exists.
-                        if (objCharacter.CritterEnabled)
-                        {
-                            CritterPower critterPower = objCharacter.CritterPowers.FirstOrDefault(p => p.Name == strNodeInnerText);
-                            if (critterPower != null)
-                            {
-                                if (blnShowMessage)
-                                    strName = critterPower.DisplayNameShort(GlobalOptions.Language);
-                                return true;
-                            }
-                        }
-                        if (blnShowMessage)
-                        {
-                            string strTranslate = XmlManager.Load("critterpowers.xml").SelectSingleNode($"/chummer/powers/power[name = {strNodeInnerText.CleanXPath()}]/translate")?.InnerText;
-                            strName = !string.IsNullOrEmpty(strTranslate)
-                                ? $"{Environment.NewLine}\t{strTranslate} ({LanguageManager.GetString("Tab_Critter", GlobalOptions.Language)})"
-                                : $"{Environment.NewLine}\t{strNodeInnerText} ({LanguageManager.GetString("Tab_Critter", GlobalOptions.Language)})";
-                        }
-                        return false;
-                    }
-                case "bioware":
-                    {
-                        int count = Convert.ToInt32(xmlNode.Attributes?["count"]?.InnerText ?? "1");
-                        if (blnShowMessage)
-                        {
-                            string strTranslate = XmlManager.Load("bioware.xml").SelectSingleNode($"/chummer/biowares/bioware[name = {strNodeInnerText.CleanXPath()}]/translate")?.InnerText;
-                            strName = !string.IsNullOrEmpty(strTranslate)
-                                ? $"{Environment.NewLine}\t{LanguageManager.GetString("Label_Bioware", GlobalOptions.Language)} {strTranslate}"
-                                : $"{Environment.NewLine}\t{LanguageManager.GetString("Label_Bioware", GlobalOptions.Language)} {strNodeInnerText}";
-                        }
-                        string strWareNodeSelectAttribute = xmlNode.Attributes?["select"]?.InnerText ?? string.Empty;
-                        return objCharacter.Cyberware.DeepCount(x => x.Children, objCyberware => objCyberware.Name == strNodeInnerText &&
-                                objCyberware.SourceType == Improvement.ImprovementSource.Bioware && string.IsNullOrEmpty(objCyberware.PlugsIntoModularMount) &&
-                               (string.IsNullOrEmpty(strWareNodeSelectAttribute) || strWareNodeSelectAttribute == objCyberware.Extra)) >= count;
-                    }
-                case "cyberware":
-                    {
-                        int count = Convert.ToInt32(xmlNode.Attributes?["count"]?.InnerText ?? "1");
-                        if (blnShowMessage)
-                        {
-                            string strTranslate = XmlManager.Load("cyberware.xml").SelectSingleNode($"/chummer/cyberwares/cyberware[name = {strNodeInnerText.CleanXPath()}]/translate")?.InnerText;
-                            strName = !string.IsNullOrEmpty(strTranslate)
-                                ? $"{Environment.NewLine}\t{LanguageManager.GetString("Label_Cyberware", GlobalOptions.Language)} {strTranslate}"
-                                : $"{Environment.NewLine}\t{LanguageManager.GetString("Label_Cyberware", GlobalOptions.Language)} {strNodeInnerText}";
-                        }
-                        string strWareNodeSelectAttribute = xmlNode.Attributes?["select"]?.InnerText ?? string.Empty;
-                        return objCharacter.Cyberware.DeepCount(x => x.Children, objCyberware => objCyberware.Name == strNodeInnerText &&
-                                objCyberware.SourceType == Improvement.ImprovementSource.Cyberware && string.IsNullOrEmpty(objCyberware.PlugsIntoModularMount) &&
-                               (string.IsNullOrEmpty(strWareNodeSelectAttribute) || strWareNodeSelectAttribute == objCyberware.Extra)) >= count;
-                    }
-                case "biowarecontains":
-                    {
-                        int count = Convert.ToInt32(xmlNode.Attributes?["count"]?.InnerText ?? "1");
-                        if (blnShowMessage)
-                        {
-                            string strTranslate = XmlManager.Load("bioware.xml").SelectSingleNode($"/chummer/biowares/bioware[name = {strNodeInnerText.CleanXPath()}]/translate")?.InnerText;
-                            strName = !string.IsNullOrEmpty(strTranslate)
-                                ? $"{Environment.NewLine}\t{LanguageManager.GetString("Label_Bioware", GlobalOptions.Language)} {strTranslate}"
-                                : $"{Environment.NewLine}\t{LanguageManager.GetString("Label_Bioware", GlobalOptions.Language)} {strNodeInnerText}";
-                        }
-                        string strWareNodeSelectAttribute = xmlNode.Attributes?["select"]?.InnerText ?? string.Empty;
-                        return objCharacter.Cyberware.DeepCount(x => x.Children, objCyberware => objCyberware.Name.Contains(strNodeInnerText) &&
-                                objCyberware.SourceType == Improvement.ImprovementSource.Bioware && string.IsNullOrEmpty(objCyberware.PlugsIntoModularMount) &&
-                               (string.IsNullOrEmpty(strWareNodeSelectAttribute) || strWareNodeSelectAttribute == objCyberware.Extra)) >= count;
-                    }
-                case "cyberwarecontains":
-                    {
-                        int count = Convert.ToInt32(xmlNode.Attributes?["count"]?.InnerText ?? "1");
-                        if (blnShowMessage)
-                        {
-                            string strTranslate = XmlManager.Load("cyberware.xml").SelectSingleNode($"/chummer/cyberwares/cyberware[name = {strNodeInnerText.CleanXPath()}]/translate")?.InnerText;
-                            strName = !string.IsNullOrEmpty(strTranslate)
-                                ? $"{Environment.NewLine}\t{LanguageManager.GetString("Label_Cyberware", GlobalOptions.Language)} {strTranslate}"
-                                : $"{Environment.NewLine}\t{LanguageManager.GetString("Label_Cyberware", GlobalOptions.Language)} {strNodeInnerText}";
-                        }
-                        string strWareNodeSelectAttribute = xmlNode.Attributes?["select"]?.InnerText ?? string.Empty;
-                        return objCharacter.Cyberware.DeepCount(x => x.Children, objCyberware => objCyberware.Name.Contains(strNodeInnerText) &&
-                                objCyberware.SourceType == Improvement.ImprovementSource.Cyberware && string.IsNullOrEmpty(objCyberware.PlugsIntoModularMount) &&
-                               (string.IsNullOrEmpty(strWareNodeSelectAttribute) || strWareNodeSelectAttribute == objCyberware.Extra)) >= count;
-                    }
-                case "damageresistance":
-                    {
-                        // Damage Resistance must be a particular value.
-                        if (blnShowMessage)
-                            strName = $"{Environment.NewLine}\t{LanguageManager.GetString("String_DamageResistance", GlobalOptions.Language)}";
-                        return objCharacter.BOD.TotalValue + ImprovementManager.ValueOf(objCharacter, Improvement.ImprovementType.DamageResistance) >= Convert.ToInt32(strNodeInnerText);
-                    }
-                case "ess":
-                    {
-                        string objEssNodeGradeAttributeText = xmlNode.Attributes?["grade"]?.InnerText ?? string.Empty;
-                        if (!string.IsNullOrEmpty(objEssNodeGradeAttributeText))
-                        {
-                            decimal decGrade =
-                                objCharacter.Cyberware.Where(
-                                        objCyberware =>
-                                            objCyberware.Grade.Name.Contains(objEssNodeGradeAttributeText))
-                                    .AsParallel().Sum(objCyberware => objCyberware.CalculatedESS());
-                            if (strNodeInnerText.StartsWith('-'))
-                            {
-                                // Essence must be less than the value.
-                                if (blnShowMessage)
-                                    strName = Environment.NewLine + '\t' +
-                                       LanguageManager.GetString("Message_SelectQuality_RequireESSGradeBelow", GlobalOptions.Language)
-                                           .Replace("{0}", strNodeInnerText)
-                                           .Replace("{1}", objEssNodeGradeAttributeText)
-                                           .Replace("{2}", decGrade.ToString(GlobalOptions.InvariantCultureInfo));
-                                return decGrade < Convert.ToDecimal(strNodeInnerText.TrimStart('-'), GlobalOptions.InvariantCultureInfo);
-                            }
-                            // Essence must be equal to or greater than the value.
-                            if (blnShowMessage)
-                                strName = Environment.NewLine + '\t' +
-                                   LanguageManager.GetString("Message_SelectQuality_RequireESSGradeAbove", GlobalOptions.Language)
-                                       .Replace("{0}", strNodeInnerText)
-                                       .Replace("{1}", objEssNodeGradeAttributeText)
-                                       .Replace("{2}", decGrade.ToString(GlobalOptions.InvariantCultureInfo));
-                            return decGrade >= Convert.ToDecimal(strNodeInnerText, GlobalOptions.InvariantCultureInfo);
-                        }
-                        // Check Essence requirement.
-                        if (strNodeInnerText.StartsWith('-'))
-                        {
-                            // Essence must be less than the value.
-                            if (blnShowMessage)
-                                strName = Environment.NewLine + '\t' +
-                                   LanguageManager.GetString("Message_SelectQuality_RequireESSBelow", GlobalOptions.Language)
-                                       .Replace("{0}", strNodeInnerText)
-                                       .Replace("{1}", objCharacter.Essence().ToString(GlobalOptions.InvariantCultureInfo));
-                            return objCharacter.Essence() < Convert.ToDecimal(strNodeInnerText.TrimStart('-'), GlobalOptions.InvariantCultureInfo);
-                        }
-                        // Essence must be equal to or greater than the value.
-                        if (blnShowMessage)
-                            strName = Environment.NewLine + '\t' +
-                               LanguageManager.GetString("Message_SelectQuality_RequireESSAbove", GlobalOptions.Language)
-                                   .Replace("{0}", strNodeInnerText)
-                                   .Replace("{1}", objCharacter.Essence().ToString(GlobalOptions.InvariantCultureInfo));
-                        return objCharacter.Essence() >= Convert.ToDecimal(strNodeInnerText, GlobalOptions.InvariantCultureInfo);
-                    }
-                case "echo":
-                    {
-                        Metamagic objMetamagic = objCharacter.Metamagics.FirstOrDefault(x => x.Name == strNodeInnerText && x.SourceType == Improvement.ImprovementSource.Echo);
-                        if (objMetamagic != null)
-                        {
-                            if (blnShowMessage)
-                                strName = objMetamagic.DisplayNameShort(GlobalOptions.Language);
-                            return true;
-                        }
-                        if (blnShowMessage)
-                        {
-                            string strTranslate = XmlManager.Load("echoes.xml").SelectSingleNode($"/chummer/echoes/echo[name = {strNodeInnerText.CleanXPath()}]/translate")?.InnerText;
-                            strName = !string.IsNullOrEmpty(strTranslate)
-                                ? $"{Environment.NewLine}\t{strTranslate} ({LanguageManager.GetString("String_Echo", GlobalOptions.Language)})"
-                                : $"{Environment.NewLine}\t{strNodeInnerText} ({LanguageManager.GetString("String_Echo", GlobalOptions.Language)})";
-                        }
-                        return false;
-                    }
-                case "group":
-                    {
-                        // Check that clustered options are present (Magical Tradition + Skill 6, for example)
-                        bool blnResult = true;
-                        string strResultName = string.Empty;
-                        foreach (XmlNode xmlChildNode in xmlNode.ChildNodes)
-                        {
-                            blnResult = xmlChildNode.TestNodeRequirements(objCharacter, out strResultName, strIgnoreQuality, blnShowMessage);
-                            if (!blnResult)
-                            {
-                                break;
-                            }
-                        }
-                        if (blnShowMessage)
-                            strName = strResultName;
-                        return blnResult;
-                    }
-                case "grouponeof":
-                {
-                    // Check that one of the clustered options are present
-                    bool blnResult = false;
-                    string strResultName = LanguageManager.GetString("Message_SelectQuality_OneOf", GlobalOptions.Language);
-                    foreach (XmlNode xmlChildNode in xmlNode.ChildNodes)
-                    {
-                        blnResult = xmlChildNode.TestNodeRequirements(objCharacter, out string strLoopResult, strIgnoreQuality, blnShowMessage);
-                        if (blnResult)
-                        {
-                            break;
-                        }
-
-                        strResultName += strLoopResult;
-                    }
-                    if (blnShowMessage)
-                        strName = strResultName;
-                    return blnResult;
-                }
-                case "initiategrade":
-                    {
-                        // Character's initiate grade must be higher than or equal to the required value.
-                        if (blnShowMessage)
-                            strName = Environment.NewLine + '\t' + LanguageManager.GetString("String_InitiateGrade", GlobalOptions.Language) + " >= " + strNodeInnerText;
-                        return objCharacter.InitiateGrade >= Convert.ToInt32(strNodeInnerText);
-                    }
-                case "martialart":
-                    {
-                        MartialArt objMartialArt = objCharacter.MartialArts.FirstOrDefault(x => x.Name == strNodeInnerText);
-                        if (objMartialArt != null)
-                        {
-                            if (blnShowMessage)
-                                strName = objMartialArt.DisplayNameShort(GlobalOptions.Language);
-                            return true;
-                        }
-                        if (blnShowMessage)
-                        {
-                            // Character needs a specific Martial Art.
-                            string strTranslate = XmlManager.Load("martialarts.xml").SelectSingleNode($"/chummer/martialarts/martialart[name = {strNodeInnerText.CleanXPath()}]/translate")?.InnerText;
-                            strName = !string.IsNullOrEmpty(strTranslate)
-                                ? $"{Environment.NewLine}\t{strTranslate} ({LanguageManager.GetString("String_MartialArt", GlobalOptions.Language)})"
-                                : $"{Environment.NewLine}\t{strNodeInnerText} ({LanguageManager.GetString("String_MartialArt", GlobalOptions.Language)})";
-                        }
-                        return false;
-                    }
-                case "martialtechnique":
-                    {
-                        foreach (MartialArt objMartialArt in objCharacter.MartialArts)
-                        {
-                            MartialArtTechnique objMartialArtTechnique = objMartialArt.Techniques.FirstOrDefault(x => x.Name == strNodeInnerText);
-                            if (objMartialArtTechnique != null)
-                            {
-                                if (blnShowMessage)
-                                    strName = objMartialArtTechnique.DisplayName(GlobalOptions.Language);
-                                return true;
-                            }
-                        }
-                        if (blnShowMessage)
-                        {
-                            // Character needs a specific Martial Arts technique.
-                            string strTranslate = XmlManager.Load("martialarts.xml").SelectSingleNode($"/chummer/techniques/technique[name = {strNodeInnerText.CleanXPath()}]/translate")?.InnerText;
-                            strName = !string.IsNullOrEmpty(strTranslate)
-                                ? $"{Environment.NewLine}\t{strTranslate} ({LanguageManager.GetString("String_MartialArt", GlobalOptions.Language)})"
-                                : $"{Environment.NewLine}\t{strNodeInnerText} ({LanguageManager.GetString("String_MartialArt", GlobalOptions.Language)})";
-                        }
-                        return false;
-                    }
-                case "metamagic":
-                    {
-                        Metamagic objMetamagic = objCharacter.Metamagics.FirstOrDefault(x => x.Name == strNodeInnerText && x.SourceType == Improvement.ImprovementSource.Metamagic);
-                        if (objMetamagic != null)
-                        {
-                            if (blnShowMessage)
-                                strName = objMetamagic.DisplayNameShort(GlobalOptions.Language);
-                            return true;
-                        }
-                        if (blnShowMessage)
-                        {
-                            string strTranslate = XmlManager.Load("metamagic.xml").SelectSingleNode($"/chummer/metamagics/metamagic[name = {strNodeInnerText.CleanXPath()}]/translate")?.InnerText;
-                            strName = !string.IsNullOrEmpty(strTranslate)
-                                ? $"{Environment.NewLine}\t{strTranslate} ({LanguageManager.GetString("String_Metamagic", GlobalOptions.Language)})"
-                                : $"{Environment.NewLine}\t{strNodeInnerText} ({LanguageManager.GetString("String_Metamagic", GlobalOptions.Language)})";
-                        }
-                        return false;
-                    }
-                case "metamagicart":
-                case "art":
-                    {
-                        //If we're either ignoring Art Requirements or Street Grimoire isn't enabled, perform the normal checks.
-                        if (objCharacter.Options.IgnoreArt || !objCharacter.Options.BookEnabled("SG"))
-                        {
-                            XmlDocument xmlMetamagicDoc = XmlManager.Load("metamagic.xml");
-                            if (blnShowMessage)
-                            {
-                                string strTranslateArt = xmlMetamagicDoc.SelectSingleNode($"/chummer/arts/art[name = {strNodeInnerText.CleanXPath()}]/translate")?.InnerText;
-                                strName = !string.IsNullOrEmpty(strTranslateArt)
-                                    ? $"{Environment.NewLine}\t{strTranslateArt} ({LanguageManager.GetString("String_Art", GlobalOptions.Language)})"
-                                    : $"{Environment.NewLine}\t{strNodeInnerText} ({LanguageManager.GetString("String_Art", GlobalOptions.Language)})";
-                            }
-                            if (xmlNode.Name == "art")
-                            {
-                                return true;
-                            }
-                            foreach (Metamagic metamagic in objCharacter.Metamagics)
-                            {
-                                XmlNode xmlMetamagicNode = xmlMetamagicDoc.SelectSingleNode($"/chummer/metamagics/metamagic[name = {metamagic.Name.CleanXPath()}]");
-                                if (xmlMetamagicNode != null)
-                                {
-                                    if (xmlMetamagicNode.SelectSingleNode($"required/art[text() = {strNodeInnerText.CleanXPath()}]") != null)
-                                    {
-                                        return true;
-                                    }
-                                    if (xmlMetamagicNode.SelectSingleNode($"forbidden/art[text() = {strNodeInnerText.CleanXPath()}]") != null)
-                                    {
-                                        return false;
-                                    }
-                                }
-                            }
-                        }
-                        else
-                        {
-                            Art objArt = objCharacter.Arts.FirstOrDefault(x => x.Name == strNodeInnerText);
-                            if (objArt != null)
-                            {
-                                if (blnShowMessage)
-                                    strName = objArt.DisplayNameShort(GlobalOptions.Language);
-                                return true;
-                            }
-                        }
-                        if (blnShowMessage)
-                        {
-                            string strTranslate = XmlManager.Load("metamagic.xml").SelectSingleNode($"/chummer/arts/art[name = {strNodeInnerText.CleanXPath()}]/translate")?.InnerText;
-                            strName = !string.IsNullOrEmpty(strTranslate)
-                                ? $"{Environment.NewLine}\t{strTranslate} ({LanguageManager.GetString("String_Art", GlobalOptions.Language)})"
-                                : $"{Environment.NewLine}\t{strNodeInnerText} ({LanguageManager.GetString("String_Art", GlobalOptions.Language)})";
-                        }
-                        return false;
-                    }
-                case "metatype":
-                    {
-                        if (blnShowMessage)
-                        {
-                            string strXPathFilter = $"/chummer/metatypes/metatype[name = {strNodeInnerText.CleanXPath()}]/translate";
-                            // Check the Metatype restriction.
-                            string strTranslate = XmlManager.Load("metatypes.xml").SelectSingleNode(strXPathFilter)?.InnerText ??
-                                                    XmlManager.Load("critters.xml").SelectSingleNode(strXPathFilter)?.InnerText;
-                            strName = !string.IsNullOrEmpty(strTranslate)
-                                ? $"{Environment.NewLine}\t{strTranslate} ({LanguageManager.GetString("String_Metatype", GlobalOptions.Language)})"
-                                : $"{Environment.NewLine}\t{strNodeInnerText} ({LanguageManager.GetString("String_Metatype", GlobalOptions.Language)})";
-                        }
-                        return strNodeInnerText == objCharacter.Metatype;
-                    }
-                case "metatypecategory":
-                    {
-                        if (blnShowMessage)
-                        {
-                            string strXPathFilter = $"/chummer/categories/category[text() = {strNodeInnerText.CleanXPath()}]/@translate";
-                            // Check the Metatype Category restriction.
-                            string strTranslate = XmlManager.Load("metatypes.xml").SelectSingleNode(strXPathFilter)?.InnerText ??
-                                                    XmlManager.Load("critters.xml").SelectSingleNode(strXPathFilter)?.InnerText;
-                            strName = !string.IsNullOrEmpty(strTranslate)
-                                ? $"{Environment.NewLine}\t{strTranslate} ({LanguageManager.GetString("String_MetatypeCategory", GlobalOptions.Language)})"
-                                : $"{Environment.NewLine}\t{strNodeInnerText} ({LanguageManager.GetString("String_MetatypeCategory", GlobalOptions.Language)})";
-                        }
-                        return strNodeInnerText == objCharacter.MetatypeCategory;
-                    }
-                case "metavariant":
-                    {
-                        if (blnShowMessage)
-                        {
-                            string strXPathFilter = $"/chummer/metatypes/metatype/metavariants/metavariant[name = {strNodeInnerText.CleanXPath()}]/translate";
-                            // Check the Metavariant restriction.
-                            string strTranslate = XmlManager.Load("metatypes.xml").SelectSingleNode(strXPathFilter)?.InnerText ??
-                                                    XmlManager.Load("critters.xml").SelectSingleNode(strXPathFilter)?.InnerText;
-                            strName = !string.IsNullOrEmpty(strTranslate)
-                                ? $"{Environment.NewLine}\t{strTranslate} ({LanguageManager.GetString("String_Metavariant", GlobalOptions.Language)})"
-                                : $"{Environment.NewLine}\t{strNodeInnerText} ({LanguageManager.GetString("String_Metavariant", GlobalOptions.Language)})";
-                        }
-                        return strNodeInnerText == objCharacter.Metavariant;
-                    }
-                case "power":
-                    {
-                        // Run through all of the Powers the character has and see if the current required item exists.
-                        AdeptPower power = objCharacter.Powers.FirstOrDefault(p => p.Name == strNodeInnerText);
-                        if (power != null)
-                        {
-                            if (blnShowMessage)
-                                strName = power.DisplayNameShort(GlobalOptions.Language);
-                            return true;
-                        }
-                        if (blnShowMessage)
-                        {
-                            string strTranslate = XmlManager.Load("powers.xml").SelectSingleNode($"/chummer/powers/power[name = {strNodeInnerText.CleanXPath()}]/translate")?.InnerText;
-                            strName = !string.IsNullOrEmpty(strTranslate)
-                                ? $"{Environment.NewLine}\t{strTranslate} ({LanguageManager.GetString("Tab_Adept", GlobalOptions.Language)})"
-                                : $"{Environment.NewLine}\t{strNodeInnerText} ({LanguageManager.GetString("Tab_Adept", GlobalOptions.Language)})";
-                        }
-                        return false;
-                    }
-                    case "quality":
-                    {
-                        Quality quality = xmlNode.Attributes?["extra"] != null
-                            ? objCharacter.Qualities.FirstOrDefault(q => q.Name == strNodeInnerText && q.Extra == xmlNode.Attributes?["extra"].InnerText && q.Name != strIgnoreQuality)
-                            : objCharacter.Qualities.FirstOrDefault(q => q.Name == strNodeInnerText && q.Name != strIgnoreQuality);
-                        if (quality != null)
-                        {
-                            if (blnShowMessage)
-                                strName = quality.DisplayNameShort(GlobalOptions.Language);
-                            return true;
-                        }
-                        if (!blnShowMessage) return false;
-                        string strTranslate = XmlManager.Load("qualities.xml").SelectSingleNode($"/chummer/qualities/quality[name = {strNodeInnerText.CleanXPath()}]/translate")?.InnerText;
-                        strName = !string.IsNullOrEmpty(strTranslate)
-                            ? $"{Environment.NewLine}\t{strTranslate} ({LanguageManager.GetString("String_Quality", GlobalOptions.Language)})"
-                            : $"{Environment.NewLine}\t{strNodeInnerText} ({LanguageManager.GetString("String_Quality", GlobalOptions.Language)})";
-                        return false;
-                    }
-                case "skill":
-                    {
-                        string strSpec = xmlNode["spec"]?.InnerText;
-                        string strValue = xmlNode["val"]?.InnerText;
-                        int intValue = Convert.ToInt32(strValue);
-                        // Check if the character has the required Skill.
-                        if (xmlNode["type"] != null)
-                        {
-                            KnowledgeSkill objKnowledgeSkill = objCharacter.SkillsSection.KnowledgeSkills
-                                .FirstOrDefault(objSkill => objSkill.Name == strNodeName &&
-                                                   (string.IsNullOrEmpty(strSpec) ||
-                                                    objSkill.Specializations.Any(objSpec => objSpec.Name == strSpec) &&
-                                                    objSkill.TotalBaseRating >= intValue));
-
-                            if (objKnowledgeSkill != null)
-                            {
-                                if (blnShowMessage)
-                                {
-                                    strName = objKnowledgeSkill.DisplayNameMethod(GlobalOptions.Language);
-                                    if (!string.IsNullOrEmpty(strSpec) && !objCharacter.Improvements.Any(objImprovement => objImprovement.ImproveType == Improvement.ImprovementType.DisableSpecializationEffects && objImprovement.UniqueName == objKnowledgeSkill.Name && string.IsNullOrEmpty(objImprovement.Condition) && objImprovement.Enabled))
-                                    {
-                                        strName += $" ({strSpec})";
-                                    }
-                                    if (!string.IsNullOrEmpty(strValue))
-                                    {
-                                        strName += $" {strValue}";
-                                    }
-                                }
-                                return true;
-                            }
-                        }
-                        else
-                        {
-                            if (!string.IsNullOrEmpty(strNodeName))
-                            {
-                                Skill objSkill = objCharacter.SkillsSection.GetActiveSkill(strNodeName);
-                                // Exotic Skill
-                                if (objSkill == null && !string.IsNullOrEmpty(strSpec))
-                                    objSkill = objCharacter.SkillsSection.GetActiveSkill(strNodeName + " (" + strSpec + ")");
-                                if (objSkill != null && (xmlNode["spec"] == null || objSkill.Specializations.Any(objSpec => objSpec.Name == strSpec)) && objSkill.TotalBaseRating >= intValue)
-                                {
-                                    if (blnShowMessage)
-                                    {
-                                        strName = objSkill.DisplayNameMethod(GlobalOptions.Language);
-                                        if (!string.IsNullOrEmpty(strSpec) && !objCharacter.Improvements.Any(objImprovement => objImprovement.ImproveType == Improvement.ImprovementType.DisableSpecializationEffects && objImprovement.UniqueName == objSkill.Name && string.IsNullOrEmpty(objImprovement.Condition) && objImprovement.Enabled))
-                                        {
-                                            strName += $" ({strSpec})";
-                                        }
-                                        if (!string.IsNullOrEmpty(strValue))
-                                        {
-                                            strName += $" {strValue}";
-                                        }
-                                    }
-                                    return true;
-                                }
-                            }
-                        }
-                        if (blnShowMessage)
-                        {
-                            XmlDocument xmlSkillDoc = XmlManager.Load("skills.xml");
-                            string strTranslate = xmlSkillDoc.SelectSingleNode($"/chummer/skills/skill[name = {strNodeInnerText.CleanXPath()}]/translate")?.InnerText ??
-                                                    xmlSkillDoc.SelectSingleNode($"/chummer/knowledgeskills/skill[name = {strNodeInnerText.CleanXPath()}]/translate")?.InnerText;
-                            strName = !string.IsNullOrEmpty(strTranslate) ? $"{Environment.NewLine}\t{strTranslate}" : $"{Environment.NewLine}\t{strNodeInnerText}";
-                            if (!string.IsNullOrEmpty(strSpec))
-                            {
-                                strName += $" ({strSpec})";
-                            }
-                            if (!string.IsNullOrEmpty(strValue))
-                            {
-                                strName += $" {strValue}";
-                            }
-                            strName += $" ({LanguageManager.GetString("Tab_Skills", GlobalOptions.Language)})";
-                        }
-                        return false;
-                    }
-                case "skillgrouptotal":
-                    {
-                        // Check if the total combined Ratings of Skill Groups adds up to a particular total.
-                        int intTotal = 0;
-                        string[] strGroups = xmlNode["skillgroups"]?.InnerText.Split('+');
-                        StringBuilder objOutputString = new StringBuilder(Environment.NewLine + '\t');
-                        if (strGroups != null)
-                        {
-                            for (int i = 0; i <= strGroups.Length - 1; ++i)
-                            {
-                                foreach (SkillGroup objGroup in objCharacter.SkillsSection.SkillGroups)
-                                {
-                                    if (objGroup.Name == strGroups[i])
-                                    {
-                                        if (blnShowMessage)
-                                            objOutputString.Append(objGroup.DisplayName + ", ");
-                                        intTotal += objGroup.Rating;
-                                        break;
-                                    }
-                                }
-                            }
-                        }
-=======
         #region XmlNode overloads for selection methods. 
->>>>>>> 916d10df
 
         /// <summary>Evaluates requirements of a given node against a given Character object.</summary>
         /// <param name="xmlNode">XmlNode of the object.</param>
