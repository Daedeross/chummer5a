--- conflicted
+++ resolved
@@ -584,26 +584,17 @@
             objWriter.WriteElementString("useskillspec", _strUseSkillSpec);
             objWriter.WriteElementString("range", _strRange);
             objWriter.WriteElementString("alternaterange", _strAlternateRange);
-<<<<<<< HEAD
             objWriter.WriteElementString("rangemultiply", _decRangeMultiplier.ToString(GlobalOptions.Instance.InvariantCultureInfo));
             objWriter.WriteElementString("singleshot", _intSingleShot.ToString(GlobalOptions.Instance.InvariantCultureInfo));
             objWriter.WriteElementString("shortburst", _intShortBurst.ToString(GlobalOptions.Instance.InvariantCultureInfo));
             objWriter.WriteElementString("longburst", _intLongBurst.ToString(GlobalOptions.Instance.InvariantCultureInfo));
             objWriter.WriteElementString("fullburst", _intFullBurst.ToString(GlobalOptions.Instance.InvariantCultureInfo));
             objWriter.WriteElementString("suppressive", _intSuppressive.ToString(GlobalOptions.Instance.InvariantCultureInfo));
-=======
-            objWriter.WriteElementString("rangemultiply", _decRangeMultiplier.ToString(GlobalOptions.InvariantCultureInfo));
-            objWriter.WriteElementString("singleshot", _intSingleShot.ToString(GlobalOptions.InvariantCultureInfo));
-            objWriter.WriteElementString("shortburst", _intShortBurst.ToString(GlobalOptions.InvariantCultureInfo));
-            objWriter.WriteElementString("longburst", _intLongBurst.ToString(GlobalOptions.InvariantCultureInfo));
-            objWriter.WriteElementString("fullburst", _intFullBurst.ToString(GlobalOptions.InvariantCultureInfo));
-            objWriter.WriteElementString("suppressive", _intSuppressive.ToString(GlobalOptions.InvariantCultureInfo));
-            objWriter.WriteElementString("allowsingleshot", _blnAllowSingleShot.ToString(GlobalOptions.InvariantCultureInfo));
-            objWriter.WriteElementString("allowshortburst", _blnAllowShortBurst.ToString(GlobalOptions.InvariantCultureInfo));
-            objWriter.WriteElementString("allowlongburst", _blnAllowLongBurst.ToString(GlobalOptions.InvariantCultureInfo));
-            objWriter.WriteElementString("allowfullburst", _blnAllowFullBurst.ToString(GlobalOptions.InvariantCultureInfo));
-            objWriter.WriteElementString("allowsuppressive", _blnAllowSuppressive.ToString(GlobalOptions.InvariantCultureInfo));
->>>>>>> 98d229a0
+            objWriter.WriteElementString("allowsingleshot", _blnAllowSingleShot.ToString(GlobalOptions.Instance.InvariantCultureInfo));
+            objWriter.WriteElementString("allowshortburst", _blnAllowShortBurst.ToString(GlobalOptions.Instance.InvariantCultureInfo));
+            objWriter.WriteElementString("allowlongburst", _blnAllowLongBurst.ToString(GlobalOptions.Instance.InvariantCultureInfo));
+            objWriter.WriteElementString("allowfullburst", _blnAllowFullBurst.ToString(GlobalOptions.Instance.InvariantCultureInfo));
+            objWriter.WriteElementString("allowsuppressive", _blnAllowSuppressive.ToString(GlobalOptions.Instance.InvariantCultureInfo));
             objWriter.WriteElementString("source", _strSource);
             objWriter.WriteElementString("page", _strPage);
             objWriter.WriteElementString("parentid", _strParentID);
@@ -2577,6 +2568,7 @@
 
         public bool AllowSuppressive =>
             _blnAllowSuppressive && AllowMode(LanguageManager.GetString("String_ModeFullAutomatic"));
+
         /// <summary>
         /// The Weapon's Firing Mode including Modifications.
         /// </summary>
