--- conflicted
+++ resolved
@@ -36,11 +36,7 @@
     /// Weapon Accessory.
     /// </summary>
     [DebuggerDisplay("{DisplayName(GlobalOptions.DefaultLanguage)}")]
-<<<<<<< HEAD
-    public class WeaponAccessory : IHasInternalId, IHasName, IHasXmlNode, IHasNotes, ICanSell, ICanEquip, IHasSource, IHasRating, IHasDicePool
-=======
-    public class WeaponAccessory : IHasInternalId, IHasName, IHasXmlNode, IHasNotes, ICanSell, ICanEquip, IHasSource, IHasRating, ICanSort, IHasWirelessBonus, IHasStolenProperty, ICanPaste
->>>>>>> 4d997dd7
+    public class WeaponAccessory : IHasInternalId, IHasName, IHasXmlNode, IHasNotes, ICanSell, ICanEquip, IHasSource, IHasRating, ICanSort, IHasWirelessBonus, IHasStolenProperty, ICanPaste, IHasDicePool
     {
         private static readonly Logger Log = LogManager.GetCurrentClassLogger();
         private Guid _guiID;
