/*  This file is part of Chummer5a.
 *
 *  Chummer5a is free software: you can redistribute it and/or modify
 *  it under the terms of the GNU General Public License as published by
 *  the Free Software Foundation, either version 3 of the License, or
 *  (at your option) any later version.
 *
 *  Chummer5a is distributed in the hope that it will be useful,
 *  but WITHOUT ANY WARRANTY; without even the implied warranty of
 *  MERCHANTABILITY or FITNESS FOR A PARTICULAR PURPOSE.  See the
 *  GNU General Public License for more details.
 *
 *  You should have received a copy of the GNU General Public License
 *  along with Chummer5a.  If not, see <http://www.gnu.org/licenses/>.
 *
 *  You can obtain the full source code for Chummer5a at
 *  https://github.com/chummer5a/chummer5a
 */

using System;
using System.Collections.Generic;
using System.Diagnostics;
using System.Drawing;
using System.Globalization;
using System.Linq;
using System.Text;
using System.Windows.Forms;
using System.Xml;
using Chummer.Backend.Attributes;
using NLog;

namespace Chummer.Backend.Equipment
{
    /// <summary>
    /// A piece of Armor Modification.
    /// </summary>
    [DebuggerDisplay("{DisplayName(GlobalOptions.InvariantCultureInfo, GlobalOptions.DefaultLanguage)}")]
    public class ArmorMod : IHasInternalId, IHasName, IHasXmlNode, IHasNotes, ICanSell, ICanEquip, IHasSource, IHasRating, ICanSort, IHasWirelessBonus, IHasStolenProperty, ICanPaste
    {
        private static readonly Logger Log = LogManager.GetCurrentClassLogger();
        private Guid _guiID;
        private Guid _guiSourceID;
        private string _strName = string.Empty;
        private string _strCategory = string.Empty;
        private string _strArmorCapacity = "[0]";
        private string _strGearCapacity = string.Empty;
        private int _intArmorValue;
        private int _intMaxRating;
        private int _intRating;
        private string _strRatingLabel = "String_Rating";
        private string _strAvail = string.Empty;
        private string _strCost = string.Empty;
        private string _strSource = string.Empty;
        private string _strPage = string.Empty;
        private bool _blnIncludedInArmor;
        private bool _blnEquipped = true;
        private string _strExtra = string.Empty;
        private Guid _guiWeaponID = Guid.Empty;
        private XmlNode _nodBonus;
        private XmlNode _nodWirelessBonus;
        private bool _blnWirelessOn;
        private readonly Character _objCharacter;
        private readonly TaggedObservableCollection<Gear> _lstGear = new TaggedObservableCollection<Gear>();
        private string _strNotes = string.Empty;
        private bool _blnDiscountCost;
        private bool _blnStolen;
        private bool _blnEncumbrance = true;
        private int _intSortOrder;

        #region Constructor, Create, Save, Load, and Print Methods
        public ArmorMod(Character objCharacter)
        {
            // Create the GUID for the new Armor Mod.
            _guiID = Guid.NewGuid();
            _objCharacter = objCharacter;
        }

        /// Create a Armor Modification from an XmlNode.
        /// <param name="objXmlArmorNode">XmlNode to create the object from.</param>
        /// <param name="intRating">Rating of the selected ArmorMod.</param>
        /// <param name="lstWeapons">List of Weapons that are created by the Armor.</param>
        /// <param name="blnSkipCost">Whether or not creating the ArmorMod should skip the Variable price dialogue (should only be used by frmSelectArmor).</param>
        /// <param name="blnSkipSelectForms">Whether or not to skip selection forms (related to improvements) when creating this ArmorMod.</param>
        public void Create(XmlNode objXmlArmorNode, int intRating, IList<Weapon> lstWeapons, bool blnSkipCost = false, bool blnSkipSelectForms = false)
        {
            if (!objXmlArmorNode.TryGetField("id", Guid.TryParse, out _guiSourceID))
            {
                Log.Warn(new object[] { "Missing id field for armor mod xmlnode", objXmlArmorNode });
                Utils.BreakIfDebug();
            }
            else
                _objCachedMyXmlNode = null;
            objXmlArmorNode.TryGetStringFieldQuickly("name", ref _strName);
            objXmlArmorNode.TryGetStringFieldQuickly("category", ref _strCategory);
            objXmlArmorNode.TryGetStringFieldQuickly("armorcapacity", ref _strArmorCapacity);
            objXmlArmorNode.TryGetStringFieldQuickly("gearcapacity", ref _strGearCapacity);
            _intRating = intRating;
            objXmlArmorNode.TryGetInt32FieldQuickly("armor", ref _intArmorValue);
            objXmlArmorNode.TryGetInt32FieldQuickly("maxrating", ref _intMaxRating);
            objXmlArmorNode.TryGetStringFieldQuickly("ratinglabel", ref _strRatingLabel);
            objXmlArmorNode.TryGetStringFieldQuickly("avail", ref _strAvail);
            objXmlArmorNode.TryGetStringFieldQuickly("source", ref _strSource);
            objXmlArmorNode.TryGetStringFieldQuickly("page", ref _strPage);
            if (!objXmlArmorNode.TryGetStringFieldQuickly("altnotes", ref _strNotes))
                objXmlArmorNode.TryGetStringFieldQuickly("notes", ref _strNotes);

            if (string.IsNullOrEmpty(Notes))
            {
                string strEnglishNameOnPage = Name;
                string strNameOnPage = string.Empty;
                // make sure we have something and not just an empty tag
                if (objXmlArmorNode.TryGetStringFieldQuickly("nameonpage", ref strNameOnPage) &&
                    !string.IsNullOrEmpty(strNameOnPage))
                    strEnglishNameOnPage = strNameOnPage;

<<<<<<< HEAD
                string strGearNotes = CommonFunctions.GetTextFromPDF($"{Source} {Page}", strEnglishNameOnPage, _objCharacter);
=======
                string strGearNotes = CommonFunctions.GetTextFromPDF(Source + ' ' + Page, strEnglishNameOnPage);
>>>>>>> 1161a64b

                if (string.IsNullOrEmpty(strGearNotes) && GlobalOptions.Language != GlobalOptions.DefaultLanguage)
                {
                    string strTranslatedNameOnPage = CurrentDisplayName;

                    // don't check again it is not translated
                    if (strTranslatedNameOnPage != _strName)
                    {
                        // if we found <altnameonpage>, and is not empty and not the same as english we must use that instead
                        if (objXmlArmorNode.TryGetStringFieldQuickly("altnameonpage", ref strNameOnPage)
                            && !string.IsNullOrEmpty(strNameOnPage) && strNameOnPage != strEnglishNameOnPage)
                            strTranslatedNameOnPage = strNameOnPage;

<<<<<<< HEAD
                        Notes = CommonFunctions.GetTextFromPDF($"{Source} {DisplayPage(GlobalOptions.Language)}",
                            strTranslatedNameOnPage, _objCharacter);
=======
                        Notes = CommonFunctions.GetTextFromPDF(Source + ' ' + DisplayPage(GlobalOptions.Language),
                            strTranslatedNameOnPage);
>>>>>>> 1161a64b
                    }
                }
                else
                    Notes = strGearNotes;
            }

            objXmlArmorNode.TryGetBoolFieldQuickly("encumbrance", ref _blnEncumbrance);

            _nodBonus = objXmlArmorNode["bonus"];
            _nodWirelessBonus = objXmlArmorNode["wirelessbonus"];

            objXmlArmorNode.TryGetStringFieldQuickly("cost", ref _strCost);

            // Check for a Variable Cost.
            if (!blnSkipCost && _strCost.StartsWith("Variable(", StringComparison.Ordinal))
            {
                string strFirstHalf = _strCost.TrimStartOnce("Variable(", true).TrimEndOnce(')');
                string strSecondHalf = string.Empty;
                int intHyphenIndex = strFirstHalf.IndexOf('-');
                if (intHyphenIndex != -1)
                {
                    if (intHyphenIndex + 1 < strFirstHalf.Length)
                        strSecondHalf = strFirstHalf.Substring(intHyphenIndex + 1);
                    strFirstHalf = strFirstHalf.Substring(0, intHyphenIndex);
                }

                if (!blnSkipSelectForms)
                {
                    decimal decMin;
                    decimal decMax = decimal.MaxValue;
                    if (intHyphenIndex != -1)
                    {
                        decMin = Convert.ToDecimal(strFirstHalf, GlobalOptions.InvariantCultureInfo);
                        decMax = Convert.ToDecimal(strSecondHalf, GlobalOptions.InvariantCultureInfo);
                    }
                    else
                        decMin = Convert.ToDecimal(strFirstHalf.FastEscape('+'), GlobalOptions.InvariantCultureInfo);

                    if (decMin != decimal.MinValue || decMax != decimal.MaxValue)
                    {
                        if (decMax > 1000000)
                            decMax = 1000000;
                        using (frmSelectNumber frmPickNumber = new frmSelectNumber(_objCharacter.Options.NuyenDecimals)
                        {
                            Minimum = decMin,
                            Maximum = decMax,
                            Description = string.Format(GlobalOptions.CultureInfo, LanguageManager.GetString("String_SelectVariableCost"), DisplayNameShort(GlobalOptions.Language)),
                            AllowCancel = false
                        })
                        {
                            frmPickNumber.ShowDialog();
                            _strCost = frmPickNumber.SelectedValue.ToString(GlobalOptions.InvariantCultureInfo);
                        }
                    }
                    else
                        _strCost = strFirstHalf;
                }
                else
                    _strCost = strFirstHalf;
            }

            if (objXmlArmorNode["bonus"] != null && !blnSkipSelectForms)
            {
                if (!ImprovementManager.CreateImprovements(_objCharacter, Improvement.ImprovementSource.ArmorMod, _guiID.ToString("D", GlobalOptions.InvariantCultureInfo), objXmlArmorNode["bonus"], intRating, DisplayNameShort(GlobalOptions.Language)))
                {
                    _guiID = Guid.Empty;
                    return;
                }
                if (!string.IsNullOrEmpty(ImprovementManager.SelectedValue))
                {
                    _strExtra = ImprovementManager.SelectedValue;
                }
            }

            // Add any Gear that comes with the Armor.
            XmlNode xmlChildrenNode = objXmlArmorNode["gears"];
            if (xmlChildrenNode != null)
            {
                XmlDocument objXmlGearDocument = _objCharacter.LoadData("gear.xml");
                using (XmlNodeList xmlUseGearList = xmlChildrenNode.SelectNodes("usegear"))
                {
                    if (xmlUseGearList != null)
                    {
                        foreach (XmlNode objXmlArmorGear in xmlUseGearList)
                        {
                            intRating = 0;
                            string strForceValue = string.Empty;
                            objXmlArmorGear.TryGetInt32FieldQuickly("rating", ref intRating);
                            objXmlArmorGear.TryGetStringFieldQuickly("select", ref strForceValue);

                            XmlNode objXmlGear = objXmlGearDocument.SelectSingleNode("/chummer/gears/gear[name = " + objXmlArmorGear.InnerText.CleanXPath() + "]");
                            Gear objGear = new Gear(_objCharacter);

                            objGear.Create(objXmlGear, intRating, lstWeapons, strForceValue, !blnSkipSelectForms);

                            objGear.Capacity = "[0]";
                            objGear.ArmorCapacity = "[0]";
                            objGear.Cost = "0";
                            objGear.ParentID = InternalId;
                            _lstGear.Add(objGear);
                        }
                    }
                }
            }

            // Add Weapons if applicable.
            if (objXmlArmorNode.InnerXml.Contains("<addweapon>"))
            {
                XmlDocument objXmlWeaponDocument = _objCharacter.LoadData("weapons.xml");

                // More than one Weapon can be added, so loop through all occurrences.
                using (XmlNodeList xmlAddWeaponList = objXmlArmorNode.SelectNodes("addweapon"))
                {
                    if (xmlAddWeaponList != null)
                    {
                        foreach (XmlNode objXmlAddWeapon in xmlAddWeaponList)
                        {
                            string strLoopID = objXmlAddWeapon.InnerText;
                            XmlNode objXmlWeapon = strLoopID.IsGuid()
                                ? objXmlWeaponDocument.SelectSingleNode("/chummer/weapons/weapon[id = \"" + strLoopID + "\"]")
                                : objXmlWeaponDocument.SelectSingleNode("/chummer/weapons/weapon[name = \"" + strLoopID + "\"]");

                            int intAddWeaponRating = 0;
                            if (objXmlAddWeapon.Attributes?["rating"]?.InnerText != null)
                            {
                                intAddWeaponRating = Convert.ToInt32(objXmlAddWeapon.Attributes["rating"].InnerText
                                    .CheapReplace("{Rating}", () => Rating.ToString(GlobalOptions.InvariantCultureInfo)), GlobalOptions.InvariantCultureInfo);
                            }

                            Weapon objGearWeapon = new Weapon(_objCharacter);
                            objGearWeapon.Create(objXmlWeapon, lstWeapons, true, !blnSkipSelectForms, blnSkipCost, intAddWeaponRating);
                            objGearWeapon.ParentID = InternalId;
                            objGearWeapon.Cost = "0";
                            if (Guid.TryParse(objGearWeapon.InternalId, out _guiWeaponID))
                                lstWeapons.Add(objGearWeapon);
                            else
                                _guiWeaponID = Guid.Empty;
                        }
                    }
                }
            }
        }

        /// <summary>
        /// Save the object's XML to the XmlWriter.
        /// </summary>
        /// <param name="objWriter">XmlTextWriter to write with.</param>
        public void Save(XmlTextWriter objWriter)
        {
            if (objWriter == null)
                return;
            objWriter.WriteStartElement("armormod");
            objWriter.WriteElementString("guid", InternalId);
            objWriter.WriteElementString("sourceid", SourceIDString);
            objWriter.WriteElementString("name", _strName);
            objWriter.WriteElementString("category", _strCategory);
            objWriter.WriteElementString("armor", _intArmorValue.ToString(GlobalOptions.InvariantCultureInfo));
            objWriter.WriteElementString("armorcapacity", _strArmorCapacity);
            objWriter.WriteElementString("gearcapacity", _strGearCapacity);
            objWriter.WriteElementString("maxrating", _intMaxRating.ToString(GlobalOptions.InvariantCultureInfo));
            objWriter.WriteElementString("rating", _intRating.ToString(GlobalOptions.InvariantCultureInfo));
            objWriter.WriteElementString("ratinglabel", _strRatingLabel);
            objWriter.WriteElementString("avail", _strAvail);
            objWriter.WriteElementString("cost", _strCost);
            if (_lstGear.Count > 0)
            {
                objWriter.WriteStartElement("gears");
                foreach (Gear objGear in _lstGear)
                {
                    objGear.Save(objWriter);
                }
                objWriter.WriteEndElement();
            }
            if (_nodBonus != null)
                objWriter.WriteRaw(_nodBonus.OuterXml);
            else
                objWriter.WriteElementString("bonus", string.Empty);
            if (_nodWirelessBonus != null)
                objWriter.WriteRaw(_nodWirelessBonus.OuterXml);
            else
                objWriter.WriteElementString("wirelessbonus", string.Empty);
            objWriter.WriteElementString("wirelesson", _blnWirelessOn.ToString(GlobalOptions.InvariantCultureInfo));
            objWriter.WriteElementString("source", _strSource);
            objWriter.WriteElementString("page", _strPage);
            objWriter.WriteElementString("included", _blnIncludedInArmor.ToString(GlobalOptions.InvariantCultureInfo));
            objWriter.WriteElementString("equipped", _blnEquipped.ToString(GlobalOptions.InvariantCultureInfo));
            objWriter.WriteElementString("extra", _strExtra);
            objWriter.WriteElementString("stolen", _blnStolen.ToString(GlobalOptions.InvariantCultureInfo));
            if (_guiWeaponID != Guid.Empty)
                objWriter.WriteElementString("weaponguid", _guiWeaponID.ToString("D", GlobalOptions.InvariantCultureInfo));
            objWriter.WriteElementString("notes", _strNotes);
            objWriter.WriteElementString("discountedcost", _blnDiscountCost.ToString(GlobalOptions.InvariantCultureInfo));
            objWriter.WriteElementString("sortorder", _intSortOrder.ToString(GlobalOptions.InvariantCultureInfo));
            objWriter.WriteEndElement();

            if (!IncludedInArmor)
                _objCharacter.SourceProcess(_strSource);
        }

        /// <summary>
        /// Load the CharacterAttribute from the XmlNode.
        /// </summary>
        /// <param name="objNode">XmlNode to load.</param>
        /// <param name="blnCopy">Whether or not we are copying an existing node.</param>
        public void Load(XmlNode objNode, bool blnCopy = false)
        {
            if (objNode == null)
                return;
            if (blnCopy || !objNode.TryGetField("guid", Guid.TryParse, out _guiID))
            {
                _guiID = Guid.NewGuid();
            }
            if (!objNode.TryGetGuidFieldQuickly("sourceid", ref _guiSourceID))
            {
                XmlNode node = GetNode(GlobalOptions.Language);
                node?.TryGetGuidFieldQuickly("id", ref _guiSourceID);
            }
            if (objNode.TryGetStringFieldQuickly("name", ref _strName))
                _objCachedMyXmlNode = null;
            objNode.TryGetStringFieldQuickly("category", ref _strCategory);
            objNode.TryGetInt32FieldQuickly("armor", ref _intArmorValue);
            objNode.TryGetStringFieldQuickly("armorcapacity", ref _strArmorCapacity);
            objNode.TryGetStringFieldQuickly("gearcapacity", ref _strGearCapacity);
            objNode.TryGetInt32FieldQuickly("maxrating", ref _intMaxRating);
            objNode.TryGetStringFieldQuickly("ratinglabel", ref _strRatingLabel);
            objNode.TryGetInt32FieldQuickly("rating", ref _intRating);
            objNode.TryGetStringFieldQuickly("avail", ref _strAvail);
            objNode.TryGetStringFieldQuickly("cost", ref _strCost);
            _nodBonus = objNode["bonus"];
            _nodWirelessBonus = objNode["wirelessbonus"];
            objNode.TryGetStringFieldQuickly("source", ref _strSource);
            objNode.TryGetStringFieldQuickly("page", ref _strPage);
            objNode.TryGetBoolFieldQuickly("included", ref _blnIncludedInArmor);
            objNode.TryGetBoolFieldQuickly("equipped", ref _blnEquipped);
            objNode.TryGetBoolFieldQuickly("stolen", ref _blnStolen);
            if (!objNode.TryGetBoolFieldQuickly("wirelesson", ref _blnWirelessOn))
                _blnWirelessOn = false;
            objNode.TryGetStringFieldQuickly("extra", ref _strExtra);
            objNode.TryGetField("weaponguid", Guid.TryParse, out _guiWeaponID);
            objNode.TryGetStringFieldQuickly("notes", ref _strNotes);

            objNode.TryGetBoolFieldQuickly("encumbrance", ref _blnEncumbrance);
            objNode.TryGetBoolFieldQuickly("discountedcost", ref _blnDiscountCost);
            objNode.TryGetInt32FieldQuickly("sortorder", ref _intSortOrder);

            XmlNode xmlChildrenNode = objNode["gears"];
            if (xmlChildrenNode != null)
            {
                using (XmlNodeList nodGears = xmlChildrenNode.SelectNodes("gear"))
                {
                    if (nodGears != null)
                    {
                        foreach (XmlNode nodGear in nodGears)
                        {
                            Gear objGear = new Gear(_objCharacter);
                            objGear.Load(nodGear, blnCopy);
                            _lstGear.Add(objGear);
                        }
                    }
                }
            }

            if (!blnCopy) return;
            if (!string.IsNullOrEmpty(Extra))
                ImprovementManager.ForcedValue = Extra;
            ImprovementManager.CreateImprovements(_objCharacter, Improvement.ImprovementSource.ArmorMod, _guiID.ToString("D", GlobalOptions.InvariantCultureInfo), Bonus, 1, DisplayNameShort(GlobalOptions.Language));
            if (!string.IsNullOrEmpty(ImprovementManager.SelectedValue))
            {
                Extra = ImprovementManager.SelectedValue;
            }
            ToggleWirelessBonuses(WirelessOn);
            if (_blnEquipped) return;
            _blnEquipped = true;
            Equipped = false;
        }

        /// <summary>
        /// Print the object's XML to the XmlWriter.
        /// </summary>
        /// <param name="objWriter">XmlTextWriter to write with.</param>
        /// <param name="objCulture">Culture in which to print.</param>
        /// <param name="strLanguageToPrint">Language in which to print</param>
        public void Print(XmlTextWriter objWriter, CultureInfo objCulture, string strLanguageToPrint)
        {
            if (objWriter == null)
                return;
            objWriter.WriteStartElement("armormod");
            objWriter.WriteElementString("name", DisplayNameShort(strLanguageToPrint));
            objWriter.WriteElementString("fullname", DisplayName(objCulture, strLanguageToPrint));
            objWriter.WriteElementString("name_english", Name);
            objWriter.WriteElementString("category", DisplayCategory(strLanguageToPrint));
            objWriter.WriteElementString("category_english", Category);
            objWriter.WriteElementString("armor", Armor.ToString(objCulture));
            objWriter.WriteElementString("maxrating", MaximumRating.ToString(objCulture));
            objWriter.WriteElementString("rating", Rating.ToString(objCulture));
            objWriter.WriteElementString("ratinglabel", RatingLabel);
            objWriter.WriteElementString("avail", TotalAvail(objCulture, strLanguageToPrint));
            objWriter.WriteElementString("cost", TotalCost.ToString(_objCharacter.Options.NuyenFormat, objCulture));
            objWriter.WriteElementString("owncost", OwnCost.ToString(_objCharacter.Options.NuyenFormat, objCulture));
            objWriter.WriteElementString("source", CommonFunctions.LanguageBookShort(Source, _objCharacter, strLanguageToPrint));
            objWriter.WriteElementString("page", DisplayPage(strLanguageToPrint));
            objWriter.WriteElementString("included", IncludedInArmor.ToString(GlobalOptions.InvariantCultureInfo));
            objWriter.WriteElementString("equipped", Equipped.ToString(GlobalOptions.InvariantCultureInfo));
            objWriter.WriteElementString("wirelesson", WirelessOn.ToString(GlobalOptions.InvariantCultureInfo));
            objWriter.WriteStartElement("gears");
            foreach (Gear objGear in Gear)
            {
                objGear.Print(objWriter, objCulture, strLanguageToPrint);
            }
            objWriter.WriteEndElement();
            objWriter.WriteElementString("extra", LanguageManager.TranslateExtra(_strExtra, _objCharacter, strLanguageToPrint));
            if (_objCharacter.Options.PrintNotes)
                objWriter.WriteElementString("notes", Notes);
            objWriter.WriteEndElement();
        }
        #endregion

        #region Properties
        /// <summary>
        /// Internal identifier which will be used to identify this piece of Armor in the Improvement system.
        /// </summary>
        public string InternalId => _guiID.ToString("D", GlobalOptions.InvariantCultureInfo);

        /// <summary>
        /// Identifier of the object within data files.
        /// </summary>
        public Guid SourceID => _guiSourceID;

        /// <summary>
        /// String-formatted identifier of the <inheritdoc cref="SourceID"/> from the data files.
        /// </summary>
        public string SourceIDString => _guiSourceID.ToString("D", GlobalOptions.InvariantCultureInfo);

        /// <summary>
        /// Guid of a Cyberware Weapon.
        /// </summary>
        public string WeaponID
        {
            get => _guiWeaponID.ToString("D", GlobalOptions.InvariantCultureInfo);
            set
            {
                if (Guid.TryParse(value, out Guid guiTemp))
                    _guiWeaponID = guiTemp;
            }
        }

        /// <summary>
        /// Bonus node from the XML file.
        /// </summary>
        public XmlNode Bonus
        {
            get => _nodBonus;
            set => _nodBonus = value;
        }

        /// <summary>
        /// Wireless Bonus node from the XML file.
        /// </summary>
        public XmlNode WirelessBonus
        {
            get => _nodWirelessBonus;
            set => _nodWirelessBonus = value;
        }

        /// <summary>
        /// Name of the Mod.
        /// </summary>
        public string Name
        {
            get => _strName;
            set
            {
                if (_strName != value)
                    _objCachedMyXmlNode = null;
                _strName = value;
            }
        }

        /// <summary>
        /// The name of the object as it should be displayed on printouts (translated name only).
        /// </summary>
        public string DisplayNameShort(string strLanguage)
        {
            if (strLanguage == GlobalOptions.DefaultLanguage)
                return Name;

            return GetNode(strLanguage)?["translate"]?.InnerText ?? Name;
        }

        /// <summary>
        /// The name of the object as it should be displayed in lists. Qty Name (Rating) (Extra).
        /// </summary>
        public string DisplayName(CultureInfo objCulture, string strLanguage)
        {
            string strReturn = DisplayNameShort(strLanguage);
            string strSpace = LanguageManager.GetString("String_Space", strLanguage);
            if (Rating > 0)
                strReturn += strSpace + '(' + LanguageManager.GetString(RatingLabel, strLanguage) + strSpace + Rating.ToString(objCulture) + ')';
            if (!string.IsNullOrEmpty(Extra))
<<<<<<< HEAD
                strReturn += strSpaceCharacter + '(' + LanguageManager.TranslateExtra(Extra, _objCharacter, strLanguage) + ')';
=======
                strReturn += strSpace + '(' + LanguageManager.TranslateExtra(Extra, strLanguage) + ')';
>>>>>>> 1161a64b
            return strReturn;
        }

        public string CurrentDisplayName => DisplayName(GlobalOptions.CultureInfo, GlobalOptions.Language);

        /// <summary>
        /// Translated Category.
        /// </summary>
        public string DisplayCategory(string strLanguage)
        {
            if (strLanguage == GlobalOptions.DefaultLanguage)
                return Category;

            return _objCharacter.LoadData("armor.xml", strLanguage).SelectSingleNode("/chummer/categories/category[. = \"" + Category + "\"]/@translate")?.InnerText ?? Category;
        }

        /// <summary>
        /// Special Armor Mod Category.
        /// </summary>
        public string Category
        {
            get => _strCategory;
            set => _strCategory = value;
        }

        /// <summary>
        /// Mod's Armor value modifier.
        /// </summary>
        public int Armor
        {
            get => _intArmorValue;
            set
            {
                if (_intArmorValue != value)
                {
                    _intArmorValue = value;
                    if (Equipped && Parent?.Equipped == true)
                    {
                        _objCharacter?.OnPropertyChanged(nameof(Character.ArmorRating));
                        _objCharacter?.RefreshEncumbrance();
                    }
                }
            }
        }

        /// <summary>
        /// Whether or not the Armor Mod contributes to Encumbrance.
        /// </summary>
        public bool Encumbrance => _blnEncumbrance;

        /// <summary>
        /// Armor capacity.
        /// </summary>
        public string ArmorCapacity
        {
            get => _strArmorCapacity;
            set => _strArmorCapacity = value;
        }

        /// <summary>
        /// Capacity for gear plugins.
        /// </summary>
        public string GearCapacity
        {
            get => _strGearCapacity;
            set => _strGearCapacity = value;
        }

        /// <summary>
        /// Mod's Maximum Rating.
        /// </summary>
        public int MaximumRating
        {
            get => _intMaxRating;
            set => _intMaxRating = value;
        }

        /// <summary>
        /// Mod's current Rating.
        /// </summary>
        public int Rating
        {
            get => Math.Min(_intRating, MaximumRating);
            set
            {
                _intRating = Math.Min(value, MaximumRating);
                if (Gear.Count > 0)
                {
                    foreach (Gear objChild in Gear.Where(x => x.MaxRating.Contains("Parent") || x.MinRating.Contains("Parent")))
                    {
                        // This will update a child's rating if it would become out of bounds due to its parent's rating changing
                        objChild.Rating = objChild.Rating;
                    }
                }
            }
        }

        public string RatingLabel
        {
            get => _strRatingLabel;
            set => _strRatingLabel = value;
        }
        /// <summary>
        /// Mod's Availability.
        /// </summary>
        public string Avail
        {
            get => _strAvail;
            set => _strAvail = value;
        }

        /// <summary>
        /// The Mod's cost.
        /// </summary>
        public string Cost
        {
            get => _strCost;
            set => _strCost = value;
        }

        /// <summary>
        /// Mod's Sourcebook.
        /// </summary>
        public string Source
        {
            get => _strSource;
            set => _strSource = value;
        }

        /// <summary>
        /// Sourcebook Page Number.
        /// </summary>
        public string Page
        {
            get => _strPage;
            set => _strPage = value;
        }

        /// <summary>
        /// Sourcebook Page Number using a given language file.
        /// Returns Page if not found or the string is empty.
        /// </summary>
        /// <param name="strLanguage">Language file keyword to use.</param>
        /// <returns></returns>
        public string DisplayPage(string strLanguage)
        {
            if (strLanguage == GlobalOptions.DefaultLanguage)
                return Page;
            string s = GetNode(strLanguage)?["altpage"]?.InnerText ?? Page;
            return !string.IsNullOrWhiteSpace(s) ? s : Page;
        }

        /// <summary>
        /// Was the object stolen  via the Stolen Gear quality?
        /// </summary>
        public bool Stolen
        {
            get => _blnStolen;
            set => _blnStolen = value;
        }

        private SourceString _objCachedSourceDetail;
        public SourceString SourceDetail => _objCachedSourceDetail = _objCachedSourceDetail
                                                                     ?? new SourceString(Source, DisplayPage(GlobalOptions.Language), GlobalOptions.Language, _objCharacter);



        /// <summary>
        /// Whether or not an Armor Mod is equipped and should be included in the Armor's totals.
        /// </summary>
        public bool Equipped
        {
            get => _blnEquipped;
            set
            {
                if (_blnEquipped != value)
                {
                    _blnEquipped = value;
                    if (value)
                    {
                        if (Parent?.Equipped == true)
                        {
                            ImprovementManager.EnableImprovements(_objCharacter, _objCharacter.Improvements.Where(x => x.ImproveSource == Improvement.ImprovementSource.ArmorMod && x.SourceName == InternalId).ToList());
                            // Add the Improvements from any Gear in the Armor.
                            foreach (Gear objGear in Gear)
                            {
                                if (objGear.Equipped)
                                {
                                    objGear.ChangeEquippedStatus(true);
                                }
                            }
                        }
                    }
                    else
                    {
                        ImprovementManager.DisableImprovements(_objCharacter, _objCharacter.Improvements.Where(x => x.ImproveSource == Improvement.ImprovementSource.ArmorMod && x.SourceName == InternalId).ToList());
                        // Add the Improvements from any Gear in the Armor.
                        foreach (Gear objGear in Gear)
                        {
                            objGear.ChangeEquippedStatus(false);
                        }
                    }

                    if (Parent?.Equipped == true)
                    {
                        _objCharacter?.OnPropertyChanged(nameof(Character.ArmorRating));
                        _objCharacter?.RefreshEncumbrance();
                    }
                }
            }
        }

        /// <summary>
        /// Whether or not an Armor Mod's wireless bonus is enabled
        /// </summary>
        public bool WirelessOn
        {
            get => _blnWirelessOn;
            set
            {
                if (value == _blnWirelessOn)
                    return;
                ToggleWirelessBonuses(value);
                _blnWirelessOn = value;
            }
        }

        /// <summary>
        /// Whether or not this Mod is part of the base Armor configuration.
        /// </summary>
        public bool IncludedInArmor
        {
            get => _blnIncludedInArmor;
            set => _blnIncludedInArmor = value;
        }

        /// <summary>
        /// Notes.
        /// </summary>
        public string Notes
        {
            get => _strNotes;
            set => _strNotes = value;
        }

        /// <summary>
        /// Value that was selected during the Improvement Manager dialogue.
        /// </summary>
        public string Extra
        {
            get => _strExtra;
            set => _strExtra = LanguageManager.ReverseTranslateExtra(value, _objCharacter);
        }

        /// <summary>
        /// Whether or not the Armor Mod's cost should be discounted by 10% through the Black Market Pipeline Quality.
        /// </summary>
        public bool DiscountCost
        {
            get => _blnDiscountCost && _objCharacter.BlackMarketDiscount;
            set => _blnDiscountCost = value;
        }

        /// <summary>
        /// Used by our sorting algorithm to remember which order the user moves things to
        /// </summary>
        public int SortOrder
        {
            get => _intSortOrder;
            set => _intSortOrder = value;
        }

        /// <summary>
        /// Parent Armor.
        /// </summary>
        public Armor Parent { get; set; }

        /// <summary>
        /// The Gear currently applied to the Armor.
        /// </summary>
        public TaggedObservableCollection<Gear> Gear => _lstGear;

        #endregion

        #region Complex Properties
        /// <summary>
        /// Total Availability in the program's current language.
        /// </summary>
        public string DisplayTotalAvail => TotalAvail(GlobalOptions.CultureInfo, GlobalOptions.Language);

        /// <summary>
        /// Total Availability.
        /// </summary>
        public string TotalAvail(CultureInfo objCulture, string strLanguage)
        {
            return TotalAvailTuple().ToString(objCulture, strLanguage);
        }

        /// <summary>
        /// Total Availability as a triple.
        /// </summary>
        public AvailabilityValue TotalAvailTuple(bool blnCheckChildren = true)
        {
            bool blnModifyParentAvail = false;
            string strAvail = Avail;
            char chrLastAvailChar = ' ';
            int intAvail = 0;
            if (strAvail.Length > 0)
            {
                if (strAvail.StartsWith("FixedValues(", StringComparison.Ordinal))
                {
                    string[] strValues = strAvail.TrimStartOnce("FixedValues(", true).TrimEndOnce(')').Split(',');
                    strAvail = strValues[Math.Max(Math.Min(Rating, strValues.Length) - 1, 0)];
                }

                chrLastAvailChar = strAvail[strAvail.Length - 1];
                if (chrLastAvailChar == 'F' || chrLastAvailChar == 'R')
                {
                    strAvail = strAvail.Substring(0, strAvail.Length - 1);
                }

                blnModifyParentAvail = strAvail.StartsWith('+', '-') && !IncludedInArmor;

                StringBuilder objAvail = new StringBuilder(strAvail.TrimStart('+'));
                objAvail.Replace("Rating", Rating.ToString(GlobalOptions.InvariantCultureInfo));

                foreach (CharacterAttrib objLoopAttribute in _objCharacter.AttributeSection.AttributeList.Concat(_objCharacter.AttributeSection.SpecialAttributeList))
                {
                    objAvail.CheapReplace(strAvail, objLoopAttribute.Abbrev, () => objLoopAttribute.TotalValue.ToString(GlobalOptions.InvariantCultureInfo));
                    objAvail.CheapReplace(strAvail, objLoopAttribute.Abbrev + "Base", () => objLoopAttribute.TotalBase.ToString(GlobalOptions.InvariantCultureInfo));
                }

                object objProcess = CommonFunctions.EvaluateInvariantXPath(objAvail.ToString(), out bool blnIsSuccess);
                if (blnIsSuccess)
                    intAvail = Convert.ToInt32(objProcess, GlobalOptions.InvariantCultureInfo);
            }

            if (blnCheckChildren)
            {
                // Run through gear children and increase the Avail by any Mod whose Avail starts with "+" or "-".
                foreach (Gear objChild in Gear)
                {
                    if (objChild.ParentID != InternalId)
                    {
                        AvailabilityValue objLoopAvailTuple = objChild.TotalAvailTuple();
                        if (objLoopAvailTuple.AddToParent)
                            intAvail += objLoopAvailTuple.Value;
                        if (objLoopAvailTuple.Suffix == 'F')
                            chrLastAvailChar = 'F';
                        else if (chrLastAvailChar != 'F' && objLoopAvailTuple.Suffix == 'R')
                            chrLastAvailChar = 'R';
                    }
                }
            }

            // Avail cannot go below 0. This typically happens when an item with Avail 0 is given the Second Hand category.
            if (intAvail < 0)
                intAvail = 0;

            return new AvailabilityValue(intAvail, chrLastAvailChar, blnModifyParentAvail, IncludedInArmor);
        }

        /// <summary>
        /// Calculated Gear Capacity of the Armor Mod.
        /// </summary>
        public string CalculatedGearCapacity
        {
            get
            {
                string strCapacity = GearCapacity;
                if (string.IsNullOrEmpty(strCapacity))
                    return "0";
                if (strCapacity.StartsWith("FixedValues(", StringComparison.Ordinal))
                {
                    string[] strValues = strCapacity.TrimStartOnce("FixedValues(", true).TrimEndOnce(')').Split(',');
                    strCapacity = strValues[Math.Max(Math.Min(Rating, strValues.Length) - 1, 0)];
                }
                strCapacity = strCapacity.CheapReplace("Capacity", () => Convert.ToDecimal(Parent?.TotalArmorCapacity, GlobalOptions.CultureInfo).ToString(GlobalOptions.InvariantCultureInfo))
                    .Replace("Rating", Rating.ToString(GlobalOptions.InvariantCultureInfo));

                //Rounding is always 'up'. For items that generate capacity, this means making it a larger negative number.
                object objProcess = CommonFunctions.EvaluateInvariantXPath(strCapacity, out bool blnIsSuccess);
                string strReturn = blnIsSuccess ? ((double)objProcess).ToString("#,0.##", GlobalOptions.CultureInfo) : strCapacity;

                return strReturn;
            }
        }

        /// <summary>
        /// The amount of Capacity remaining in the Gear.
        /// </summary>
        public decimal GearCapacityRemaining
        {
            get
            {
                decimal decCapacity;
                string strMyCapacity = CalculatedGearCapacity;
                // Get the Gear base Capacity.
                int intPos = strMyCapacity.IndexOf("/[", StringComparison.Ordinal);
                if (intPos != -1)
                {
                    // If this is a multiple-capacity item, use only the first half.
                    strMyCapacity = strMyCapacity.Substring(0, intPos);
                    decCapacity = Convert.ToDecimal(strMyCapacity, GlobalOptions.CultureInfo);
                }
                else
                    decCapacity = Convert.ToDecimal(strMyCapacity, GlobalOptions.CultureInfo);

                // Run through its Children and deduct the Capacity costs.
                foreach (Gear objChildGear in Gear)
                {
                    string strCapacity = objChildGear.CalculatedArmorCapacity;
                    intPos = strCapacity.IndexOf("/[", StringComparison.Ordinal);
                    if (intPos != -1)
                    {
                        // If this is a multiple-capacity item, use only the second half.
                        strCapacity = strCapacity.Substring(intPos + 1);
                    }

                    // Only items that contain square brackets should consume Capacity. Everything else is treated as [0].
                    strCapacity = strCapacity.StartsWith('[') ? strCapacity.Substring(1, strCapacity.Length - 2) : "0";
                    decCapacity -= (Convert.ToDecimal(strCapacity, GlobalOptions.CultureInfo) * objChildGear.Quantity);
                }

                return decCapacity;
            }
        }

        /// <summary>
        /// Caculated Capacity of the Armor Mod.
        /// </summary>
        public string CalculatedCapacity
        {
            get
            {
                string strCapacity = ArmorCapacity;
                if (string.IsNullOrEmpty(strCapacity))
                    return (0.0m).ToString("#,0.##", GlobalOptions.CultureInfo);
                if (strCapacity.StartsWith("FixedValues(", StringComparison.Ordinal))
                {
                    string[] strValues = strCapacity.TrimStartOnce("FixedValues(", true).TrimEndOnce(')').Split(',');
                    strCapacity = strValues[Math.Max(Math.Min(Rating, strValues.Length) - 1, 0)];
                }
                strCapacity = strCapacity.CheapReplace("Capacity", () => Convert.ToDecimal(Parent?.TotalArmorCapacity, GlobalOptions.CultureInfo).ToString(GlobalOptions.InvariantCultureInfo))
                    .Replace("Rating", Rating.ToString(GlobalOptions.InvariantCultureInfo));
                bool blnSquareBrackets = strCapacity.StartsWith('[');
                if (blnSquareBrackets)
                    strCapacity = strCapacity.Substring(1, strCapacity.Length - 2);

                //Rounding is always 'up'. For items that generate capacity, this means making it a larger negative number.
                object objProcess = CommonFunctions.EvaluateInvariantXPath(strCapacity, out bool blnIsSuccess);
                string strReturn = blnIsSuccess ? ((double)objProcess).ToString("#,0.##", GlobalOptions.CultureInfo) : strCapacity;
                if (blnSquareBrackets)
                    strReturn = '[' + strReturn + ']';

                return strReturn;
            }
        }

        public decimal TotalCapacity
        {
            get
            {
                string strCapacity = CalculatedCapacity;
                int intPos = strCapacity.IndexOf("/[", StringComparison.Ordinal);
                if (intPos != -1)
                {
                    // If this is a multiple-capacity item, use only the second half.
                    strCapacity = strCapacity.Substring(intPos + 1);
                }

                if (strCapacity.StartsWith('['))
                    strCapacity = strCapacity.Substring(1, strCapacity.Length - 2);
                if (strCapacity == "*")
                    strCapacity = "0";
                return Convert.ToDecimal(strCapacity, GlobalOptions.CultureInfo);
            }
        }

        /// <summary>
        /// Total cost of the Armor Mod.
        /// </summary>
        public decimal TotalCost
        {
            get
            {
                decimal decReturn = OwnCost;

                // Go through all of the Gear for this piece of Armor and add the Cost value.
                foreach (Gear objGear in Gear)
                    decReturn += objGear.TotalCost;

                return decReturn;
            }
        }

        /// <summary>
        /// Total cost of the Armor Mod.
        /// </summary>
        public decimal StolenTotalCost
        {
            get
            {
                decimal decReturn = 0;
                if (Stolen) decReturn += OwnCost;

                // Go through all of the Gear for this piece of Armor and add the Cost value.
                decReturn += Gear.Where(g => g.Stolen).AsParallel().Sum(objGear => objGear.StolenTotalCost);

                return decReturn;
            }
        }

        /// <summary>
        /// Cost for just the Armor Mod.
        /// </summary>
        public decimal OwnCost
        {
            get
            {
                string strCostExpr = Cost;
                if (strCostExpr.StartsWith("FixedValues(", StringComparison.Ordinal))
                {
                    string[] strValues = strCostExpr.TrimStartOnce("FixedValues(", true).TrimEndOnce(')').Split(',');
                    strCostExpr = strValues[Math.Max(Math.Min(Rating, strValues.Length) - 1, 0)];
                }

                StringBuilder objCost = new StringBuilder(strCostExpr.TrimStart('+'));
                objCost.CheapReplace(strCostExpr, "Rating", () => Rating.ToString(GlobalOptions.InvariantCultureInfo));
                objCost.CheapReplace(strCostExpr, "Armor Cost", () => (Parent?.OwnCost ?? 0.0m).ToString(GlobalOptions.InvariantCultureInfo));

                foreach (CharacterAttrib objLoopAttribute in _objCharacter.AttributeSection.AttributeList.Concat(_objCharacter.AttributeSection.SpecialAttributeList))
                {
                    objCost.CheapReplace(strCostExpr, objLoopAttribute.Abbrev, () => objLoopAttribute.TotalValue.ToString(GlobalOptions.InvariantCultureInfo));
                    objCost.CheapReplace(strCostExpr, objLoopAttribute.Abbrev + "Base", () => objLoopAttribute.TotalBase.ToString(GlobalOptions.InvariantCultureInfo));
                }

                object objProcess = CommonFunctions.EvaluateInvariantXPath(objCost.ToString(), out bool blnIsSuccess);
                decimal decReturn = blnIsSuccess ? Convert.ToDecimal(objProcess, GlobalOptions.InvariantCultureInfo) : 0;

                if (DiscountCost)
                    decReturn *= 0.9m;

                return decReturn;
            }
        }

        private XmlNode _objCachedMyXmlNode;
        private string _strCachedXmlNodeLanguage = string.Empty;

        public XmlNode GetNode()
        {
            return GetNode(GlobalOptions.Language);
        }

        public XmlNode GetNode(string strLanguage)
        {
            if (_objCachedMyXmlNode != null && strLanguage == _strCachedXmlNodeLanguage && !GlobalOptions.LiveCustomData) return _objCachedMyXmlNode;
            _strCachedXmlNodeLanguage = strLanguage;
<<<<<<< HEAD
            _objCachedMyXmlNode = _objCharacter.LoadData("armor.xml", strLanguage)
                    .SelectSingleNode(SourceID == Guid.Empty
                        ? $"/chummer/mods/mod[name = \"{Name}\"]"
                        : $"/chummer/mods/mod[id = \"{SourceIDString}\" or id = \"{SourceIDString.ToUpperInvariant()}\"]");
=======
            _objCachedMyXmlNode = SourceID == Guid.Empty
                ? XmlManager.Load("armor.xml", strLanguage)
                    .SelectSingleNode("/chummer/mods/mod[name = \"" + Name + "\"]")
                : XmlManager.Load("armor.xml", strLanguage)
                    .SelectSingleNode("/chummer/mods/mod[id = \"" + SourceIDString + "\" or id = \"" + SourceIDString.ToUpperInvariant() + "\"]");
>>>>>>> 1161a64b
            return _objCachedMyXmlNode;
        }
        #endregion

        #region Methods
        /// <summary>
        /// Method to delete an Armor object. Returns total extra cost removed unrelated to children.
        /// </summary>
        public decimal DeleteArmorMod()
        {
            decimal decReturn = 0.0m;
            // Remove the Cyberweapon created by the Mod if applicable.
            if (!WeaponID.IsEmptyGuid())
            {
                List<Tuple<Weapon, Vehicle, VehicleMod, WeaponMount>> lstWeaponsToDelete = new List<Tuple<Weapon, Vehicle, VehicleMod, WeaponMount>>();
                foreach (Weapon objWeapon in _objCharacter.Weapons.DeepWhere(x => x.Children, x => x.ParentID == InternalId))
                {
                    lstWeaponsToDelete.Add(new Tuple<Weapon, Vehicle, VehicleMod, WeaponMount>(objWeapon, null, null, null));
                }
                foreach (Vehicle objVehicle in _objCharacter.Vehicles)
                {
                    foreach (Weapon objWeapon in objVehicle.Weapons.DeepWhere(x => x.Children, x => x.ParentID == InternalId))
                    {
                        lstWeaponsToDelete.Add(new Tuple<Weapon, Vehicle, VehicleMod, WeaponMount>(objWeapon, objVehicle, null, null));
                    }

                    foreach (VehicleMod objVehicleMod in objVehicle.Mods)
                    {
                        foreach (Weapon objWeapon in objVehicleMod.Weapons.DeepWhere(x => x.Children, x => x.ParentID == InternalId))
                        {
                            lstWeaponsToDelete.Add(new Tuple<Weapon, Vehicle, VehicleMod, WeaponMount>(objWeapon, objVehicle, objVehicleMod, null));
                        }
                    }

                    foreach (WeaponMount objMount in objVehicle.WeaponMounts)
                    {
                        foreach (Weapon objWeapon in objMount.Weapons.DeepWhere(x => x.Children, x => x.ParentID == InternalId))
                        {
                            lstWeaponsToDelete.Add(new Tuple<Weapon, Vehicle, VehicleMod, WeaponMount>(objWeapon, objVehicle, null, objMount));
                        }
                    }
                }
                foreach (Tuple<Weapon, Vehicle, VehicleMod, WeaponMount> objLoopTuple in lstWeaponsToDelete)
                {
                    Weapon objDeleteWeapon = objLoopTuple.Item1;
                    decReturn += objDeleteWeapon.TotalCost + objDeleteWeapon.DeleteWeapon();
                    if (objDeleteWeapon.Parent != null)
                        objDeleteWeapon.Parent.Children.Remove(objDeleteWeapon);
                    else if (objLoopTuple.Item4 != null)
                        objLoopTuple.Item4.Weapons.Remove(objDeleteWeapon);
                    else if (objLoopTuple.Item3 != null)
                        objLoopTuple.Item3.Weapons.Remove(objDeleteWeapon);
                    else if (objLoopTuple.Item2 != null)
                        objLoopTuple.Item2.Weapons.Remove(objDeleteWeapon);
                    else
                        _objCharacter.Weapons.Remove(objDeleteWeapon);
                }
            }

            decReturn += ImprovementManager.RemoveImprovements(_objCharacter, Improvement.ImprovementSource.ArmorMod, InternalId);
            // Remove any Improvements created by the Armor's Gear.
            foreach (Gear objGear in Gear)
                decReturn += objGear.DeleteGear();

            return decReturn;
        }

        /// <summary>
        /// Toggle the Wireless Bonus for this armor mod.
        /// </summary>
        /// <param name="enable"></param>
        public void ToggleWirelessBonuses(bool enable)
        {
            if (enable)
            {
                if (WirelessBonus?.Attributes?.Count > 0)
                {
                    if (WirelessBonus.Attributes["mode"].InnerText == "replace")
                    {
                        ImprovementManager.DisableImprovements(_objCharacter, _objCharacter.Improvements.Where(x => x.ImproveSource == Improvement.ImprovementSource.ArmorMod && x.SourceName == InternalId).ToList());
                    }
                }
                if (WirelessBonus?.InnerText != null)
                {
                    ImprovementManager.CreateImprovements(_objCharacter, Improvement.ImprovementSource.ArmorMod,
                        _guiID.ToString("D", GlobalOptions.InvariantCultureInfo) + "Wireless", WirelessBonus, Rating, DisplayNameShort(GlobalOptions.Language));
                }

                if (!string.IsNullOrEmpty(ImprovementManager.SelectedValue) && string.IsNullOrEmpty(_strExtra))
                    _strExtra = ImprovementManager.SelectedValue;
            }
            else
            {
                if (WirelessBonus?.Attributes?.Count > 0)
                {
                    if (WirelessBonus.Attributes?["mode"].InnerText == "replace")
                    {
                        ImprovementManager.EnableImprovements(_objCharacter, _objCharacter.Improvements.Where(x => x.ImproveSource == Improvement.ImprovementSource.ArmorMod && x.SourceName == InternalId).ToList());
                    }
                }
                ImprovementManager.DisableImprovements(_objCharacter, _objCharacter.Improvements.Where(x => x.ImproveSource == Improvement.ImprovementSource.ArmorMod && x.SourceName == InternalId + "Wireless").ToList());
            }
        }


        /// <summary>
        /// Checks a nominated piece of gear for Availability requirements.
        /// </summary>
        /// <param name="blnRestrictedGearUsed">Whether Restricted Gear is already being used.</param>
        /// <param name="intRestrictedCount">Amount of gear that is currently over the availability limit.</param>
        /// <param name="strAvailItems">String used to list names of gear that are currently over the availability limit.</param>
        /// <param name="strRestrictedItem">Item that is being used for Restricted Gear.</param>
        /// <param name="blnOutRestrictedGearUsed">Whether Restricted Gear is already being used (tracked across gear children).</param>
        /// <param name="intOutRestrictedCount">Amount of gear that is currently over the availability limit (tracked across gear children).</param>
        /// <param name="strOutAvailItems">String used to list names of gear that are currently over the availability limit (tracked across gear children).</param>
        /// <param name="strOutRestrictedItem">Item that is being used for Restricted Gear (tracked across gear children).</param>
        public void CheckRestrictedGear(bool blnRestrictedGearUsed, int intRestrictedCount, string strAvailItems, string strRestrictedItem, out bool blnOutRestrictedGearUsed, out int intOutRestrictedCount, out string strOutAvailItems, out string strOutRestrictedItem)
        {
            AvailabilityValue objTotalAvail = TotalAvailTuple();
            if (!objTotalAvail.AddToParent)
            {
                int intAvailInt = objTotalAvail.Value;
                if (intAvailInt > _objCharacter.MaximumAvailability && !_blnIncludedInArmor)
                {
                    if (intAvailInt <= _objCharacter.RestrictedGear && !blnRestrictedGearUsed)
                    {
                        blnRestrictedGearUsed = true;
                        strRestrictedItem = Parent == null
                            ? CurrentDisplayName
                            : CurrentDisplayName + LanguageManager.GetString("String_Space") + '('+ Parent.CurrentDisplayName + ')';
                    }
                    else
                    {
                        intRestrictedCount++;
                        strAvailItems += Environment.NewLine + "\t\t" + DisplayNameShort(GlobalOptions.Language);
                    }
                }
            }

            foreach (Gear objChild in Gear)
            {
                objChild.CheckRestrictedGear(blnRestrictedGearUsed, intRestrictedCount, strAvailItems, strRestrictedItem, out blnRestrictedGearUsed, out intRestrictedCount, out strAvailItems, out strRestrictedItem);
            }
            strOutAvailItems = strAvailItems;
            intOutRestrictedCount = intRestrictedCount;
            blnOutRestrictedGearUsed = blnRestrictedGearUsed;
            strOutRestrictedItem = strRestrictedItem;
        }
        #endregion

        #region UI Methods
        public TreeNode CreateTreeNode(ContextMenuStrip cmsArmorMod, ContextMenuStrip cmsArmorGear)
        {
            if (IncludedInArmor && !string.IsNullOrEmpty(Source) && !_objCharacter.Options.BookEnabled(Source))
                return null;

            TreeNode objNode = new TreeNode
            {
                Name = InternalId,
                Text = CurrentDisplayName,
                Tag = this,
                ContextMenuStrip = string.IsNullOrEmpty(GearCapacity) ? cmsArmorMod : cmsArmorGear,
                ForeColor = PreferredColor,
                ToolTipText = Notes.WordWrap(100)
            };

            TreeNodeCollection lstChildNodes = objNode.Nodes;
            foreach (Gear objGear in Gear)
            {
                TreeNode objLoopNode = objGear.CreateTreeNode(cmsArmorGear);
                if (objLoopNode != null)
                    lstChildNodes.Add(objLoopNode);
            }
            if (lstChildNodes.Count > 0)
                objNode.Expand();

            return objNode;
        }

        public Color PreferredColor
        {
            get
            {
                if (!string.IsNullOrEmpty(Notes))
                {
                    return Color.SaddleBrown;
                }
                if (IncludedInArmor)
                {
                    return SystemColors.GrayText;
                }

                return SystemColors.WindowText;
            }
        }
        #endregion

        public bool Remove(bool blnConfirmDelete = true)
        {
            if (blnConfirmDelete)
            {
                if (!_objCharacter.ConfirmDelete(LanguageManager.GetString("Message_DeleteArmor",
                    GlobalOptions.Language)))
                    return false;
            }
            DeleteArmorMod();
            return Parent.ArmorMods.Remove(this);
        }

        public void Sell(decimal percentage)
        {
            // Record the cost of the Armor with the ArmorMod.
            decimal decOriginal = Parent.TotalCost;

            // Create the Expense Log Entry for the sale.
            decimal decAmount = (decOriginal - Parent.TotalCost) * percentage;
            decAmount += DeleteArmorMod() * percentage;
            ExpenseLogEntry objExpense = new ExpenseLogEntry(_objCharacter);
            objExpense.Create(decAmount, LanguageManager.GetString("String_ExpenseSoldArmorMod") + ' ' + DisplayNameShort(GlobalOptions.Language), ExpenseType.Nuyen, DateTime.Now);
            _objCharacter.ExpenseEntries.AddWithSort(objExpense);
            _objCharacter.Nuyen += decAmount;

            Parent.ArmorMods.Remove(this);
        }

        /// <summary>
        /// Alias map for SourceDetail control text and tooltip assignation.
        /// </summary>
        /// <param name="sourceControl"></param>
        public void SetSourceDetail(Control sourceControl)
        {
            if (_objCachedSourceDetail?.Language != GlobalOptions.Language)
                _objCachedSourceDetail = null;
            SourceDetail.SetControl(sourceControl);
        }

        public bool AllowPasteXml { get; }

        bool ICanPaste.AllowPasteObject(object input)
        {
            throw new NotImplementedException();
        }
    }
}<|MERGE_RESOLUTION|>--- conflicted
+++ resolved
@@ -113,11 +113,7 @@
                     !string.IsNullOrEmpty(strNameOnPage))
                     strEnglishNameOnPage = strNameOnPage;
 
-<<<<<<< HEAD
-                string strGearNotes = CommonFunctions.GetTextFromPDF($"{Source} {Page}", strEnglishNameOnPage, _objCharacter);
-=======
-                string strGearNotes = CommonFunctions.GetTextFromPDF(Source + ' ' + Page, strEnglishNameOnPage);
->>>>>>> 1161a64b
+                string strGearNotes = CommonFunctions.GetTextFromPDF(Source + ' ' + Page, strEnglishNameOnPage, _objCharacter);
 
                 if (string.IsNullOrEmpty(strGearNotes) && GlobalOptions.Language != GlobalOptions.DefaultLanguage)
                 {
@@ -131,13 +127,8 @@
                             && !string.IsNullOrEmpty(strNameOnPage) && strNameOnPage != strEnglishNameOnPage)
                             strTranslatedNameOnPage = strNameOnPage;
 
-<<<<<<< HEAD
-                        Notes = CommonFunctions.GetTextFromPDF($"{Source} {DisplayPage(GlobalOptions.Language)}",
+                        Notes = CommonFunctions.GetTextFromPDF(Source + ' ' + DisplayPage(GlobalOptions.Language),
                             strTranslatedNameOnPage, _objCharacter);
-=======
-                        Notes = CommonFunctions.GetTextFromPDF(Source + ' ' + DisplayPage(GlobalOptions.Language),
-                            strTranslatedNameOnPage);
->>>>>>> 1161a64b
                     }
                 }
                 else
@@ -537,11 +528,7 @@
             if (Rating > 0)
                 strReturn += strSpace + '(' + LanguageManager.GetString(RatingLabel, strLanguage) + strSpace + Rating.ToString(objCulture) + ')';
             if (!string.IsNullOrEmpty(Extra))
-<<<<<<< HEAD
-                strReturn += strSpaceCharacter + '(' + LanguageManager.TranslateExtra(Extra, _objCharacter, strLanguage) + ')';
-=======
-                strReturn += strSpace + '(' + LanguageManager.TranslateExtra(Extra, strLanguage) + ')';
->>>>>>> 1161a64b
+                strReturn += strSpace + '(' + LanguageManager.TranslateExtra(Extra, _objCharacter, strLanguage) + ')';
             return strReturn;
         }
 
@@ -1101,18 +1088,10 @@
         {
             if (_objCachedMyXmlNode != null && strLanguage == _strCachedXmlNodeLanguage && !GlobalOptions.LiveCustomData) return _objCachedMyXmlNode;
             _strCachedXmlNodeLanguage = strLanguage;
-<<<<<<< HEAD
             _objCachedMyXmlNode = _objCharacter.LoadData("armor.xml", strLanguage)
                     .SelectSingleNode(SourceID == Guid.Empty
                         ? $"/chummer/mods/mod[name = \"{Name}\"]"
                         : $"/chummer/mods/mod[id = \"{SourceIDString}\" or id = \"{SourceIDString.ToUpperInvariant()}\"]");
-=======
-            _objCachedMyXmlNode = SourceID == Guid.Empty
-                ? XmlManager.Load("armor.xml", strLanguage)
-                    .SelectSingleNode("/chummer/mods/mod[name = \"" + Name + "\"]")
-                : XmlManager.Load("armor.xml", strLanguage)
-                    .SelectSingleNode("/chummer/mods/mod[id = \"" + SourceIDString + "\" or id = \"" + SourceIDString.ToUpperInvariant() + "\"]");
->>>>>>> 1161a64b
             return _objCachedMyXmlNode;
         }
         #endregion
