--- conflicted
+++ resolved
@@ -27,14 +27,10 @@
     {
         private static readonly Dictionary<string, string> s_CategoriesSkillMap = new Dictionary<string, string>();  //Categories to their attribute
 
-        public static IEnumerable<ListItem> DefaultKnowledgeSkills(string strLanguage)
-        {
-<<<<<<< HEAD
-            using (XmlNodeList xmlSkillList = XmlManager.Load("skills.xml", new Dictionary<string, bool>(), strLanguage).SelectNodes("/chummer/knowledgeskills/skill"))
-=======
-            using (XmlNodeList xmlSkillList = XmlManager.Load("skills.xml", strLanguage).SelectNodes("/chummer/knowledgeskills/skill"))
-            {
->>>>>>> 4d997dd7
+        public IEnumerable<ListItem> DefaultKnowledgeSkills(string strLanguage)
+        {
+            using (XmlNodeList xmlSkillList = XmlManager.Load("skills.xml", CharacterObject.Options.CustomDataDictionary, strLanguage).SelectNodes("/chummer/knowledgeskills/skill"))
+            {
                 if (xmlSkillList != null)
                 {
                     foreach (XmlNode xmlSkill in xmlSkillList)
@@ -51,14 +47,10 @@
         /// </summary>
         /// <param name="strLanguage"></param>
         /// <returns></returns>
-        public static IEnumerable<ListItem> KnowledgeTypes(string strLanguage)
-        {
-<<<<<<< HEAD
-            using (XmlNodeList xmlCategoryList = XmlManager.Load("skills.xml", new Dictionary<string, bool>(), strLanguage).SelectNodes("/chummer/categories/category[@type = \"knowledge\"]"))
-=======
-            using (XmlNodeList xmlCategoryList = XmlManager.Load("skills.xml", strLanguage).SelectNodes("/chummer/categories/category[@type = \"knowledge\"]"))
-            {
->>>>>>> 4d997dd7
+        public IEnumerable<ListItem> KnowledgeTypes(string strLanguage)
+        {
+            using (XmlNodeList xmlCategoryList = XmlManager.Load("skills.xml", CharacterObject.Options.CustomDataDictionary, strLanguage).SelectNodes("/chummer/categories/category[@type = \"knowledge\"]"))
+            {
                 if (xmlCategoryList != null)
                 {
                     foreach (XmlNode objXmlCategory in xmlCategoryList)
@@ -72,12 +64,8 @@
 
         static KnowledgeSkill()
         {
-<<<<<<< HEAD
             using (XmlNodeList xmlSkillList = XmlManager.Load("skills.xml", new Dictionary<string, bool>()).SelectNodes("/chummer/knowledgeskills/skill"))
-=======
-            using (XmlNodeList xmlSkillList = XmlManager.Load("skills.xml").SelectNodes("/chummer/knowledgeskills/skill"))
-            {
->>>>>>> 4d997dd7
+            {
                 if (xmlSkillList != null)
                 {
                     foreach (XmlNode objXmlSkill in xmlSkillList)
@@ -140,11 +128,7 @@
         private void LoadSkillFromData(string strInputSkillName)
         {
             string strSkillName = GetSkillNameFromData(strInputSkillName);
-<<<<<<< HEAD
-            XmlNode xmlSkillNode = XmlManager.Load("skills.xml", new Dictionary<string, bool>(), GlobalOptions.Language).SelectSingleNode($"/chummer/knowledgeskills/skill[name = \"{ strSkillName }\"]");
-=======
-            XmlNode xmlSkillNode = XmlManager.Load("skills.xml").SelectSingleNode($"/chummer/knowledgeskills/skill[name = \"{ strSkillName }\"]");
->>>>>>> 4d997dd7
+            XmlNode xmlSkillNode = XmlManager.Load("skills.xml", CharacterObject.Options.CustomDataDictionary).SelectSingleNode($"/chummer/knowledgeskills/skill[name = \"{ strSkillName }\"]");
 
             if (xmlSkillNode == null)
             {
@@ -171,19 +155,14 @@
             }
         }
 
-        private static string GetSkillNameFromData(string strInputSkillName)
+        private string GetSkillNameFromData(string strInputSkillName)
         {
             if (GlobalOptions.Language == GlobalOptions.DefaultLanguage)
             {
                 return strInputSkillName;
             }
-<<<<<<< HEAD
-            
-            XmlNode xmlSkillTranslationNode = XmlManager.Load("skills.xml", new Dictionary<string, bool>(), GlobalOptions.Language).SelectSingleNode($"/chummer/knowledgeskills/skill[translate = \"{ strInputSkillName }\"]");
-=======
-
-            XmlNode xmlSkillTranslationNode = XmlManager.Load("skills.xml").SelectSingleNode($"/chummer/knowledgeskills/skill[translate = \"{ strInputSkillName }\"]");
->>>>>>> 4d997dd7
+
+            XmlNode xmlSkillTranslationNode = XmlManager.Load("skills.xml", CharacterObject.Options.CustomDataDictionary).SelectSingleNode($"/chummer/knowledgeskills/skill[translate = \"{ strInputSkillName }\"]");
 
             if (xmlSkillTranslationNode == null)
             {
@@ -501,11 +480,7 @@
             // Legacy shim
             if (SkillId.Equals(Guid.Empty))
             {
-<<<<<<< HEAD
-                XmlNode objDataNode = XmlManager.Load("skills.xml", new Dictionary<string, bool>(), GlobalOptions.Language).SelectSingleNode("/chummer/knowledgeskills/skill[name = \"" + Name + "\"]");
-=======
-                XmlNode objDataNode = XmlManager.Load("skills.xml").SelectSingleNode("/chummer/knowledgeskills/skill[name = \"" + Name + "\"]");
->>>>>>> 4d997dd7
+                XmlNode objDataNode = XmlManager.Load("skills.xml", CharacterObject.Options.CustomDataDictionary).SelectSingleNode("/chummer/knowledgeskills/skill[name = \"" + Name + "\"]");
                 if (objDataNode.TryGetField("id", Guid.TryParse, out Guid guidTemp))
                     SkillId = guidTemp;
             }
