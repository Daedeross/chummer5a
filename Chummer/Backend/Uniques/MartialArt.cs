/*  This file is part of Chummer5a.
 *
 *  Chummer5a is free software: you can redistribute it and/or modify
 *  it under the terms of the GNU General Public License as published by
 *  the Free Software Foundation, either version 3 of the License, or
 *  (at your option) any later version.
 *
 *  Chummer5a is distributed in the hope that it will be useful,
 *  but WITHOUT ANY WARRANTY; without even the implied warranty of
 *  MERCHANTABILITY or FITNESS FOR A PARTICULAR PURPOSE.  See the
 *  GNU General Public License for more details.
 *
 *  You should have received a copy of the GNU General Public License
 *  along with Chummer5a.  If not, see <http://www.gnu.org/licenses/>.
 *
 *  You can obtain the full source code for Chummer5a at
 *  https://github.com/chummer5a/chummer5a
 */
using System;
using System.Diagnostics;
using System.Drawing;
using System.Globalization;
using System.Windows.Forms;
using System.Xml;
using NLog;

namespace Chummer
{
    /// <summary>
    /// A Martial Art.
    /// </summary>
    [DebuggerDisplay("{DisplayName(GlobalOptions.DefaultLanguage)}")]
    public class MartialArt : IHasChildren<MartialArtTechnique>, IHasName, IHasInternalId, IHasXmlNode, IHasNotes, ICanRemove, IHasSource
    {
        private static readonly Logger Log = LogManager.GetCurrentClassLogger();
        private Guid _guiID;
        private Guid _guiSourceID;
        private string _strName = string.Empty;
        private string _strSource = string.Empty;
        private string _strPage = string.Empty;
        private int _intKarmaCost = 7;
        private int _intRating = 1;
        private readonly TaggedObservableCollection<MartialArtTechnique> _lstTechniques = new TaggedObservableCollection<MartialArtTechnique>();
        private string _strNotes = string.Empty;
        private readonly Character _objCharacter;
        private bool _blnIsQuality;

        #region Create, Save, Load, and Print Methods
        public MartialArt(Character objCharacter)
        {
            _objCharacter = objCharacter;
            _guiID = Guid.NewGuid();
        }

        /// Create a Martial Art from an XmlNode.
        /// <param name="objXmlArtNode">XmlNode to create the object from.</param>
        public void Create(XmlNode objXmlArtNode)
        {
            if (!objXmlArtNode.TryGetField("id", Guid.TryParse, out _guiSourceID))
            {
                Log.Warn(new object[] { "Missing id field for xmlnode", objXmlArtNode });
                Utils.BreakIfDebug();
            }
            if (objXmlArtNode.TryGetStringFieldQuickly("name", ref _strName))
                _objCachedMyXmlNode = null;
            objXmlArtNode.TryGetStringFieldQuickly("source", ref _strSource);
            objXmlArtNode.TryGetStringFieldQuickly("page", ref _strPage);
            objXmlArtNode.TryGetInt32FieldQuickly("cost", ref _intKarmaCost);
            if (!objXmlArtNode.TryGetStringFieldQuickly("altnotes", ref _strNotes))
                objXmlArtNode.TryGetStringFieldQuickly("notes", ref _strNotes);
            _blnIsQuality = objXmlArtNode["isquality"]?.InnerText == bool.TrueString;

            if (objXmlArtNode["bonus"] != null)
            {
                ImprovementManager.CreateImprovements(_objCharacter, Improvement.ImprovementSource.MartialArt, InternalId,
                    objXmlArtNode["bonus"], 1, DisplayNameShort(GlobalOptions.Language));
            }
            if (string.IsNullOrEmpty(Notes))
            {
                string strEnglishNameOnPage = Name;
                string strNameOnPage = string.Empty;
                // make sure we have something and not just an empty tag
                if (objXmlArtNode.TryGetStringFieldQuickly("nameonpage", ref strNameOnPage) &&
                    !string.IsNullOrEmpty(strNameOnPage))
                    strEnglishNameOnPage = strNameOnPage;

<<<<<<< HEAD
                string strQualityNotes = CommonFunctions.GetTextFromPDF($"{Source} {Page}", strEnglishNameOnPage, _objCharacter);
=======
                string strQualityNotes = CommonFunctions.GetTextFromPDF(Source + ' ' + Page, strEnglishNameOnPage);
>>>>>>> 1161a64b

                if (string.IsNullOrEmpty(strQualityNotes) && GlobalOptions.Language != GlobalOptions.DefaultLanguage)
                {
                    string strTranslatedNameOnPage = CurrentDisplayName;

                    // don't check again it is not translated
                    if (strTranslatedNameOnPage != _strName)
                    {
                        // if we found <altnameonpage>, and is not empty and not the same as english we must use that instead
                        if (objXmlArtNode.TryGetStringFieldQuickly("altnameonpage", ref strNameOnPage)
                            && !string.IsNullOrEmpty(strNameOnPage) && strNameOnPage != strEnglishNameOnPage)
                            strTranslatedNameOnPage = strNameOnPage;

<<<<<<< HEAD
                        Notes = CommonFunctions.GetTextFromPDF($"{Source} {DisplayPage(GlobalOptions.Language)}",
                            strTranslatedNameOnPage, _objCharacter);
=======
                        Notes = CommonFunctions.GetTextFromPDF(Source + ' ' + DisplayPage(GlobalOptions.Language),
                            strTranslatedNameOnPage);
>>>>>>> 1161a64b
                    }
                }
                else
                    Notes = strQualityNotes;
            }
        }

        private SourceString _objCachedSourceDetail;
        public SourceString SourceDetail => _objCachedSourceDetail = _objCachedSourceDetail
                                                                     ?? new SourceString(Source, DisplayPage(GlobalOptions.Language), GlobalOptions.Language, _objCharacter);

        /// <summary>
        /// Save the object's XML to the XmlWriter.
        /// </summary>
        /// <param name="objWriter">XmlTextWriter to write with.</param>
        public void Save(XmlTextWriter objWriter)
        {
            if (objWriter == null)
                return;
            objWriter.WriteStartElement("martialart");
            objWriter.WriteElementString("name", _strName);
            objWriter.WriteElementString("sourceid", SourceIDString);
            objWriter.WriteElementString("guid", InternalId);
            objWriter.WriteElementString("source", _strSource);
            objWriter.WriteElementString("page", _strPage);
            objWriter.WriteElementString("rating", _intRating.ToString(GlobalOptions.InvariantCultureInfo));
            objWriter.WriteElementString("cost", _intKarmaCost.ToString(GlobalOptions.InvariantCultureInfo));
            objWriter.WriteElementString("isquality", _blnIsQuality.ToString(GlobalOptions.InvariantCultureInfo));
            objWriter.WriteStartElement("martialarttechniques");
            foreach (MartialArtTechnique objTechnique in _lstTechniques)
            {
                objTechnique.Save(objWriter);
            }
            objWriter.WriteEndElement();
            objWriter.WriteElementString("notes", _strNotes);
            objWriter.WriteEndElement();

            if (!IsQuality)
                _objCharacter.SourceProcess(_strSource);
        }

        /// <summary>
        /// Load the Martial Art from the XmlNode.
        /// </summary>
        /// <param name="objNode">XmlNode to load.</param>
        public void Load(XmlNode objNode)
        {
            if (objNode == null)
                return;
            if (!objNode.TryGetField("guid", Guid.TryParse, out _guiID))
            {
                _guiID = Guid.NewGuid();
            }
            if(!objNode.TryGetGuidFieldQuickly("sourceid", ref _guiSourceID))
            {
                XmlNode node = GetNode(GlobalOptions.Language);
                node?.TryGetGuidFieldQuickly("id", ref _guiSourceID);
            }
            if (objNode.TryGetStringFieldQuickly("name", ref _strName))
                _objCachedMyXmlNode = null;
            objNode.TryGetStringFieldQuickly("source", ref _strSource);
            objNode.TryGetStringFieldQuickly("page", ref _strPage);
            objNode.TryGetInt32FieldQuickly("rating", ref _intRating);
            objNode.TryGetInt32FieldQuickly("cost", ref _intKarmaCost);
            objNode.TryGetBoolFieldQuickly("isquality", ref _blnIsQuality);

            using (XmlNodeList xmlLegacyTechniqueList = objNode.SelectNodes("martialartadvantages/martialartadvantage"))
                if (xmlLegacyTechniqueList != null)
                    foreach (XmlNode nodTechnique in xmlLegacyTechniqueList)
                    {
                        MartialArtTechnique objTechnique = new MartialArtTechnique(_objCharacter);
                        objTechnique.Load(nodTechnique);
                        _lstTechniques.Add(objTechnique);
                    }

            using (XmlNodeList xmlTechniqueList = objNode.SelectNodes("martialarttechniques/martialarttechnique"))
                if (xmlTechniqueList != null)
                    foreach (XmlNode nodTechnique in xmlTechniqueList)
                    {
                        MartialArtTechnique objTechnique = new MartialArtTechnique(_objCharacter);
                        objTechnique.Load(nodTechnique);
                        _lstTechniques.Add(objTechnique);
                    }

            objNode.TryGetStringFieldQuickly("notes", ref _strNotes);
        }

        /// <summary>
        /// Print the object's XML to the XmlWriter.
        /// </summary>
        /// <param name="objWriter">XmlTextWriter to write with.</param>
        /// <param name="objCulture">Culture in which to print.</param>
        /// <param name="strLanguageToPrint">Language in which to print</param>
        public void Print(XmlTextWriter objWriter, CultureInfo objCulture, string strLanguageToPrint)
        {
            if (objWriter == null)
                return;
            objWriter.WriteStartElement("martialart");
            objWriter.WriteElementString("guid", InternalId);
            objWriter.WriteElementString("sourceid", SourceIDString);
            objWriter.WriteElementString("name", DisplayNameShort(strLanguageToPrint));
            objWriter.WriteElementString("fullname", DisplayName(strLanguageToPrint));
            objWriter.WriteElementString("name_english", Name);
            objWriter.WriteElementString("source", CommonFunctions.LanguageBookShort(Source, _objCharacter, strLanguageToPrint));
            objWriter.WriteElementString("page", DisplayPage(strLanguageToPrint));
            objWriter.WriteElementString("rating", Rating.ToString(objCulture));
            objWriter.WriteElementString("cost", Cost.ToString(objCulture));
            objWriter.WriteStartElement("martialarttechniques");
            foreach (MartialArtTechnique objAdvantage in Techniques)
            {
                objAdvantage.Print(objWriter, strLanguageToPrint);
            }
            objWriter.WriteEndElement();
            if (_objCharacter.Options.PrintNotes)
                objWriter.WriteElementString("notes", Notes);
            objWriter.WriteEndElement();
        }
        #endregion

        #region Properties
        /// <summary>
        /// Name.
        /// </summary>
        public string Name
        {
            get => _strName;
            set
            {
                if (_strName != value)
                    _objCachedMyXmlNode = null;
                _strName = value;
            }
        }

        /// <summary>
        /// Identifier of the object within data files.
        /// </summary>
        public Guid SourceID
        {
            get => _guiSourceID;
            set
            {
                if (_guiSourceID == value) return;
                _guiSourceID = value;
                _objCachedMyXmlNode = null;
            }
        }

        /// <summary>
        /// String-formatted identifier of the <inheritdoc cref="SourceID"/> from the data files.
        /// </summary>
        public string SourceIDString => _guiSourceID.ToString("D", GlobalOptions.InvariantCultureInfo);

        public string InternalId => _guiID.ToString("D", GlobalOptions.InvariantCultureInfo);

        /// <summary>
        /// The name of the object as it should be displayed on printouts (translated name only).
        /// </summary>
        public string DisplayNameShort(string strLanguage)
        {
            // Get the translated name if applicable.
            if (strLanguage == GlobalOptions.DefaultLanguage)
                return Name;

            return GetNode(strLanguage)?["translate"]?.InnerText ?? Name;
        }

        /// <summary>
        /// The name of the object as it should be displayed in lists. Name (Extra).
        /// </summary>
        public string DisplayName(string strLanguage)
        {
            string strReturn = DisplayNameShort(strLanguage);

            return strReturn;
        }

        public string CurrentDisplayName => DisplayName(GlobalOptions.Language);

        /// <summary>
        /// Sourcebook.
        /// </summary>
        public string Source
        {
            get => _strSource;
            set => _strSource = value;
        }


        /// <summary>
        /// Sourcebook Page Number.
        /// </summary>
        public string Page
        {
            get => _strPage;
            set => _strPage = value;
        }

        /// <summary>
        /// Sourcebook Page Number using a given language file.
        /// Returns Page if not found or the string is empty.
        /// </summary>
        /// <param name="strLanguage">Language file keyword to use.</param>
        /// <returns></returns>
        public string DisplayPage(string strLanguage)
        {
            if (strLanguage == GlobalOptions.DefaultLanguage)
                return Page;
            string s = GetNode(strLanguage)?["altpage"]?.InnerText ?? Page;
            return !string.IsNullOrWhiteSpace(s) ? s : Page;
        }

        /// <summary>
        /// Rating.
        /// </summary>
        public int Rating
        {
            get => _intRating;
            set => _intRating = value;
        }

        /// <summary>
        /// Karma Cost (usually 7).
        /// </summary>
        public int Cost
        {
            get => _intKarmaCost;
            set => _intKarmaCost = value;
        }

        /// <summary>
        /// Is from a quality.
        /// </summary>
        public bool IsQuality
        {
            get => _blnIsQuality;
            set => _blnIsQuality = value;
        }

        /// <summary>
        /// Selected Martial Arts Advantages.
        /// </summary>
        public TaggedObservableCollection<MartialArtTechnique> Techniques => _lstTechniques;
        public TaggedObservableCollection<MartialArtTechnique> Children => Techniques;

        /// <summary>
        /// Notes.
        /// </summary>
        public string Notes
        {
            get => _strNotes;
            set => _strNotes = value;
        }

        private XmlNode _objCachedMyXmlNode;
        private string _strCachedXmlNodeLanguage = string.Empty;

        public XmlNode GetNode()
        {
            return GetNode(GlobalOptions.Language);
        }

        public XmlNode GetNode(string strLanguage)
        {
            if (_objCachedMyXmlNode == null || strLanguage != _strCachedXmlNodeLanguage || GlobalOptions.LiveCustomData)
            {
<<<<<<< HEAD
                _objCachedMyXmlNode = _objCharacter.LoadData("martialarts.xml", strLanguage)
                    .SelectSingleNode(SourceID == Guid.Empty
                        ? $"/chummer/martialarts/martialart[name = \"{Name}\"]"
                        : $"/chummer/martialarts/martialart[id = \"{SourceIDString}\" or id = \"{SourceIDString.ToUpperInvariant()}\"]");
=======
                _objCachedMyXmlNode = SourceID == Guid.Empty
                    ? XmlManager.Load("martialarts.xml", strLanguage)
                        .SelectSingleNode("/chummer/martialarts/martialart[name = \"" + Name + "\"]")
                    : XmlManager.Load("martialarts.xml", strLanguage)
                        .SelectSingleNode("/chummer/martialarts/martialart[id = \"" + SourceIDString + "\" or id = \"" + SourceIDString.ToUpperInvariant() + "\"]");
>>>>>>> 1161a64b
                _strCachedXmlNodeLanguage = strLanguage;
            }
            return _objCachedMyXmlNode;
        }
        #endregion

        #region Methods
        public TreeNode CreateTreeNode(ContextMenuStrip cmsMartialArt, ContextMenuStrip cmsMartialArtTechnique)
        {
            if (IsQuality && !string.IsNullOrEmpty(Source) && !_objCharacter.Options.BookEnabled(Source))
                return null;

            TreeNode objNode = new TreeNode
            {
                Name = InternalId,
                Text = CurrentDisplayName,
                Tag = this,
                ContextMenuStrip = cmsMartialArt,
                ForeColor = PreferredColor,
                ToolTipText = Notes.WordWrap(100)
            };

            TreeNodeCollection lstChildNodes = objNode.Nodes;
            foreach (MartialArtTechnique objTechnique in Techniques)
            {
                TreeNode objLoopNode = objTechnique.CreateTreeNode(cmsMartialArtTechnique);
                if (objLoopNode != null)
                {
                    lstChildNodes.Add(objLoopNode);
                    objNode.Expand();
                }
            }

            return objNode;
        }

        public static bool Purchase(Character objCharacter)
        {
            if (objCharacter == null)
                throw new ArgumentNullException    (nameof(objCharacter));
            bool blnAddAgain;
            do
            {
                using (frmSelectMartialArt frmPickMartialArt = new frmSelectMartialArt(objCharacter))
                {
                    frmPickMartialArt.ShowDialog();

                    if (frmPickMartialArt.DialogResult == DialogResult.Cancel)
                        return false;

                    blnAddAgain = frmPickMartialArt.AddAgain;
                    // Open the Martial Arts XML file and locate the selected piece.
                    XmlDocument objXmlDocument = objCharacter.LoadData("martialarts.xml");

                    XmlNode objXmlArt = objXmlDocument.SelectSingleNode("/chummer/martialarts/martialart[id = \"" + frmPickMartialArt.SelectedMartialArt + "\"]");

                    MartialArt objMartialArt = new MartialArt(objCharacter);
                    objMartialArt.Create(objXmlArt);

                    if (objCharacter.Created)
                    {
                        int intKarmaCost = objMartialArt.Rating * objMartialArt.Cost * objCharacter.Options.KarmaQuality;
                        if (intKarmaCost > objCharacter.Karma)
                        {
                            Program.MainForm.ShowMessageBox(LanguageManager.GetString("Message_NotEnoughKarma"), LanguageManager.GetString("MessageTitle_NotEnoughKarma"), MessageBoxButtons.OK,
                                MessageBoxIcon.Information);
                            ImprovementManager.RemoveImprovements(objCharacter, Improvement.ImprovementSource.MartialArt, objMartialArt.InternalId);
                            return false;
                        }

                        // Create the Expense Log Entry.
                        ExpenseLogEntry objExpense = new ExpenseLogEntry(objCharacter);
                        objExpense.Create(intKarmaCost * -1, LanguageManager.GetString("String_ExpenseLearnMartialArt") + ' ' + objMartialArt.DisplayNameShort(GlobalOptions.Language), ExpenseType.Karma,
                            DateTime.Now);
                        objCharacter.ExpenseEntries.AddWithSort(objExpense);
                        objCharacter.Karma -= intKarmaCost;

                        ExpenseUndo objUndo = new ExpenseUndo();
                        objUndo.CreateKarma(KarmaExpenseType.AddMartialArt, objMartialArt.InternalId);
                        objExpense.Undo = objUndo;
                    }

                    objCharacter.MartialArts.Add(objMartialArt);
                }
            } while (blnAddAgain);

            return true;
        }

        public bool Remove(bool blnConfirmDelete = true)
        {
            // Delete the selected Martial Art.
            if (IsQuality) return false;
            if (blnConfirmDelete)
            {
                if (!_objCharacter.ConfirmDelete(LanguageManager.GetString("Message_DeleteMartialArt",
                    GlobalOptions.Language)))
                    return false;
            }

            ImprovementManager.RemoveImprovements(_objCharacter, Improvement.ImprovementSource.MartialArt,
                InternalId);
            // Remove the Improvements for any Advantages for the Martial Art that is being removed.
            foreach (MartialArtTechnique objAdvantage in Techniques)
            {
                ImprovementManager.RemoveImprovements(_objCharacter,
                    Improvement.ImprovementSource.MartialArtTechnique, objAdvantage.InternalId);
            }

            _objCharacter.MartialArts.Remove(this);
            return true;
        }
        public Color PreferredColor
        {
            get
            {
                if (!string.IsNullOrEmpty(Notes))
                {
                    return Color.SaddleBrown;
                }
                if (IsQuality)
                {
                    return SystemColors.GrayText;
                }
                return SystemColors.WindowText;
            }
        }
        #endregion

        public void SetSourceDetail(Control sourceControl)
        {
            if (_objCachedSourceDetail?.Language != GlobalOptions.Language)
                _objCachedSourceDetail = null;
            SourceDetail.SetControl(sourceControl);
        }
    }
}<|MERGE_RESOLUTION|>--- conflicted
+++ resolved
@@ -84,11 +84,7 @@
                     !string.IsNullOrEmpty(strNameOnPage))
                     strEnglishNameOnPage = strNameOnPage;
 
-<<<<<<< HEAD
-                string strQualityNotes = CommonFunctions.GetTextFromPDF($"{Source} {Page}", strEnglishNameOnPage, _objCharacter);
-=======
-                string strQualityNotes = CommonFunctions.GetTextFromPDF(Source + ' ' + Page, strEnglishNameOnPage);
->>>>>>> 1161a64b
+                string strQualityNotes = CommonFunctions.GetTextFromPDF(Source + ' ' + Page, strEnglishNameOnPage, _objCharacter);
 
                 if (string.IsNullOrEmpty(strQualityNotes) && GlobalOptions.Language != GlobalOptions.DefaultLanguage)
                 {
@@ -102,13 +98,8 @@
                             && !string.IsNullOrEmpty(strNameOnPage) && strNameOnPage != strEnglishNameOnPage)
                             strTranslatedNameOnPage = strNameOnPage;
 
-<<<<<<< HEAD
-                        Notes = CommonFunctions.GetTextFromPDF($"{Source} {DisplayPage(GlobalOptions.Language)}",
+                        Notes = CommonFunctions.GetTextFromPDF(Source + ' ' + DisplayPage(GlobalOptions.Language),
                             strTranslatedNameOnPage, _objCharacter);
-=======
-                        Notes = CommonFunctions.GetTextFromPDF(Source + ' ' + DisplayPage(GlobalOptions.Language),
-                            strTranslatedNameOnPage);
->>>>>>> 1161a64b
                     }
                 }
                 else
@@ -375,18 +366,10 @@
         {
             if (_objCachedMyXmlNode == null || strLanguage != _strCachedXmlNodeLanguage || GlobalOptions.LiveCustomData)
             {
-<<<<<<< HEAD
                 _objCachedMyXmlNode = _objCharacter.LoadData("martialarts.xml", strLanguage)
                     .SelectSingleNode(SourceID == Guid.Empty
                         ? $"/chummer/martialarts/martialart[name = \"{Name}\"]"
                         : $"/chummer/martialarts/martialart[id = \"{SourceIDString}\" or id = \"{SourceIDString.ToUpperInvariant()}\"]");
-=======
-                _objCachedMyXmlNode = SourceID == Guid.Empty
-                    ? XmlManager.Load("martialarts.xml", strLanguage)
-                        .SelectSingleNode("/chummer/martialarts/martialart[name = \"" + Name + "\"]")
-                    : XmlManager.Load("martialarts.xml", strLanguage)
-                        .SelectSingleNode("/chummer/martialarts/martialart[id = \"" + SourceIDString + "\" or id = \"" + SourceIDString.ToUpperInvariant() + "\"]");
->>>>>>> 1161a64b
                 _strCachedXmlNodeLanguage = strLanguage;
             }
             return _objCachedMyXmlNode;
