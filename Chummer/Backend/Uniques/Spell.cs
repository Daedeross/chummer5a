--- conflicted
+++ resolved
@@ -856,17 +856,10 @@
             if (_objCachedMyXmlNode == null || strLanguage != _strCachedXmlNodeLanguage || GlobalOptions.LiveCustomData)
             {
                 _objCachedMyXmlNode = SourceID == Guid.Empty
-<<<<<<< HEAD
                     ? XmlManager.Load("spells.xml", _objCharacter.Options.CustomDataDictionary, strLanguage)
-                        .SelectSingleNode($"/chummer/spells/spell[name = \"{Name}\"]")
+                        .SelectSingleNode("/chummer/spells/spell[name = \"" + Name + "\"]")
                     : XmlManager.Load("spells.xml", _objCharacter.Options.CustomDataDictionary, strLanguage)
-                        .SelectSingleNode($"/chummer/spells/spell[id = \"{SourceIDString}\" or id = \"{SourceIDString.ToUpperInvariant()}\"]");
-=======
-                    ? XmlManager.Load("spells.xml", strLanguage)
-                        .SelectSingleNode("/chummer/spells/spell[name = \"" + Name + "\"]")
-                    : XmlManager.Load("spells.xml", strLanguage)
                         .SelectSingleNode(string.Format(GlobalOptions.InvariantCultureInfo, "/chummer/spells/spell[id = \"{0}\" or id = \"{1}\"]", SourceIDString, SourceIDString.ToUpperInvariant()));
->>>>>>> 4d997dd7
                 _strCachedXmlNodeLanguage = strLanguage;
             }
             return _objCachedMyXmlNode;
