/*  This file is part of Chummer5a.
 *
 *  Chummer5a is free software: you can redistribute it and/or modify
 *  it under the terms of the GNU General Public License as published by
 *  the Free Software Foundation, either version 3 of the License, or
 *  (at your option) any later version.
 *
 *  Chummer5a is distributed in the hope that it will be useful,
 *  but WITHOUT ANY WARRANTY; without even the implied warranty of
 *  MERCHANTABILITY or FITNESS FOR A PARTICULAR PURPOSE.  See the
 *  GNU General Public License for more details.
 *
 *  You should have received a copy of the GNU General Public License
 *  along with Chummer5a.  If not, see <http://www.gnu.org/licenses/>.
 *
 *  You can obtain the full source code for Chummer5a at
 *  https://github.com/chummer5a/chummer5a
 */

using Chummer.Backend.Equipment;
using System;
using System.Collections.Generic;
using System.ComponentModel;
using System.Diagnostics;
using System.Drawing;
using System.Globalization;
using System.Linq;
using System.Text;
using System.Windows.Forms;
using System.Xml;
using System.Xml.XPath;
using NLog;

namespace Chummer
{
    /// <summary>
    /// Type of Quality.
    /// </summary>
    public enum QualityType
    {
        Positive = 0,
        Negative = 1,
        LifeModule = 2,
        Entertainment = 3,
        Contracts = 4
    }

    /// <summary>
    /// Source of the Quality.
    /// </summary>
    public enum QualitySource
    {
        Selected = 0,
        Metatype = 1,
        MetatypeRemovable = 2,
        BuiltIn = 3,
        LifeModule = 4,
        Improvement = 5,
        MetatypeRemovedAtChargen = 6,
    }

    /// <summary>
    /// Reason a quality is not valid
    /// </summary>
    [Flags]
    public enum QualityFailureReasons
    {
        Allowed = 0x0,
        LimitExceeded = 0x1,
        RequiredSingle = 0x2,
        RequiredMultiple = 0x4,
        ForbiddenSingle = 0x8,
        MetatypeRequired = 0x10,
    }

    /// <summary>
    /// A Quality.
    /// </summary>
    [HubClassTag("SourceID", true, "Name", "Extra;Type")]
    [DebuggerDisplay("{DisplayName(GlobalOptions.InvariantCultureInfo, GlobalOptions.DefaultLanguage)}")]
    public class Quality : IHasInternalId, IHasName, IHasXmlNode, IHasNotes, IHasSource,INotifyMultiplePropertyChanged
    {
        private static readonly Logger Log = LogManager.GetCurrentClassLogger();
        private Guid _guiSourceID = Guid.Empty;
        private Guid _guiID;
        private string _strName = string.Empty;
        private bool _blnMetagenic;
        private string _strExtra = string.Empty;
        private string _strSource = string.Empty;
        private string _strPage = string.Empty;
        private bool _blnMutant;
        private string _strNotes = string.Empty;
        private bool _blnImplemented = true;
        private bool _blnContributeToBP = true;
        private bool _blnContributeToLimit = true;
        private bool _blnPrint = true;
        private bool _blnDoubleCostCareer = true;
        private bool _blnCanBuyWithSpellPoints;
        private int _intBP;
        private QualityType _eQualityType = QualityType.Positive;
        private QualitySource _eQualitySource = QualitySource.Selected;
        private string _strSourceName = string.Empty;
        private XmlNode _nodBonus;
        private XmlNode _nodFirstLevelBonus;
        private XPathNavigator _nodDiscounts;
        private readonly Character _objCharacter;
        private Guid _guiWeaponID;
        private string _strStage;
        private bool _blnStagedPurchase;

        public string Stage => _strStage;

        #region Helper Methods
        /// <summary>
        /// Convert a string to a QualityType.
        /// </summary>
        /// <param name="strValue">String value to convert.</param>
        public static QualityType ConvertToQualityType(string strValue)
        {
            if (string.IsNullOrEmpty(strValue))
                return default;
            switch (strValue)
            {
                case "Negative":
                    return QualityType.Negative;
                case "LifeModule":
                    return QualityType.LifeModule;
                default:
                    return QualityType.Positive;
            }
        }

        /// <summary>
        /// Convert a string to a QualitySource.
        /// </summary>
        /// <param name="strValue">String value to convert.</param>
        public static QualitySource ConvertToQualitySource(string strValue)
        {
            if (string.IsNullOrEmpty(strValue))
                return default;
            switch (strValue)
            {
                case "Metatype":
                    return QualitySource.Metatype;
                case "MetatypeRemovable":
                    return QualitySource.MetatypeRemovable;
                case "LifeModule":
                    return QualitySource.LifeModule;
                case "Built-In":
                    return QualitySource.BuiltIn;
                case "Improvement":
                    return QualitySource.Improvement;
                case "MetatypeRemovedAtChargen":
                    return QualitySource.MetatypeRemovedAtChargen;
                default:
                    return QualitySource.Selected;
            }
        }
        #endregion

        #region Constructor, Create, Save, Load, and Print Methods
        public Quality(Character objCharacter)
        {
            // Create the GUID for the new Quality.
            _guiID = Guid.NewGuid();
            _objCharacter = objCharacter;
        }
        public void SetGUID(Guid guidExisting)
        {
            _guiID = guidExisting;
        }

        /// <summary>
        /// Create a Quality from an XmlNode.
        /// </summary>
        /// <param name="objXmlQuality">XmlNode to create the object from.</param>
        /// <param name="objQualitySource">Source of the Quality.</param>
        /// <param name="lstWeapons">List of Weapons that should be added to the Character.</param>
        /// <param name="strForceValue">Force a value to be selected for the Quality.</param>
        /// <param name="strSourceName">Friendly name for the improvement that added this quality.</param>
        public void Create(XmlNode objXmlQuality, QualitySource objQualitySource, IList<Weapon> lstWeapons, string strForceValue = "", string strSourceName = "")
        {
            if (!objXmlQuality.TryGetField("id", Guid.TryParse, out _guiSourceID))
            {
                Log.Warn(new object[] { "Missing id field for xmlnode", objXmlQuality });
                Utils.BreakIfDebug();
            }
            _strSourceName = strSourceName;
            objXmlQuality.TryGetStringFieldQuickly("name", ref _strName);
            if (!objXmlQuality.TryGetBoolFieldQuickly("metagenic", ref _blnMetagenic))
            {
                //Shim for customdata files that have the old name for the metagenic flag.
                objXmlQuality.TryGetBoolFieldQuickly("metagenetic", ref _blnMetagenic);
            }
            if (!objXmlQuality.TryGetStringFieldQuickly("altnotes", ref _strNotes))
                objXmlQuality.TryGetStringFieldQuickly("notes", ref _strNotes);
            objXmlQuality.TryGetInt32FieldQuickly("karma", ref _intBP);
            _eQualityType = ConvertToQualityType(objXmlQuality["category"]?.InnerText);
            _eQualitySource = objQualitySource;
            objXmlQuality.TryGetBoolFieldQuickly("doublecareer", ref _blnDoubleCostCareer);
            objXmlQuality.TryGetBoolFieldQuickly("canbuywithspellpoints", ref _blnCanBuyWithSpellPoints);
            objXmlQuality.TryGetBoolFieldQuickly("print", ref _blnPrint);
            objXmlQuality.TryGetBoolFieldQuickly("implemented", ref _blnImplemented);
            objXmlQuality.TryGetBoolFieldQuickly("contributetobp", ref _blnContributeToBP);
            objXmlQuality.TryGetBoolFieldQuickly("contributetolimit", ref _blnContributeToLimit);
            objXmlQuality.TryGetBoolFieldQuickly("stagedpurchase", ref _blnStagedPurchase);
            objXmlQuality.TryGetStringFieldQuickly("source", ref _strSource);
            objXmlQuality.TryGetStringFieldQuickly("page", ref _strPage);
            _blnMutant = objXmlQuality["mutant"] != null;

            if (_eQualityType == QualityType.LifeModule)
            {
                objXmlQuality.TryGetStringFieldQuickly("stage", ref _strStage);
            }

            // Add Weapons if applicable.
            // More than one Weapon can be added, so loop through all occurrences.
            using (XmlNodeList xmlAddWeaponList = objXmlQuality.SelectNodes("addweapon"))
            {
                if (xmlAddWeaponList?.Count > 0 && lstWeapons != null)
                {
                    XmlDocument objXmlWeaponDocument = _objCharacter.LoadData("weapons.xml");
                    foreach (XmlNode objXmlAddWeapon in xmlAddWeaponList)
                    {
                        string strLoopID = objXmlAddWeapon.InnerText;
                        XmlNode objXmlWeapon = strLoopID.IsGuid()
                            ? objXmlWeaponDocument.SelectSingleNode("/chummer/weapons/weapon[id = \"" + strLoopID + "\"]")
                            : objXmlWeaponDocument.SelectSingleNode("/chummer/weapons/weapon[name = \"" + strLoopID + "\"]");
                        if (objXmlWeapon != null)
                        {
                            int intAddWeaponRating = 0;
                            if (objXmlAddWeapon.Attributes?["rating"]?.InnerText != null)
                            {
                                intAddWeaponRating = Convert.ToInt32(objXmlAddWeapon.Attributes["rating"].InnerText, GlobalOptions.InvariantCultureInfo);
                            }
                            Weapon objGearWeapon = new Weapon(_objCharacter);
                            objGearWeapon.Create(objXmlWeapon, lstWeapons,true, true,true, intAddWeaponRating);
                            objGearWeapon.ParentID = InternalId;
                            objGearWeapon.Cost = "0";

                            if (Guid.TryParse(objGearWeapon.InternalId, out _guiWeaponID))
                                lstWeapons.Add(objGearWeapon);
                            else
                                _guiWeaponID = Guid.Empty;
                        }
                        else
                        {
                            Utils.BreakIfDebug();
                        }
                    }
                }
            }

            using (XmlNodeList xmlNaturalWeaponList = objXmlQuality.SelectNodes("naturalweapons/naturalweapon"))
            {
                if (xmlNaturalWeaponList?.Count > 0)
                    foreach (XmlNode objXmlNaturalWeapon in xmlNaturalWeaponList)
                    {
                        Weapon objWeapon = new Weapon(_objCharacter);
                        if (objXmlNaturalWeapon["name"] != null)
                            objWeapon.Name = objXmlNaturalWeapon["name"].InnerText;
                        objWeapon.Category = LanguageManager.GetString("Tab_Critter");
                        objWeapon.WeaponType = "Melee";
                        if (objXmlNaturalWeapon["reach"] != null)
                            objWeapon.Reach = Convert.ToInt32(objXmlNaturalWeapon["reach"].InnerText, GlobalOptions.InvariantCultureInfo);
                        if (objXmlNaturalWeapon["accuracy"] != null)
                            objWeapon.Accuracy = objXmlNaturalWeapon["accuracy"].InnerText;
                        if (objXmlNaturalWeapon["damage"] != null)
                            objWeapon.Damage = objXmlNaturalWeapon["damage"].InnerText;
                        if (objXmlNaturalWeapon["ap"] != null)
                            objWeapon.AP = objXmlNaturalWeapon["ap"].InnerText;
                        objWeapon.Mode = "0";
                        objWeapon.RC = "0";
                        objWeapon.Concealability = 0;
                        objWeapon.Avail = "0";
                        objWeapon.Cost = "0";
                        if (objXmlNaturalWeapon["useskill"] != null)
                            objWeapon.UseSkill = objXmlNaturalWeapon["useskill"].InnerText;
                        if (objXmlNaturalWeapon["source"] != null)
                            objWeapon.Source = objXmlNaturalWeapon["source"].InnerText;
                        if (objXmlNaturalWeapon["page"] != null)
                            objWeapon.Page = objXmlNaturalWeapon["page"].InnerText;

                        _objCharacter.Weapons.Add(objWeapon);
                    }
            }

            _nodDiscounts = objXmlQuality["costdiscount"]?.CreateNavigator();
            // If the item grants a bonus, pass the information to the Improvement Manager.
            _nodBonus = objXmlQuality["bonus"];
            if (_nodBonus?.ChildNodes.Count > 0)
            {
                ImprovementManager.ForcedValue = strForceValue;
                if (!ImprovementManager.CreateImprovements(_objCharacter, Improvement.ImprovementSource.Quality, InternalId, _nodBonus, 1, DisplayNameShort(GlobalOptions.Language)))
                {
                    _guiID = Guid.Empty;
                    return;
                }
                if (!string.IsNullOrEmpty(ImprovementManager.SelectedValue))
                {
                    _strExtra = ImprovementManager.SelectedValue;
                }
            }
            else if (!string.IsNullOrEmpty(strForceValue))
            {
                _strExtra = strForceValue;
            }
            _nodFirstLevelBonus = objXmlQuality["firstlevelbonus"];
            if (_nodFirstLevelBonus?.ChildNodes.Count > 0 && Levels == 0)
            {
                ImprovementManager.ForcedValue = string.IsNullOrEmpty(strForceValue) ? Extra : strForceValue;
                if (!ImprovementManager.CreateImprovements(_objCharacter, Improvement.ImprovementSource.Quality, InternalId, _nodFirstLevelBonus, 1, DisplayNameShort(GlobalOptions.Language)))
                {
                    _guiID = Guid.Empty;
                    return;
                }
            }

            if (string.IsNullOrEmpty(Notes))
            {
                string strEnglishNameOnPage = Name;
                string strNameOnPage = string.Empty;
                // make sure we have something and not just an empty tag
                if (objXmlQuality.TryGetStringFieldQuickly("nameonpage", ref strNameOnPage) && !string.IsNullOrEmpty(strNameOnPage))
                    strEnglishNameOnPage = strNameOnPage;

<<<<<<< HEAD
                string strQualityNotes = CommonFunctions.GetTextFromPDF($"{Source} {Page}", strEnglishNameOnPage, _objCharacter);
=======
                string strQualityNotes = CommonFunctions.GetTextFromPDF(Source + ' ' + Page, strEnglishNameOnPage);
>>>>>>> 1161a64b

                if (string.IsNullOrEmpty(strQualityNotes) && GlobalOptions.Language != GlobalOptions.DefaultLanguage)
                {
                    string strTranslatedNameOnPage = CurrentDisplayName;

                    // don't check again it is not translated
                    if (strTranslatedNameOnPage != _strName)
                    {
                        // if we found <altnameonpage>, and is not empty and not the same as english we must use that instead
                        if (objXmlQuality.TryGetStringFieldQuickly("altnameonpage", ref strNameOnPage)
                            && !string.IsNullOrEmpty(strNameOnPage) && strNameOnPage != strEnglishNameOnPage)
                            strTranslatedNameOnPage = strNameOnPage;

<<<<<<< HEAD
                        Notes = CommonFunctions.GetTextFromPDF($"{Source} {DisplayPage(GlobalOptions.Language)}", strTranslatedNameOnPage, _objCharacter);
=======
                        Notes = CommonFunctions.GetTextFromPDF(Source + ' ' + DisplayPage(GlobalOptions.Language), strTranslatedNameOnPage);
>>>>>>> 1161a64b
                    }
                }
                else
                    Notes = strQualityNotes;
            }
        }

        private SourceString _objCachedSourceDetail;
        public SourceString SourceDetail => _objCachedSourceDetail = _objCachedSourceDetail
                                                                     ?? new SourceString(Source, DisplayPage(GlobalOptions.Language), GlobalOptions.Language, _objCharacter);

        /// <summary>
        /// Save the object's XML to the XmlWriter.
        /// </summary>
        /// <param name="objWriter">XmlTextWriter to write with.</param>
        public void Save(XmlTextWriter objWriter)
        {
            if (objWriter == null)
                return;
            objWriter.WriteStartElement("quality");
            objWriter.WriteElementString("sourceid", SourceIDString);
            objWriter.WriteElementString("guid", InternalId);
            objWriter.WriteElementString("name", _strName);
            objWriter.WriteElementString("extra", _strExtra);
            objWriter.WriteElementString("bp", _intBP.ToString(GlobalOptions.InvariantCultureInfo));
            objWriter.WriteElementString("implemented", _blnImplemented.ToString(GlobalOptions.InvariantCultureInfo));
            objWriter.WriteElementString("contributetobp", _blnContributeToBP.ToString(GlobalOptions.InvariantCultureInfo));
            objWriter.WriteElementString("contributetolimit", _blnContributeToLimit.ToString(GlobalOptions.InvariantCultureInfo));
            objWriter.WriteElementString("stagedpurchase", _blnStagedPurchase.ToString(GlobalOptions.InvariantCultureInfo));
            objWriter.WriteElementString("doublecareer", _blnDoubleCostCareer.ToString(GlobalOptions.InvariantCultureInfo));
            objWriter.WriteElementString("canbuywithspellpoints", _blnCanBuyWithSpellPoints.ToString(GlobalOptions.InvariantCultureInfo));
            objWriter.WriteElementString("metagenic", _blnMetagenic.ToString(GlobalOptions.InvariantCultureInfo));
            objWriter.WriteElementString("print", _blnPrint.ToString(GlobalOptions.InvariantCultureInfo));
            objWriter.WriteElementString("qualitytype", _eQualityType.ToString());
            objWriter.WriteElementString("qualitysource", _eQualitySource.ToString());
            objWriter.WriteElementString("mutant", _blnMutant.ToString(GlobalOptions.InvariantCultureInfo));
            objWriter.WriteElementString("source", _strSource);
            objWriter.WriteElementString("page", _strPage);
            objWriter.WriteElementString("sourcename", _strSourceName);
            if (!string.IsNullOrEmpty(_nodBonus?.InnerXml))
                objWriter.WriteRaw("<bonus>" + _nodBonus.InnerXml + "</bonus>");
            else
                objWriter.WriteElementString("bonus", string.Empty);
            if (!string.IsNullOrEmpty(_nodFirstLevelBonus?.InnerXml))
                objWriter.WriteRaw("<firstlevelbonus>" + _nodFirstLevelBonus.InnerXml + "</firstlevelbonus>");
            else
                objWriter.WriteElementString("firstlevelbonus", string.Empty);
            if (_guiWeaponID != Guid.Empty)
                objWriter.WriteElementString("weaponguid", _guiWeaponID.ToString("D", GlobalOptions.InvariantCultureInfo));
            if (_nodDiscounts != null)
                objWriter.WriteRaw("<costdiscount>" + _nodDiscounts.InnerXml + "</costdiscount>");
            objWriter.WriteElementString("notes", _strNotes);
            if (_eQualityType == QualityType.LifeModule)
            {
                objWriter.WriteElementString("stage", _strStage);
            }

            objWriter.WriteEndElement();

            if (OriginSource != QualitySource.BuiltIn &&
                OriginSource != QualitySource.Improvement &&
                OriginSource != QualitySource.LifeModule &&
                OriginSource != QualitySource.Metatype &&
                OriginSource != QualitySource.MetatypeRemovable &&
                OriginSource != QualitySource.MetatypeRemovedAtChargen)
                _objCharacter.SourceProcess(_strSource);
        }

        /// <summary>
        /// Load the CharacterAttribute from the XmlNode.
        /// </summary>
        /// <param name="objNode">XmlNode to load.</param>
        public void Load(XmlNode objNode)
        {
            if (objNode == null)
                return;
            if (!objNode.TryGetField("guid", Guid.TryParse, out _guiID))
            {
                _guiID = Guid.NewGuid();
            }
            objNode.TryGetStringFieldQuickly("name", ref _strName);
            if(!objNode.TryGetGuidFieldQuickly("sourceid", ref _guiSourceID))
            {
                XmlNode node = GetNode(GlobalOptions.Language);
                node?.TryGetGuidFieldQuickly("id", ref _guiSourceID);
            }
            objNode.TryGetStringFieldQuickly("extra", ref _strExtra);
            objNode.TryGetInt32FieldQuickly("bp", ref _intBP);
            objNode.TryGetBoolFieldQuickly("implemented", ref _blnImplemented);
            objNode.TryGetBoolFieldQuickly("contributetobp", ref _blnContributeToBP);
            objNode.TryGetBoolFieldQuickly("contributetolimit", ref _blnContributeToLimit);
            objNode.TryGetBoolFieldQuickly("stagedpurchase", ref _blnStagedPurchase);
            objNode.TryGetBoolFieldQuickly("print", ref _blnPrint);
            objNode.TryGetBoolFieldQuickly("doublecareer", ref _blnDoubleCostCareer);
            objNode.TryGetBoolFieldQuickly("canbuywithspellpoints", ref _blnCanBuyWithSpellPoints);
            _eQualityType = ConvertToQualityType(objNode["qualitytype"]?.InnerText);
            _eQualitySource = ConvertToQualitySource(objNode["qualitysource"]?.InnerText);
            string strTemp = string.Empty;
            if (objNode.TryGetStringFieldQuickly("metagenic", ref strTemp))
            {
                _blnMetagenic = strTemp == bool.TrueString || strTemp == "yes";
            }
            //Shim for characters files that have the old name for the metagenic flag.
            else if (objNode.TryGetStringFieldQuickly("metagenetic", ref strTemp))
            {
                _blnMetagenic = strTemp == bool.TrueString || strTemp == "yes";
            }
            if (objNode.TryGetStringFieldQuickly("mutant", ref strTemp))
            {
                _blnMutant = strTemp == bool.TrueString || strTemp == "yes";
            }
            objNode.TryGetStringFieldQuickly("source", ref _strSource);
            objNode.TryGetStringFieldQuickly("page", ref _strPage);
            objNode.TryGetStringFieldQuickly("sourcename", ref _strSourceName);
            _nodBonus = objNode["bonus"];
            _nodFirstLevelBonus = objNode["firstlevelbonus"] ?? GetNode()?["firstlevelbonus"];
            _nodDiscounts = objNode["costdiscount"]?.CreateNavigator();
            objNode.TryGetField("weaponguid", Guid.TryParse, out _guiWeaponID);
            objNode.TryGetStringFieldQuickly("notes", ref _strNotes);

            if (_eQualityType == QualityType.LifeModule)
            {
                objNode.TryGetStringFieldQuickly("stage", ref _strStage);
            }
            if (_eQualitySource == QualitySource.Selected && string.IsNullOrEmpty(_nodBonus?.InnerText) && string.IsNullOrEmpty(_nodFirstLevelBonus?.InnerText) &&
                (_eQualityType == QualityType.Positive || _eQualityType == QualityType.Negative) &&
                GetNode() != null && ConvertToQualityType(GetNode()["category"]?.InnerText) != _eQualityType)
            {
                _eQualitySource = QualitySource.MetatypeRemovedAtChargen;
            }
        }

        /// <summary>
        /// Print the object's XML to the XmlWriter.
        /// </summary>
        /// <param name="objWriter">XmlTextWriter to write with.</param>
        /// <param name="intRating">Pre-calculated rating of the quality for printing.</param>
        /// <param name="objCulture">Culture in which to print.</param>
        /// <param name="strLanguageToPrint">Language in which to print</param>
        public void Print(XmlTextWriter objWriter, int intRating, CultureInfo objCulture, string strLanguageToPrint)
        {
            if (AllowPrint && objWriter != null)
            {
                string strSpace = LanguageManager.GetString("String_Space", strLanguageToPrint);
                string strRatingString = string.Empty;
                if (intRating > 1)
                    strRatingString = strSpace + intRating.ToString(objCulture);
                string strSourceName = string.Empty;
                if (!string.IsNullOrWhiteSpace(SourceName))
                    strSourceName = strSpace + '(' + GetSourceName(strLanguageToPrint) + ')';
                objWriter.WriteStartElement("quality");
                objWriter.WriteElementString("guid", InternalId);
                objWriter.WriteElementString("sourceid", SourceIDString);
                objWriter.WriteElementString("name", DisplayNameShort(strLanguageToPrint));
                objWriter.WriteElementString("name_english", Name + strRatingString);
                objWriter.WriteElementString("extra", LanguageManager.TranslateExtra(Extra, _objCharacter, strLanguageToPrint) + strRatingString + strSourceName);
                objWriter.WriteElementString("bp", BP.ToString(objCulture));
                string strQualityType = Type.ToString();
                if (strLanguageToPrint != GlobalOptions.DefaultLanguage)
                {
                    strQualityType =
                        _objCharacter.LoadData("qualities.xml", strLanguageToPrint)
                            .SelectSingleNode("/chummer/categories/category[. = \"" + strQualityType + "\"]/@translate")
                            ?.InnerText ?? strQualityType;
                }
                objWriter.WriteElementString("qualitytype", strQualityType);
                objWriter.WriteElementString("qualitytype_english", Type.ToString());
                objWriter.WriteElementString("qualitysource", OriginSource.ToString());
                objWriter.WriteElementString("source", CommonFunctions.LanguageBookShort(Source, _objCharacter, strLanguageToPrint));
                objWriter.WriteElementString("page", DisplayPage(strLanguageToPrint));
                if (_objCharacter.Options.PrintNotes)
                    objWriter.WriteElementString("notes", Notes);
                objWriter.WriteEndElement();
            }
        }
        #endregion

        #region Properties
        /// <summary>
        /// Identifier of the object within data files.
        /// </summary>
        public Guid SourceID => _guiSourceID;

        /// <summary>
        /// String-formatted identifier of the <inheritdoc cref="SourceID"/> from the data files.
        /// </summary>
        public string SourceIDString => _guiSourceID.ToString("D", GlobalOptions.InvariantCultureInfo);

        /// <summary>
        /// Internal identifier which will be used to identify this Quality in the Improvement system.
        /// </summary>
        public string InternalId => _guiID.ToString("D", GlobalOptions.InvariantCultureInfo);

        /// <summary>
        /// Guid of a Weapon.
        /// </summary>
        public string WeaponID
        {
            get => _guiWeaponID.ToString("D", GlobalOptions.InvariantCultureInfo);
            set
            {
                if (Guid.TryParse(value, out Guid guiTemp))
                    _guiWeaponID = guiTemp;
            }
        }

        /// <summary>
        /// Quality's name.
        /// </summary>
        public string Name
        {
            get => _strName;
            set => _strName = value;
        }

        /// <summary>
        /// Does the quality come from being a Changeling?
        /// </summary>
        public bool Metagenic => _blnMetagenic;

        /// <summary>
        /// Extra information that should be applied to the name, like a linked CharacterAttribute.
        /// </summary>
        public string Extra
        {
            get => _strExtra;
            set => _strExtra = LanguageManager.ReverseTranslateExtra(value, _objCharacter);
        }

        /// <summary>
        /// Sourcebook.
        /// </summary>
        public string Source
        {
            get => _strSource;
            set => _strSource = value;
        }

        /// <summary>
        /// Page Number.
        /// </summary>
        public string Page
        {
            get => _strPage;
            set => _strPage = value;
        }

        /// <summary>
        /// Sourcebook Page Number using a given language file.
        /// Returns Page if not found or the string is empty.
        /// </summary>
        /// <param name="strLanguage">Language file keyword to use.</param>
        /// <returns></returns>
        public string DisplayPage(string strLanguage)
        {
            if (strLanguage == GlobalOptions.DefaultLanguage)
                return Page;
            string s = GetNode(strLanguage)?["altpage"]?.InnerText ?? Page;
            return !string.IsNullOrWhiteSpace(s) ? s : Page;
        }

        /// <summary>
        /// Name of the Improvement that added this quality.
        /// </summary>
        public string SourceName
        {
            get => _strSourceName;
            set => _strSourceName = value;
        }

        /// <summary>
        /// Name of the Improvement that added this quality.
        /// </summary>
        public string GetSourceName(string strLanguage)
        {
            return LanguageManager.TranslateExtra(_strSourceName, _objCharacter, strLanguage);
        }

        /// <summary>
        /// Bonus node from the XML file.
        /// </summary>
        public XmlNode Bonus
        {
            get => _nodBonus;
            set => _nodBonus = value;
        }

        /// <summary>
        /// Bonus node from the XML file only awarded for the first instance the character has the quality.
        /// </summary>
        public XmlNode FirstLevelBonus
        {
            get => _nodFirstLevelBonus;
            set => _nodFirstLevelBonus = value;
        }

        /// <summary>
        /// Quality Type.
        /// </summary>
        public QualityType Type
        {
            get => _eQualityType;
            set => _eQualityType = value;
        }

        /// <summary>
        /// Source of the Quality.
        /// </summary>
        public QualitySource OriginSource
        {
            get => _eQualitySource;
            set => _eQualitySource = value;
        }

        /// <summary>
        /// Number of Build Points the Quality costs.
        /// </summary>
        /// 
        public int BP
        {
            get
            {
                string strValue = _nodDiscounts?.SelectSingleNode("value")?.Value;
                if (string.IsNullOrEmpty(strValue))
                    return _intBP;
                int intReturn = _intBP;
                if (_nodDiscounts.RequirementsMet(_objCharacter))
                {
                    if (Type == QualityType.Positive)
                    {
                        intReturn += Convert.ToInt32(strValue, GlobalOptions.InvariantCultureInfo);
                    }
                    else if (Type == QualityType.Negative)
                    {
                        intReturn -= Convert.ToInt32(strValue, GlobalOptions.InvariantCultureInfo);
                    }
                }
                return intReturn;
            }
            set => _intBP = value;
        }

        /// <summary>
        /// The name of the object as it should be displayed on printouts (translated name only).
        /// </summary>
        public string DisplayNameShort(string strLanguage)
        {
            if (strLanguage == GlobalOptions.DefaultLanguage)
                return Name;

            return GetNode(strLanguage)?["translate"]?.InnerText ?? Name;
        }

        /// <summary>
        /// The name of the object as it should be displayed in lists. Name (Extra).
        /// If there is more than one instance of the same quality, it's: Name (Extra) Number
        /// </summary>
        public string DisplayName(CultureInfo objCulture, string strLanguage)
        {
            string strReturn = DisplayNameShort(strLanguage);
            string strSpace = LanguageManager.GetString("String_Space", strLanguage);

            if (!string.IsNullOrEmpty(Extra))
            {
                // Attempt to retrieve the CharacterAttribute name.
<<<<<<< HEAD
                strReturn += strSpaceCharacter + '(' + LanguageManager.TranslateExtra(Extra, _objCharacter, strLanguage) + ')';
=======
                strReturn += strSpace + '(' + LanguageManager.TranslateExtra(Extra, strLanguage) + ')';
>>>>>>> 1161a64b
            }

            int intLevels = Levels;
            if (intLevels > 1)
                strReturn += strSpace + intLevels.ToString(objCulture);

            return strReturn;
        }

        public string CurrentDisplayName => DisplayName(GlobalOptions.CultureInfo, GlobalOptions.Language);

        /// <summary>
        /// Returns how many instances of this quality there are in the character's quality list
        /// TODO: Actually implement a proper rating system for qualities that plays nice with the Improvements Manager.
        /// </summary>
        public int Levels
        {
            get
            {
                return _objCharacter.Qualities.Count(objExistingQuality => objExistingQuality.SourceIDString == SourceIDString && objExistingQuality.Extra == Extra && objExistingQuality.SourceName == SourceName && objExistingQuality.Type == Type);
            }
        }

        /// <summary>
        /// Whether or not the Quality appears on the printouts.
        /// </summary>
        public bool AllowPrint
        {
            get => _blnPrint;
            set => _blnPrint = value;
        }

        /// <summary>
        /// Whether or not the Qualitie's cost is doubled in Career Mode.
        /// </summary>
        public bool DoubleCost
        {
            get => _blnDoubleCostCareer;
            set => _blnDoubleCostCareer = value;
        }

        /// <summary>
        /// Whether or not the quality can be bought with free spell points instead
        /// </summary>
        public bool CanBuyWithSpellPoints
        {
            get => _blnCanBuyWithSpellPoints;
            set => _blnCanBuyWithSpellPoints = value;
        }

        /// <summary>
        /// Whether or not the Quality has been implemented completely, or needs additional code support.
        /// </summary>
        public bool Implemented
        {
            get => _blnImplemented;
            set => _blnImplemented = value;
        }
        /// <summary>
        /// Whether or not the Quality contributes towards the character's Quality BP limits.
        /// </summary>
        public bool ContributeToLimit
        {
            get
            {
                if (_eQualitySource == QualitySource.Metatype || _eQualitySource == QualitySource.MetatypeRemovable || _eQualitySource == QualitySource.MetatypeRemovedAtChargen)
                    return false;

                // Positive Metagenic Qualities are free if you're a Changeling.
                if (Metagenic && _objCharacter.MetagenicLimit > 0)
                    return false;

                // The Beast's Way and the Spiritual Way get the Mentor Spirit for free.
                if (_strName == "Mentor Spirit" && _objCharacter.Qualities.Any(objQuality => objQuality.Name == "The Beast's Way" || objQuality.Name == "The Spiritual Way"))
                    return false;

                if (_objCharacter.Improvements.Any(imp =>
                    imp.ImproveType == Improvement.ImprovementType.FreeQuality && (imp.ImprovedName == SourceIDString ||
                    imp.ImprovedName == Name) && imp.Enabled))
                    return false;

                return _blnContributeToLimit;
            }
            set => _blnContributeToLimit = value;
        }
        /// <summary>
        /// Whether or not the Quality contributes towards the character's Quality BP limits.
        /// </summary>
        public bool ContributeToMetagenicLimit
        {
            get
            {
                if (_eQualitySource == QualitySource.Metatype || _eQualitySource == QualitySource.MetatypeRemovable || _eQualitySource == QualitySource.MetatypeRemovedAtChargen)
                    return false;

                return Metagenic && _objCharacter.MetagenicLimit > 0;
            }
        }

        /// <summary>
        /// Whether this quality can be purchased in stages, i.e. allowing the character to go into karmic debt
        /// </summary>
        public bool StagedPurchase
        {
            get => _blnStagedPurchase;
            set => _blnStagedPurchase = value;
        }

        /// <summary>
        /// Whether or not the Quality contributes towards the character's Total BP.
        /// </summary>
        public bool ContributeToBP
        {
            get
            {
                if (_eQualitySource == QualitySource.Metatype || _eQualitySource == QualitySource.MetatypeRemovable)
                    return false;

                // Positive Metagenic Qualities are free if you're a Changeling.
                if (Metagenic && _objCharacter.MetagenicLimit > 0)
                    return false;

                // The Beast's Way and the Spiritual Way get the Mentor Spirit for free.
                if (_strName == "Mentor Spirit" && _objCharacter.Qualities.Any(objQuality => objQuality.Name == "The Beast's Way" || objQuality.Name == "The Spiritual Way"))
                    return false;
                if (_objCharacter.Improvements.Any(imp =>
                    imp.ImproveType == Improvement.ImprovementType.FreeQuality && (imp.ImprovedName == SourceIDString ||
                    imp.ImprovedName == Name) && imp.Enabled))
                    return false;
                return _blnContributeToBP;
            }
        }

        private string _strCachedNotes = string.Empty;
        /// <summary>
        /// Notes.
        /// </summary>
        public string Notes
        {
            get
            {
                if (!string.IsNullOrEmpty(_strCachedNotes))
                    return _strCachedNotes;
                StringBuilder sb = new StringBuilder();
                if (Suppressed)
                {
                    sb.Append(LanguageManager.GetString("String_SuppressedBy").CheapReplace("{0}", () =>
                        _objCharacter.GetObjectName(_objCharacter.Improvements.First(imp =>
                        imp.ImproveType == Improvement.ImprovementType.DisableQuality &&
                        (imp.ImprovedName == SourceIDString || imp.ImprovedName == Name) && imp.Enabled)) ??
                        LanguageManager.GetString("String_Unknown")));
                    sb.Append(Environment.NewLine);
                }
                sb.Append(_strNotes);
                _strCachedNotes = sb.ToString();
                return _strCachedNotes;
            }
            set
            {
                if (_strNotes == value)
                    return;
                _strCachedNotes = string.Empty;
                _strNotes = value;
            }
        }

        private int _intCachedSuppressed = -1;
        public bool Suppressed
        {
            get
            {
                if (_intCachedSuppressed != -1)
                    return _intCachedSuppressed == 1;
                _intCachedSuppressed = Convert.ToInt32(_objCharacter.Improvements.Count(imp =>
                    imp.ImproveType == Improvement.ImprovementType.DisableQuality &&
                    (imp.ImprovedName == SourceIDString || imp.ImprovedName == Name) && imp.Enabled));
                if (_intCachedSuppressed > 0)
                {
                    ImprovementManager.DisableImprovements(_objCharacter, _objCharacter.Improvements.Where(imp =>
                        imp.SourceName == SourceIDString).ToList());
                }
                else
                {
                    ImprovementManager.EnableImprovements(_objCharacter, _objCharacter.Improvements.Where(imp =>
                        imp.SourceName == SourceIDString).ToList());
                }

                return _intCachedSuppressed == 1;
            }
        }

        private XmlNode _objCachedMyXmlNode;
        private string _strCachedXmlNodeLanguage = string.Empty;

        public XmlNode GetNode()
        {
            return GetNode(GlobalOptions.Language);
        }

        public XmlNode GetNode(string strLanguage)
        {
            if (_objCachedMyXmlNode == null || strLanguage != _strCachedXmlNodeLanguage || GlobalOptions.LiveCustomData)
            {
<<<<<<< HEAD
                _objCachedMyXmlNode = _objCharacter.LoadData("qualities.xml", strLanguage)
                    .SelectSingleNode(SourceID == Guid.Empty
                        ? $"/chummer/qualities/quality[name = \"{Name}\"]"
                        : $"/chummer/qualities/quality[id = \"{SourceIDString}\" or id = \"{SourceIDString.ToUpperInvariant()}\"]");
=======
                _objCachedMyXmlNode = SourceID == Guid.Empty
                    ? XmlManager.Load("qualities.xml", strLanguage)
                        .SelectSingleNode("/chummer/qualities/quality[name = \"" + Name + "\"]")
                    : XmlManager.Load("qualities.xml", strLanguage)
                        .SelectSingleNode("/chummer/qualities/quality[id = \"" + SourceIDString + "\" or id = \"" + SourceIDString.ToUpperInvariant() + "\"]");
>>>>>>> 1161a64b
                _strCachedXmlNodeLanguage = strLanguage;
            }
            return _objCachedMyXmlNode;
        }
        #endregion

        #region UI Methods
        public TreeNode CreateTreeNode(ContextMenuStrip cmsQuality)
        {
            if ((OriginSource == QualitySource.BuiltIn ||
                 OriginSource == QualitySource.Improvement ||
                 OriginSource == QualitySource.LifeModule ||
                 OriginSource == QualitySource.Metatype ||
                 OriginSource == QualitySource.MetatypeRemovable ||
                 OriginSource == QualitySource.MetatypeRemovedAtChargen) && !string.IsNullOrEmpty(Source) && !_objCharacter.Options.BookEnabled(Source))
                return null;

            TreeNode objNode = new TreeNode
            {
                Name = InternalId,
                Text = CurrentDisplayName,
                Tag = this,
                ContextMenuStrip = cmsQuality,
                ForeColor = PreferredColor,
                ToolTipText = Notes.WordWrap(100)
            };
            if (Suppressed)
            {
                objNode.NodeFont = new Font(objNode.NodeFont, FontStyle.Strikeout);
            }

            return objNode;
        }

        public Color PreferredColor
        {
            get
            {
                if (!Implemented)
                {
                    return Color.Red;
                }
                if (!string.IsNullOrEmpty(Notes))
                {
                    return Color.SaddleBrown;
                }
                if (OriginSource == QualitySource.BuiltIn ||
                    OriginSource == QualitySource.Improvement ||
                    OriginSource == QualitySource.LifeModule ||
                    OriginSource == QualitySource.Metatype)
                {
                    return SystemColors.GrayText;
                }

                return SystemColors.WindowText;
            }
        }
        #endregion

        #region Static Methods

        /// <summary>
        /// Retuns weither a quality is valid on said Character
        /// THIS IS A WIP AND ONLY CHECKS QUALITIES. REQUIRED POWERS, METATYPES AND OTHERS WON'T BE CHECKED
        /// </summary>
        /// <param name="objCharacter">The Character</param>
        /// <param name="xmlQuality">The XmlNode describing the quality</param>
        /// <returns>Is the Quality valid on said Character</returns>
        public static bool IsValid(Character objCharacter, XmlNode xmlQuality)
        {
            return IsValid(objCharacter, xmlQuality, out QualityFailureReasons _, out List<Quality> _);
        }

        /// <summary>
        /// Returns whether a quality is valid on said Character
        /// THIS IS A WIP AND ONLY CHECKS QUALITIES. REQUIRED POWERS, METATYPES AND OTHERS WON'T BE CHECKED
        /// ConflictingQualities will only contain existing Qualities and won't contain required but missing Qualities
        /// </summary>
        /// <param name="objCharacter">The Character</param>
        /// <param name="objXmlQuality">The XmlNode describing the quality</param>
        /// <param name="reason">The reason the quality is not valid</param>
        /// <param name="conflictingQualities">List of Qualities that conflicts with this Quality</param>
        /// <returns>Is the Quality valid on said Character</returns>
        public static bool IsValid(Character objCharacter, XmlNode objXmlQuality, out QualityFailureReasons reason, out List<Quality> conflictingQualities)
        {
            if (objCharacter == null)
                throw new ArgumentNullException(nameof(objCharacter));
            conflictingQualities = new List<Quality>();
            reason = QualityFailureReasons.Allowed;
            //If limit are not present or no, check if same quality exists
            string strTemp = string.Empty;
            if (!(objXmlQuality.TryGetStringFieldQuickly("limit", ref strTemp) && strTemp == bool.FalseString))
            {
                foreach (Quality objQuality in objCharacter.Qualities)
                {
                    if (objQuality.SourceIDString == objXmlQuality["id"]?.InnerText)
                    {
                        reason |= QualityFailureReasons.LimitExceeded; //QualityFailureReason is a flag enum, meaning each bit represents a different thing
                        //So instead of changing it, |= adds rhs to list of reasons on lhs, if it is not present
                        conflictingQualities.Add(objQuality);
                    }
                }
            }

            XmlNode xmlRequiredNode = objXmlQuality["required"];
            if (xmlRequiredNode != null)
            {
                XmlNode xmlOneOfNode = xmlRequiredNode["oneof"];
                if (xmlOneOfNode != null)
                {
                    //Add to set for O(N log M) runtime instead of O(N * M)
                    HashSet<string> lstRequired = new HashSet<string>();
                    using (XmlNodeList xmlNodeList = xmlOneOfNode.SelectNodes("quality"))
                        if (xmlNodeList != null)
                            foreach (XmlNode node in xmlNodeList)
                            {
                                lstRequired.Add(node.InnerText);
                            }

                    if (!objCharacter.Qualities.Any(quality => lstRequired.Contains(quality.Name)))
                    {
                        reason |= QualityFailureReasons.RequiredSingle;
                    }

                    reason |= QualityFailureReasons.MetatypeRequired;
                    using (XmlNodeList xmlNodeList = xmlOneOfNode.SelectNodes("metatype"))
                        if (xmlNodeList != null)
                            foreach (XmlNode objNode in xmlNodeList)
                            {
                                if (objNode.InnerText == objCharacter.Metatype)
                                {
                                    reason &= ~QualityFailureReasons.MetatypeRequired;
                                    break;
                                }
                            }
                }
                XmlNode xmlAllOfNode = xmlRequiredNode["allof"];
                if (xmlAllOfNode != null)
                {
                    //Add to set for O(N log M) runtime instead of O(N * M)
                    HashSet<string> lstRequired = new HashSet<string>();
                    foreach (Quality objQuality in objCharacter.Qualities)
                    {
                        lstRequired.Add(objQuality.Name);
                    }

                    using (XmlNodeList xmlNodeList = xmlAllOfNode.SelectNodes("quality"))
                    {
                        if (xmlNodeList != null)
                        {
                            foreach (XmlNode node in xmlNodeList)
                            {
                                if (!lstRequired.Contains(node.InnerText))
                                {
                                    reason |= QualityFailureReasons.RequiredMultiple;
                                    break;
                                }
                            }
                        }
                    }
                }
            }

            XmlNode xmlForbiddenNode = objXmlQuality["forbidden"];
            if (xmlForbiddenNode != null)
            {
                XmlNode xmlOneOfNode = xmlForbiddenNode["oneof"];
                if (xmlOneOfNode != null)
                {
                    //Add to set for O(N log M) runtime instead of O(N * M)
                    HashSet<string> qualityForbidden = new HashSet<string>();
                    using (XmlNodeList xmlNodeList = xmlOneOfNode.SelectNodes("quality"))
                        if (xmlNodeList != null)
                            foreach (XmlNode node in xmlNodeList)
                            {
                                qualityForbidden.Add(node.InnerText);
                            }

                    foreach (Quality quality in objCharacter.Qualities)
                    {
                        if (qualityForbidden.Contains(quality.Name))
                        {
                            reason |= QualityFailureReasons.ForbiddenSingle;
                            conflictingQualities.Add(quality);
                        }
                    }
                }
            }

            return conflictingQualities.Count <= 0 && reason == QualityFailureReasons.Allowed;
        }

        /// <summary>
        /// This method builds a xmlNode upwards adding/overriding elements
        /// </summary>
        /// <param name="id">ID of the node</param>
        /// <param name="xmlDoc">XmlDocument containing the object with which to override this quality.</param>
        /// <returns>A XmlNode containing the id and all nodes of its parrents</returns>
        public static XmlNode GetNodeOverrideable(string id, XmlDocument xmlDoc)
        {
            if (xmlDoc == null)
                throw new ArgumentNullException(nameof(xmlDoc));
            var node = xmlDoc.SelectSingleNode("//*[id = \"" + id + "\"]");
            if (node == null)
                throw new ArgumentException("Could not find node " + id + " in xmlDoc " + xmlDoc.Name + ".");
            return GetNodeOverrideable(node);
        }

        private static XmlNode GetNodeOverrideable(XmlNode n)
        {
            XmlNode workNode = n.Clone();  //clone as to not mess up the acctual xml document

            XmlNode parentNode = n.SelectSingleNode("../..");
            if (parentNode?["id"] != null)
            {
                XmlNode sourceNode = GetNodeOverrideable(parentNode);
                if (sourceNode != null)
                {
                    foreach (XmlNode node in sourceNode.ChildNodes)
                    {
                        if (workNode[node.LocalName] == null && node.LocalName != "versions")
                        {
                            workNode.AppendChild(node.Clone());
                        }
                        else if (node.LocalName == "bonus")
                        {
                            XmlNode xmlBonusNode = workNode["bonus"];
                            if (xmlBonusNode != null)
                            {
                                foreach (XmlNode childNode in node.ChildNodes)
                                {
                                    xmlBonusNode.AppendChild(childNode.Clone());
                                }
                            }
                        }
                    }
                }
            }

            return workNode;
        }
        #endregion

        /// <summary>
        /// Swaps an old quality for a new one.
        /// </summary>
        /// <param name="objOldQuality">Old quality that's being removed.</param>
        /// <param name="objCharacter">Character object that the quality will be removed from.</param>
        /// <param name="objXmlQuality">XML entry for the new quality.</param>
        /// <param name="source">QualitySource type. Expected to be QualitySource.Selected in most cases.</param>
        /// <returns></returns>
        public bool Swap(Quality objOldQuality, Character objCharacter, XmlNode objXmlQuality, QualitySource source = QualitySource.Selected)
        {
            if (objOldQuality == null)
                throw new ArgumentNullException(nameof(objOldQuality));
            if (objCharacter == null)
                throw new ArgumentNullException(nameof(objCharacter));
            List<Weapon> lstWeapons = new List<Weapon>();
            Create(objXmlQuality, source, lstWeapons);

            bool blnAddItem = true;
            int intKarmaCost = (BP - objOldQuality.BP) * objCharacter.Options.KarmaQuality;
            // Make sure the character has enough Karma to pay for the Quality.
            if (Type == QualityType.Positive)
            {
                if (objCharacter.Created && !objCharacter.Options.DontDoubleQualityPurchases)
                {
                    intKarmaCost *= 2;
                }
                if (intKarmaCost > objCharacter.Karma)
                {
                    Program.MainForm.ShowMessageBox(LanguageManager.GetString("Message_NotEnoughKarma"), LanguageManager.GetString("MessageTitle_NotEnoughKarma"), MessageBoxButtons.OK, MessageBoxIcon.Information);
                    blnAddItem = false;
                }

                if (blnAddItem)
                {
                    if (!objCharacter.ConfirmKarmaExpense(string.Format(GlobalOptions.CultureInfo, LanguageManager.GetString("Message_QualitySwap")
                        , objOldQuality.DisplayNameShort(GlobalOptions.Language)
                        , DisplayNameShort(GlobalOptions.Language))))
                        blnAddItem = false;
                }

                if (!blnAddItem) return false;
                if (objCharacter.Created)
                {
                    // Create the Karma expense.
                    ExpenseLogEntry objExpense = new ExpenseLogEntry(objCharacter);
                    objExpense.Create(intKarmaCost * -1,
                        string.Format(GlobalOptions.CultureInfo, LanguageManager.GetString("String_ExpenseSwapPositiveQuality")
                            , DisplayNameShort(GlobalOptions.Language)
                            , DisplayNameShort(GlobalOptions.Language)), ExpenseType.Karma, DateTime.Now);
                    objCharacter.ExpenseEntries.AddWithSort(objExpense);
                    objCharacter.Karma -= intKarmaCost;
                }
            }
            else
            {
                if (!objCharacter.Options.DontDoubleQualityRefunds)
                {
                    intKarmaCost *= 2;
                }
                // This should only happen when a character is trading up to a less-costly Quality.
                if (intKarmaCost > 0)
                {
                    if (intKarmaCost > objCharacter.Karma)
                    {
                        Program.MainForm.ShowMessageBox(LanguageManager.GetString("Message_NotEnoughKarma"), LanguageManager.GetString("MessageTitle_NotEnoughKarma"), MessageBoxButtons.OK, MessageBoxIcon.Information);
                        blnAddItem = false;
                    }

                    if (blnAddItem)
                    {
                        if (!objCharacter.ConfirmKarmaExpense(string.Format(GlobalOptions.CultureInfo, LanguageManager.GetString("Message_QualitySwap"), objOldQuality.DisplayNameShort(GlobalOptions.Language), DisplayNameShort(GlobalOptions.Language))))
                            blnAddItem = false;
                    }
                }
                else
                {
                    // Trading a more expensive quality for a less expensive quality shouldn't give you karma. TODO: Optional rule to govern this behaviour.
                    intKarmaCost = 0;
                }

                if (!blnAddItem) return false;
                if (objCharacter.Created)
                {
                    // Create the Karma expense.
                    ExpenseLogEntry objExpense = new ExpenseLogEntry(objCharacter);
                    objExpense.Create(intKarmaCost * -1,
                        string.Format(GlobalOptions.CultureInfo, LanguageManager.GetString("String_ExpenseSwapNegativeQuality")
                            , DisplayNameShort(GlobalOptions.Language)
                            , DisplayNameShort(GlobalOptions.Language)), ExpenseType.Karma, DateTime.Now);
                    objCharacter.ExpenseEntries.AddWithSort(objExpense);
                    objCharacter.Karma -= intKarmaCost;
                }
            }

            // Add any created Weapons to the character.
            foreach (Weapon objWeapon in lstWeapons)
            {
                objCharacter.Weapons.Add(objWeapon);
            }

            // Remove any Improvements for the old Quality.
            ImprovementManager.RemoveImprovements(objCharacter, Improvement.ImprovementSource.Quality, objOldQuality.InternalId);
            objCharacter.Qualities.Remove(objOldQuality);

            // Remove any Weapons created by the old Quality if applicable.
            if (!objOldQuality.WeaponID.IsEmptyGuid())
            {
                List<Weapon> lstOldWeapons = objCharacter.Weapons.DeepWhere(x => x.Children, x => x.ParentID == objOldQuality.InternalId).ToList();
                foreach (Weapon objWeapon in lstOldWeapons)
                {
                    objWeapon.DeleteWeapon();
                    // We can remove here because lstWeapons is separate from the Weapons that were yielded through DeepWhere
                    if (objWeapon.Parent != null)
                        objWeapon.Parent.Children.Remove(objWeapon);
                    else
                        objCharacter.Weapons.Remove(objWeapon);
                }
            }

            // Add the new Quality to the character.
            objCharacter.Qualities.Add(this);


            return true;
        }

        public void SetSourceDetail(Control sourceControl)
        {
            if (_objCachedSourceDetail?.Language != GlobalOptions.Language)
                _objCachedSourceDetail = null;
            SourceDetail.SetControl(sourceControl);
        }

        public event PropertyChangedEventHandler PropertyChanged;
        public void OnMultiplePropertyChanged(params string[] lstPropertyNames)
        {
            if (lstPropertyNames.Contains(nameof(Suppressed)))
                _intCachedSuppressed = -1;
            foreach (string strPropertyToChange in lstPropertyNames)
            {
                PropertyChanged?.Invoke(this, new PropertyChangedEventArgs(strPropertyToChange));
            }
        }
    }
}<|MERGE_RESOLUTION|>--- conflicted
+++ resolved
@@ -324,11 +324,7 @@
                 if (objXmlQuality.TryGetStringFieldQuickly("nameonpage", ref strNameOnPage) && !string.IsNullOrEmpty(strNameOnPage))
                     strEnglishNameOnPage = strNameOnPage;
 
-<<<<<<< HEAD
-                string strQualityNotes = CommonFunctions.GetTextFromPDF($"{Source} {Page}", strEnglishNameOnPage, _objCharacter);
-=======
-                string strQualityNotes = CommonFunctions.GetTextFromPDF(Source + ' ' + Page, strEnglishNameOnPage);
->>>>>>> 1161a64b
+                string strQualityNotes = CommonFunctions.GetTextFromPDF(Source + ' ' + Page, strEnglishNameOnPage, _objCharacter);
 
                 if (string.IsNullOrEmpty(strQualityNotes) && GlobalOptions.Language != GlobalOptions.DefaultLanguage)
                 {
@@ -342,11 +338,7 @@
                             && !string.IsNullOrEmpty(strNameOnPage) && strNameOnPage != strEnglishNameOnPage)
                             strTranslatedNameOnPage = strNameOnPage;
 
-<<<<<<< HEAD
-                        Notes = CommonFunctions.GetTextFromPDF($"{Source} {DisplayPage(GlobalOptions.Language)}", strTranslatedNameOnPage, _objCharacter);
-=======
-                        Notes = CommonFunctions.GetTextFromPDF(Source + ' ' + DisplayPage(GlobalOptions.Language), strTranslatedNameOnPage);
->>>>>>> 1161a64b
+                        Notes = CommonFunctions.GetTextFromPDF(Source + ' ' + DisplayPage(GlobalOptions.Language), strTranslatedNameOnPage, _objCharacter);
                     }
                 }
                 else
@@ -712,11 +704,7 @@
             if (!string.IsNullOrEmpty(Extra))
             {
                 // Attempt to retrieve the CharacterAttribute name.
-<<<<<<< HEAD
-                strReturn += strSpaceCharacter + '(' + LanguageManager.TranslateExtra(Extra, _objCharacter, strLanguage) + ')';
-=======
-                strReturn += strSpace + '(' + LanguageManager.TranslateExtra(Extra, strLanguage) + ')';
->>>>>>> 1161a64b
+                strReturn += strSpace + '(' + LanguageManager.TranslateExtra(Extra, _objCharacter, strLanguage) + ')';
             }
 
             int intLevels = Levels;
@@ -920,18 +908,10 @@
         {
             if (_objCachedMyXmlNode == null || strLanguage != _strCachedXmlNodeLanguage || GlobalOptions.LiveCustomData)
             {
-<<<<<<< HEAD
                 _objCachedMyXmlNode = _objCharacter.LoadData("qualities.xml", strLanguage)
                     .SelectSingleNode(SourceID == Guid.Empty
                         ? $"/chummer/qualities/quality[name = \"{Name}\"]"
                         : $"/chummer/qualities/quality[id = \"{SourceIDString}\" or id = \"{SourceIDString.ToUpperInvariant()}\"]");
-=======
-                _objCachedMyXmlNode = SourceID == Guid.Empty
-                    ? XmlManager.Load("qualities.xml", strLanguage)
-                        .SelectSingleNode("/chummer/qualities/quality[name = \"" + Name + "\"]")
-                    : XmlManager.Load("qualities.xml", strLanguage)
-                        .SelectSingleNode("/chummer/qualities/quality[id = \"" + SourceIDString + "\" or id = \"" + SourceIDString.ToUpperInvariant() + "\"]");
->>>>>>> 1161a64b
                 _strCachedXmlNodeLanguage = strLanguage;
             }
             return _objCachedMyXmlNode;
