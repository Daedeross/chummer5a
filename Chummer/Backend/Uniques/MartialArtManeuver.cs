--- conflicted
+++ resolved
@@ -278,19 +278,12 @@
         {
             if (_objCachedMyXmlNode == null || strLanguage != _strCachedXmlNodeLanguage || GlobalOptions.LiveCustomData)
             {
-<<<<<<< HEAD
                 _objCachedMyXmlNode = _objCharacter.LoadData("martialarts.xml", strLanguage)
-                    .SelectSingleNode(SourceID == Guid.Empty
-                        ? $"/chummer/maneuvers/maneuver[name = \"{Name}\"]"
-                        : $"/chummer/maneuvers/maneuver[id = \"{SourceIDString}\" or id = \"{SourceIDString.ToUpperInvariant()}\"]");
-=======
-                _objCachedMyXmlNode = XmlManager.Load("martialarts.xml", strLanguage)
                     .SelectSingleNode(SourceID == Guid.Empty
                         ? "/chummer/maneuvers/maneuver[name = " + Name.CleanXPath() + ']'
                         : string.Format(GlobalOptions.InvariantCultureInfo,
                             "/chummer/maneuvers/maneuver[id = \"{0}\" or id = \"{1}\"]",
                             SourceIDString, SourceIDString.ToUpperInvariant()));
->>>>>>> a3a7ffc6
                 _strCachedXmlNodeLanguage = strLanguage;
             }
             return _objCachedMyXmlNode;
