<?xml version="1.0" encoding="utf-8"?>
<!--This file is part of Chummer5a.

    Chummer5a is free software: you can redistribute it and/or modify
    it under the terms of the GNU General Public License as published by
    the Free Software Foundation, either version 3 of the License, or
    (at your option) any later version.

    Chummer5a is distributed in the hope that it will be useful,
    but WITHOUT ANY WARRANTY; without even the implied warranty of
    MERCHANTABILITY or FITNESS FOR A PARTICULAR PURPOSE.  See the
    GNU General Public License for more details.

    You should have received a copy of the GNU General Public License
    along with Chummer5a.  If not, see <http://www.gnu.org/licenses/>.

    You can obtain the full source code for Chummer5a at
    https://github.com/chummer5a/chummer5a
-->
<chummer>
	<version>0</version>
	<categories>
    <category type="melee">Blades</category>
    <category type="melee">Clubs</category>
    <category type="melee">Improvised Weapons</category>
    <category type="melee">Exotic Melee Weapons</category>
		<category type="exotic">Exotic Ranged Weapons</category>
    <category type="melee">Bio-Weapon</category>
    <category type="melee">Cyberweapon</category>
		<category type="melee">Unarmed</category>
		<category type="bow">Bows</category>
		<category type="crossbow">Crossbows</category>
		<category type="taser">Tasers</category>
		<category type="gun">Holdouts</category>
		<category type="gun">Light Pistols</category>
    <category type="gun">Heavy Pistols</category>
    <category type="gun">Machine Pistols</category>
    <category type="gun">Submachine Guns</category>
    <category type="gun">Assault Rifles</category>
    <category type="gun">Sporting Rifles</category>
    <category type="gun">Sniper Rifles</category>
    <category type="gun">Shotguns</category>
    <category type="gun">Light Machine Guns</category>
    <category type="gun">Medium Machine Guns</category>
    <category type="gun">Heavy Machine Guns</category>
    <category type="gun">Underbarrel Weapons</category>
    <category type="gun">Micro-Drone Weapons</category>
		<category type="cannon">Assault Cannons</category>
		<category type="flame">Flamethrowers</category>
		<category type="laser">Laser Weapons</category>
		<category type="glauncher">Grenade Launchers</category>
		<category type="mlauncher">Missile Launchers</category>
	</categories>
	<weapons>
		<!-- Region Shadowrun 5 -->
		<weapon>
			<id>e5ac06f4-3755-42a7-9da9-88de4b3b2ad8</id>
			<name>Ares Thunderstruck Gauss Rifle</name>
			<category>Assault Cannons</category>
			<type>Ranged</type>
			<conceal>6</conceal>
			<accuracy>7</accuracy>
			<reach>0</reach>
			<damage>15P</damage>
			<ap>-8</ap>
			<mode>SA</mode>
			<rc>0</rc>
			<ammo>10(c) + energy</ammo>
			<avail>24F</avail>
			<cost>26000</cost>
			<allowaccessory>true</allowaccessory>
			<accessorymounts>
				<mount>Stock</mount>
				<mount>Side</mount>
				<mount>Internal</mount>
				<mount>Barrel</mount>
				<mount>Top</mount>
				<mount>Under</mount>
			</accessorymounts>
			<accessories>
				<accessory>
					<name>Laser Sight</name>
				</accessory>
				<accessory>
					<name>Shock Pad</name>
				</accessory>
			</accessories>
			<source>RG</source>
			<page>45</page>
		</weapon>
		<weapon>
			<id>944dfbc8-5972-44f7-810e-039d9f7d98b7</id>
			<name>Ares Vigorous Assault Cannon</name>
			<category>Assault Cannons</category>
			<type>Ranged</type>
			<conceal>6</conceal>
			<accuracy>4</accuracy>
			<reach>0</reach>
			<damage>16P</damage>
			<ap>-6</ap>
			<mode>SS</mode>
			<rc>0</rc>
			<ammo>12(c)</ammo>
			<avail>18F</avail>
			<cost>24500</cost>
			<allowaccessory>true</allowaccessory>
			<accessorymounts>
				<mount>Stock</mount>
				<mount>Side</mount>
				<mount>Internal</mount>
				<mount>Barrel</mount>
				<mount>Top</mount>
				<mount>Under</mount>
			</accessorymounts>
			<source>RG</source>
			<page>46</page>
		</weapon>
		<weapon>
			<id>4a4810ca-4d11-49ee-8705-0411edc4d523</id>
			<name>Krime Bomb</name>
			<category>Assault Cannons</category>
			<type>Ranged</type>
			<conceal>6</conceal>
			<accuracy>6</accuracy>
			<reach>0</reach>
			<damage>16P</damage>
			<ap>-6</ap>
			<mode>SS</mode>
			<rc>0</rc>
			<ammo>4(m)</ammo>
			<avail>20F</avail>
			<cost>23000</cost>
			<allowaccessory>true</allowaccessory>
			<accessorymounts>
				<mount>Stock</mount>
				<mount>Side</mount>
				<mount>Internal</mount>
				<mount>Barrel</mount>
				<mount>Top</mount>
				<mount>Under</mount>
			</accessorymounts>
			<accessories>
				<accessory>
					<name>Laser Sight</name>
			</accessory>
				<accessory>
					<name>Slide Mount</name>
			</accessory>
			</accessories>
			<source>GH3</source>
			<page>35</page>
		</weapon>
		<weapon>
			<id>3320c670-23ae-4cce-9c2c-e59d2554ddd7</id>
			<name>Krime Cannon</name>
			<category>Assault Cannons</category>
			<type>Ranged</type>
			<conceal>6</conceal>
			<accuracy>4</accuracy>
			<reach>0</reach>
			<damage>16P</damage>
			<ap>-6</ap>
			<mode>SA</mode>
			<rc>1</rc>
			<ammo>6(m)</ammo>
			<avail>20F</avail>
			<cost>21000</cost>
			<allowaccessory>true</allowaccessory>
			<accessorymounts>
				<mount>Stock</mount>
				<mount>Side</mount>
				<mount>Internal</mount>
				<mount>Barrel</mount>
				<mount>Top</mount>
				<mount>Under</mount>
			</accessorymounts>
			<source>SR5</source>
			<page>431</page>
		</weapon>
		<weapon>
			<id>b59116dd-eeba-4091-ad87-a1216e7e52fe</id>
			<name>Ogre Hammer SWS Assault Cannon</name>
			<category>Assault Cannons</category>
			<type>Ranged</type>
			<conceal>6</conceal>
			<accuracy>6</accuracy>
			<reach>0</reach>
			<damage>16P</damage>
			<ap>-4</ap>
			<mode>SA</mode>
			<rc>0</rc>
			<ammo>6(c)</ammo>
			<avail>20F</avail>
			<cost>32000</cost>
			<allowaccessory>true</allowaccessory>
			<accessorymounts>
				<mount>Stock</mount>
				<mount>Side</mount>
				<mount>Internal</mount>
				<mount>Barrel</mount>
				<mount>Top</mount>
				<mount>Under</mount>
			</accessorymounts>
			<accessories>
				<accessory>
					<name>Advanced Safety System, Basic</name>
				</accessory>
				<accessory>
					<name>Weapon Commlink</name>
					<gears>
						<usegear rating="4">Ogre Hammer SWS Assault Cannon (Commlink)</usegear>
					</gears>
				</accessory>
				<accessory>
					<name>Imaging Scope</name>
					<gears>
						<usegear>Image Link</usegear>
						<usegear>Flare Compensation</usegear>
						<usegear>Low Light</usegear>
					</gears>
				</accessory>
			</accessories>
			<source>RG</source>
			<page>46</page>
		</weapon>
		<weapon>
			<id>8b7cce7a-6e85-4e37-b953-9f79a0ae77fe</id>
			<name>Panther XXL</name>
			<category>Assault Cannons</category>
			<type>Ranged</type>
			<conceal>6</conceal>
			<accuracy>5</accuracy>
			<reach>0</reach>
			<damage>17P</damage>
			<ap>-6</ap>
			<mode>SS</mode>
			<rc>0</rc>
			<ammo>15(c)</ammo>
			<avail>20F</avail>
			<cost>43000</cost>
			<allowaccessory>true</allowaccessory>
			<accessorymounts>
				<mount>Stock</mount>
				<mount>Side</mount>
				<mount>Internal</mount>
				<mount>Barrel</mount>
				<mount>Top</mount>
				<mount>Under</mount>
			</accessorymounts>
			<accessories>
				<accessory>
					<name>Smartgun System, Internal</name>
			</accessory>
			</accessories>
			<source>SR5</source>
			<page>431</page>
		</weapon>
		<weapon>
			<id>b625833a-88bc-4047-b3fc-bc432d96744b</id>
			<name>AK-97</name>
			<category>Assault Rifles</category>
			<type>Ranged</type>
			<conceal>6</conceal>
			<accuracy>5</accuracy>
			<reach>0</reach>
			<damage>10P</damage>
			<ap>-2</ap>
			<mode>SA/BF/FA</mode>
			<rc>0</rc>
			<ammo>38(c)</ammo>
			<avail>4R</avail>
			<cost>950</cost>
			<allowaccessory>true</allowaccessory>
			<accessorymounts>
				<mount>Stock</mount>
				<mount>Side</mount>
				<mount>Internal</mount>
				<mount>Barrel</mount>
				<mount>Top</mount>
				<mount>Under</mount>
			</accessorymounts>
			<source>SR5</source>
			<page>428</page>
		</weapon>
		<weapon>
			<id>1a5768a6-012a-4884-9bdd-4f3b32e86aa2</id>
			<name>AK-98</name>
			<category>Assault Rifles</category>
			<type>Ranged</type>
			<conceal>6</conceal>
			<accuracy>5</accuracy>
			<reach>0</reach>
			<damage>10P</damage>
			<ap>-2</ap>
			<mode>SA/BF/FA</mode>
			<rc>0</rc>
			<ammo>38(c)</ammo>
			<avail>8F</avail>
			<cost>1250</cost>
			<underbarrels>
				<underbarrel>AK-98 Grenade Launcher</underbarrel>
			</underbarrels>
			<allowaccessory>true</allowaccessory>
			<accessorymounts>
				<mount>Stock</mount>
				<mount>Side</mount>
				<mount>Internal</mount>
				<mount>Barrel</mount>
				<mount>Top</mount>
				<mount>Under</mount>
			</accessorymounts>
			<source>RG</source>
			<page>36</page>
		</weapon>
		<weapon>
			<id>3a7a90ce-fbb5-4599-a857-b9849eb9769c</id>
			<name>Ares Alpha</name>
			<category>Assault Rifles</category>
			<type>Ranged</type>
			<conceal>6</conceal>
			<accuracy>5</accuracy>
			<reach>0</reach>
			<damage>11P</damage>
			<ap>-2</ap>
			<mode>SA/BF/FA</mode>
			<rc>2</rc>
			<ammo>42(c)</ammo>
			<avail>11F</avail>
			<cost>2650</cost>
			<underbarrels>
				<underbarrel>Ares Alpha Grenade Launcher</underbarrel>
			</underbarrels>
			<allowaccessory>true</allowaccessory>
			<accessorymounts>
				<mount>Stock</mount>
				<mount>Side</mount>
				<mount>Internal</mount>
				<mount>Barrel</mount>
				<mount>Top</mount>
				<mount>Under</mount>
			</accessorymounts>
			<accessories>
				<accessory>
					<name>Smartgun System, Internal</name>
				</accessory>
			</accessories>
			<source>SR5</source>
			<page>428</page>
		</weapon>
		<weapon>
			<id>413200d1-fbd4-485f-8a18-152b60cfb290</id>
			<name>Ares HVAR</name>
			<category>Assault Rifles</category>
			<type>Ranged</type>
			<conceal>6</conceal>
			<accuracy>5</accuracy>
			<reach>0</reach>
			<damage>8P</damage>
			<ap>0</ap>
			<mode>SA/BF/FA</mode>
			<rc>3</rc>
			<ammo>50(c)</ammo>
			<avail>11F</avail>
			<cost>2400</cost>
			<allowaccessory>true</allowaccessory>
			<accessorymounts>
				<mount>Stock</mount>
				<mount>Side</mount>
				<mount>Internal</mount>
				<mount>Barrel</mount>
				<mount>Top</mount>
				<mount>Under</mount>
			</accessorymounts>
			<accessories>
				<accessory>
					<name>Shock Pad</name>
			</accessory>
				<accessory>
					<name>Smartgun System, Internal</name>
			</accessory>
			</accessories>
			<source>RG</source>
			<page>37</page>
		</weapon>
		<weapon>
			<id>6d99b7b6-7610-4ba0-833b-ecda09d83366</id>
			<name>Colt Inception</name>
			<category>Assault Rifles</category>
			<type>Ranged</type>
			<conceal>6</conceal>
			<accuracy>7</accuracy>
			<reach>0</reach>
			<damage>10P</damage>
			<ap>-1</ap>
			<mode>SA/BF</mode>
			<rc>1</rc>
			<ammo>36(c)</ammo>
			<avail>11R</avail>
			<cost>2250</cost>
			<allowaccessory>true</allowaccessory>
			<accessorymounts>
				<mount>Stock</mount>
				<mount>Side</mount>
				<mount>Internal</mount>
				<mount>Barrel</mount>
				<mount>Top</mount>
				<mount>Under</mount>
			</accessorymounts>
			<accessories>
				<accessory>
					<name>Bipod</name>
				</accessory>
				<accessory>
					<name>Electronic Firing</name>
				</accessory>
				<accessory>
					<name>Laser Sight</name>
				</accessory>
				<accessory>
					<name>Melee Hardening</name>
				</accessory>
			</accessories>
			<source>GH3</source>
			<page>14</page>
		</weapon>
		<weapon>
			<id>e27e14ac-01bb-46e0-8d63-62994052d92c</id>
			<name>Colt M23</name>
			<category>Assault Rifles</category>
			<type>Ranged</type>
			<conceal>6</conceal>
			<accuracy>4</accuracy>
			<reach>0</reach>
			<damage>9P</damage>
			<ap>-2</ap>
			<mode>SA/BF/FA</mode>
			<rc>0</rc>
			<ammo>40(c)</ammo>
			<avail>4R</avail>
			<cost>550</cost>
			<allowaccessory>true</allowaccessory>
			<accessorymounts>
				<mount>Stock</mount>
				<mount>Side</mount>
				<mount>Internal</mount>
				<mount>Barrel</mount>
				<mount>Top</mount>
				<mount>Under</mount>
			</accessorymounts>
			<source>SR5</source>
			<page>428</page>
		</weapon>
		<weapon>
			<id>e39c445a-9657-4e71-949e-a1ea093c3504</id>
			<name>FN HAR</name>
			<category>Assault Rifles</category>
			<type>Ranged</type>
			<conceal>6</conceal>
			<accuracy>5</accuracy>
			<reach>0</reach>
			<damage>10P</damage>
			<ap>-2</ap>
			<mode>SA/BF/FA</mode>
			<rc>0</rc>
			<ammo>35(c)</ammo>
			<avail>8R</avail>
			<cost>1500</cost>
			<allowaccessory>true</allowaccessory>
			<accessorymounts>
				<mount>Stock</mount>
				<mount>Side</mount>
				<mount>Internal</mount>
				<mount>Barrel</mount>
				<mount>Top</mount>
				<mount>Under</mount>
			</accessorymounts>
			<accessories>
				<accessory>
					<name>Laser Sight</name>
				</accessory>
				<accessory>
					<name>Gas-Vent 2 System</name>
				</accessory>
			</accessories>
			<source>SR5</source>
			<page>428</page>
		</weapon>
		<weapon>
			<id>5f512bfb-c620-491a-bef4-d7c1b1601035</id>
			<name>HK XM30</name>
			<category>Assault Rifles</category>
			<type>Ranged</type>
			<conceal>6</conceal>
			<accuracy>6</accuracy>
			<reach>0</reach>
			<damage>9P</damage>
			<ap>-2</ap>
			<mode>SA/BF/FA</mode>
			<rc>0</rc>
			<ammo>30(c)</ammo>
			<avail>15F</avail>
			<cost>4500</cost>
			<underbarrels>
			<underbarrel>HK XM30 Grenade Launcher</underbarrel>
			</underbarrels>
			<allowaccessory>true</allowaccessory>
			<accessorymounts>
				<mount>Stock</mount>
				<mount>Side</mount>
				<mount>Internal</mount>
				<mount>Barrel</mount>
				<mount>Top</mount>
				<mount>Under</mount>
			</accessorymounts>
			<accessories>
				<accessory>
					<name>Shock Pad</name>
				</accessory>
				<accessory>
					<name>Imaging Scope</name>
				</accessory>
				<accessory>
					<name>Smartgun System, Internal</name>
				</accessory>
			</accessories>
			<source>RG</source>
			<page>37</page>
		</weapon>
		<weapon>
			<id>cc446f64-1dbd-42dd-8fc4-ca17dc6bcf42</id>
			<name>HK XM30 Carbine</name>
			<category>Assault Rifles</category>
			<type>Ranged</type>
			<conceal>6</conceal>
			<spec>Submachine Guns</spec>
			<accuracy>6</accuracy>
			<reach>0</reach>
			<damage>9P</damage>
			<ap>-2</ap>
			<mode>SA/BF/FA</mode>
			<rc>0</rc>
			<ammo>30(c)</ammo>
			<avail>0</avail>
			<cost>0</cost>
			<allowaccessory>true</allowaccessory>
			<accessorymounts>
				<mount>Stock</mount>
				<mount>Side</mount>
				<mount>Internal</mount>
				<mount>Barrel</mount>
				<mount>Top</mount>
				<mount>Under</mount>
			</accessorymounts>
			<accessories>
				<accessory>
					<name>Shock Pad</name>
				</accessory>
				<accessory>
					<name>Imaging Scope</name>
				</accessory>
				<accessory>
					<name>Smartgun System, Internal</name>
				</accessory>
			</accessories>
			<useskill>Automatics</useskill>
			<range>Submachine Guns</range>
			<source>RG</source>
			<page>37</page>
		</weapon>
		<weapon>
			<id>1bdda305-3448-4419-871d-42bcd971751b</id>
			<name>HK XM30 LMG</name>
			<category>Assault Rifles</category>
			<type>Ranged</type>
			<conceal>6</conceal>
			<spec>Machine Guns</spec>
			<accuracy>6</accuracy>
			<reach>0</reach>
			<damage>9P</damage>
			<ap>-2</ap>
			<mode>BF/FA</mode>
			<rc>0</rc>
			<ammo>100(belt)</ammo>
			<avail>0</avail>
			<cost>0</cost>
			<allowaccessory>true</allowaccessory>
			<accessorymounts>
				<mount>Stock</mount>
				<mount>Side</mount>
				<mount>Internal</mount>
				<mount>Barrel</mount>
				<mount>Top</mount>
				<mount>Under</mount>
			</accessorymounts>
			<accessories>
				<accessory>
					<name>Bipod</name>
				</accessory>
				<accessory>
					<name>Shock Pad</name>
				</accessory>
				<accessory>
					<name>Imaging Scope</name>
				</accessory>
				<accessory>
					<name>Smartgun System, Internal</name>
				</accessory>
			</accessories>
			<useskill>Heavy Weapons</useskill>
			<range>Light Machine Guns</range>
			<source>RG</source>
			<page>37</page>
		</weapon>
		<weapon>
			<id>146d58e4-d705-41a0-bd92-c1901b71ffc0</id>
			<name>HK XM30 Shotgun</name>
			<category>Assault Rifles</category>
			<type>Ranged</type>
			<conceal>6</conceal>
			<spec>Shotguns</spec>
			<accuracy>3</accuracy>
			<reach>0</reach>
			<damage>10P</damage>
			<ap>-1</ap>
			<mode>SA</mode>
			<rc>0</rc>
			<ammo>10(c)</ammo>
			<avail>0</avail>
			<cost>0</cost>
			<allowaccessory>true</allowaccessory>
			<accessorymounts>
				<mount>Stock</mount>
				<mount>Side</mount>
				<mount>Internal</mount>
				<mount>Barrel</mount>
				<mount>Top</mount>
				<mount>Under</mount>
			</accessorymounts>
			<accessories>
				<accessory>
					<name>Shock Pad</name>
				</accessory>
				<accessory>
					<name>Imaging Scope</name>
				</accessory>
				<accessory>
					<name>Smartgun System, Internal</name>
				</accessory>
			</accessories>
			<useskill>Longarms</useskill>
			<range>Shotguns (flechette)</range>
			<source>RG</source>
			<page>37</page>
		</weapon>
		<weapon>
			<id>5d366d23-c0cd-4613-a035-f5a5378dcfa9</id>
			<name>HK XM30 Sniper</name>
			<category>Assault Rifles</category>
			<type>Ranged</type>
			<conceal>6</conceal>
			<spec>Sniper Rifles</spec>
			<accuracy>7</accuracy>
			<reach>0</reach>
			<damage>9P</damage>
			<ap>-2</ap>
			<mode>SA</mode>
			<rc>2</rc>
			<ammo>10(c)</ammo>
			<avail>0</avail>
			<cost>0</cost>
			<allowaccessory>true</allowaccessory>
			<accessorymounts>
				<mount>Stock</mount>
				<mount>Side</mount>
				<mount>Internal</mount>
				<mount>Barrel</mount>
				<mount>Top</mount>
				<mount>Under</mount>
			</accessorymounts>
			<accessories>
				<accessory>
					<name>Bipod</name>
				</accessory>
				<accessory>
					<name>Shock Pad</name>
				</accessory>
				<accessory>
					<name>Imaging Scope</name>
				</accessory>
				<accessory>
					<name>Smartgun System, Internal</name>
				</accessory>
			</accessories>
			<useskill>Longarms</useskill>
			<range>Sniper Rifles</range>
			<source>RG</source>
			<page>37</page>
		</weapon>
		<weapon>
			<id>2abf6c76-fe19-4678-b6a3-f0b8750ee61c</id>
			<name>Krupp Arms Kriegfaust</name>
			<category>Assault Rifles</category>
			<type>Ranged</type>
			<conceal>6</conceal>
			<accuracy>8</accuracy>
			<reach>0</reach>
			<damage>9P</damage>
			<ap>-1</ap>
			<mode>SA/BF</mode>
			<rc>1</rc>
			<ammo>25(d)</ammo>
			<avail>10R</avail>
			<cost>1300</cost>
			<allowaccessory>true</allowaccessory>
			<accessorymounts>
				<mount>Stock</mount>
				<mount>Side</mount>
				<mount>Internal</mount>
				<mount>Barrel</mount>
				<mount>Top</mount>
				<mount>Under</mount>
			</accessorymounts>
			<accessories>
				<accessory>
					<name>Imaging Scope</name>
					<gears>
						<usegear rating="1">Vision Enhancement</usegear>
					</gears>
				</accessory>
			</accessories>
			<source>GH3</source>
			<page>15</page>
		</weapon>
		<weapon>
			<id>fd7f400f-c8d5-4e8c-94aa-001109635f19</id>
			<name>Nissan Optimum II</name>
			<category>Assault Rifles</category>
			<type>Ranged</type>
			<conceal>6</conceal>
			<accuracy>5</accuracy>
			<reach>0</reach>
			<damage>9P</damage>
			<ap>-2</ap>
			<mode>SA/BF/FA</mode>
			<rc>0</rc>
			<ammo>30(c)</ammo>
			<avail>10F</avail>
			<cost>2300</cost>
			<underbarrels>
				<underbarrel>Nissan Optiumum II Shotgun</underbarrel>
			</underbarrels>
			<allowaccessory>true</allowaccessory>
			<accessorymounts>
				<mount>Stock</mount>
				<mount>Side</mount>
				<mount>Internal</mount>
				<mount>Barrel</mount>
				<mount>Top</mount>
				<mount>Under</mount>
			</accessorymounts>
			<accessories>
				<accessory>
					<name>Shock Pad</name>
				</accessory>
				<accessory>
					<name>Smartgun System, Internal</name>
				</accessory>
			</accessories>
			<source>RG</source>
			<page>38</page>
		</weapon>
		<weapon>
			<id>89396ad6-c605-4577-ad5b-6a18cf58d167</id>
			<name>SBd-44</name>
			<category>Assault Rifles</category>
			<type>Ranged</type>
			<conceal>6</conceal>
			<accuracy>3</accuracy>
			<reach>0</reach>
			<damage>10P</damage>
			<ap>-1</ap>
			<mode>SA/BF/FA</mode>
			<rc>0</rc>
			<ammo>32(c)</ammo>
			<avail>4R</avail>
			<cost>500</cost>
			<allowaccessory>true</allowaccessory>
			<accessorymounts>
				<mount>Stock</mount>
				<mount>Side</mount>
				<mount>Internal</mount>
				<mount>Barrel</mount>
				<mount>Top</mount>
				<mount>Under</mount>
			</accessorymounts>
			<accessories>
				<accessory>
					<name>Vintage</name>
				</accessory>
			</accessories>
			<source>GH3</source>
			<page>16</page>
		</weapon>
		<weapon>
			<id>23141cfc-e7c9-4af9-b4e0-a7f0443f1170</id>
			<name>Shiawase Arms Monsoon</name>
			<category>Assault Rifles</category>
			<type>Ranged</type>
			<conceal>6</conceal>
			<accuracy>5</accuracy>
			<reach>0</reach>
			<damage>10P</damage>
			<ap>-1</ap>
			<mode>SA/FA</mode>
			<rc>0</rc>
			<ammo>6x20(ml)</ammo>
			<avail>10F</avail>
			<cost>1900</cost>
			<allowaccessory>true</allowaccessory>
			<accessorymounts>
				<mount>Stock</mount>
				<mount>Side</mount>
				<mount>Internal</mount>
				<mount>Barrel</mount>
				<mount>Top</mount>
				<mount>Under</mount>
			</accessorymounts>
			<accessories>
				<accessory>
					<name>Electronic Firing</name>
				</accessory>
				<accessory>
					<name>Smartgun System, Internal</name>
			</accessory>
			</accessories>
			<source>GH3</source>
			<page>13</page>
		</weapon>
		<weapon>
			<id>40bf3eed-b239-4521-ac1d-80a4e472451e</id>
			<name>Ultimax Rain Forest Carbine</name>
			<category>Assault Rifles</category>
			<type>Ranged</type>
			<conceal>6</conceal>
			<accuracy>5</accuracy>
			<reach>0</reach>
			<damage>11P</damage>
			<ap>-2</ap>
			<mode>SA/BF</mode>
			<rc>0</rc>
			<ammo>18(c)</ammo>
			<avail>8R</avail>
			<cost>2800</cost>
			<allowaccessory>true</allowaccessory>
			<accessorymounts>
				<mount>Stock</mount>
				<mount>Side</mount>
				<mount>Internal</mount>
				<mount>Barrel</mount>
				<mount>Top</mount>
				<mount>Under</mount>
			</accessorymounts>
			<accessories>
				<accessory>
					<name>Imaging Scope</name>
					<gears>
						<usegear>Image Link</usegear>
						<usegear>Flare Compensation</usegear>
						<usegear>Low Light</usegear>
					</gears>
				</accessory>
				<accessory>
					<name>Folding Stock</name>
				</accessory>
			</accessories>
			<source>GH3</source>
			<page>32</page>
		</weapon>
		<weapon>
			<id>01e0eee7-452b-4fd5-abe1-29145da4a5e6</id>
			<name>Yamaha Raiden</name>
			<category>Assault Rifles</category>
			<type>Ranged</type>
			<conceal>6</conceal>
			<accuracy>6</accuracy>
			<reach>0</reach>
			<damage>11P</damage>
			<ap>-2</ap>
			<mode>BF/FA</mode>
			<rc>0</rc>
			<ammo>60(c)</ammo>
			<avail>14F</avail>
			<cost>2600</cost>
			<allowaccessory>true</allowaccessory>
			<accessorymounts>
				<mount>Stock</mount>
				<mount>Side</mount>
				<mount>Internal</mount>
				<mount>Barrel</mount>
				<mount>Top</mount>
				<mount>Under</mount>
			</accessorymounts>
			<accessories>
				<accessory>
					<name>Electronic Firing</name>
				</accessory>
				<accessory>
					<name>Sound Suppressor</name>
				</accessory>
				<accessory>
					<name>Smartgun System, Internal</name>
				</accessory>
			</accessories>
			<source>SR5</source>
			<page>428</page>
		</weapon>
		<weapon>
			<id>ad4a06e3-7f8e-4f05-a42e-5be2c875bb72</id>
			<name>Ares 'One' Monosword</name>
			<category>Blades</category>
			<type>Melee</type>
			<conceal>6</conceal>
			<spec>Swords</spec>
			<accuracy>5</accuracy>
			<reach>1</reach>
			<damage>(STR+3)P</damage>
			<ap>-3</ap>
			<mode>0</mode>
			<rc>0</rc>
			<ammo>0</ammo>
			<avail>8R</avail>
			<cost>900</cost>
			<allowaccessory>true</allowaccessory>
			<source>RG</source>
			<page>19</page>
		</weapon>
		<weapon>
			<id>7c59cf2f-87ea-4dca-95e7-ad17008386a0</id>
			<name>Combat Axe</name>
			<category>Blades</category>
			<type>Melee</type>
			<conceal>10</conceal>
			<spec>Axes</spec>
			<accuracy>4</accuracy>
			<reach>2</reach>
			<damage>(STR+5)P</damage>
			<ap>-4</ap>
			<mode>0</mode>
			<rc>0</rc>
			<ammo>0</ammo>
			<avail>12R</avail>
			<cost>4000</cost>
			<allowaccessory>true</allowaccessory>
			<source>SR5</source>
			<page>422</page>
		</weapon>
		<weapon>
			<id>656906d8-b6a4-47a2-9554-de365097eba0</id>
			<name>Combat Knife</name>
			<category>Blades</category>
			<type>Melee</type>
			<conceal>-2</conceal>
			<spec>Knives</spec>
			<accuracy>6</accuracy>
			<reach>0</reach>
			<damage>(STR+2)P</damage>
			<ap>-3</ap>
			<mode>0</mode>
			<rc>0</rc>
			<ammo>0</ammo>
			<avail>4</avail>
			<cost>300</cost>
			<allowaccessory>true</allowaccessory>
			<source>SR5</source>
			<page>422</page>
		</weapon>
		<weapon>
			<id>78bcb170-2292-4f90-af26-dd16ff303569</id>
			<name>Cougar Fineblade: Long</name>
			<category>Blades</category>
			<type>Melee</type>
			<conceal>2</conceal>
			<spec>Swords</spec>
			<accuracy>7</accuracy>
			<reach>0</reach>
			<damage>(STR+3)P</damage>
			<ap>-1</ap>
			<mode>0</mode>
			<rc>0</rc>
			<ammo>0</ammo>
			<avail>7R</avail>
			<cost>600</cost>
			<allowaccessory>true</allowaccessory>
			<source>RG</source>
			<page>20</page>
		</weapon>
		<weapon>
			<id>bb068078-540d-4c98-85fd-e526e381dec9</id>
			<name>Cougar Fineblade: Short</name>
			<category>Blades</category>
			<type>Melee</type>
			<conceal>0</conceal>
			<spec>Swords</spec>
			<accuracy>7</accuracy>
			<reach>0</reach>
			<damage>(STR+2)P</damage>
			<ap>-1</ap>
			<mode>0</mode>
			<rc>0</rc>
			<ammo>0</ammo>
			<avail>5R</avail>
			<cost>350</cost>
			<allowaccessory>true</allowaccessory>
			<source>RG</source>
			<page>20</page>
		</weapon>
		<weapon>
			<id>4ca64aa3-f172-4f0b-8c6d-954ddd1133b1</id>
			<name>Forearm Snap-Blades</name>
			<category>Blades</category>
			<type>Melee</type>
			<conceal>-2</conceal>
			<accuracy>4</accuracy>
			<reach>0</reach>
			<damage>(STR+2)P</damage>
			<ap>-2</ap>
			<mode>0</mode>
			<rc>0</rc>
			<ammo>0</ammo>
			<avail>7R</avail>
			<cost>200</cost>
			<allowaccessory>true</allowaccessory>
			<source>SR5</source>
			<page>422</page>
		</weapon>
		<weapon>
			<id>5ec246dc-c129-4e61-a27a-c4d82b223bea</id>
			<name>Hand Blade</name>
			<category>Blades</category>
			<hide>yes</hide>
			<type>Melee</type>
			<conceal>-2</conceal>
			<spec>Cyber Implants</spec>
			<accuracy>Physical</accuracy>
			<reach>0</reach>
			<damage>(STR+2)P</damage>
			<ap>-2</ap>
			<mode>0</mode>
			<rc>0</rc>
			<ammo>0</ammo>
			<avail>0</avail>
			<cost>0</cost>
			<cyberware>yes</cyberware>
			<allowaccessory>true</allowaccessory>
			<useskill>Unarmed Combat</useskill>
			<source>SR5</source>
			<page>458</page>
		</weapon>
		<weapon>
			<id>16fe95d3-9c66-4ac6-b4e3-562de5e5619e</id>
			<name>Hand Razors</name>
			<category>Blades</category>
			<hide>yes</hide>
			<type>Melee</type>
			<conceal>-2</conceal>
			<spec>Cyber Implants</spec>
			<accuracy>Physical</accuracy>
			<reach>0</reach>
			<damage>(STR+1)P</damage>
			<ap>-3</ap>
			<mode>0</mode>
			<rc>0</rc>
			<ammo>0</ammo>
			<avail>0</avail>
			<cost>0</cost>
			<cyberware>yes</cyberware>
			<allowaccessory>true</allowaccessory>
			<useskill>Unarmed Combat</useskill>
			<source>SR5</source>
			<page>458</page>
		</weapon>
		<weapon>
			<id>cae4ffe9-cf22-4917-92b1-57be89741f07</id>
			<name>Highland Forge Claymore</name>
			<category>Blades</category>
			<type>Melee</type>
			<conceal>10</conceal>
			<spec>Swords</spec>
			<accuracy>5</accuracy>
			<reach>2</reach>
			<damage>(STR+5)P</damage>
			<ap>-5</ap>
			<mode>0</mode>
			<rc>0</rc>
			<ammo>0</ammo>
			<avail>14R</avail>
			<cost>4500</cost>
			<allowaccessory>true</allowaccessory>
			<source>RG</source>
			<page>18</page>
		</weapon>
		<weapon>
			<id>2ac6ad2e-1252-4204-943e-7b65ffbe803f</id>
			<name>Horizon-Flynn Rapier</name>
			<category>Blades</category>
			<type>Melee</type>
			<conceal>4</conceal>
			<spec>Swords</spec>
			<accuracy>7</accuracy>
			<reach>1</reach>
			<damage>(STR+2)P</damage>
			<ap>-3</ap>
			<mode>0</mode>
			<rc>0</rc>
			<ammo>0</ammo>
			<avail>9R</avail>
			<cost>500</cost>
			<allowaccessory>true</allowaccessory>
			<source>RG</source>
			<page>18</page>
		</weapon>
		<weapon>
			<id>8f266b4c-4035-4ba3-aa89-3289d0f42ce1</id>
			<name>Katana</name>
			<category>Blades</category>
			<type>Melee</type>
			<conceal>6</conceal>
			<spec>Swords</spec>
			<accuracy>7</accuracy>
			<reach>1</reach>
			<damage>(STR+3)P</damage>
			<ap>-3</ap>
			<mode>0</mode>
			<rc>0</rc>
			<ammo>0</ammo>
			<avail>9R</avail>
			<cost>1000</cost>
			<allowaccessory>true</allowaccessory>
			<source>SR5</source>
			<page>422</page>
		</weapon>
		<weapon>
			<id>eb16de72-e646-4880-aa5b-21a5a0a2b342</id>
			<name>Knife</name>
			<category>Blades</category>
			<type>Melee</type>
			<conceal>-2</conceal>
			<spec>Knives</spec>
			<accuracy>5</accuracy>
			<reach>0</reach>
			<damage>(STR+1)P</damage>
			<ap>-1</ap>
			<mode>0</mode>
			<rc>0</rc>
			<ammo>0</ammo>
			<avail>0</avail>
			<cost>10</cost>
			<allowaccessory>true</allowaccessory>
			<source>SR5</source>
			<page>422</page>
		</weapon>
		<weapon>
			<id>60f52b1f-6376-49fc-a746-b811c54197e7</id>
			<name>Pole Arm</name>
			<category>Blades</category>
			<type>Melee</type>
			<conceal>10</conceal>
			<accuracy>5</accuracy>
			<reach>3</reach>
			<damage>(STR+3)P</damage>
			<ap>-2</ap>
			<mode>0</mode>
			<rc>0</rc>
			<ammo>0</ammo>
			<avail>6R</avail>
			<cost>1000</cost>
			<allowaccessory>true</allowaccessory>
			<source>SR5</source>
			<page>422</page>
		</weapon>
		<weapon>
			<id>fe835c72-a973-4976-bf5f-751aff1371d4</id>
			<name>Spurs</name>
			<category>Blades</category>
			<hide>yes</hide>
			<type>Melee</type>
			<conceal>0</conceal>
			<spec>Cyber Implants</spec>
			<accuracy>Physical</accuracy>
			<reach>0</reach>
			<damage>(STR+3)P</damage>
			<ap>-2</ap>
			<mode>0</mode>
			<rc>0</rc>
			<ammo>0</ammo>
			<avail>0</avail>
			<cost>0</cost>
			<cyberware>yes</cyberware>
			<allowaccessory>true</allowaccessory>
			<useskill>Unarmed Combat</useskill>
			<source>SR5</source>
			<page>458</page>
		</weapon>
		<weapon>
			<id>e5e5e025-8622-406c-a2bb-030ad5392d79</id>
			<name>Survival Knife</name>
			<category>Blades</category>
			<type>Melee</type>
			<conceal>-2</conceal>
			<spec>Knives</spec>
			<accuracy>5</accuracy>
			<reach>0</reach>
			<damage>(STR+2)P</damage>
			<ap>-1</ap>
			<mode>0</mode>
			<rc>0</rc>
			<ammo>0</ammo>
			<avail>0</avail>
			<cost>100</cost>
			<allowaccessory>true</allowaccessory>
			<source>SR5</source>
			<page>422</page>
		</weapon>
		<weapon>
			<id>95fd2fb9-f174-4f03-add9-80e1d947bd5b</id>
			<name>Sword</name>
			<category>Blades</category>
			<type>Melee</type>
			<conceal>4</conceal>
			<spec>Swords</spec>
			<accuracy>6</accuracy>
			<reach>1</reach>
			<damage>(STR+3)P</damage>
			<ap>-2</ap>
			<mode>0</mode>
			<rc>0</rc>
			<ammo>0</ammo>
			<avail>5R</avail>
			<cost>500</cost>
			<allowaccessory>true</allowaccessory>
			<source>SR5</source>
			<page>422</page>
		</weapon>
		<weapon>
			<id>dd817517-aa02-4035-9a3c-c0274f705822</id>
			<name>Victorinox Memory Blade: Dagger</name>
			<category>Blades</category>
			<type>Melee</type>
			<conceal>-2</conceal>
			<spec>Knives</spec>
			<accuracy>5</accuracy>
			<reach>0</reach>
			<damage>(STR+1)P</damage>
			<ap>-2</ap>
			<mode>0</mode>
			<rc>0</rc>
			<ammo>0</ammo>
			<avail>14R</avail>
			<cost>1250</cost>
			<allowaccessory>true</allowaccessory>
			<source>RG</source>
			<page>19</page>
		</weapon>
		<weapon>
			<id>47cb2812-b8dd-4f6d-8671-0f2736f29124</id>
			<name>Victorinox Memory Blade: Sword</name>
			<category>Blades</category>
			<type>Melee</type>
			<conceal>4</conceal>
			<spec>Swords</spec>
			<accuracy>5</accuracy>
			<reach>1</reach>
			<damage>(STR+2)P</damage>
			<ap>-2</ap>
			<mode>0</mode>
			<rc>0</rc>
			<ammo>0</ammo>
			<avail>14R</avail>
			<cost>1500</cost>
			<allowaccessory>true</allowaccessory>
			<source>RG</source>
			<page>19</page>
		</weapon>
		<weapon>
			<id>2d4e1dae-eedd-426c-84c2-2aba387d98d0</id>
			<name>Bow (Rating 1)</name>
			<category>Bows</category>
			<type>Ranged</type>
			<conceal>8</conceal>
			<spec>Bow</spec>
			<accuracy>6</accuracy>
			<reach>0</reach>
			<damage>3P</damage>
			<ap>-</ap>
			<mode>SS</mode>
			<rc>0</rc>
			<ammo>1</ammo>
			<avail>1</avail>
			<cost>100</cost>
			<allowaccessory>true</allowaccessory>
			<useskill>Archery</useskill>
			<source>SR5</source>
			<page>423</page>
		</weapon>
		<weapon>
			<id>01c3880f-d0a7-4cd5-8460-ba69fc36ae63</id>
			<name>Bow (Rating 10)</name>
			<category>Bows</category>
			<type>Ranged</type>
			<conceal>8</conceal>
			<spec>Bow</spec>
			<accuracy>6</accuracy>
			<reach>0</reach>
			<damage>12P</damage>
			<ap>-2</ap>
			<mode>SS</mode>
			<rc>0</rc>
			<ammo>1</ammo>
			<avail>10</avail>
			<cost>1000</cost>
			<allowaccessory>true</allowaccessory>
			<useskill>Archery</useskill>
			<source>SR5</source>
			<page>423</page>
		</weapon>
		<weapon>
			<id>ad373842-3031-4ecf-a985-d27f67f096d6</id>
			<name>Bow (Rating 2)</name>
			<category>Bows</category>
			<type>Ranged</type>
			<conceal>8</conceal>
			<spec>Bow</spec>
			<accuracy>6</accuracy>
			<reach>0</reach>
			<damage>4P</damage>
			<ap>-</ap>
			<mode>SS</mode>
			<rc>0</rc>
			<ammo>1</ammo>
			<avail>2</avail>
			<cost>200</cost>
			<allowaccessory>true</allowaccessory>
			<useskill>Archery</useskill>
			<source>SR5</source>
			<page>423</page>
		</weapon>
		<weapon>
			<id>9c17f382-b1c9-45e1-abe6-9644d477d258</id>
			<name>Bow (Rating 3)</name>
			<category>Bows</category>
			<type>Ranged</type>
			<conceal>8</conceal>
			<spec>Bow</spec>
			<accuracy>6</accuracy>
			<reach>0</reach>
			<damage>5P</damage>
			<ap>-</ap>
			<mode>SS</mode>
			<rc>0</rc>
			<ammo>1</ammo>
			<avail>3</avail>
			<cost>300</cost>
			<allowaccessory>true</allowaccessory>
			<useskill>Archery</useskill>
			<source>SR5</source>
			<page>423</page>
		</weapon>
		<weapon>
			<id>b6bf94d9-3513-409f-b5aa-29f415fe9fd7</id>
			<name>Bow (Rating 4)</name>
			<category>Bows</category>
			<type>Ranged</type>
			<conceal>8</conceal>
			<spec>Bow</spec>
			<accuracy>6</accuracy>
			<reach>0</reach>
			<damage>6P</damage>
			<ap>-1</ap>
			<mode>SS</mode>
			<rc>0</rc>
			<ammo>1</ammo>
			<avail>4</avail>
			<cost>400</cost>
			<allowaccessory>true</allowaccessory>
			<useskill>Archery</useskill>
			<source>SR5</source>
			<page>423</page>
		</weapon>
		<weapon>
			<id>47d48423-4042-416d-a9e8-f9b69b2dfa4f</id>
			<name>Bow (Rating 5)</name>
			<category>Bows</category>
			<type>Ranged</type>
			<conceal>8</conceal>
			<spec>Bow</spec>
			<accuracy>6</accuracy>
			<reach>0</reach>
			<damage>7P</damage>
			<ap>-1</ap>
			<mode>SS</mode>
			<rc>0</rc>
			<ammo>1</ammo>
			<avail>5</avail>
			<cost>500</cost>
			<allowaccessory>true</allowaccessory>
			<useskill>Archery</useskill>
			<source>SR5</source>
			<page>423</page>
		</weapon>
		<weapon>
			<id>48e0644a-9cdb-4dc6-8cca-c5ef08433177</id>
			<name>Bow (Rating 6)</name>
			<category>Bows</category>
			<type>Ranged</type>
			<conceal>8</conceal>
			<spec>Bow</spec>
			<accuracy>6</accuracy>
			<reach>0</reach>
			<damage>8P</damage>
			<ap>-1</ap>
			<mode>SS</mode>
			<rc>0</rc>
			<ammo>1</ammo>
			<avail>6</avail>
			<cost>600</cost>
			<allowaccessory>true</allowaccessory>
			<useskill>Archery</useskill>
			<source>SR5</source>
			<page>423</page>
		</weapon>
		<weapon>
			<id>a2445838-ebba-46f7-95a6-ed7e02f8373f</id>
			<name>Bow (Rating 7)</name>
			<category>Bows</category>
			<type>Ranged</type>
			<conceal>8</conceal>
			<spec>Bow</spec>
			<accuracy>6</accuracy>
			<reach>0</reach>
			<damage>9P</damage>
			<ap>-1</ap>
			<mode>SS</mode>
			<rc>0</rc>
			<ammo>1</ammo>
			<avail>7</avail>
			<cost>700</cost>
			<allowaccessory>true</allowaccessory>
			<useskill>Archery</useskill>
			<source>SR5</source>
			<page>423</page>
		</weapon>
		<weapon>
			<id>c28934c2-b82c-4a81-9964-999dc2a66ddd</id>
			<name>Bow (Rating 8)</name>
			<category>Bows</category>
			<type>Ranged</type>
			<conceal>8</conceal>
			<spec>Bow</spec>
			<accuracy>6</accuracy>
			<reach>0</reach>
			<damage>10P</damage>
			<ap>-2</ap>
			<mode>SS</mode>
			<rc>0</rc>
			<ammo>1</ammo>
			<avail>8</avail>
			<cost>800</cost>
			<allowaccessory>true</allowaccessory>
			<useskill>Archery</useskill>
			<source>SR5</source>
			<page>423</page>
		</weapon>
		<weapon>
			<id>82953b59-7e08-4abb-afe7-7b568d9a07d1</id>
			<name>Bow (Rating 9)</name>
			<category>Bows</category>
			<type>Ranged</type>
			<conceal>8</conceal>
			<spec>Bow</spec>
			<accuracy>6</accuracy>
			<reach>0</reach>
			<damage>11P</damage>
			<ap>-2</ap>
			<mode>SS</mode>
			<rc>0</rc>
			<ammo>1</ammo>
			<avail>9</avail>
			<cost>900</cost>
			<allowaccessory>true</allowaccessory>
			<useskill>Archery</useskill>
			<source>SR5</source>
			<page>423</page>
		</weapon>
		<weapon>
			<id>5af85697-7d67-4bf7-b539-dbd4e63a34d1</id>
			<name>Club</name>
			<category>Clubs</category>
			<type>Melee</type>
			<conceal>0</conceal>
			<accuracy>4</accuracy>
			<reach>1</reach>
			<damage>(STR+3)P</damage>
			<ap>-</ap>
			<mode>0</mode>
			<rc>0</rc>
			<ammo>0</ammo>
			<avail>0</avail>
			<cost>30</cost>
			<allowaccessory>true</allowaccessory>
			<source>SR5</source>
			<page>422</page>
		</weapon>
		<weapon>
			<id>2eccd04e-e85c-402e-8c3a-80686e9ec217</id>
			<name>Extendable Baton</name>
			<category>Clubs</category>
			<type>Melee</type>
			<conceal>0</conceal>
			<spec>Batons</spec>
			<accuracy>5</accuracy>
			<reach>1</reach>
			<damage>(STR+2)P</damage>
			<ap>-</ap>
			<mode>0</mode>
			<rc>0</rc>
			<ammo>0</ammo>
			<avail>4</avail>
			<cost>100</cost>
			<allowaccessory>true</allowaccessory>
			<source>SR5</source>
			<page>422</page>
		</weapon>
		<weapon>
			<id>94c29c4b-e4f4-493f-9155-447608e00874</id>
			<name>Nemesis Arms Maul Stun Staff</name>
			<category>Clubs</category>
			<type>Melee</type>
			<conceal>10</conceal>
			<accuracy>6</accuracy>
			<reach>2</reach>
			<damage>9S(e)</damage>
			<ap>-5</ap>
			<mode>0</mode>
			<rc>0</rc>
			<ammo>0</ammo>
			<avail>8R</avail>
			<cost>1000</cost>
			<allowaccessory>true</allowaccessory>
			<source>RG</source>
			<page>20</page>
		</weapon>
		<weapon>
			<id>e6d9f23b-f4a4-4ba8-86ea-b3811f87fc82</id>
			<name>Sap</name>
			<category>Clubs</category>
			<type>Melee</type>
			<conceal>0</conceal>
			<spec>Saps</spec>
			<accuracy>5</accuracy>
			<reach>0</reach>
			<damage>(STR+2)P</damage>
			<ap>-</ap>
			<mode>0</mode>
			<rc>0</rc>
			<ammo>0</ammo>
			<avail>2</avail>
			<cost>30</cost>
			<allowaccessory>true</allowaccessory>
			<source>SR5</source>
			<page>422</page>
		</weapon>
		<weapon>
			<id>73c71350-fafe-4f9e-af22-198727241a4d</id>
			<name>Staff</name>
			<category>Clubs</category>
			<type>Melee</type>
			<conceal>10</conceal>
			<spec>Staves</spec>
			<accuracy>6</accuracy>
			<reach>2</reach>
			<damage>(STR+3)P</damage>
			<ap>-</ap>
			<mode>0</mode>
			<rc>0</rc>
			<ammo>0</ammo>
			<avail>3</avail>
			<cost>100</cost>
			<allowaccessory>true</allowaccessory>
			<source>SR5</source>
			<page>422</page>
		</weapon>
		<weapon>
			<id>c0011883-a35b-4d32-94fd-dbb21e25882f</id>
			<name>Stun Baton</name>
			<category>Clubs</category>
			<type>Melee</type>
			<conceal>2</conceal>
			<spec>Batons</spec>
			<accuracy>4</accuracy>
			<reach>1</reach>
			<damage>9S(e)</damage>
			<ap>-5</ap>
			<mode>0</mode>
			<rc>0</rc>
			<ammo>10</ammo>
			<requireammo>false</requireammo>
			<avail>6R</avail>
			<cost>750</cost>
			<allowaccessory>true</allowaccessory>
			<source>SR5</source>
			<page>422</page>
		</weapon>
		<weapon>
			<id>b4b3a872-1532-4477-9bf3-76db34dc7bbf</id>
			<name>Telescoping Staff</name>
			<category>Clubs</category>
			<type>Melee</type>
			<conceal>0</conceal>
			<spec>Staves</spec>
			<accuracy>4</accuracy>
			<reach>2</reach>
			<damage>(STR+2)P</damage>
			<ap>-</ap>
			<mode>0</mode>
			<rc>0</rc>
			<ammo>0</ammo>
			<avail>4</avail>
			<cost>350</cost>
			<allowaccessory>true</allowaccessory>
			<source>SR5</source>
			<page>422</page>
		</weapon>
		<weapon>
<<<<<<< HEAD
			<id>b4b3a872-1532-4477-9bf3-76db34dc7bbf</id>
=======
			<id>9c960f46-ba6c-4674-8141-26dad10508d9</id>
>>>>>>> c809f4a9
			<name>Stun Dongle</name>
			<category>Clubs</category>
			<hide>yes</hide>
			<type>Melee</type>
			<conceal>-4</conceal>
			<accuracy>4</accuracy>
			<reach>0</reach>
			<damage>8S(e)</damage>
			<ap>-5</ap>
			<mode>0</mode>
			<rc>0</rc>
			<ammo>3</ammo>
			<requireammo>false</requireammo>
			<avail>6R</avail>
			<cost>0</cost>
			<allowaccessory>true</allowaccessory>
			<source>DT</source>
			<page>62</page>
		</weapon>
		<weapon>
			<id>a20f44a1-ced0-4018-9522-8a0e7234c29d</id>
			<name>Aquadyne Shark-XS Harpoon Gun</name>
			<category>Crossbows</category>
			<type>Ranged</type>
			<conceal>6</conceal>
			<accuracy>5</accuracy>
			<reach>1</reach>
			<damage>9P</damage>
			<ap>-2</ap>
			<mode>SS</mode>
			<rc>0</rc>
			<ammo>5(m)</ammo>
			<avail>8R</avail>
			<cost>800</cost>
			<allowaccessory>true</allowaccessory>
			<range>Light Crossbows</range>
			<source>RG</source>
			<page>22</page>
		</weapon>
		<weapon>
			<id>437c30e5-580a-401a-8097-e9fab0dc2b57</id>
			<name>Ares Giantslayer Slingshot</name>
			<category>Crossbows</category>
			<type>Ranged</type>
			<conceal>6</conceal>
			<accuracy>7</accuracy>
			<reach>1</reach>
			<damage>2P</damage>
			<ap>0</ap>
			<mode>SS</mode>
			<rc>0</rc>
			<ammo>5(m)</ammo>
			<avail>0</avail>
			<cost>50</cost>
			<allowaccessory>true</allowaccessory>
			<range>Shuriken</range>
			<source>RG</source>
			<page>23</page>
		</weapon>
		<weapon>
			<id>db213a06-0430-4711-81a3-5790d5152ba3</id>
			<name>Heavy Crossbow</name>
			<category>Crossbows</category>
			<type>Ranged</type>
			<conceal>6</conceal>
			<accuracy>5</accuracy>
			<reach>0</reach>
			<damage>10P</damage>
			<ap>-3</ap>
			<mode>SS</mode>
			<rc>0</rc>
			<ammo>4</ammo>
			<avail>8R</avail>
			<cost>1000</cost>
			<allowaccessory>true</allowaccessory>
			<range>Heavy Crossbows</range>
			<source>SR5</source>
			<page>424</page>
		</weapon>
		<weapon>
			<id>bc9db3ec-6fa2-407d-ad76-e49daac3c06f</id>
			<name>Light Crossbow</name>
			<category>Crossbows</category>
			<type>Ranged</type>
			<conceal>2</conceal>
			<accuracy>7</accuracy>
			<reach>0</reach>
			<damage>5P</damage>
			<ap>-1</ap>
			<mode>SS</mode>
			<rc>0</rc>
			<ammo>4</ammo>
			<avail>2</avail>
			<cost>300</cost>
			<allowaccessory>true</allowaccessory>
			<range>Light Crossbows</range>
			<source>SR5</source>
			<page>424</page>
		</weapon>
		<weapon>
			<id>0df17331-7631-4f78-b857-0f3929678db2</id>
			<name>Medium Crossbow</name>
			<category>Crossbows</category>
			<type>Ranged</type>
			<conceal>4</conceal>
			<accuracy>6</accuracy>
			<reach>0</reach>
			<damage>7P</damage>
			<ap>-2</ap>
			<mode>SS</mode>
			<rc>0</rc>
			<ammo>4</ammo>
			<avail>4R</avail>
			<cost>500</cost>
			<allowaccessory>true</allowaccessory>
			<range>Medium Crossbows</range>
			<source>SR5</source>
			<page>424</page>
		</weapon>
		<weapon>
			<id>28072a3f-5153-444e-83e3-46129b9ff572</id>
			<name>Ranger Silver Pistol Crossbow</name>
			<category>Crossbows</category>
			<type>Ranged</type>
			<conceal>-4</conceal>
			<accuracy>7</accuracy>
			<reach>1</reach>
			<damage>4P</damage>
			<ap>0</ap>
			<mode>SS</mode>
			<rc>0</rc>
			<ammo>5(m)</ammo>
			<avail>6R</avail>
			<cost>300</cost>
			<allowaccessory>true</allowaccessory>
			<range>Heavy Pistols</range>
			<source>RG</source>
			<page>23</page>
		</weapon>
		<weapon>
			<id>d50f0212-490b-44ca-8365-09e62ea69697</id>
			<name>Standard Harpoon Gun</name>
			<category>Crossbows</category>
			<type>Ranged</type>
			<conceal>6</conceal>
			<accuracy>5</accuracy>
			<reach>1</reach>
			<damage>9P</damage>
			<ap>-2</ap>
			<mode>SS</mode>
			<rc>0</rc>
			<ammo>1</ammo>
			<avail>6R</avail>
			<cost>200</cost>
			<allowaccessory>true</allowaccessory>
			<range>Light Crossbows</range>
			<source>RG</source>
			<page>22</page>
		</weapon>
		<weapon>
			<id>a47e8191-869a-456e-b376-ed04ba7a59f0</id>
			<name>Ballistic Shield</name>
			<category>Exotic Melee Weapons</category>
			<hide>yes</hide>
			<type>Melee</type>
			<conceal>8</conceal>
			<spec>Shields</spec>
			<accuracy>4</accuracy>
			<reach>0</reach>
			<damage>(STR+2)S</damage>
			<ap>0</ap>
			<mode>0</mode>
			<rc>0</rc>
			<ammo>0</ammo>
			<avail>12R</avail>
			<cost>0</cost>
			<allowaccessory>true</allowaccessory>
			<source>SR5</source>
			<page>438</page>
		</weapon>
		<weapon>
			<id>1752def7-cfed-44d8-a79f-bc95f32c4c13</id>
			<name>Battering Ram, Fluid-Motion</name>
			<category>Exotic Melee Weapons</category>
			<type>Melee</type>
			<conceal>8</conceal>
			<spec>Battering Ram</spec>
			<accuracy>4</accuracy>
			<reach>0</reach>
			<damage>(STR+3)P</damage>
			<ap>-1</ap>
			<mode>0</mode>
			<rc>0</rc>
			<ammo>0</ammo>
			<avail>10R</avail>
			<cost>3500</cost>
			<allowaccessory>true</allowaccessory>
			<source>RG</source>
			<page>103</page>
		</weapon>
		<weapon>
			<id>375930d0-6a29-480e-a6d8-46fe4eaf2a16</id>
			<name>Battering Ram, Pneumatic</name>
			<category>Exotic Melee Weapons</category>
			<type>Melee</type>
			<conceal>8</conceal>
			<spec>Battering Ram</spec>
			<accuracy>4</accuracy>
			<reach>0</reach>
			<damage>16P</damage>
			<ap>-4</ap>
			<mode>0</mode>
			<rc>0</rc>
			<ammo>0</ammo>
			<avail>18R</avail>
			<cost>10000</cost>
			<allowaccessory>true</allowaccessory>
			<source>RG</source>
			<page>104</page>
		</weapon>
		<weapon>
			<id>c0e77aad-3ecb-4136-b39d-00e9db6e6407</id>
			<name>Battering Ram, Shock</name>
			<category>Exotic Melee Weapons</category>
			<type>Melee</type>
			<conceal>8</conceal>
			<spec>Battering Ram</spec>
			<accuracy>4</accuracy>
			<reach>1</reach>
			<damage>(STR+2)P + 12(e)</damage>
			<ap>-3</ap>
			<mode>0</mode>
			<rc>0</rc>
			<ammo>0</ammo>
			<avail>10R</avail>
			<cost>15000</cost>
			<allowaccessory>true</allowaccessory>
			<source>RG</source>
			<page>104</page>
		</weapon>
		<weapon>
			<id>5ed720a1-bfa5-4670-85a2-5867f5caafbf</id>
			<name>Battering Ram, Standard</name>
			<category>Exotic Melee Weapons</category>
			<type>Melee</type>
			<conceal>8</conceal>
			<spec>Battering Ram</spec>
			<accuracy>4</accuracy>
			<reach>0</reach>
			<damage>(STR+2)P</damage>
			<ap>-1</ap>
			<mode>0</mode>
			<rc>0</rc>
			<ammo>0</ammo>
			<avail>10R</avail>
			<cost>2000</cost>
			<allowaccessory>true</allowaccessory>
			<source>RG</source>
			<page>103</page>
		</weapon>
		<weapon>
			<id>ebbdbe5e-17da-4a97-8a65-9839513c91fe</id>
			<name>Blast Shield</name>
			<category>Exotic Melee Weapons</category>
			<type>Melee</type>
			<conceal>8</conceal>
			<spec>Shield</spec>
			<accuracy>4</accuracy>
			<reach>0</reach>
			<damage>20P</damage>
			<ap>-4</ap>
			<mode>0</mode>
			<rc>0</rc>
			<ammo>0</ammo>
			<avail>8R</avail>
			<cost>20000</cost>
			<allowaccessory>true</allowaccessory>
			<source>RG</source>
			<page>104</page>
		</weapon>
		<weapon>
			<id>fb814f8e-7284-4ae8-b362-63958d6a1921</id>
			<name>Monofilament Chainsaw</name>
			<category>Exotic Melee Weapons</category>
			<type>Melee</type>
			<conceal>8</conceal>
			<spec>Chainsaw</spec>
			<accuracy>3</accuracy>
			<reach>1</reach>
			<damage>8P</damage>
			<ap>-6</ap>
			<mode>0</mode>
			<rc>0</rc>
			<ammo>0</ammo>
			<avail>8</avail>
			<cost>500</cost>
			<allowaccessory>true</allowaccessory>
			<source>SR5</source>
			<page>448</page>
		</weapon>
		<weapon>
			<id>e66ab7ea-3408-4a3b-9ab9-7bc26a8e8a6e</id>
			<name>Riot Shield</name>
			<category>Exotic Melee Weapons</category>
			<hide>yes</hide>
			<type>Melee</type>
			<conceal>8</conceal>
			<spec>Shields</spec>
			<accuracy>4</accuracy>
			<reach>0</reach>
			<damage>9S(e)</damage>
			<ap>0</ap>
			<mode>0</mode>
			<rc>0</rc>
			<ammo>0</ammo>
			<avail>10R</avail>
			<cost>0</cost>
			<allowaccessory>true</allowaccessory>
			<source>SR5</source>
			<page>438</page>
		</weapon>
		<weapon>
			<id>c0f77a8a-6bda-489e-aea6-bd4d6b3efe33</id>
			<name>Ash Arms Combat Chainsaw</name>
			<category>Exotic Melee Weapons</category>
			<type>Melee</type>
			<conceal>8</conceal>
			<accuracy>5</accuracy>
			<reach>1</reach>
			<damage>8P</damage>
			<ap>-4</ap>
			<mode>0</mode>
			<rc>0</rc>
			<ammo>0</ammo>
			<avail>6R</avail>
			<cost>2000</cost>
			<allowaccessory>true</allowaccessory>
			<source>RG</source>
			<page>21</page>
		</weapon>
		<weapon>
			<id>05313081-d711-4af0-9a11-ebfbcdd4583f</id>
			<name>Ash Arms Monofilament Chainsaw</name>
			<category>Exotic Melee Weapons</category>
			<type>Melee</type>
			<conceal>8</conceal>
			<accuracy>5</accuracy>
			<reach>1</reach>
			<damage>12P</damage>
			<ap>-8</ap>
			<mode>0</mode>
			<rc>0</rc>
			<ammo>0</ammo>
			<avail>8R</avail>
			<cost>7500</cost>
			<allowaccessory>true</allowaccessory>
			<source>RG</source>
			<page>21</page>
		</weapon>
		<weapon>
			<id>e3f90df3-a19e-458a-a09f-01ee4cd04502</id>
			<name>Bullwhip</name>
			<category>Exotic Melee Weapons</category>
			<type>Melee</type>
			<conceal>2</conceal>
			<accuracy>6</accuracy>
			<reach>2</reach>
			<damage>(STR+1)P</damage>
			<ap>+3</ap>
			<mode>0</mode>
			<rc>0</rc>
			<ammo>0</ammo>
			<avail>6</avail>
			<cost>100</cost>
			<allowaccessory>true</allowaccessory>
			<source>RG</source>
			<page>20</page>
		</weapon>
		<weapon>
			<id>e9e5f7a1-a17f-4331-843d-c257af2130aa</id>
			<name>Garrote</name>
			<category>Exotic Melee Weapons</category>
			<type>Melee</type>
			<conceal>-4</conceal>
			<accuracy>5</accuracy>
			<reach>0</reach>
			<damage>(STR+4)S</damage>
			<ap>-6</ap>
			<mode>0</mode>
			<rc>0</rc>
			<ammo>0</ammo>
			<avail>0</avail>
			<cost>50</cost>
			<allowaccessory>true</allowaccessory>
			<source>RG</source>
			<page>20</page>
		</weapon>
		<weapon>
			<id>f2ac00fc-305c-4f2e-b48d-62f9daa528c7</id>
			<name>Monofilament Garrote</name>
			<category>Exotic Melee Weapons</category>
			<type>Melee</type>
			<conceal>-4</conceal>
			<accuracy>5</accuracy>
			<reach>0</reach>
			<damage>(STR+6)P</damage>
			<ap>-8</ap>
			<mode>0</mode>
			<rc>0</rc>
			<ammo>0</ammo>
			<avail>18F</avail>
			<cost>2000</cost>
			<allowaccessory>true</allowaccessory>
			<source>RG</source>
			<page>20</page>
		</weapon>
		<weapon>
			<id>c3ea1ed4-b117-4ba7-99eb-7d7b4b130b55</id>
			<name>Monofilament Whip</name>
			<category>Exotic Melee Weapons</category>
			<type>Melee</type>
			<conceal>-4</conceal>
			<accuracy>5</accuracy>
			<reach>2</reach>
			<damage>12P</damage>
			<ap>-8</ap>
			<mode>0</mode>
			<rc>0</rc>
			<ammo>0</ammo>
			<avail>12F</avail>
			<cost>10000</cost>
			<allowaccessory>true</allowaccessory>
			<source>SR5</source>
			<page>423</page>
		</weapon>
		<weapon>
			<id>4f1d1416-5af6-4853-a1b3-2bb44a132d8f</id>
			<name>Stimtouch Hosiery</name>
			<category>Exotic Melee Weapons</category>
			<hide>yes</hide>
			<type>Melee</type>
			<conceal>0</conceal>
			<accuracy>Physical</accuracy>
			<reach>0</reach>
			<damage>8S(e)</damage>
			<ap>-5</ap>
			<mode>0</mode>
			<rc>0</rc>
			<ammo>0</ammo>
			<avail>6R</avail>
			<cost>0</cost>
			<allowaccessory>true</allowaccessory>
			<source>SS</source>
			<page>178</page>
		</weapon>
		<weapon>
			<id>9c267b03-103e-43f4-bfe8-986c69dc17d2</id>
			<name>Grapple Gun</name>
			<category>Exotic Ranged Weapons</category>
			<hide>yes</hide>
			<type>Ranged</type>
			<conceal>6</conceal>
			<spec>Grapple Gun</spec>
			<accuracy>3</accuracy>
			<reach>0</reach>
			<damage>7S</damage>
			<ap>-2</ap>
			<mode>SS</mode>
			<rc>0</rc>
			<ammo>1(ml)</ammo>
			<avail>0</avail>
			<cost>0</cost>
			<allowaccessory>true</allowaccessory>
			<range>Light Crossbows</range>
			<source>SR5</source>
			<page>449</page>
		</weapon>
		<weapon>
			<id>87a94632-b229-44b7-a150-9808388cfa20</id>
			<name>Hold-Fast Sprayer</name>
			<category>Exotic Ranged Weapons</category>
			<hide>yes</hide>
			<type>Ranged</type>
			<conceal>6</conceal>
			<spec>Sprayer</spec>
			<accuracy>2</accuracy>
			<reach>0</reach>
			<damage>Special</damage>
			<ap>-2</ap>
			<mode>SS</mode>
			<rc>0</rc>
			<ammo>10</ammo>
			<avail>0</avail>
			<cost>0</cost>
			<allowaccessory>true</allowaccessory>
			<range>Tasers</range>
			<source>RG</source>
			<page>104</page>
		</weapon>
		<weapon>
			<id>fac9d052-4f7d-43cd-a649-8703b4c0b9c2</id>
			<name>Micro Flare Launcher</name>
			<category>Exotic Ranged Weapons</category>
			<hide>yes</hide>
			<type>Ranged</type>
			<conceal>-2</conceal>
			<spec>Flare Launcher</spec>
			<accuracy>3</accuracy>
			<reach>0</reach>
			<damage>5P(fire)</damage>
			<ap>-5</ap>
			<mode>SS</mode>
			<rc>0</rc>
			<ammo>1(ml)</ammo>
			<avail>0</avail>
			<cost>0</cost>
			<allowaccessory>true</allowaccessory>
			<range>Tasers</range>
			<source>SR5</source>
			<page>449</page>
		</weapon>
		<weapon>
			<id>dd4a69d9-6861-41de-9557-83617a3fa904</id>
			<name>Shiawase Arms Incinerator</name>
			<category>Flamethrowers</category>
			<type>Ranged</type>
			<conceal>2</conceal>
			<accuracy>4</accuracy>
			<reach>0</reach>
			<damage>12P</damage>
			<ap>-6</ap>
			<mode>SS</mode>
			<rc>0</rc>
			<ammo>6(c)</ammo>
			<avail>12F</avail>
			<cost>10000</cost>
			<allowaccessory>true</allowaccessory>
      <accessorymounts>
        <mount>Under</mount>
      </accessorymounts>      
			<accessories>
				<accessory>
					<name>Slide Mount</name>
				</accessory>
			</accessories>
			<range>Light Pistols</range>
			<source>GH3</source>
			<page>36</page>
		</weapon>
		<weapon>
			<id>a9a07174-a498-4e91-95c9-b6604e03a02c</id>
			<name>Shiawase Blazer</name>
			<category>Flamethrowers</category>
			<type>Ranged</type>
			<conceal>6</conceal>
			<accuracy>6</accuracy>
			<reach>0</reach>
			<damage>10P</damage>
			<ap>-6</ap>
			<mode>SA/BF/FA</mode>
			<rc>0</rc>
			<ammo>4(c)</ammo>
			<avail>16F</avail>
			<cost>2200</cost>
			<allowaccessory>true</allowaccessory>
			<range>Tasers</range>
			<source>RG</source>
			<page>50</page>
		</weapon>
		<weapon>
			<id>6a8221c2-f926-4148-9349-4c16664630ae</id>
			<name>Boomerang</name>
			<category>Gear</category>
			<type>Ranged</type>
			<conceal>-2</conceal>
<<<<<<< HEAD
=======
      <spec>Aerodynamic</spec>
>>>>>>> c809f4a9
			<accuracy>Physical-1</accuracy>
			<reach>0</reach>
			<damage>(STR+2)P</damage>
			<ap>0</ap>
			<mode>0</mode>
			<rc>0</rc>
			<ammo>0</ammo>
			<avail>4</avail>
			<cost>50</cost>
			<allowaccessory>true</allowaccessory>
			<useskill>Throwing Weapons</useskill>
			<range>Aerodynamic Grenade</range>
			<source>RG</source>
			<page>24</page>
		</weapon>
		<weapon>
			<id>011493be-12eb-47ba-a445-f0c8cf139d4f</id>
			<name>Urban Tribe Tomahawk</name>
			<category>Gear</category>
			<type>Ranged</type>
			<conceal>-2</conceal>
<<<<<<< HEAD
=======
      <spec>Blades</spec>
      <spec2>Aerodynamic</spec2>
>>>>>>> c809f4a9
			<accuracy>Physical+1</accuracy>
			<reach>0</reach>
			<damage>(STR+2)P</damage>
			<ap>-1</ap>
			<mode>0</mode>
			<rc>0</rc>
			<ammo>0</ammo>
			<avail>4</avail>
			<cost>200</cost>
			<allowaccessory>true</allowaccessory>
			<useskill>Throwing Weapons</useskill>
			<range>Aerodynamic Grenade</range>
			<source>RG</source>
			<page>25</page>
		</weapon>
		<weapon>
			<id>9629810f-8db3-44a4-afc4-97eb5b391fb5</id>
			<name>Grenade: Flash-Bang</name>
			<category>Gear</category>
			<type>Ranged</type>
			<conceal>0</conceal>
			<accuracy>Physical</accuracy>
			<reach>0</reach>
			<damage>10S (10m Radius)</damage>
			<ap>-4</ap>
			<mode>0</mode>
			<rc>0</rc>
			<ammo>0</ammo>
			<avail>6R</avail>
			<cost>100</cost>
			<allowaccessory>true</allowaccessory>
			<useskill>Throwing Weapons</useskill>
			<range>Standard Grenade</range>
			<source>SR5</source>
			<page>435</page>
		</weapon>
		<weapon>
			<id>fdee91ef-c382-49c4-87f6-b9166b9bd9fa</id>
			<name>Grenade: Flash-Pak</name>
			<category>Gear</category>
			<type>Ranged</type>
			<conceal>0</conceal>
			<accuracy>Physical</accuracy>
			<reach>0</reach>
			<damage>Special</damage>
			<ap>-</ap>
			<mode>0</mode>
			<rc>0</rc>
			<ammo>0</ammo>
			<avail>4</avail>
			<cost>125</cost>
			<allowaccessory>true</allowaccessory>
			<useskill>Throwing Weapons</useskill>
			<range>Standard Grenade</range>
			<source>SR5</source>
			<page>435</page>
		</weapon>
		<weapon>
			<id>c674a254-d47b-4215-a12d-e6dd3f0910af</id>
			<name>Grenade: Fragmentation</name>
			<category>Gear</category>
			<type>Ranged</type>
			<conceal>0</conceal>
			<accuracy>Physical</accuracy>
			<reach>0</reach>
			<damage>18P(f) (-1/m)</damage>
			<ap>+5</ap>
			<mode>0</mode>
			<rc>0</rc>
			<ammo>0</ammo>
			<avail>11F</avail>
			<cost>100</cost>
			<allowaccessory>true</allowaccessory>
			<useskill>Throwing Weapons</useskill>
			<range>Standard Grenade</range>
			<source>SR5</source>
			<page>435</page>
		</weapon>
		<weapon>
			<id>aecfccf7-d22e-4ead-abf9-e29f6dbf8550</id>
			<name>Grenade: Gas</name>
			<category>Gear</category>
			<type>Ranged</type>
			<conceal>0</conceal>
<<<<<<< HEAD
=======
      <spec>Non-Aerodynamic</spec>
>>>>>>> c809f4a9
			<accuracy>Physical</accuracy>
			<reach>0</reach>
			<damage>Chemical (10m Radius)</damage>
			<ap>-</ap>
			<mode>0</mode>
			<rc>0</rc>
			<ammo>0</ammo>
			<avail>4R</avail>
			<cost>40</cost>
			<allowaccessory>true</allowaccessory>
			<useskill>Throwing Weapons</useskill>
			<range>Standard Grenade</range>
			<source>SR5</source>
			<page>435</page>
		</weapon>
		<weapon>
			<id>cbe5694e-9da3-4aad-a0a0-036087dbab55</id>
			<name>Grenade: High Explosive</name>
			<category>Gear</category>
			<type>Ranged</type>
			<conceal>0</conceal>
<<<<<<< HEAD
=======
      <spec>Non-Aerodynamic</spec>
>>>>>>> c809f4a9
			<accuracy>Physical</accuracy>
			<reach>0</reach>
			<damage>16P (-2/m)</damage>
			<ap>-2</ap>
			<mode>0</mode>
			<rc>0</rc>
			<ammo>0</ammo>
			<avail>11F</avail>
			<cost>100</cost>
			<allowaccessory>true</allowaccessory>
			<useskill>Throwing Weapons</useskill>
			<range>Standard Grenade</range>
			<source>SR5</source>
			<page>435</page>
		</weapon>
		<weapon>
			<id>cbce4476-7c0b-448c-8e43-0d5c3293d25d</id>
			<name>Grenade: Paint</name>
			<category>Gear</category>
			<type>Ranged</type>
			<conceal>0</conceal>
<<<<<<< HEAD
=======
      <spec>Non-Aerodynamic</spec>
>>>>>>> c809f4a9
			<accuracy>Physical</accuracy>
			<reach>0</reach>
			<damage>(10m Radius)</damage>
			<ap>-</ap>
			<mode>0</mode>
			<rc>0</rc>
			<ammo>0</ammo>
			<avail>8R</avail>
			<cost>100</cost>
			<allowaccessory>true</allowaccessory>
			<useskill>Throwing Weapons</useskill>
			<range>Standard Grenade</range>
			<source>RG</source>
			<page>102</page>
		</weapon>
		<weapon>
			<id>bb4e9274-2cf0-4c73-a312-f1b51649d1bc</id>
			<name>Smokebomb</name>
			<category>Gear</category>
			<type>Ranged</type>
			<conceal>0</conceal>
<<<<<<< HEAD
=======
      <spec>Non-Aerodynamic</spec>
>>>>>>> c809f4a9
			<accuracy>Physical</accuracy>
			<reach>0</reach>
			<damage>(3m Radius)</damage>
			<ap>-</ap>
			<mode>0</mode>
			<rc>0</rc>
			<ammo>0</ammo>
			<avail>6</avail>
			<cost>25</cost>
			<allowaccessory>true</allowaccessory>
			<useskill>Throwing Weapons</useskill>
			<range>Standard Grenade</range>
			<source>HT</source>
			<page>187</page>
		</weapon>
		<weapon>
			<id>aab70ade-8586-4539-a184-99cb63e7bfab</id>
			<name>Grenade: Smoke</name>
			<category>Gear</category>
			<type>Ranged</type>
			<conceal>0</conceal>
<<<<<<< HEAD
=======
      <spec>Non-Aerodynamic</spec>
>>>>>>> c809f4a9
			<accuracy>Physical</accuracy>
			<reach>0</reach>
			<damage>(10m Radius)</damage>
			<ap>-</ap>
			<mode>0</mode>
			<rc>0</rc>
			<ammo>0</ammo>
			<avail>4R</avail>
			<cost>40</cost>
			<allowaccessory>true</allowaccessory>
			<useskill>Throwing Weapons</useskill>
			<range>Standard Grenade</range>
			<source>SR5</source>
			<page>435</page>
		</weapon>
		<weapon>
			<id>691ba610-d99a-4a86-a010-e21fa17e924c</id>
			<name>Grenade: Thermal Smoke</name>
			<category>Gear</category>
			<type>Ranged</type>
			<conceal>0</conceal>
<<<<<<< HEAD
=======
      <spec>Non-Aerodynamic</spec>
>>>>>>> c809f4a9
			<accuracy>Physical</accuracy>
			<reach>0</reach>
			<damage>(10m Radius)</damage>
			<ap>-</ap>
			<mode>0</mode>
			<rc>0</rc>
			<ammo>0</ammo>
			<avail>6R</avail>
			<cost>60</cost>
			<allowaccessory>true</allowaccessory>
			<useskill>Throwing Weapons</useskill>
			<range>Standard Grenade</range>
			<source>SR5</source>
			<page>435</page>
		</weapon>
		<weapon>
			<id>44eca724-0196-407c-820c-7631a6d4c981</id>
			<name>Harpoon</name>
			<category>Gear</category>
			<type>Ranged</type>
			<conceal>-2</conceal>
<<<<<<< HEAD
=======
      <spec>Aerodynamic</spec>
>>>>>>> c809f4a9
			<accuracy>Physical</accuracy>
			<reach>0</reach>
			<damage>(STR+3)P</damage>
			<ap>-1</ap>
			<mode>0</mode>
			<rc>0</rc>
			<ammo>0</ammo>
			<avail>6</avail>
			<cost>125</cost>
			<allowaccessory>true</allowaccessory>
			<useskill>Throwing Weapons</useskill>
			<range>Aerodynamic Grenade</range>
			<source>RG</source>
			<page>24</page>
		</weapon>
		<weapon>
			<id>184e07a0-fff1-4102-961c-02c8f53ac335</id>
			<name>Javelin</name>
			<category>Gear</category>
			<type>Ranged</type>
			<conceal>-2</conceal>
<<<<<<< HEAD
=======
      <spec>Blades</spec>
      <spec2>Non-Aerodynamic</spec2>
>>>>>>> c809f4a9
			<accuracy>Physical</accuracy>
			<reach>0</reach>
			<damage>(STR+3)P</damage>
			<ap>-1</ap>
			<mode>0</mode>
			<rc>0</rc>
			<ammo>0</ammo>
			<avail>6</avail>
			<cost>125</cost>
			<allowaccessory>true</allowaccessory>
			<useskill>Throwing Weapons</useskill>
			<range>Aerodynamic Grenade</range>
			<source>RG</source>
			<page>24</page>
		</weapon>
		<weapon>
			<id>a12169ea-a345-407f-96a3-32bf32449bf3</id>
			<name>Minigrenade: Flash-Bang</name>
			<category>Gear</category>
			<type>Ranged</type>
			<conceal>-2</conceal>
			<spec>Grenade Launcher</spec>
			<accuracy>0</accuracy>
			<reach>0</reach>
			<damage>10S (10m Radius)</damage>
			<ap>-4</ap>
			<mode>0</mode>
			<rc>0</rc>
			<ammo>0</ammo>
			<avail>6R</avail>
			<cost>100</cost>
			<allowaccessory>true</allowaccessory>
			<useskill>Heavy Weapons</useskill>
			<range>Grenade Launcher</range>
			<source>SR5</source>
			<page>435</page>
		</weapon>
		<weapon>
			<id>a4aa3021-b760-4531-96af-6dcc19b6018e</id>
			<name>Minigrenade: Flash-Pak</name>
			<category>Gear</category>
			<type>Ranged</type>
			<conceal>-2</conceal>
			<spec>Grenade Launcher</spec>
			<accuracy>0</accuracy>
			<reach>0</reach>
			<damage>Special</damage>
			<ap>-</ap>
			<mode>0</mode>
			<rc>0</rc>
			<ammo>0</ammo>
			<avail>4</avail>
			<cost>125</cost>
			<allowaccessory>true</allowaccessory>
			<useskill>Heavy Weapons</useskill>
			<range>Grenade Launcher</range>
			<source>SR5</source>
			<page>435</page>
		</weapon>
		<weapon>
			<id>dca59877-c9c9-4f53-81d2-9376c2b363cf</id>
			<name>Minigrenade: Fragmentation</name>
			<category>Gear</category>
			<type>Ranged</type>
			<conceal>-2</conceal>
			<spec>Grenade Launcher</spec>
			<accuracy>0</accuracy>
			<reach>0</reach>
			<damage>18P(f) (-1/m)</damage>
			<ap>+5</ap>
			<mode>0</mode>
			<rc>0</rc>
			<ammo>0</ammo>
			<avail>11F</avail>
			<cost>100</cost>
			<allowaccessory>true</allowaccessory>
			<useskill>Heavy Weapons</useskill>
			<range>Grenade Launcher</range>
			<source>SR5</source>
			<page>435</page>
		</weapon>
		<weapon>
			<id>e5ce47b1-f829-4ecf-ab68-471ab782bf7c</id>
			<name>Minigrenade: Gas</name>
			<category>Gear</category>
			<type>Ranged</type>
			<conceal>-2</conceal>
			<spec>Grenade Launcher</spec>
			<accuracy>0</accuracy>
			<reach>0</reach>
			<damage>Chemical (10m Radius)</damage>
			<ap>-</ap>
			<mode>0</mode>
			<rc>0</rc>
			<ammo>0</ammo>
			<avail>4R</avail>
			<cost>40</cost>
			<allowaccessory>true</allowaccessory>
			<useskill>Heavy Weapons</useskill>
			<range>Grenade Launcher</range>
			<source>SR5</source>
			<page>435</page>
		</weapon>
		<weapon>
			<id>d7c9b470-018c-4d49-b954-6fbe39e0499b</id>
			<name>Minigrenade: High Explosive</name>
			<category>Gear</category>
			<type>Ranged</type>
			<conceal>-2</conceal>
			<spec>Grenade Launcher</spec>
			<accuracy>0</accuracy>
			<reach>0</reach>
			<damage>16P (-2/m)</damage>
			<ap>-2</ap>
			<mode>0</mode>
			<rc>0</rc>
			<ammo>0</ammo>
			<avail>11F</avail>
			<cost>100</cost>
			<allowaccessory>true</allowaccessory>
			<useskill>Heavy Weapons</useskill>
			<range>Grenade Launcher</range>
			<source>SR5</source>
			<page>435</page>
		</weapon>
		<weapon>
			<id>38d67d7b-91b6-4b24-a936-d6ac49fdd6df</id>
			<name>Minigrenade: Smoke</name>
			<category>Gear</category>
			<type>Ranged</type>
			<conceal>-2</conceal>
			<spec>Grenade Launcher</spec>
			<accuracy>0</accuracy>
			<reach>0</reach>
			<damage>(10m Radius)</damage>
			<ap>-</ap>
			<mode>0</mode>
			<rc>0</rc>
			<ammo>0</ammo>
			<avail>4R</avail>
			<cost>40</cost>
			<allowaccessory>true</allowaccessory>
			<useskill>Heavy Weapons</useskill>
			<range>Grenade Launcher</range>
			<source>SR5</source>
			<page>435</page>
		</weapon>
		<weapon>
			<id>6247a897-218b-4488-bcd7-01c990703a9c</id>
			<name>Minigrenade: Thermal Smoke</name>
			<category>Gear</category>
			<type>Ranged</type>
			<conceal>-2</conceal>
			<spec>Grenade Launcher</spec>
			<accuracy>0</accuracy>
			<reach>0</reach>
			<damage>(10m Radius)</damage>
			<ap>-</ap>
			<mode>0</mode>
			<rc>0</rc>
			<ammo>0</ammo>
			<avail>6R</avail>
			<cost>60</cost>
			<allowaccessory>true</allowaccessory>
			<useskill>Heavy Weapons</useskill>
			<range>Grenade Launcher</range>
			<source>SR5</source>
			<page>435</page>
		</weapon>
		<weapon>
			<id>5f04a3bf-666e-4efd-a037-9cd053e6b1eb</id>
			<name>Missile: Anti-Vehicle</name>
			<category>Gear</category>
			<type>Ranged</type>
			<conceal>10</conceal>
			<accuracy>0</accuracy>
			<reach>0</reach>
			<damage>24P (-4/m)</damage>
			<ap>-4/-10</ap>
			<mode>0</mode>
			<rc>0</rc>
			<ammo>0</ammo>
			<avail>18F</avail>
			<cost>2800</cost>
			<allowaccessory>true</allowaccessory>
			<source>SR5</source>
			<page>436</page>
		</weapon>
		<weapon>
			<id>046241b3-d009-4bed-b68b-89a3fcdbf99b</id>
			<name>Missile: Fragmentation</name>
			<category>Gear</category>
			<type>Ranged</type>
			<conceal>10</conceal>
			<accuracy>0</accuracy>
			<reach>0</reach>
			<damage>23P(f) (-1/m)</damage>
			<ap>+5</ap>
			<mode>0</mode>
			<rc>0</rc>
			<ammo>0</ammo>
			<avail>12F</avail>
			<cost>2000</cost>
			<allowaccessory>true</allowaccessory>
			<source>SR5</source>
			<page>436</page>
		</weapon>
		<weapon>
			<id>034a4b54-02d3-4891-84fa-931f0124e260</id>
			<name>Missile: High Explosive</name>
			<category>Gear</category>
			<type>Ranged</type>
			<conceal>10</conceal>
			<accuracy>0</accuracy>
			<reach>0</reach>
			<damage>21P (-2/m)</damage>
			<ap>-2</ap>
			<mode>0</mode>
			<rc>0</rc>
			<ammo>0</ammo>
			<avail>18F</avail>
			<cost>2100</cost>
			<allowaccessory>true</allowaccessory>
			<source>SR5</source>
			<page>436</page>
		</weapon>
		<weapon>
			<id>e360eb17-5cf2-40c7-a65a-92d37f7c9511</id>
			<name>Net</name>
			<category>Gear</category>
			<type>Ranged</type>
			<conceal>-2</conceal>
			<accuracy>Physical-2</accuracy>
			<reach>0</reach>
			<damage>0</damage>
			<ap>0</ap>
			<mode>0</mode>
			<rc>0</rc>
			<ammo>0</ammo>
			<avail>6</avail>
			<cost>350</cost>
			<allowaccessory>true</allowaccessory>
			<useskill>Exotic Ranged Weapon</useskill>
			<range>Thrown Knife</range>
			<source>RG</source>
			<page>24</page>
		</weapon>
		<weapon>
			<id>469a2853-64ea-4701-8c63-dfa905f9c6fb</id>
			<name>Rocket: Anti-Vehicle</name>
			<category>Gear</category>
			<type>Ranged</type>
			<conceal>10</conceal>
			<accuracy>0</accuracy>
			<reach>0</reach>
			<damage>24P (-4/m)</damage>
			<ap>-4/-10</ap>
			<mode>0</mode>
			<rc>0</rc>
			<ammo>0</ammo>
			<avail>18F</avail>
			<cost>2800</cost>
			<allowaccessory>true</allowaccessory>
			<source>SR5</source>
			<page>436</page>
		</weapon>
		<weapon>
			<id>5f60fc01-7411-4e55-9227-968391430d1f</id>
			<name>Rocket: Fragmentation</name>
			<category>Gear</category>
			<type>Ranged</type>
			<conceal>10</conceal>
			<accuracy>0</accuracy>
			<reach>0</reach>
			<damage>23P(f) (-1/m)</damage>
			<ap>+5</ap>
			<mode>0</mode>
			<rc>0</rc>
			<ammo>0</ammo>
			<avail>12F</avail>
			<cost>2000</cost>
			<allowaccessory>true</allowaccessory>
			<source>SR5</source>
			<page>436</page>
		</weapon>
		<weapon>
			<id>0477cd16-a295-4ffa-b7ac-1f2c9471c5ed</id>
			<name>Rocket: High Explosive</name>
			<category>Gear</category>
			<type>Ranged</type>
			<conceal>10</conceal>
			<accuracy>0</accuracy>
			<reach>0</reach>
			<damage>21P (-2/m)</damage>
			<ap>-2</ap>
			<mode>0</mode>
			<rc>0</rc>
			<ammo>0</ammo>
			<avail>18F</avail>
			<cost>2100</cost>
			<allowaccessory>true</allowaccessory>
			<source>SR5</source>
			<page>436</page>
		</weapon>
		<weapon>
			<id>e3b33b2b-3cd4-408d-b579-3a9d73d387f7</id>
			<name>Shuriken</name>
			<category>Gear</category>
			<type>Ranged</type>
			<conceal>-2</conceal>
<<<<<<< HEAD
=======
      <spec>Blades</spec>
>>>>>>> c809f4a9
			<accuracy>Physical</accuracy>
			<reach>0</reach>
			<damage>(STR+1)P</damage>
			<ap>-1</ap>
			<mode>0</mode>
			<rc>0</rc>
			<ammo>0</ammo>
			<avail>4R</avail>
			<cost>25</cost>
			<allowaccessory>true</allowaccessory>
			<useskill>Throwing Weapons</useskill>
			<range>Thrown Knife</range>
			<source>SR5</source>
			<page>424</page>
		</weapon>
		<weapon>
			<id>AB91307F-B8D1-46E5-A3C1-9A0047F5B1EF</id>
			<name>Chakram</name>
			<category>Gear</category>
			<type>Ranged</type>
			<conceal>0</conceal>
<<<<<<< HEAD
=======
      <spec>Blades</spec>
>>>>>>> c809f4a9
			<accuracy>4</accuracy>
			<reach>0</reach>
			<damage>(STR)P</damage>
			<ap>0</ap>
			<mode>0</mode>
			<rc>0</rc>
			<ammo>0</ammo>
			<avail>8R</avail>
			<cost>750</cost>
			<allowaccessory>true</allowaccessory>
			<useskill>Throwing Weapons</useskill>
			<range>Thrown Knife</range>
			<source>RG</source>
			<page>20</page>
		</weapon>
		<weapon>
			<id>f096953c-1418-4dd3-887b-71c6a4436583</id>
			<name>Throwing Knife</name>
			<category>Gear</category>
			<type>Ranged</type>
			<conceal>-2</conceal>
<<<<<<< HEAD
=======
      <spec>Blades</spec>
>>>>>>> c809f4a9
			<accuracy>Physical</accuracy>
			<reach>0</reach>
			<damage>(STR+1)P</damage>
			<ap>-1</ap>
			<mode>0</mode>
			<rc>0</rc>
			<ammo>0</ammo>
			<avail>4R</avail>
			<cost>25</cost>
			<allowaccessory>true</allowaccessory>
			<useskill>Throwing Weapons</useskill>
			<range>Thrown Knife</range>
			<source>SR5</source>
			<page>424</page>
		</weapon>
		<weapon>
			<id>504cba24-2141-4879-8062-782332e83386</id>
			<name>Ares Antioch-2</name>
			<category>Grenade Launchers</category>
			<type>Ranged</type>
			<conceal>8</conceal>
			<accuracy>4</accuracy>
			<reach>0</reach>
			<damage>Grenade</damage>
			<ap>-</ap>
			<mode>SS</mode>
			<rc>0</rc>
			<ammo>8(m)</ammo>
			<avail>8F</avail>
			<cost>3200</cost>
			<allowaccessory>true</allowaccessory>
			<accessorymounts>
				<mount>Stock</mount>
				<mount>Side</mount>
				<mount>Internal</mount>
				<mount>Barrel</mount>
				<mount>Top</mount>
				<mount>Under</mount>
			</accessorymounts>
			<accessories>
				<accessory>
					<name>Smartgun System, Internal</name>
			</accessory>
			</accessories>
			<source>SR5</source>
			<page>430</page>
		</weapon>
		<weapon>
			<id>5b98b55d-c87c-453a-ad87-9b34c8cbf04b</id>
			<name>ArmTech MGL-12</name>
			<category>Grenade Launchers</category>
			<type>Ranged</type>
			<conceal>8</conceal>
			<accuracy>4</accuracy>
			<reach>0</reach>
			<damage>Grenade</damage>
			<ap>-</ap>
			<mode>SA</mode>
			<rc>0</rc>
			<ammo>12(c)</ammo>
			<avail>10F</avail>
			<cost>5000</cost>
			<allowaccessory>true</allowaccessory>
			<accessorymounts>
				<mount>Stock</mount>
				<mount>Side</mount>
				<mount>Internal</mount>
				<mount>Barrel</mount>
				<mount>Top</mount>
				<mount>Under</mount>
			</accessorymounts>
			<source>SR5</source>
			<page>431</page>
		</weapon>
		<weapon>
			<id>5fe3a884-8213-4fe3-a538-750eba3bda27</id>
			<name>Cyber Microgrenade Launcher</name>
			<category>Grenade Launchers</category>
			<hide>yes</hide>
			<type>Ranged</type>
			<conceal>8</conceal>
			<accuracy>4</accuracy>
			<reach>0</reach>
			<damage>As Grenade</damage>
			<ap>As Grenade</ap>
			<mode>SS</mode>
			<rc>0</rc>
			<ammo>2(m)/6(c)</ammo>
			<avail>0</avail>
			<cost>0</cost>
			<cyberware>yes</cyberware>
			<allowaccessory>true</allowaccessory>
			<accessories>
				<accessory>
					<name>Smartgun System, Internal</name>
			</accessory>
			</accessories>
			<source>SR5</source>
			<page>458</page>
		</weapon>
		<weapon>
			<id>bcaa065e-3a38-4c14-9839-a24d3aef2cc3</id>
			<name>RPK HMG</name>
			<category>Heavy Machine Guns</category>
			<type>Ranged</type>
			<conceal>10</conceal>
			<spec>Machine Guns</spec>
			<accuracy>5</accuracy>
			<reach>0</reach>
			<damage>12P</damage>
			<ap>-4</ap>
			<mode>FA</mode>
			<rc>0</rc>
			<ammo>50(c) or 100(belt)</ammo>
			<avail>16F</avail>
			<cost>16300</cost>
			<allowaccessory>true</allowaccessory>
			<accessorymounts>
				<mount>Stock</mount>
				<mount>Side</mount>
				<mount>Internal</mount>
				<mount>Barrel</mount>
				<mount>Top</mount>
				<mount>Under</mount>
			</accessorymounts>
			<accessories>
				<accessory>
					<name>Tripod</name>
			</accessory>
			</accessories>
			<range>Medium/Heavy Machinegun</range>
			<source>SR5</source>
			<page>430</page>
		</weapon>
		<weapon>
			<id>d13da888-212b-4eff-9d1d-7d02419250e9</id>
			<name>Ruhrmetall SF-20</name>
			<category>Heavy Machine Guns</category>
			<type>Ranged</type>
			<conceal>10</conceal>
			<spec>Machine Guns</spec>
			<accuracy>5</accuracy>
			<reach>0</reach>
			<damage>12P</damage>
			<ap>-4</ap>
			<mode>FA</mode>
			<rc>0</rc>
			<ammo>50(c) or 100(belt)</ammo>
			<avail>18F</avail>
			<cost>19600</cost>
			<allowaccessory>true</allowaccessory>
			<accessorymounts>
				<mount>Stock</mount>
				<mount>Side</mount>
				<mount>Internal</mount>
				<mount>Barrel</mount>
				<mount>Top</mount>
				<mount>Under</mount>
			</accessorymounts>
			<accessories>
				<accessory>
					<name>Hip Pad Bracing System</name>
				</accessory>
				<accessory>
					<name>Laser Sight</name>
				</accessory>
				<accessory>
					<name>Gas-Vent 3 System</name>
				</accessory>
			</accessories>
			<range>Medium/Heavy Machinegun</range>
			<source>RG</source>
			<page>44</page>
		</weapon>
		<weapon>
			<id>c0857027-d3b2-4677-bc97-3f98bcc6f80f</id>
			<name>Ultamax HMG-2</name>
			<category>Heavy Machine Guns</category>
			<type>Ranged</type>
			<conceal>10</conceal>
			<spec>Machine Guns</spec>
			<accuracy>4</accuracy>
			<reach>0</reach>
			<damage>11P</damage>
			<ap>-4</ap>
			<mode>FA</mode>
			<rc>0</rc>
			<ammo>50(c) or 100(belt)</ammo>
			<avail>16F</avail>
			<cost>16000</cost>
			<allowaccessory>true</allowaccessory>
			<accessorymounts>
				<mount>Stock</mount>
				<mount>Side</mount>
				<mount>Internal</mount>
				<mount>Barrel</mount>
				<mount>Top</mount>
				<mount>Under</mount>
			</accessorymounts>
			<accessories>
				<accessory>
					<name>Tripod</name>
				</accessory>
				<accessory>
					<name>Laser Sight</name>
				</accessory>
			</accessories>
			<range>Medium/Heavy Machinegun</range>
			<source>RG</source>
			<page>45</page>
		</weapon>
		<weapon>
			<id>971c711b-db32-4339-9203-865ef38f350e</id>
			<name>Ares Predator V</name>
			<category>Heavy Pistols</category>
			<type>Ranged</type>
			<conceal>0</conceal>
			<spec>Semi-Automatics</spec>
			<accuracy>5</accuracy>
			<reach>0</reach>
			<damage>8P</damage>
			<ap>-1</ap>
			<mode>SA</mode>
			<rc>0</rc>
			<ammo>15(c)</ammo>
			<avail>5R</avail>
			<cost>725</cost>
			<allowaccessory>true</allowaccessory>
			<accessorymounts>
				<mount>Barrel</mount>
				<mount>Top</mount>
				<mount>Stock</mount>
				<mount>Side</mount>
			</accessorymounts>
			<accessories>
				<accessory>
					<name>Smartgun System, Internal</name>
			</accessory>
			</accessories>
			<source>SR5</source>
			<page>426</page>
		</weapon>
		<weapon>
			<id>b6078372-786c-4aa0-9d16-38541b403730</id>
			<name>Ares Viper Slivergun</name>
			<category>Heavy Pistols</category>
			<type>Ranged</type>
			<conceal>0</conceal>
			<spec>Semi-Automatics</spec>
			<accuracy>4</accuracy>
			<reach>0</reach>
			<damage>9P(f)</damage>
			<ap>+4</ap>
			<mode>SA/BF</mode>
			<rc>0</rc>
			<ammo>30(c)</ammo>
			<avail>8F</avail>
			<cost>380</cost>
			<allowaccessory>true</allowaccessory>
			<accessorymounts>
				<mount>Barrel</mount>
				<mount>Top</mount>
				<mount>Stock</mount>
				<mount>Side</mount>
			</accessorymounts>
			<accessories>
				<accessory>
					<name>Sound Suppressor</name>
			</accessory>
			</accessories>
			<source>SR5</source>
			<page>426</page>
		</weapon>
		<weapon>
			<id>6fb39402-3ae3-4a21-9ed1-50b2c2e1b2c8</id>
			<name>Browning Ultra-Power</name>
			<category>Heavy Pistols</category>
			<type>Ranged</type>
			<conceal>0</conceal>
			<spec>Semi-Automatics</spec>
			<accuracy>5</accuracy>
			<reach>0</reach>
			<damage>8P</damage>
			<ap>-1</ap>
			<mode>SA</mode>
			<rc>0</rc>
			<ammo>10(c)</ammo>
			<avail>4R</avail>
			<cost>640</cost>
			<allowaccessory>true</allowaccessory>
			<accessorymounts>
				<mount>Barrel</mount>
				<mount>Top</mount>
				<mount>Stock</mount>
				<mount>Side</mount>
			</accessorymounts>
			<accessories>
				<accessory>
					<name>Laser Sight</name>
			</accessory>
			</accessories>
			<source>SR5</source>
			<page>426</page>
		</weapon>
		<weapon>
			<id>4fcefd61-567a-4f26-a041-d000a07c96d1</id>
			<name>Cavalier Deputy</name>
			<category>Heavy Pistols</category>
			<type>Ranged</type>
			<conceal>0</conceal>
			<spec>Revolvers</spec>
			<accuracy>6</accuracy>
			<reach>0</reach>
			<damage>7P</damage>
			<ap>-1</ap>
			<mode>SA</mode>
			<rc>0</rc>
			<ammo>7(cy)</ammo>
			<avail>3R</avail>
			<cost>225</cost>
			<allowaccessory>true</allowaccessory>
			<accessorymounts>
				<mount>Barrel</mount>
				<mount>Top</mount>
				<mount>Stock</mount>
				<mount>Side</mount>
			</accessorymounts>
			<source>RG</source>
			<page>32</page>
		</weapon>
		<weapon>
			<id>36957626-3c6f-4e15-a3ee-dce8c82e2c94</id>
			<name>Colt Future Frontier</name>
			<category>Heavy Pistols</category>
			<type>Ranged</type>
			<conceal>0</conceal>
			<spec>Revolvers</spec>
			<accuracy>5</accuracy>
			<reach>0</reach>
			<damage>8P</damage>
			<ap>-1</ap>
			<mode>SS</mode>
			<rc>0</rc>
			<ammo>7(cy)</ammo>
			<avail>6R</avail>
			<cost>500</cost>
			<allowaccessory>true</allowaccessory>
			<accessorymounts>
				<mount>Barrel</mount>
				<mount>Top</mount>
				<mount>Stock</mount>
				<mount>Side</mount>
			</accessorymounts>
			<source>GH3</source>
			<page>6</page>
		</weapon>
		<weapon>
			<id>6366691e-c1e0-4d5e-b7a6-1c0371708714</id>
			<name>Colt Government 2066</name>
			<category>Heavy Pistols</category>
			<type>Ranged</type>
			<conceal>0</conceal>
			<spec>Semi-Automatics</spec>
			<accuracy>6</accuracy>
			<reach>0</reach>
			<damage>7P</damage>
			<ap>-1</ap>
			<mode>SA</mode>
			<rc>0</rc>
			<ammo>14(c)</ammo>
			<avail>7R</avail>
			<cost>425</cost>
			<allowaccessory>true</allowaccessory>
			<accessorymounts>
				<mount>Barrel</mount>
				<mount>Top</mount>
				<mount>Stock</mount>
				<mount>Side</mount>
			</accessorymounts>
			<source>SR5</source>
			<page>426</page>
		</weapon>
		<weapon>
			<id>158224db-e409-407f-b2f0-4617886ad80f</id>
			<name>Heavy Cyber Pistol</name>
			<category>Heavy Pistols</category>
			<hide>yes</hide>
			<type>Ranged</type>
			<conceal>0</conceal>
			<spec>Semi-Automatics</spec>
			<accuracy>4</accuracy>
			<reach>0</reach>
			<damage>7P</damage>
			<ap>-1</ap>
			<mode>SA</mode>
			<rc>0</rc>
			<ammo>8(m)/12(c)</ammo>
			<avail>0</avail>
			<cost>0</cost>
			<cyberware>yes</cyberware>
			<allowaccessory>true</allowaccessory>
			<accessories>
				<accessory>
					<name>Smartgun System, Internal</name>
			</accessory>
			</accessories>
			<source>SR5</source>
			<page>458</page>
		</weapon>
		<weapon>
			<id>0158c348-b0e0-41e1-a171-1a34af39f0e5</id>
			<name>Onotari Arms Violator</name>
			<category>Heavy Pistols</category>
			<type>Ranged</type>
			<conceal>0</conceal>
			<spec>Semi-Automatics</spec>
			<accuracy>5</accuracy>
			<reach>0</reach>
			<damage>7P</damage>
			<ap>-1</ap>
			<mode>SA</mode>
			<rc>1</rc>
			<ammo>10(c)</ammo>
			<avail>7R</avail>
			<cost>550</cost>
			<allowaccessory>true</allowaccessory>
			<accessorymounts>
				<mount>Barrel</mount>
				<mount>Top</mount>
				<mount>Stock</mount>
				<mount>Side</mount>
			</accessorymounts>
			<accessories>
				<accessory>
					<name>Smartgun System, Internal</name>
			</accessory>
				<accessory>
					<name>Safe Target System, Base</name>
			</accessory>
				<accessory>
					<name>Advanced Safety System, Basic</name>
			</accessory>
			</accessories>
			<source>RG</source>
			<page>33</page>
		</weapon>
		<weapon>
			<id>43103267-c408-4499-92da-602f70ccb24e</id>
			<name>PSK-3 Collapsible Heavy Pistol</name>
			<category>Heavy Pistols</category>
			<type>Ranged</type>
			<conceal>0</conceal>
			<spec>Semi-Automatics</spec>
			<accuracy>4</accuracy>
			<reach>0</reach>
			<damage>8P</damage>
			<ap>-1</ap>
			<mode>SA</mode>
			<rc>0</rc>
			<ammo>10(c)</ammo>
			<avail>16F</avail>
			<cost>1050</cost>
			<allowaccessory>true</allowaccessory>
			<accessorymounts>
				<mount>Barrel</mount>
				<mount>Top</mount>
				<mount>Stock</mount>
				<mount>Side</mount>
			</accessorymounts>
			<source>RG</source>
			<page>32</page>
		</weapon>
		<weapon>
			<id>c6c02391-12b5-4361-bc24-e1b5afc1ec6e</id>
			<name>Remington Roomsweeper</name>
			<category>Heavy Pistols</category>
			<type>Ranged</type>
			<conceal>0</conceal>
			<spec>Semi-Automatics</spec>
			<accuracy>4</accuracy>
			<reach>0</reach>
			<damage>7P</damage>
			<ap>-1</ap>
			<mode>SA</mode>
			<rc>0</rc>
			<ammo>8(m)</ammo>
			<avail>6R</avail>
			<cost>250</cost>
			<allowaccessory>true</allowaccessory>
			<accessorymounts>
				<mount>Barrel</mount>
				<mount>Top</mount>
				<mount>Stock</mount>
				<mount>Side</mount>
			</accessorymounts>
			<source>SR5</source>
			<page>426</page>
		</weapon>
		<weapon>
			<id>61c59a89-3c51-46b7-880a-933b29394315</id>
			<name>Ruger Super Warhawk</name>
			<category>Heavy Pistols</category>
			<type>Ranged</type>
			<conceal>0</conceal>
			<spec>Revolvers</spec>
			<accuracy>5</accuracy>
			<reach>0</reach>
			<damage>9P</damage>
			<ap>-2</ap>
			<mode>SS</mode>
			<rc>0</rc>
			<ammo>6(cy)</ammo>
			<avail>4R</avail>
			<cost>400</cost>
			<allowaccessory>true</allowaccessory>
			<accessorymounts>
				<mount>Barrel</mount>
				<mount>Top</mount>
				<mount>Stock</mount>
				<mount>Side</mount>
			</accessorymounts>
			<source>SR5</source>
			<page>427</page>
		</weapon>
		<weapon>
			<id>54a29917-7a30-4e21-b577-e0324b860501</id>
			<name>Savalette Guardian</name>
			<category>Heavy Pistols</category>
			<type>Ranged</type>
			<conceal>0</conceal>
			<spec>Semi-Automatics</spec>
			<accuracy>5</accuracy>
			<reach>0</reach>
			<damage>8P</damage>
			<ap>-1</ap>
			<mode>SA/BF</mode>
			<rc>1</rc>
			<ammo>12(c)</ammo>
			<avail>6R</avail>
			<cost>870</cost>
			<allowaccessory>true</allowaccessory>
			<accessorymounts>
				<mount>Barrel</mount>
				<mount>Top</mount>
				<mount>Stock</mount>
				<mount>Side</mount>
			</accessorymounts>
			<accessories>
				<accessory>
					<name>Smartgun System, Internal</name>
			</accessory>
			</accessories>
			<source>RG</source>
			<page>33</page>
		</weapon>
		<weapon>
			<id>c87b03f7-403d-4db9-987a-022ab525b4be</id>
			<name>Cyber Hold-Out</name>
			<category>Holdouts</category>
			<hide>yes</hide>
			<type>Ranged</type>
			<conceal>-4</conceal>
			<spec>Semi-Automatics</spec>
			<accuracy>4</accuracy>
			<reach>0</reach>
			<damage>6P</damage>
			<ap>-</ap>
			<mode>SA</mode>
			<rc>0</rc>
			<ammo>2(m)/6(c)</ammo>
			<avail>0</avail>
			<cost>0</cost>
			<cyberware>yes</cyberware>
			<allowaccessory>true</allowaccessory>
			<accessories>
				<accessory>
					<name>Smartgun System, Internal</name>
				</accessory>
			</accessories>
			<source>SR5</source>
			<page>458</page>
		</weapon>
		<weapon>
			<id>71655ecf-6cb5-4adb-ac96-583b57fa6e9a</id>
			<name>Fichetti Tiffani Needler</name>
			<category>Holdouts</category>
			<type>Ranged</type>
			<conceal>-4</conceal>
			<accuracy>5</accuracy>
			<reach>0</reach>
			<damage>8P(f)</damage>
			<ap>+5</ap>
			<mode>SA</mode>
			<rc>0</rc>
			<ammo>4(c)</ammo>
			<avail>5R</avail>
			<cost>1000</cost>
			<allowaccessory>true</allowaccessory>
			<source>SR5</source>
			<page>425</page>
		</weapon>
		<weapon>
			<id>1f122193-a0f5-4f4d-b4bf-6cfc7455ce3b</id>
			<name>Fichetti Tiffani Self-Defender</name>
			<category>Holdouts</category>
			<type>Ranged</type>
			<conceal>-4</conceal>
			<accuracy>4</accuracy>
			<reach>0</reach>
			<damage>6P</damage>
			<ap>0</ap>
			<mode>SS</mode>
			<rc>0</rc>
			<ammo>4(c)</ammo>
			<avail>3R</avail>
			<cost>350</cost>
			<allowaccessory>true</allowaccessory>
			<source>RG</source>
			<page>30</page>
		</weapon>
		<weapon>
			<id>f5497ad2-f4aa-4b84-9d1d-a9d2dfe90bfc</id>
			<name>Streetline Special</name>
			<category>Holdouts</category>
			<type>Ranged</type>
			<conceal>-4</conceal>
			<accuracy>4</accuracy>
			<reach>0</reach>
			<damage>6P</damage>
			<ap>-</ap>
			<mode>SA</mode>
			<rc>0</rc>
			<ammo>6(c)</ammo>
			<avail>4R</avail>
			<cost>120</cost>
			<allowaccessory>true</allowaccessory>
			<source>SR5</source>
			<page>425</page>
		</weapon>
		<weapon>
			<id>0b4c00be-d7bb-4480-b9f4-6300abde27c4</id>
			<name>Walther Palm Pistol</name>
			<category>Holdouts</category>
			<type>Ranged</type>
			<conceal>-4</conceal>
			<accuracy>4</accuracy>
			<reach>0</reach>
			<damage>7P</damage>
			<ap>-</ap>
			<mode>SS/BF</mode>
			<rc>0</rc>
			<ammo>2(b)</ammo>
			<avail>4R</avail>
			<cost>180</cost>
			<allowaccessory>true</allowaccessory>
			<source>SR5</source>
			<page>425</page>
		</weapon>
		<weapon>
			<id>07ce89c6-7c69-45a4-91a9-3375847c878a</id>
			<name>Bottle (broken, after first hit)</name>
			<category>Improvised Weapons</category>
			<type>Melee</type>
			<conceal>-4</conceal>
			<accuracy>3</accuracy>
			<reach>0</reach>
			<damage>(STR)P</damage>
			<ap>0</ap>
			<mode>0</mode>
			<rc>0</rc>
			<ammo>0</ammo>
			<avail>0</avail>
			<cost>0</cost>
			<allowaccessory>false</allowaccessory>
			<useskill>Clubs</useskill>
			<source>RG</source>
			<page>22</page>
		</weapon>
		<weapon>
			<id>4c1d521e-bc16-4b6f-9f54-f92e8f957ef4</id>
			<name>Bottle (unbroken)</name>
			<category>Improvised Weapons</category>
			<type>Melee</type>
			<conceal>-4</conceal>
			<accuracy>3</accuracy>
			<reach>0</reach>
			<damage>(STR+1)S</damage>
			<ap>0</ap>
			<mode>0</mode>
			<rc>0</rc>
			<ammo>0</ammo>
			<avail>0</avail>
			<cost>0</cost>
			<useskill>Clubs</useskill>
			<source>RG</source>
			<page>22</page>
		</weapon>
		<weapon>
			<id>0e43cd31-af94-44aa-9916-bddd579e602e</id>
			<name>Chain</name>
			<category>Improvised Weapons</category>
			<type>Melee</type>
			<conceal>2</conceal>
			<accuracy>4</accuracy>
			<reach>2</reach>
			<damage>(STR+1)P</damage>
			<ap>0</ap>
			<mode>0</mode>
			<rc>0</rc>
			<ammo>0</ammo>
			<avail>0</avail>
			<cost>10</cost>
			<allowaccessory>true</allowaccessory>
			<useskill>Exotic Melee Weapon</useskill>
			<source>RG</source>
			<page>22</page>
		</weapon>
		<weapon>
			<id>fe954a0e-2d54-4bd4-9ea2-f1fc2c5bac58</id>
			<name>Chair</name>
			<category>Improvised Weapons</category>
			<type>Melee</type>
			<conceal>10</conceal>
			<accuracy>3</accuracy>
<<<<<<< HEAD
			<reach>2</reach>
=======
			<reach>0</reach>
>>>>>>> c809f4a9
			<damage>(STR+2)S</damage>
			<ap>0</ap>
			<mode>0</mode>
			<rc>0</rc>
			<ammo>0</ammo>
			<avail>0</avail>
			<cost>30</cost>
			<allowaccessory>true</allowaccessory>
			<useskill>Clubs</useskill>
			<source>RG</source>
			<page>22</page>
		</weapon>
		<weapon>
			<id>a9d3f2e3-256b-4557-8c06-3821d9d9b370</id>
			<name>Fork</name>
			<category>Improvised Weapons</category>
			<type>Melee</type>
			<conceal>-4</conceal>
			<accuracy>4</accuracy>
			<reach>0</reach>
			<damage>(STR-1)P</damage>
			<ap>+1</ap>
			<mode>0</mode>
			<rc>0</rc>
			<ammo>0</ammo>
			<avail>0</avail>
			<cost>0</cost>
			<allowaccessory>true</allowaccessory>
			<useskill>Blades</useskill>
			<source>RG</source>
			<page>22</page>
		</weapon>
		<weapon>
			<id>7b6f0b51-e218-4f67-9ca4-99cdf6990535</id>
			<name>Frying Pan</name>
			<category>Improvised Weapons</category>
			<type>Melee</type>
			<conceal>0</conceal>
			<accuracy>3</accuracy>
<<<<<<< HEAD
			<reach>2</reach>
=======
			<reach>0</reach>
>>>>>>> c809f4a9
			<damage>(STR+1)P</damage>
			<ap>0</ap>
			<mode>0</mode>
			<rc>0</rc>
			<ammo>0</ammo>
			<avail>0</avail>
			<cost>20</cost>
			<allowaccessory>true</allowaccessory>
			<useskill>Clubs</useskill>
			<source>RG</source>
			<page>22</page>
		</weapon>
		<weapon>
			<id>9442e7c1-01ca-4331-831e-9ad2209fceb1</id>
			<name>Hammer</name>
			<category>Improvised Weapons</category>
			<type>Melee</type>
			<conceal>-2</conceal>
			<accuracy>4</accuracy>
			<reach>0</reach>
			<damage>(STR+1)P</damage>
			<ap>-1/-2</ap>
			<mode>0</mode>
			<rc>0</rc>
			<ammo>0</ammo>
			<avail>0</avail>
			<cost>30</cost>
			<allowaccessory>true</allowaccessory>
			<useskill>Clubs</useskill>
			<spec>Hammers</spec>
			<source>RG</source>
			<page>22</page>
		</weapon>
		<weapon>
			<id>639651f0-a8bf-4884-ab73-0d78affa1a22</id>
			<name>Pistol</name>
			<category>Improvised Weapons</category>
			<type>Melee</type>
			<conceal>0</conceal>
			<accuracy>4</accuracy>
			<reach>0</reach>
			<damage>(STR+1)P</damage>
			<ap>0</ap>
			<mode>0</mode>
			<rc>0</rc>
			<ammo>0</ammo>
			<avail>0</avail>
			<cost>0</cost>
			<allowaccessory>true</allowaccessory>
			<useskill>Clubs</useskill>
			<source>RG</source>
			<page>22</page>
		</weapon>
		<weapon>
			<id>040a6dd5-e786-4196-8312-c1cb04505336</id>
			<name>Pool Cue</name>
			<category>Improvised Weapons</category>
			<type>Melee</type>
			<conceal>10</conceal>
			<accuracy>4</accuracy>
			<reach>0</reach>
			<damage>(STR)P</damage>
			<ap>+1</ap>
			<mode>0</mode>
			<rc>0</rc>
			<ammo>0</ammo>
			<avail>0</avail>
			<cost>45</cost>
			<allowaccessory>true</allowaccessory>
			<useskill>Clubs</useskill>
			<spec>Staves</spec>
			<source>RG</source>
			<page>22</page>
		</weapon>
		<weapon>
			<id>9dfa8458-d544-4b31-924e-9439478d9d27</id>
			<name>Rifle Butt</name>
			<category>Improvised Weapons</category>
			<type>Melee</type>
			<conceal>6</conceal>
			<accuracy>3</accuracy>
			<reach>0</reach>
			<damage>(STR+3)S</damage>
			<ap>0</ap>
			<mode>0</mode>
			<rc>0</rc>
			<ammo>0</ammo>
			<avail>0</avail>
			<cost>0</cost>
			<allowaccessory>true</allowaccessory>
			<useskill>Clubs</useskill>
			<source>RG</source>
			<page>22</page>
		</weapon>
		<weapon>
			<id>6fc16aa4-f093-4677-a257-4649fd4280fa</id>
			<name>Sledge Hammer</name>
			<category>Improvised Weapons</category>
			<type>Melee</type>
			<conceal>10</conceal>
			<accuracy>3</accuracy>
			<reach>1</reach>
			<damage>(STR+4)P</damage>
			<ap>0</ap>
			<mode>0</mode>
			<rc>0</rc>
			<ammo>0</ammo>
			<avail>1</avail>
			<cost>40</cost>
			<allowaccessory>true</allowaccessory>
			<useskill>Clubs</useskill>
			<spec>Hammers</spec>
			<source>RG</source>
			<page>22</page>
		</weapon>
		<weapon>
			<id>df5d5c83-ddf8-4ec2-8a6f-28c61ec7325a</id>
			<name>Ares Archon Heavy MP Laser</name>
			<category>Laser Weapons</category>
			<type>Ranged</type>
			<conceal>10</conceal>
			<accuracy>7</accuracy>
			<reach>0</reach>
			<damage>10P</damage>
			<ap>-10</ap>
			<mode>SA</mode>
			<rc>0</rc>
			<ammo>Internal source</ammo>
			<avail>24F</avail>
			<cost>35000</cost>
			<allowaccessory>true</allowaccessory>
      <useskill>Exotic Ranged Weapon</useskill>
			<accessorymounts>
				<mount>Top</mount>
				<mount>Under</mount>
			</accessorymounts>
			<accessories>
				<accessory>
					<name>Bipod</name>
				</accessory>
			</accessories>
			<range>Sniper Rifle</range>
			<source>RG</source>
			<page>49</page>
		</weapon>
		<weapon>
			<id>d6c4ff4a-5fbb-4885-9220-a784e2bff4f4</id>
			<name>Ares Lancer MP Laser</name>
			<category>Laser Weapons</category>
			<type>Ranged</type>
			<conceal>6</conceal>
			<accuracy>7</accuracy>
			<reach>0</reach>
			<damage>7P</damage>
			<ap>-10</ap>
			<mode>SA</mode>
			<rc>0</rc>
			<ammo>2x10(c) or Internal source</ammo>
			<avail>18F</avail>
			<cost>16000</cost>
			<allowaccessory>true</allowaccessory>
      <useskill>Exotic Ranged Weapon</useskill>
			<accessorymounts>
				<mount>Top</mount>
				<mount>Under</mount>
			</accessorymounts>
			<range>Assault Rifles</range>
			<source>RG</source>
			<page>48</page>
		</weapon>
		<weapon>
			<id>78293136-5bd0-49ac-aa9b-7c291f94c7a4</id>
			<name>Ares Redline</name>
			<category>Laser Weapons</category>
			<type>Ranged</type>
			<conceal>2</conceal>
			<accuracy>9</accuracy>
			<reach>0</reach>
			<damage>5P</damage>
			<ap>-10</ap>
			<mode>SA</mode>
			<rc>0</rc>
			<ammo>10(c) or Internal source</ammo>
			<avail>14F</avail>
			<cost>7500</cost>
			<allowaccessory>true</allowaccessory>
      <useskill>Exotic Ranged Weapon</useskill>
			<accessorymounts>
				<mount>Top</mount>
				<mount>Under</mount>
			</accessorymounts>
			<range>Submachine Guns</range>
			<source>RG</source>
			<page>48</page>
		</weapon>
		<weapon>
			<id>df19a07f-cc04-44b6-b9b2-6d4fe73062e4</id>
			<name>GE Vindicator Mini-Gun</name>
			<category>Light Machine Guns</category>
			<type>Ranged</type>
			<conceal>10</conceal>
			<spec>Machine Guns</spec>
			<accuracy>4</accuracy>
			<reach>0</reach>
			<damage>9P</damage>
			<ap>-4</ap>
			<mode>FA</mode>
			<rc>2</rc>
			<ammo>200(belt)</ammo>
			<avail>24F</avail>
			<cost>6000</cost>
			<allowaccessory>true</allowaccessory>
			<accessorymounts>
				<mount>Stock</mount>
				<mount>Side</mount>
				<mount>Internal</mount>
				<mount>Barrel</mount>
				<mount>Top</mount>
				<mount>Under</mount>
			</accessorymounts>
			<accessories>
				<accessory>
					<name>Slide Mount</name>
				</accessory>
				<accessory>
					<name>Slide Mount</name>
				</accessory>
				<accessory>
					<name>Smartgun System, Internal</name>
				</accessory>
			</accessories>
			<source>RG</source>
			<page>42</page>
		</weapon>
		<weapon>
			<id>cb04b4c1-97ff-4984-9bc8-943e5f3ac557</id>
			<name>Ingram Valiant</name>
			<category>Light Machine Guns</category>
			<type>Ranged</type>
			<conceal>10</conceal>
			<spec>Machine Guns</spec>
			<accuracy>5</accuracy>
			<reach>0</reach>
			<damage>9P</damage>
			<ap>-2</ap>
			<mode>BF/FA</mode>
			<rc>0</rc>
			<ammo>50(c) or 100(belt)</ammo>
			<avail>12F</avail>
			<cost>5800</cost>
			<allowaccessory>true</allowaccessory>
			<accessorymounts>
				<mount>Stock</mount>
				<mount>Side</mount>
				<mount>Internal</mount>
				<mount>Barrel</mount>
				<mount>Top</mount>
				<mount>Under</mount>
			</accessorymounts>
			<accessories>
				<accessory>
					<name>Shock Pad</name>
				</accessory>
				<accessory>
					<name>Laser Sight</name>
				</accessory>
				<accessory>
					<name>Gas-Vent 2 System</name>
				</accessory>
			</accessories>
			<source>SR5</source>
			<page>430</page>
		</weapon>
		<weapon>
			<id>ba34be4c-2dff-439a-8b7e-942f71bb4942</id>
			<name>Krime Wave</name>
			<category>Light Machine Guns</category>
			<type>Ranged</type>
			<conceal>10</conceal>
			<spec>Machine Guns</spec>
			<accuracy>5</accuracy>
			<reach>0</reach>
			<damage>10P</damage>
			<ap>-2</ap>
			<mode>FA</mode>
			<rc>0</rc>
			<ammo>50(c) or 100(belt)</ammo>
			<avail>11F</avail>
			<cost>2000</cost>
			<allowaccessory>true</allowaccessory>
			<accessorymounts>
				<mount>Stock</mount>
				<mount>Side</mount>
				<mount>Internal</mount>
				<mount>Barrel</mount>
				<mount>Top</mount>
				<mount>Under</mount>
			</accessorymounts>
			<accessories>
				<accessory>
					<name>Bipod</name>
				</accessory>
			</accessories>
			<source>GH3</source>
			<page>34</page>
		</weapon>
		<weapon>
			<id>b2b51722-5c37-43ce-9b08-646b8f1a51eb</id>
			<name>Shiawase Armaments Nemesis</name>
			<category>Light Machine Guns</category>
			<type>Ranged</type>
			<conceal>10</conceal>
			<spec>Machine Guns</spec>
			<accuracy>5</accuracy>
			<reach>0</reach>
			<damage>9P</damage>
			<ap>-2</ap>
			<mode>BF/FA</mode>
			<rc>0</rc>
			<ammo>50(c) or 100(belt)</ammo>
			<avail>16F</avail>
			<cost>6500</cost>
			<allowaccessory>true</allowaccessory>
			<accessorymounts>
				<mount>Stock</mount>
				<mount>Side</mount>
				<mount>Internal</mount>
				<mount>Barrel</mount>
				<mount>Top</mount>
				<mount>Under</mount>
			</accessorymounts>
			<accessories>
				<accessory>
					<name>Gas-Vent 2 System</name>
				</accessory>
				<accessory>
					<name>Safe Target System, Base</name>
				</accessory>
				<accessory>
					<name>Safe Target System, Additional set of RFID or GPS data (10 data sets)</name>
				</accessory>
				<accessory>
					<name>Smartgun System, Internal</name>
				</accessory>
			</accessories>
			<source>RG</source>
			<page>43</page>
		</weapon>
		<weapon>
			<id>67474de7-d29b-4b31-a6ae-1e2e981fa5d2</id>
			<name>Ares Light Fire 70</name>
			<category>Light Pistols</category>
			<type>Ranged</type>
			<conceal>-2</conceal>
			<spec>Semi-Automatics</spec>
			<accuracy>7</accuracy>
			<reach>0</reach>
			<damage>6P</damage>
			<ap>-</ap>
			<mode>SA</mode>
			<rc>0</rc>
			<ammo>16(c)</ammo>
			<avail>3R</avail>
			<cost>200</cost>
			<allowaccessory>true</allowaccessory>
			<accessorymounts>
				<mount>Barrel</mount>
				<mount>Top</mount>
				<mount>Stock</mount>
				<mount>Side</mount>
			</accessorymounts>
			<source>SR5</source>
			<page>425</page>
		</weapon>
		<weapon>
			<id>93722378-dcb6-4988-ba4e-54ce545644fe</id>
			<name>Ares Light Fire 75</name>
			<category>Light Pistols</category>
			<type>Ranged</type>
			<conceal>-2</conceal>
			<spec>Semi-Automatics</spec>
			<accuracy>6</accuracy>
			<reach>0</reach>
			<damage>6P</damage>
			<ap>-</ap>
			<mode>SA</mode>
			<rc>0</rc>
			<ammo>16(c)</ammo>
			<avail>6F</avail>
			<cost>1250</cost>
			<allowaccessory>true</allowaccessory>
			<accessorymounts>
				<mount>Barrel</mount>
				<mount>Top</mount>
				<mount>Stock</mount>
				<mount>Side</mount>
			</accessorymounts>
			<accessories>
				<accessory>
					<name>Smartgun System, Internal</name>
				</accessory>
				<accessory>
					<name>Silencer, Ares Light Fire 70</name>
				</accessory>
			</accessories>
			<source>SR5</source>
			<page>425</page>
		</weapon>
		<weapon>
			<id>cbff618e-6a12-4bab-aaeb-2453706bf42e</id>
			<name>Beretta 201T</name>
			<category>Light Pistols</category>
			<type>Ranged</type>
			<conceal>-2</conceal>
			<spec>Semi-Automatics</spec>
			<accuracy>6</accuracy>
			<reach>0</reach>
			<damage>6P</damage>
			<ap>-</ap>
			<mode>SA/BF</mode>
			<rc>0</rc>
			<ammo>21(c)</ammo>
			<avail>7R</avail>
			<cost>210</cost>
			<allowaccessory>true</allowaccessory>
			<accessorymounts>
				<mount>Barrel</mount>
				<mount>Top</mount>
				<mount>Stock</mount>
				<mount>Side</mount>
			</accessorymounts>
			<accessories>
				<accessory><name>Stock</name></accessory>
			</accessories>
			<source>SR5</source>
			<page>425</page>
		</weapon>
		<weapon>
			<id>21ddd00b-0e30-4fc0-97c0-14db61af24ad</id>
			<name>Colt Agent Special</name>
			<category>Light Pistols</category>
			<type>Ranged</type>
			<conceal>-2</conceal>
			<spec>Semi-Automatics</spec>
			<accuracy>5</accuracy>
			<reach>0</reach>
			<damage>8P</damage>
			<ap>0</ap>
			<mode>SA</mode>
			<rc>0</rc>
			<ammo>8(c)</ammo>
			<ammocategory>Heavy Pistols</ammocategory>
			<avail>5R</avail>
			<cost>250</cost>
			<allowaccessory>true</allowaccessory>
			<accessorymounts>
				<mount>Barrel</mount>
				<mount>Top</mount>
				<mount>Stock</mount>
				<mount>Side</mount>
			</accessorymounts>
			<range>Tasers</range>
			<source>GH3</source>
			<page>5</page>
		</weapon>
		<weapon>
			<id>676660a2-3320-4b4a-acaf-f645f2ba6cd7</id>
			<name>Colt America L36</name>
			<category>Light Pistols</category>
			<type>Ranged</type>
			<conceal>-2</conceal>
			<spec>Semi-Automatics</spec>
			<accuracy>7</accuracy>
			<reach>0</reach>
			<damage>7P</damage>
			<ap>-</ap>
			<mode>SA</mode>
			<rc>0</rc>
			<ammo>11(c)</ammo>
			<avail>4R</avail>
			<cost>320</cost>
			<allowaccessory>true</allowaccessory>
			<accessorymounts>
				<mount>Barrel</mount>
				<mount>Top</mount>
				<mount>Stock</mount>
				<mount>Side</mount>
			</accessorymounts>
			<source>SR5</source>
			<page>425</page>
		</weapon>
		<weapon>
			<id>305a23ec-098f-47c9-898f-ca28016846d1</id>
			<name>Colt New Model Revolver</name>
			<category>Holdouts</category>
			<type>Ranged</type>
			<conceal>-4</conceal>
			<spec>Revolvers</spec>
			<accuracy>6</accuracy>
			<reach>0</reach>
			<damage>5P</damage>
			<ap>-</ap>
			<mode>SA</mode>
			<rc>0</rc>
			<ammo>5(cy)</ammo>
			<avail>4R</avail>
			<cost>180</cost>
			<allowaccessory>true</allowaccessory>
			<accessorymounts>
				<mount>Barrel</mount>
				<mount>Top</mount>
				<mount>Stock</mount>
				<mount>Side</mount>
			</accessorymounts>
			<source>GH3</source>
			<page>4</page>
		</weapon>
		<weapon>
			<id>35f168ec-cc4d-4dd5-bc3e-e1e3f8376dc4</id>
			<name>Fichetti Executive Action</name>
			<category>Light Pistols</category>
			<type>Ranged</type>
			<conceal>-2</conceal>
			<spec>Semi-Automatics</spec>
			<accuracy>6</accuracy>
			<reach>0</reach>
			<damage>7P</damage>
			<ap>-</ap>
			<mode>SA/BF</mode>
			<rc>0</rc>
			<ammo>18(c)</ammo>
			<avail>10R</avail>
			<cost>300</cost>
			<allowaccessory>true</allowaccessory>
			<accessorymounts>
				<mount>Barrel</mount>
				<mount>Top</mount>
				<mount>Stock</mount>
				<mount>Side</mount>
			</accessorymounts>
			<source>RG</source>
			<page>30</page>
		</weapon>
		<weapon>
			<id>7dff8ab0-c659-4901-ac3b-cb8b4f3839bf</id>
			<name>Fichetti Security 600</name>
			<category>Light Pistols</category>
			<type>Ranged</type>
			<conceal>-2</conceal>
			<spec>Semi-Automatics</spec>
			<accuracy>6</accuracy>
			<reach>0</reach>
			<damage>7P</damage>
			<ap>-</ap>
			<mode>SA</mode>
			<rc>0</rc>
			<ammo>30(c)</ammo>
			<avail>6R</avail>
			<cost>350</cost>
			<allowaccessory>true</allowaccessory>
			<accessorymounts>
				<mount>Barrel</mount>
				<mount>Top</mount>
				<mount>Stock</mount>
				<mount>Side</mount>
			</accessorymounts>
			<accessories>
				<accessory>
					<name>Folding Stock</name>
			</accessory>
				<accessory>
					<name>Laser Sight</name></accessory>
			</accessories>
			<source>SR5</source>
			<page>426</page>
		</weapon>
		<weapon>
			<id>261165ce-6111-4a51-9519-46c41edac9b0</id>
			<name>Light Cyber Pistol</name>
			<category>Light Pistols</category>
			<hide>yes</hide>
			<type>Ranged</type>
			<conceal>-2</conceal>
			<spec>Semi-Automatics</spec>
			<accuracy>6</accuracy>
			<reach>0</reach>
			<damage>7P</damage>
			<ap>-</ap>
			<mode>SA</mode>
			<rc>0</rc>
			<ammo>10(m)/15(c)</ammo>
			<avail>0</avail>
			<cost>0</cost>
			<cyberware>yes</cyberware>
			<allowaccessory>true</allowaccessory>
			<accessories>
				<accessory>
					<name>Smartgun System, Internal</name>
				</accessory>
			</accessories>
			<source>SR5</source>
			<page>458</page>
		</weapon>
		<weapon>
			<id>8a6d3d73-2091-4bc1-9a16-b42aa9b159e6</id>
			<name>Nitama Sporter</name>
			<category>Light Pistols</category>
			<type>Ranged</type>
			<conceal>-2</conceal>
			<spec>Semi-Automatics</spec>
			<accuracy>6</accuracy>
			<reach>0</reach>
			<damage>6P</damage>
			<ap>-</ap>
			<mode>SA</mode>
			<rc>0</rc>
			<ammo>5(m)</ammo>
			<avail>4R</avail>
			<cost>270</cost>
			<allowaccessory>true</allowaccessory>
			<accessorymounts>
				<mount>Barrel</mount>
				<mount>Top</mount>
				<mount>Stock</mount>
				<mount>Side</mount>
			</accessorymounts>
			<accessories>
				<accessory>
					<name>Laser Sight</name>
				</accessory>
			</accessories>
			<range>Heavy Pistols</range>
			<source>RG</source>
			<page>31</page>
		</weapon>
		<weapon>
			<id>274585e0-7e3c-44fd-88f3-287c12c90173</id>
			<name>Shiawase Armaments Puzzler</name>
			<category>Light Pistols</category>
			<type>Ranged</type>
			<conceal>-2</conceal>
			<spec>Semi-Automatics</spec>
			<accuracy>4</accuracy>
			<reach>0</reach>
			<damage>6P</damage>
			<ap>-</ap>
			<mode>SA</mode>
			<rc>0</rc>
			<ammo>12(c)</ammo>
			<avail>14R</avail>
			<cost>900</cost>
			<allowaccessory>true</allowaccessory>
			<accessorymounts>
				<mount>Barrel</mount>
				<mount>Top</mount>
				<mount>Stock</mount>
				<mount>Side</mount>
			</accessorymounts>
			<source>RG</source>
			<page>31</page>
		</weapon>
		<weapon>
			<id>66955e6e-0b77-4ce0-9e24-6bb637a36541</id>
			<name>Taurus Omni-6</name>
			<category>Light Pistols</category>
			<type>Ranged</type>
			<conceal>-2</conceal>
			<spec>Semi-Automatics</spec>
			<spec2>Revolvers</spec2>
			<accuracy>5</accuracy>
			<reach>0</reach>
			<damage>6P</damage>
			<ap>-</ap>
			<mode>SA</mode>
			<rc>0</rc>
			<ammo>6(cy)</ammo>
			<avail>3R</avail>
			<cost>300</cost>
			<allowaccessory>true</allowaccessory>
			<accessorymounts>
				<mount>Barrel</mount>
				<mount>Top</mount>
				<mount>Stock</mount>
				<mount>Side</mount>
			</accessorymounts>
			<accessories>
				<accessory>
					<name>Laser Sight</name>
				</accessory>
			</accessories>
			<source>SR5</source>
			<page>426</page>
		</weapon>
		<weapon>
			<id>cb2afbcc-a1bf-465b-9fc2-c91e1ddfb100</id>
			<name>Ares Crusader II</name>
			<category>Machine Pistols</category>
			<type>Ranged</type>
			<conceal>0</conceal>
			<spec>Semi-Automatics</spec>
			<accuracy>5</accuracy>
			<reach>0</reach>
			<damage>7P</damage>
			<ap>-</ap>
			<mode>SA/BF</mode>
			<rc>0</rc>
			<ammo>40(c)</ammo>
			<avail>9R</avail>
			<cost>830</cost>
			<allowaccessory>true</allowaccessory>
			<accessorymounts>
				<mount>Stock</mount>
				<mount>Side</mount>
				<mount>Internal</mount>
				<mount>Barrel</mount>
				<mount>Top</mount>
			</accessorymounts>
			<accessories>
				<accessory><name>Smartgun System, Internal</name></accessory>
				<accessory>
					<name>Gas-Vent 2 System</name>
			</accessory>
			</accessories>
			<source>SR5</source>
			<page>427</page>
		</weapon>
		<weapon>
			<id>a68fe409-bebb-4c72-941c-0fce94048fec</id>
			<name>Cavalier Evanator</name>
			<category>Machine Pistols</category>
			<type>Ranged</type>
			<conceal>0</conceal>
			<spec>Semi-Automatics</spec>
			<accuracy>5</accuracy>
			<reach>0</reach>
			<damage>6P</damage>
			<ap>0</ap>
			<mode>BF/FA</mode>
			<rc>0</rc>
			<ammo>20(c)</ammo>
			<avail>8R</avail>
			<cost>775</cost>
			<allowaccessory>true</allowaccessory>
			<accessorymounts>
				<mount>Stock</mount>
				<mount>Side</mount>
				<mount>Internal</mount>
				<mount>Barrel</mount>
				<mount>Top</mount>
			</accessorymounts>
			<accessories>
				<accessory><name>Folding Stock</name></accessory>
				<accessory><name>Laser Sight</name></accessory>
        <accessory>
          <name>Electronic Firing</name>
        </accessory>
			</accessories>
			<source>GH3</source>
			<page>8</page>
		</weapon>
		<weapon>
			<id>0c8076a9-97e3-4583-8385-c32266c25190</id>
			<name>Ceska Black Scorpion</name>
			<category>Machine Pistols</category>
			<type>Ranged</type>
			<conceal>0</conceal>
			<spec>Semi-Automatics</spec>
			<accuracy>5</accuracy>
			<reach>0</reach>
			<damage>6P</damage>
			<ap>-</ap>
			<mode>SA/BF</mode>
			<rc>0</rc>
			<ammo>35(c)</ammo>
			<avail>6R</avail>
			<cost>270</cost>
			<allowaccessory>true</allowaccessory>
			<accessorymounts>
				<mount>Stock</mount>
				<mount>Side</mount>
				<mount>Internal</mount>
				<mount>Barrel</mount>
				<mount>Top</mount>
			</accessorymounts>
			<accessories>
				<accessory><name>Folding Stock</name></accessory>
			</accessories>
			<source>SR5</source>
			<page>427</page>
		</weapon>
		<weapon>
			<id>496e4b81-8437-41fb-adf5-2e4709df656e</id>
			<name>Cyber Machine Pistol</name>
			<category>Machine Pistols</category>
			<hide>yes</hide>
			<type>Ranged</type>
			<conceal>0</conceal>
			<spec>Semi-Automatics</spec>
			<accuracy>4</accuracy>
			<reach>0</reach>
			<damage>6P</damage>
			<ap>-</ap>
			<mode>SA/BF</mode>
			<rc>1</rc>
			<ammo>18(m)/32(c)</ammo>
			<avail>0</avail>
			<cost>0</cost>
			<cyberware>yes</cyberware>
			<allowaccessory>true</allowaccessory>
			<accessories>
				<accessory>
					<name>Smartgun System, Internal</name>
				</accessory>
			</accessories>
			<source>SR5</source>
			<page>458</page>
		</weapon>
		<weapon>
			<id>5563a612-bf02-4fd9-b942-2400bbd1eb70</id>
			<name>Fianchetti Military 100</name>
			<category>Machine Pistols</category>
			<type>Ranged</type>
			<conceal>0</conceal>
			<spec>Semi-Automatics</spec>
			<accuracy>5</accuracy>
			<reach>0</reach>
			<damage>6P</damage>
			<ap>0</ap>
			<mode>SA/BF/FA</mode>
			<rc>0</rc>
			<ammo>20(c)</ammo>
			<avail>8R</avail>
			<cost>850</cost>
			<allowaccessory>true</allowaccessory>
			<accessorymounts>
				<mount>Stock</mount>
				<mount>Side</mount>
				<mount>Internal</mount>
				<mount>Barrel</mount>
				<mount>Top</mount>
			</accessorymounts>
			<accessories>
				<accessory>
					<name>Smartgun System, Internal</name>
				</accessory>
			</accessories>
			<source>GH3</source>
			<page>7</page>
		</weapon>
		<weapon>
			<id>404c20aa-8c02-4fcd-a37e-ba63b3e3553f</id>
			<name>Onotari Arms Equalizer</name>
			<category>Machine Pistols</category>
			<type>Ranged</type>
			<conceal>0</conceal>
			<spec>Semi-Automatics</spec>
			<accuracy>4</accuracy>
			<reach>0</reach>
			<damage>7P</damage>
			<ap>-</ap>
			<mode>BF/FA</mode>
			<rc>0</rc>
			<ammo>12(c)</ammo>
			<avail>7R</avail>
			<cost>750</cost>
			<allowaccessory>true</allowaccessory>
			<accessorymounts>
				<mount>Stock</mount>
				<mount>Side</mount>
				<mount>Internal</mount>
				<mount>Barrel</mount>
				<mount>Top</mount>
			</accessorymounts>
			<accessories>
				<accessory><name>Folding Stock</name></accessory>
				<accessory><name>Laser Sight</name></accessory>
			</accessories>
			<source>RG</source>
			<page>34</page>
		</weapon>
		<weapon>
			<id>38e9682d-d679-47a4-97a1-7161cba07cd2</id>
			<name>PPSK-4 Collapsible Machine Pistol</name>
			<category>Machine Pistols</category>
			<type>Ranged</type>
			<conceal>0</conceal>
			<spec>Semi-Automatics</spec>
			<accuracy>5</accuracy>
			<reach>0</reach>
			<damage>6P</damage>
			<ap>-</ap>
			<mode>SA/BF</mode>
			<rc>0</rc>
			<ammo>30(c)</ammo>
			<avail>17F</avail>
			<cost>2800</cost>
			<accessorymounts>
				<mount>Stock</mount>
				<mount>Side</mount>
				<mount>Internal</mount>
				<mount>Barrel</mount>
				<mount>Top</mount>
			</accessorymounts>
			<accessories>
				<accessory>
					<name>Collapsed Frame</name>
				</accessory>
				<accessory><name>Folding Stock</name></accessory>
				<accessory><name>Laser Sight</name></accessory>
			</accessories>
			<source>RG</source>
			<page>34</page>
		</weapon>
		<weapon>
			<id>6596b05e-d51b-4388-b57a-950d9b5a96ac</id>
			<name>Remington Suppressor</name>
			<category>Machine Pistols</category>
			<type>Ranged</type>
			<conceal>0</conceal>
			<spec>Semi-Automatics</spec>
			<accuracy>6</accuracy>
			<reach>0</reach>
			<damage>7P</damage>
			<ap>-1</ap>
			<mode>SA/BF</mode>
			<rc>0</rc>
			<ammo>15(c)</ammo>
			<avail>6R</avail>
			<cost>700</cost>
			<allowaccessory>true</allowaccessory>
			<accessorymounts>
				<mount>Stock</mount>
				<mount>Side</mount>
				<mount>Internal</mount>
				<mount>Barrel</mount>
				<mount>Top</mount>
			</accessorymounts>
			<accessories>
				<accessory>
					<name>Sound Suppressor</name>
				</accessory>
			</accessories>
			<source>GH3</source>
			<page>9</page>
		</weapon>
		<weapon>
			<id>c8e3d921-45df-4850-8619-7fcca279d774</id>
			<name>Steyr TMP</name>
			<category>Machine Pistols</category>
			<type>Ranged</type>
			<conceal>0</conceal>
			<spec>Semi-Automatics</spec>
			<accuracy>4</accuracy>
			<reach>0</reach>
			<damage>7P</damage>
			<ap>-</ap>
			<mode>SA/BF/FA</mode>
			<rc>0</rc>
			<ammo>30(c)</ammo>
			<avail>8R</avail>
			<cost>350</cost>
			<allowaccessory>true</allowaccessory>
			<accessorymounts>
				<mount>Stock</mount>
				<mount>Side</mount>
				<mount>Internal</mount>
				<mount>Barrel</mount>
				<mount>Top</mount>
			</accessorymounts>
			<accessories>
				<accessory><name>Laser Sight</name></accessory>
			</accessories>
			<source>SR5</source>
			<page>427</page>
		</weapon>
		<weapon>
			<id>060cbbd5-3413-4e57-8c7a-5ee3d2e94945</id>
			<name>Ultimax 70</name>
			<category>Machine Pistols</category>
			<type>Ranged</type>
			<conceal>0</conceal>
			<spec>Semi-Automatics</spec>
			<accuracy>5</accuracy>
			<reach>0</reach>
			<damage>6P</damage>
			<ap>-</ap>
			<mode>BF/FA</mode>
			<rc>0</rc>
			<ammo>15(c)</ammo>
			<avail>7R</avail>
			<cost>800</cost>
			<allowaccessory>true</allowaccessory>
			<accessorymounts>
				<mount>Stock</mount>
				<mount>Side</mount>
				<mount>Internal</mount>
				<mount>Barrel</mount>
				<mount>Top</mount>
			</accessorymounts>
			<accessories>
				<accessory>
					<name>Gas-Vent 2 System</name>
				</accessory>
				<accessory>
					<name>Laser Sight</name>
				</accessory>
			</accessories>
			<source>RG</source>
			<page>35</page>
		</weapon>
		<weapon>
			<id>091c2e28-94fb-4357-9eb9-bcfa2ca5d8ed</id>
			<name>FN MAG-5</name>
			<category>Medium Machine Guns</category>
			<type>Ranged</type>
			<conceal>10</conceal>
			<spec>Machine Guns</spec>
			<accuracy>4</accuracy>
			<reach>0</reach>
			<damage>11P</damage>
			<ap>-3</ap>
			<mode>FA</mode>
			<rc>0</rc>
			<ammo>50(c) or 100(belt)</ammo>
			<avail>18F</avail>
			<cost>8500</cost>
			<allowaccessory>true</allowaccessory>
			<accessorymounts>
				<mount>Stock</mount>
				<mount>Side</mount>
				<mount>Internal</mount>
				<mount>Barrel</mount>
				<mount>Top</mount>
				<mount>Under</mount>
			</accessorymounts>
			<accessories>
				<accessory>
					<name>Gas-Vent 2 System</name>
				</accessory>
				<accessory>
					<name>Laser Sight</name>
				</accessory>
				<accessory>
					<name>Tripod</name>
			</accessory>
			</accessories>
			<range>Medium/Heavy Machinegun</range>
			<source>RG</source>
			<page>43</page>
		</weapon>
		<weapon>
			<id>a95df82f-4c48-43b1-8cfe-58d9aedb0b07</id>
			<name>Stoner-Ares M202</name>
			<category>Medium Machine Guns</category>
			<type>Ranged</type>
			<conceal>10</conceal>
			<spec>Machine Guns</spec>
			<accuracy>5</accuracy>
			<reach>0</reach>
			<damage>10P</damage>
			<ap>-3</ap>
			<mode>FA</mode>
			<rc>0</rc>
			<ammo>50(c) or 100(belt)</ammo>
			<avail>12F</avail>
			<cost>7000</cost>
			<allowaccessory>true</allowaccessory>
			<accessorymounts>
				<mount>Stock</mount>
				<mount>Side</mount>
				<mount>Internal</mount>
				<mount>Barrel</mount>
				<mount>Top</mount>
				<mount>Under</mount>
			</accessorymounts>
			<range>Medium/Heavy Machinegun</range>
			<source>SR5</source>
			<page>430</page>
		</weapon>
		<weapon>
			<id>08e04ae5-ee6f-451d-8dc9-7873b6f9d3a5</id>
			<name>Ultamax MMG</name>
			<category>Medium Machine Guns</category>
			<type>Ranged</type>
			<conceal>10</conceal>
			<spec>Machine Guns</spec>
			<accuracy>5</accuracy>
			<reach>0</reach>
			<damage>10P</damage>
			<ap>-2</ap>
			<mode>FA</mode>
			<rc>0</rc>
			<ammo>50(c) or 100(belt)</ammo>
			<avail>16F</avail>
			<cost>7600</cost>
			<allowaccessory>true</allowaccessory>
			<accessorymounts>
				<mount>Stock</mount>
				<mount>Side</mount>
				<mount>Internal</mount>
				<mount>Barrel</mount>
				<mount>Top</mount>
				<mount>Under</mount>
			</accessorymounts>
			<accessories>
				<accessory>
					<name>Foregrip</name>
				</accessory>
				<accessory>
					<name>Laser Sight</name>
				</accessory>
				<accessory>
					<name>Tripod</name>
				</accessory>
			</accessories>
			<range>Medium/Heavy Machinegun</range>
			<source>RG</source>
			<page>44</page>
		</weapon>
		<weapon>
			<id>c6410d5f-def3-4dc6-b5d6-68fff704f7f2</id>
			<name>Aztechnology Striker</name>
			<category>Missile Launchers</category>
			<type>Ranged</type>
			<conceal>10</conceal>
			<accuracy>5</accuracy>
			<reach>0</reach>
			<damage>Missile</damage>
			<ap>-</ap>
			<mode>SS</mode>
			<rc>0</rc>
			<ammo>1(ml)</ammo>
			<avail>10F</avail>
			<cost>1200</cost>
			<allowaccessory>true</allowaccessory>
			<source>SR5</source>
			<page>431</page>
		</weapon>
		<weapon>
			<id>41eb651e-3efc-4978-9318-7ece7f151eef</id>
			<name>Mitsubishi Yakusoku MRL</name>
			<category>Missile Launchers</category>
			<type>Ranged</type>
			<conceal>10</conceal>
			<accuracy>Missile</accuracy>
			<reach>0</reach>
			<damage>Missile</damage>
			<ap>Missile</ap>
			<mode>SA/BF</mode>
			<rc>0</rc>
			<ammo>4x2(m)</ammo>
			<avail>20F</avail>
			<cost>14000</cost>
			<allowaccessory>true</allowaccessory>
			<source>RG</source>
			<page>47</page>
		</weapon>
		<weapon>
			<id>b4e80557-89cc-40ef-ab2d-8970b818fae9</id>
			<name>Onotari Arms Ballista MML</name>
			<category>Missile Launchers</category>
			<type>Ranged</type>
			<conceal>10</conceal>
			<accuracy>Missile</accuracy>
			<reach>0</reach>
			<damage>Missile</damage>
			<ap>Missile</ap>
			<mode>SS</mode>
			<rc>0</rc>
			<ammo>4(m)</ammo>
			<avail>19F</avail>
			<cost>7500</cost>
			<allowaccessory>true</allowaccessory>
			<source>RG</source>
			<page>46</page>
		</weapon>
		<weapon>
			<id>6753f5f1-72c5-41fb-beb6-6c1a37b82f5e</id>
			<name>Onotari Interceptor</name>
			<category>Missile Launchers</category>
			<type>Ranged</type>
			<conceal>10</conceal>
			<accuracy>4</accuracy>
			<reach>0</reach>
			<damage>Missile</damage>
			<ap>-</ap>
			<mode>SS</mode>
			<rc>0</rc>
			<ammo>2(ml)</ammo>
			<avail>18F</avail>
			<cost>14000</cost>
			<allowaccessory>true</allowaccessory>
			<accessories>
				<accessory><name>Smartgun System, Internal</name></accessory>
			</accessories>
			<source>SR5</source>
			<page>431</page>
		</weapon>
		<weapon>
			<id>923ba564-7883-49e8-82a2-415cbfa96685</id>
			<name>Auto-Assault 16</name>
			<category>Shotguns</category>
			<type>Ranged</type>
			<conceal>6</conceal>
			<accuracy>4</accuracy>
			<reach>0</reach>
			<damage>13P</damage>
			<ap>-1</ap>
			<mode>SA/BF/FA</mode>
			<rc>2</rc>
			<ammo>10(c) or 32(d)</ammo>
			<avail>18F</avail>
			<cost>1800</cost>
			<allowaccessory>true</allowaccessory>
			<accessorymounts>
				<mount>Stock</mount>
				<mount>Side</mount>
				<mount>Internal</mount>
				<mount>Barrel</mount>
				<mount>Top</mount>
				<mount>Under</mount>
			</accessorymounts>
			<source>RG</source>
			<page>40</page>
		</weapon>
		<weapon>
			<id>31269939-24bb-405a-aa5e-a1b77458a1df</id>
			<name>Cavalier Falchion</name>
			<category>Shotguns</category>
			<type>Ranged</type>
			<conceal>6</conceal>
			<accuracy>5</accuracy>
			<reach>0</reach>
			<damage>12P</damage>
			<ap>-1</ap>
			<mode>SS</mode>
			<rc>0</rc>
			<ammo>8(m)</ammo>
			<avail>9R</avail>
			<cost>1200</cost>
			<allowaccessory>true</allowaccessory>
			<accessorymounts>
				<mount>Stock</mount>
				<mount>Side</mount>
				<mount>Internal</mount>
				<mount>Barrel</mount>
				<mount>Top</mount>
				<mount>Under</mount>
			</accessorymounts>
			<accessories>
				<accessory>
					<name>Advanced Safety System, Basic</name>
				</accessory>
				<accessory>
					<name>Smartgun System, Internal</name>
				</accessory>
				<accessory>
					<name>Melee Hardening</name>
				</accessory>
				<accessory>
					<name>Trigger Removal</name>
				</accessory>
			</accessories>
			<source>GH3</source>
			<page>22</page>
		</weapon>
		<weapon>
			<id>97cab27f-620b-45d7-8da4-3136c1e69f2b</id>
			<name>Cyber Shotgun</name>
			<category>Shotguns</category>
			<hide>yes</hide>
			<type>Ranged</type>
			<conceal>6</conceal>
			<accuracy>4</accuracy>
			<reach>0</reach>
			<damage>10P</damage>
			<ap>-1</ap>
			<mode>SA</mode>
			<rc>0</rc>
			<ammo>4(m)/10(c)</ammo>
			<avail>0</avail>
			<cost>0</cost>
			<cyberware>yes</cyberware>
			<allowaccessory>true</allowaccessory>
			<accessories>
				<accessory><name>Smartgun System, Internal</name></accessory>
			</accessories>
			<source>SR5</source>
			<page>458</page>
		</weapon>
		<weapon>
			<id>c2c0e756-a099-4f9d-b6bb-18f412d670a3</id>
			<name>Defiance T-250</name>
			<category>Shotguns</category>
			<type>Ranged</type>
			<conceal>6</conceal>
			<accuracy>4</accuracy>
			<reach>0</reach>
			<damage>10P</damage>
			<ap>-1</ap>
			<mode>SS/SA</mode>
			<rc>0</rc>
			<ammo>5(m)</ammo>
			<avail>4R</avail>
			<cost>450</cost>
			<allowaccessory>true</allowaccessory>
			<accessorymounts>
				<mount>Stock</mount>
				<mount>Side</mount>
				<mount>Internal</mount>
				<mount>Barrel</mount>
				<mount>Top</mount>
				<mount>Under</mount>
			</accessorymounts>
			<source>SR5</source>
			<page>429</page>
		</weapon>
		<weapon>
			<id>5011b79e-8594-4dbe-9768-0db4d11ead2b</id>
			<name>Defiance T-250, Short-Barrel</name>
			<category>Shotguns</category>
			<type>Ranged</type>
			<conceal>4</conceal>
			<accuracy>4</accuracy>
			<reach>0</reach>
			<damage>9P</damage>
			<ap>-1</ap>
			<mode>SS/SA</mode>
			<rc>0</rc>
			<ammo>5(m)</ammo>
			<avail>3R</avail>
			<cost>475</cost>
			<allowaccessory>true</allowaccessory>
			<accessorymounts>
				<mount>Stock</mount>
				<mount>Side</mount>
				<mount>Internal</mount>
				<mount>Barrel</mount>
				<mount>Top</mount>
				<mount>Under</mount>
			</accessorymounts>
			<range>Heavy Pistols</range>
			<source>SR5</source>
			<page>429</page>
		</weapon>
		<weapon>
			<id>622bd915-0e0c-431b-9da5-e0c0c31e2122</id>
			<name>Enfield AS-7</name>
			<category>Shotguns</category>
			<type>Ranged</type>
			<conceal>6</conceal>
			<accuracy>4</accuracy>
			<reach>0</reach>
			<damage>13P</damage>
			<ap>-1</ap>
			<mode>SA/BF</mode>
			<rc>0</rc>
			<ammo>10(c) or 24(d)</ammo>
			<avail>12F</avail>
			<cost>1100</cost>
			<allowaccessory>true</allowaccessory>
			<accessorymounts>
				<mount>Stock</mount>
				<mount>Side</mount>
				<mount>Internal</mount>
				<mount>Barrel</mount>
				<mount>Top</mount>
				<mount>Under</mount>
			</accessorymounts>
			<accessories>
				<accessory><name>Laser Sight</name></accessory>
			</accessories>
			<source>SR5</source>
			<page>429</page>
		</weapon>
		<weapon>
			<id>76e0ae30-a3cf-4d4f-b278-ad49a10df4d2</id>
			<name>Franchi SPAS-24</name>
			<category>Shotguns</category>
			<type>Ranged</type>
			<conceal>6</conceal>
			<accuracy>4</accuracy>
			<reach>0</reach>
			<damage>12P</damage>
			<ap>-1</ap>
			<mode>SA/BF</mode>
			<rc>0</rc>
			<ammo>10(c)</ammo>
			<avail>12F</avail>
			<cost>1050</cost>
			<allowaccessory>true</allowaccessory>
			<accessorymounts>
				<mount>Stock</mount>
				<mount>Side</mount>
				<mount>Internal</mount>
				<mount>Barrel</mount>
				<mount>Top</mount>
				<mount>Under</mount>
			</accessorymounts>
			<accessories>
				<accessory><name>Shock Pad</name></accessory>
				<accessory><name>Smartgun System, Internal</name></accessory>
			</accessories>
			<source>RG</source>
			<page>41</page>
		</weapon>
		<weapon>
			<id>8818b584-e084-4fcb-94b8-632728015c6f</id>
			<name>Krime Boss</name>
			<category>Shotguns</category>
			<type>Ranged</type>
			<conceal>6</conceal>
			<accuracy>3</accuracy>
			<reach>0</reach>
			<damage>13P</damage>
			<ap>-1</ap>
			<mode>SA</mode>
			<rc>1</rc>
			<ammo>15(d)</ammo>
			<avail>11R</avail>
			<cost>600</cost>
			<allowaccessory>true</allowaccessory>
			<accessorymounts>
				<mount>Stock</mount>
				<mount>Side</mount>
				<mount>Internal</mount>
				<mount>Barrel</mount>
				<mount>Top</mount>
				<mount>Under</mount>
			</accessorymounts>
			<source>GH3</source>
			<page>17</page>
		</weapon>
		<weapon>
			<id>228a2a5d-01e5-4f58-90bf-1d61602ad1c5</id>
			<name>Mossberg AM-CMDT</name>
			<category>Shotguns</category>
			<type>Ranged</type>
			<conceal>6</conceal>
			<accuracy>5</accuracy>
			<reach>0</reach>
			<damage>12P</damage>
			<ap>-1</ap>
			<mode>SA/BF/FA</mode>
			<rc>0</rc>
			<ammo>10(c)</ammo>
			<avail>12F</avail>
			<cost>1400</cost>
			<allowaccessory>true</allowaccessory>
			<accessorymounts>
				<mount>Stock</mount>
				<mount>Side</mount>
				<mount>Internal</mount>
				<mount>Barrel</mount>
				<mount>Top</mount>
				<mount>Under</mount>
			</accessorymounts>
			<accessories>
				<accessory><name>Smartgun System, Internal</name></accessory>
			</accessories>
			<source>RG</source>
			<page>41</page>
		</weapon>
		<weapon>
			<id>62221199-7958-4a76-a538-0c8e0a516608</id>
			<name>PJSS Model 55</name>
			<category>Shotguns</category>
			<type>Ranged</type>
			<conceal>6</conceal>
			<accuracy>6</accuracy>
			<reach>0</reach>
			<damage>11P</damage>
			<ap>-1</ap>
			<mode>SS</mode>
			<rc>0</rc>
			<ammo>2(b)</ammo>
			<avail>9R</avail>
			<cost>1000</cost>
			<allowaccessory>true</allowaccessory>
			<accessorymounts>
				<mount>Stock</mount>
				<mount>Side</mount>
				<mount>Internal</mount>
				<mount>Barrel</mount>
				<mount>Top</mount>
				<mount>Under</mount>
			</accessorymounts>
			<accessories>
				<accessory><name>Shock Pad</name></accessory>
			</accessories>
			<source>SR5</source>
			<page>429</page>
		</weapon>
		<weapon>
			<id>67f18a4a-e516-4946-984a-5254b3ba850f</id>
			<name>Remington 990</name>
			<category>Shotguns</category>
			<type>Ranged</type>
			<conceal>6</conceal>
			<accuracy>4</accuracy>
			<reach>0</reach>
			<damage>11P</damage>
			<ap>-1</ap>
			<mode>SA</mode>
			<rc>0</rc>
			<ammo>8(c)</ammo>
			<avail>6R</avail>
			<cost>950</cost>
			<allowaccessory>true</allowaccessory>
			<accessorymounts>
				<mount>Stock</mount>
				<mount>Side</mount>
				<mount>Internal</mount>
				<mount>Barrel</mount>
				<mount>Top</mount>
				<mount>Under</mount>
			</accessorymounts>
			<accessories>
				<accessory><name>Slide Mount</name></accessory>
				<accessory><name>Slide Mount</name></accessory>
			</accessories>
			<source>RG</source>
			<page>42</page>
		</weapon>
		<weapon>
			<id>3af9c1f7-8582-4849-8b1e-b49dd14c207f</id>
			<name>Shiawase Arms Rain</name>
			<category>Shotguns</category>
			<type>Ranged</type>
			<conceal>6</conceal>
			<accuracy>4</accuracy>
			<reach>0</reach>
			<damage>10P</damage>
			<ap>-1</ap>
			<mode>SA</mode>
			<rc>0</rc>
			<ammo>5(ml)</ammo>
			<avail>4R</avail>
			<cost>450</cost>
			<allowaccessory>true</allowaccessory>
			<accessorymounts>
				<mount>Stock</mount>
				<mount>Side</mount>
				<mount>Internal</mount>
				<mount>Barrel</mount>
				<mount>Top</mount>
				<mount>Under</mount>
			</accessorymounts>
			<accessories>
				<accessory><name>Folding Stock</name></accessory>
			</accessories>
			<source>GH3</source>
			<page>21</page>
		</weapon>
		<weapon>
			<id>eaef40ea-c1ff-4f64-a4fe-31720b250860</id>
			<name>Winchester Model 201</name>
			<category>Shotguns</category>
			<type>Ranged</type>
			<conceal>6</conceal>
			<accuracy>8</accuracy>
			<reach>0</reach>
			<damage>11P</damage>
			<ap>-1</ap>
			<mode>SA</mode>
			<rc>0</rc>
			<ammo>2(b)</ammo>
			<avail>8R</avail>
			<cost>1300</cost>
			<allowaccessory>true</allowaccessory>
			<accessorymounts>
				<mount>Stock</mount>
				<mount>Side</mount>
				<mount>Internal</mount>
				<mount>Barrel</mount>
				<mount>Top</mount>
				<mount>Under</mount>
			</accessorymounts>
			<source>GH3</source>
			<page>18</page>
		</weapon>
		<weapon>
			<id>93869598-2945-412f-8b42-90764ddc1e59</id>
			<name>Winchester Model 2054</name>
			<category>Shotguns</category>
			<type>Ranged</type>
			<conceal>6</conceal>
			<accuracy>4</accuracy>
			<reach>0</reach>
			<damage>11P</damage>
			<ap>-1</ap>
			<mode>SA</mode>
			<rc>0</rc>
			<ammo>7(m)</ammo>
			<avail>6R</avail>
			<cost>900</cost>
			<allowaccessory>true</allowaccessory>
			<accessorymounts>
				<mount>Stock</mount>
				<mount>Side</mount>
				<mount>Internal</mount>
				<mount>Barrel</mount>
				<mount>Top</mount>
				<mount>Under</mount>
			</accessorymounts>
			<accessories>
				<accessory><name>Folding Stock</name></accessory>
				<accessory><name>Laser Sight</name></accessory>
			</accessories>
			<source>GH3</source>
			<page>20</page>
		</weapon>
		<weapon>
			<id>afee8d53-f1da-4500-ab6c-8e22b9c57c3e</id>
			<name>Winchester Model 2066</name>
			<category>Shotguns</category>
			<type>Ranged</type>
			<conceal>6</conceal>
			<accuracy>4</accuracy>
			<reach>0</reach>
			<damage>11P</damage>
			<ap>-1</ap>
			<mode>SS</mode>
			<rc>0</rc>
			<ammo>5(m)</ammo>
			<avail>4R</avail>
			<cost>1000</cost>
			<allowaccessory>true</allowaccessory>
			<accessorymounts>
				<mount>Stock</mount>
				<mount>Side</mount>
				<mount>Internal</mount>
				<mount>Barrel</mount>
				<mount>Top</mount>
				<mount>Under</mount>
			</accessorymounts>
			<source>GH3</source>
			<page>19</page>
		</weapon>
		<weapon>
			<id>50cec60d-a421-4edd-9baa-d10bfbc08e70</id>
			<name>Ares Desert Strike</name>
			<category>Sniper Rifles</category>
			<type>Ranged</type>
			<conceal>8</conceal>
			<accuracy>7</accuracy>
			<reach>0</reach>
			<damage>13P</damage>
			<ap>-4</ap>
			<mode>SA</mode>
			<rc>0</rc>
			<ammo>14(c)</ammo>
			<avail>10F</avail>
			<cost>17500</cost>
			<allowaccessory>true</allowaccessory>
			<accessorymounts>
				<mount>Stock</mount>
				<mount>Side</mount>
				<mount>Internal</mount>
				<mount>Barrel</mount>
				<mount>Top</mount>
				<mount>Under</mount>
			</accessorymounts>
			<accessories>
				<accessory><name>Shock Pad</name></accessory>
				<accessory><name>Imaging Scope</name></accessory>
			</accessories>
			<source>SR5</source>
			<page>428</page>
		</weapon>
		<weapon>
			<id>ffc2ae2b-fbaa-4d65-9456-c6433f3d53e8</id>
			<name>Barret Model 122</name>
			<category>Sniper Rifles</category>
			<type>Ranged</type>
			<conceal>8</conceal>
			<accuracy>7</accuracy>
			<reach>0</reach>
			<damage>14P</damage>
			<ap>-6</ap>
			<mode>SA</mode>
			<rc>0</rc>
			<ammo>14(c)</ammo>
			<avail>20F</avail>
			<cost>38500</cost>
			<allowaccessory>true</allowaccessory>
			<accessorymounts>
				<mount>Stock</mount>
				<mount>Side</mount>
				<mount>Internal</mount>
				<mount>Barrel</mount>
				<mount>Top</mount>
				<mount>Under</mount>
			</accessorymounts>
			<accessories>
				<accessory><name>Bipod</name></accessory>
				<accessory><name>Smartgun System, Internal</name></accessory>
				<accessory>
					<name>Sound Suppressor</name>
				</accessory>
			</accessories>
			<source>RG</source>
			<page>40</page>
		</weapon>
		<weapon>
			<id>8c22582e-56ff-4a44-9358-487d8a594833</id>
			<name>Cavalier Arms Crockett EBR</name>
			<category>Sniper Rifles</category>
			<type>Ranged</type>
			<conceal>8</conceal>
			<accuracy>6</accuracy>
			<reach>0</reach>
			<damage>12P</damage>
			<ap>-3</ap>
			<mode>SA/BF</mode>
			<rc>0</rc>
			<ammo>20(c)</ammo>
			<avail>12F</avail>
			<cost>10300</cost>
			<allowaccessory>true</allowaccessory>
			<accessorymounts>
				<mount>Stock</mount>
				<mount>Side</mount>
				<mount>Internal</mount>
				<mount>Barrel</mount>
				<mount>Top</mount>
				<mount>Under</mount>
			</accessorymounts>
			<accessories>
				<accessory><name>Shock Pad</name></accessory>
				<accessory><name>Imaging Scope</name></accessory>
			</accessories>
			<source>SR5</source>
			<page>428</page>
		</weapon>
		<weapon>
			<id>8524048e-6c2c-414c-91e8-5d4bca711957</id>
			<name>Onotari Arms JP-K50</name>
			<category>Sniper Rifles</category>
			<type>Ranged</type>
			<conceal>8</conceal>
			<accuracy>7</accuracy>
			<reach>0</reach>
			<damage>12P</damage>
			<ap>-3</ap>
			<mode>SA/BF</mode>
			<rc>1</rc>
			<ammo>25(c)</ammo>
			<avail>13F</avail>
			<cost>12500</cost>
			<allowaccessory>true</allowaccessory>
			<accessorymounts>
				<mount>Stock</mount>
				<mount>Side</mount>
				<mount>Internal</mount>
				<mount>Barrel</mount>
				<mount>Top</mount>
				<mount>Under</mount>
			</accessorymounts>
			<accessories>
				<accessory><name>Shock Pad</name></accessory>
			</accessories>
			<source>RG</source>
			<page>39</page>
		</weapon>
		<weapon>
			<id>cf9d0938-73e5-4e40-9a50-003ded439586</id>
			<name>Pioneer 60</name>
			<category>Sniper Rifles</category>
			<type>Ranged</type>
			<conceal>8</conceal>
			<accuracy>5</accuracy>
			<reach>0</reach>
			<damage>10P</damage>
			<ap>-1</ap>
			<mode>SS</mode>
			<rc>0</rc>
			<ammo>5(m)</ammo>
			<avail>2R</avail>
			<cost>500</cost>
			<allowaccessory>true</allowaccessory>
			<accessorymounts>
				<mount>Stock</mount>
				<mount>Side</mount>
				<mount>Internal</mount>
				<mount>Barrel</mount>
				<mount>Top</mount>
				<mount>Under</mount>
			</accessorymounts>
			<accessories>
				<accessory><name>Shock Pad</name></accessory>
			</accessories>
			<source>RG</source>
			<page>39</page>
		</weapon>
		<weapon>
			<id>e2649ef2-c9a8-43ac-9f6c-9279e7be2f67</id>
			<name>Ranger Arms SM-5</name>
			<category>Sniper Rifles</category>
			<type>Ranged</type>
			<conceal>8</conceal>
			<accuracy>8</accuracy>
			<reach>0</reach>
			<damage>14P</damage>
			<ap>-5</ap>
			<mode>SA</mode>
			<rc>0</rc>
			<ammo>15(c)</ammo>
			<avail>16F</avail>
			<cost>28000</cost>
			<allowaccessory>true</allowaccessory>
			<accessorymounts>
				<mount>Stock</mount>
				<mount>Side</mount>
				<mount>Internal</mount>
				<mount>Barrel</mount>
				<mount>Top</mount>
				<mount>Under</mount>
			</accessorymounts>
			<accessories>
				<accessory><name>Silencer</name></accessory>
				<accessory><name>Imaging Scope</name></accessory>
				<accessory><name>Shock Pad</name></accessory>
			</accessories>
			<source>SR5</source>
			<page>429</page>
		</weapon>
		<weapon>
			<id>01d7b203-e57e-4cbd-9f68-a2134683e178</id>
			<name>Remington 950</name>
			<category>Sniper Rifles</category>
			<type>Ranged</type>
			<conceal>8</conceal>
			<accuracy>7</accuracy>
			<reach>0</reach>
			<damage>12P</damage>
			<ap>-4</ap>
			<mode>SS</mode>
			<rc>0</rc>
			<ammo>5(m)</ammo>
			<avail>4R</avail>
			<cost>2100</cost>
			<allowaccessory>true</allowaccessory>
			<accessorymounts>
				<mount>Barrel</mount>
				<mount>Top</mount>
				<mount>Stock</mount>
				<mount>Side</mount>
			</accessorymounts>
			<accessories>
				<accessory><name>Imaging Scope</name></accessory>
			</accessories>
			<source>SR5</source>
			<page>429</page>
		</weapon>
		<weapon>
			<id>6098fea5-3069-42b8-9405-80d07578b660</id>
			<name>Ruger 101</name>
			<category>Sniper Rifles</category>
			<type>Ranged</type>
			<conceal>8</conceal>
			<accuracy>6</accuracy>
			<reach>0</reach>
			<damage>11P</damage>
			<ap>-3</ap>
			<mode>SA</mode>
			<rc>0</rc>
			<ammo>8(m)</ammo>
			<avail>4R</avail>
			<cost>1300</cost>
			<allowaccessory>true</allowaccessory>
			<accessorymounts>
				<mount>Stock</mount>
				<mount>Side</mount>
				<mount>Internal</mount>
				<mount>Barrel</mount>
				<mount>Top</mount>
				<mount>Under</mount>
			</accessorymounts>
			<accessories>
				<accessory><name>Imaging Scope</name></accessory>
				<accessory><name>Shock Pad</name></accessory>
			</accessories>
			<source>SR5</source>
			<page>429</page>
		</weapon>
		<weapon>
			<id>e238d380-5e5f-499c-9d33-548d02b50076</id>
			<name>SVD</name>
			<category>Sniper Rifles</category>
			<type>Ranged</type>
			<conceal>8</conceal>
			<accuracy>6</accuracy>
			<reach>0</reach>
			<damage>10P</damage>
			<ap>-2</ap>
			<mode>SA</mode>
			<rc>0</rc>
			<ammo>10(c)</ammo>
			<avail>6R</avail>
			<cost>800</cost>
			<allowaccessory>true</allowaccessory>
			<accessorymounts>
				<mount>Stock</mount>
				<mount>Side</mount>
				<mount>Internal</mount>
				<mount>Barrel</mount>
				<mount>Top</mount>
				<mount>Under</mount>
			</accessorymounts>
			<source>AP</source>
			<page>11</page>
		</weapon>
		<weapon>
			<id>8d2c12e7-e08d-4c7a-907a-b5bc178ce9e3</id>
			<name>Terracotta Arms AM-47</name>
			<category>Sniper Rifles</category>
			<type>Ranged</type>
			<conceal>8</conceal>
			<accuracy>7</accuracy>
			<reach>0</reach>
			<damage>15P</damage>
			<ap>-4</ap>
			<mode>SA</mode>
			<rc>1</rc>
			<ammo>18(c)</ammo>
			<avail>14F</avail>
			<cost>35000</cost>
			<allowaccessory>true</allowaccessory>
			<accessorymounts>
				<mount>Stock</mount>
				<mount>Side</mount>
				<mount>Internal</mount>
				<mount>Barrel</mount>
				<mount>Top</mount>
				<mount>Under</mount>
			</accessorymounts>
			<accessories>
				<accessory>
					<name>Bipod</name>
				</accessory>
				<accessory>
					<name>Weapon Commlink</name>
					<gears>
						<usegear rating="5">Terracotta Arms AM-47 (Commlink)</usegear>
					</gears>
				</accessory>
				<accessory>
					<name>Smartgun System, Internal</name>
				</accessory>
				<accessory>
					<name>Imaging Scope</name>
					<gears>
						<usegear>Image Link</usegear>
						<usegear>Low Light</usegear>
					</gears>
				</accessory>
				<accessory>
					<name>Underbarrel Weight</name>
				</accessory>
				<accessory>
					<name>Safe Target System, Base</name>
				</accessory>
			</accessories>
			<source>RG</source>
			<page>38</page>
		</weapon>
		<weapon>
			<id>15ec7fbb-4c22-4cae-a7cd-d2c580a6b447</id>
			<name>Ares S-III Super Squirt</name>
			<category>Exotic Ranged Weapons</category>
			<type>Ranged</type>
			<conceal>6</conceal>
			<accuracy>3</accuracy>
			<reach>0</reach>
			<damage>Chemical</damage>
			<ap>-</ap>
			<mode>SA</mode>
			<rc>0</rc>
			<ammo>20(c)</ammo>
			<avail>7R</avail>
			<cost>950</cost>
			<allowaccessory>true</allowaccessory>
			<accessorymounts>
				<mount>Top</mount>
				<mount>Under</mount>
				<mount>Stock</mount>
				<mount>Side</mount>
			</accessorymounts>
			<useskill>Exotic Ranged Weapon</useskill>
			<range>Light Pistols</range>
			<source>SR5</source>
			<page>429</page>
		</weapon>
		<weapon>
			<id>e85d55b3-06f1-48e0-bbe1-14b833ac4181</id>
			<name>Ares Screech Sonic Rifle</name>
			<category>Exotic Ranged Weapons</category>
			<type>Ranged</type>
			<conceal>6</conceal>
			<accuracy>6</accuracy>
			<reach>0</reach>
			<damage>7S</damage>
			<ap>-</ap>
			<mode>SS</mode>
			<rc>0</rc>
			<ammo>10(c)</ammo>
			<avail>16R</avail>
			<cost>8000</cost>
			<allowaccessory>true</allowaccessory>
			<accessorymounts>
				<mount>Top</mount>
				<mount>Under</mount>
				<mount>Stock</mount>
				<mount>Side</mount>
			</accessorymounts>
			<useskill>Exotic Ranged Weapon</useskill>
			<range>Shotguns</range>
			<source>RG</source>
			<page>26</page>
		</weapon>
		<weapon>
			<id>92b11d6e-8dbb-448a-95a9-e72d11527fe5</id>
			<name>Blowgun</name>
			<category>Exotic Ranged Weapons</category>
			<type>Ranged</type>
			<conceal>4</conceal>
			<accuracy>8</accuracy>
			<reach>0</reach>
			<damage>1P</damage>
			<ap>-</ap>
			<mode>SS</mode>
			<rc>0</rc>
			<ammo>1(ml)</ammo>
			<avail>4</avail>
			<cost>15</cost>
			<allowaccessory>true</allowaccessory>
			<useskill>Exotic Ranged Weapon</useskill>
			<range>Tasers</range>
			<source>RG</source>
			<page>26</page>
		</weapon>
		<weapon>
			<id>07200c8e-d3f3-4ec1-8911-11be322c6d5f</id>
			<name>Bola</name>
			<category>Exotic Ranged Weapons</category>
			<type>Ranged</type>
			<conceal>-2</conceal>
			<accuracy>Physical</accuracy>
			<reach>0</reach>
			<damage>(STR+3)S</damage>
			<ap>+4</ap>
			<mode>SS</mode>
			<rc>0</rc>
			<ammo>1</ammo>
			<avail>6</avail>
			<cost>75</cost>
			<allowaccessory>true</allowaccessory>
			<useskill>Exotic Ranged Weapon</useskill>
			<range>Shuriken</range>
			<source>RG</source>
			<page>26</page>
		</weapon>
		<weapon>
			<id>a836fc0b-a1e1-491d-ad8d-7f803c88acdc</id>
			<name>FN-AAL Gyrojet Pistol</name>
			<category>Exotic Ranged Weapons</category>
			<type>Ranged</type>
			<conceal>+0</conceal>
			<accuracy>5</accuracy>
			<reach>0</reach>
			<damage>10P</damage>
			<ap>-2</ap>
			<mode>SA</mode>
			<rc>0</rc>
			<ammo>10(c)</ammo>
			<avail>12F</avail>
			<cost>2000</cost>
			<allowaccessory>true</allowaccessory>
			<accessorymounts>
				<mount>Top</mount>
				<mount>Barrel</mount>
				<mount>Stock</mount>
				<mount>Side</mount>
			</accessorymounts>
			<useskill>Exotic Ranged Weapon</useskill>
			<range>Heavy Pistols</range>
			<source>RG</source>
			<page>26</page>
		</weapon>
		<weapon>
			<id>c884cf55-9a96-459d-a764-f223e1853149</id>
			<name>Fichetti Pain Inducer</name>
			<category>Exotic Ranged Weapons</category>
			<type>Ranged</type>
			<conceal>-2</conceal>
			<accuracy>3</accuracy>
			<reach>0</reach>
			<damage>Special</damage>
			<ap/>
			<mode>SS</mode>
			<rc>0</rc>
			<ammo>Special</ammo>
			<avail>11R</avail>
			<cost>5000</cost>
			<allowaccessory>true</allowaccessory>
			<accessorymounts>
				<mount>Top</mount>
				<mount>Under</mount>
				<mount>Stock</mount>
				<mount>Side</mount>
			</accessorymounts>
			<useskill>Exotic Ranged Weapon</useskill>
			<range>Submachine Guns</range>
			<source>SR5</source>
			<page>430</page>
		</weapon>
		<weapon>
			<id>da91e16e-df0f-475e-9a41-c342c59540ab</id>
			<name>Knockoff Gun Cane</name>
			<category>Exotic Ranged Weapons</category>
			<type>Ranged</type>
			<conceal>4</conceal>
			<accuracy>5</accuracy>
			<reach>0</reach>
			<damage>9P</damage>
			<ap/>
			<mode>SS</mode>
			<rc>0</rc>
			<ammo>1(b)</ammo>
			<avail>6R</avail>
			<cost>150</cost>
			<allowaccessory>true</allowaccessory>
			<useskill>Exotic Ranged Weapon</useskill>
			<range>Heavy Pistols</range>
			<source>RG</source>
			<page>27</page>
		</weapon>
		<weapon>
			<id>04fd6c88-6d3c-4e5e-8490-4cf422f3e02e</id>
			<name>Monofilament Bola</name>
			<category>Exotic Ranged Weapons</category>
			<type>Ranged</type>
			<conceal>-2</conceal>
			<accuracy>Physical</accuracy>
			<reach>0</reach>
			<damage>(STR+3)S/12P</damage>
			<ap>+4/-8</ap>
			<mode>SS</mode>
			<rc>0</rc>
			<ammo>1</ammo>
			<avail>18F</avail>
			<cost>4000</cost>
			<allowaccessory>true</allowaccessory>
			<useskill>Exotic Ranged Weapon</useskill>
			<range>Shuriken</range>
			<source>RG</source>
			<page>26</page>
		</weapon>
		<weapon>
			<id>eb9c657d-d98d-476e-8a86-40d83d8cb821</id>
			<name>Mortimer of London 'Trafalger' Gun Cane</name>
			<category>Exotic Ranged Weapons</category>
			<type>Ranged</type>
			<conceal>4</conceal>
			<accuracy>6</accuracy>
			<reach>0</reach>
			<damage>7P</damage>
			<ap/>
			<mode>SS</mode>
			<rc>0</rc>
			<ammo>1(b)</ammo>
			<avail>9R</avail>
			<cost>750</cost>
			<allowaccessory>true</allowaccessory>
			<useskill>Exotic Ranged Weapon</useskill>
			<range>Heavy Pistols</range>
			<source>RG</source>
			<page>27</page>
		</weapon>
		<weapon>
			<id>9c3d9b2e-336e-4c37-b05d-07bea9ae9c3f</id>
			<name>Parashield Dart Pistol</name>
			<category>Exotic Ranged Weapons</category>
			<type>Ranged</type>
			<conceal>0</conceal>
			<accuracy>5</accuracy>
			<reach>0</reach>
			<damage>As Drug/Toxin</damage>
			<ap>0</ap>
			<mode>SA</mode>
			<rc>0</rc>
			<ammo>5(c)</ammo>
			<avail>4R</avail>
			<cost>600</cost>
			<allowaccessory>true</allowaccessory>
			<accessorymounts>
				<mount>Top</mount>
				<mount>Stock</mount>
				<mount>Side</mount>
			</accessorymounts>
			<useskill>Exotic Ranged Weapon</useskill>
			<range>Heavy Pistols</range>
			<source>SR5</source>
			<page>430</page>
		</weapon>
		<weapon>
			<id>8432b006-0496-4930-b966-25ab56feb7e2</id>
			<name>Parashield Dart Rifle</name>
			<category>Exotic Ranged Weapons</category>
			<type>Ranged</type>
			<conceal>6</conceal>
			<accuracy>6</accuracy>
			<reach>0</reach>
			<damage>As Drug/Toxin</damage>
			<ap>0</ap>
			<mode>SA</mode>
			<rc>0</rc>
			<ammo>6(m)</ammo>
			<avail>6R</avail>
			<cost>1200</cost>
			<allowaccessory>true</allowaccessory>
			<accessorymounts>
				<mount>Top</mount>
				<mount>Under</mount>
				<mount>Stock</mount>
				<mount>Side</mount>
			</accessorymounts>
			<useskill>Exotic Ranged Weapon</useskill>
			<range>Sniper Rifles</range>
			<source>SR5</source>
			<page>430</page>
		</weapon>
		<weapon>
			<id>61555ac9-9925-4252-bc25-92c948eb9dfd</id>
			<name>SA Retarius Net Gun</name>
			<category>Exotic Ranged Weapons</category>
			<type>Ranged</type>
			<conceal>6</conceal>
			<accuracy>5</accuracy>
			<reach>0</reach>
			<damage>0</damage>
			<ap>0</ap>
			<mode>SA</mode>
			<rc>0</rc>
			<ammo>4(b)</ammo>
			<avail>9</avail>
			<cost>750</cost>
			<allowaccessory>true</allowaccessory>
			<useskill>Exotic Ranged Weapon</useskill>
			<range>Light Pistols</range>
			<source>RG</source>
			<page>28</page>
		</weapon>
		<weapon>
			<id>a4dda50f-fec2-4142-bc19-49bcc3a13516</id>
			<name>SA Retarius Net Gun XL</name>
			<category>Exotic Ranged Weapons</category>
			<type>Ranged</type>
			<conceal>6</conceal>
			<accuracy>5</accuracy>
			<reach>0</reach>
			<damage>0</damage>
			<ap>0</ap>
			<mode>SA</mode>
			<rc>0</rc>
			<ammo>2(b)</ammo>
			<avail>9</avail>
			<cost>1000</cost>
			<allowaccessory>true</allowaccessory>
			<useskill>Exotic Ranged Weapon</useskill>
			<range>Light Pistols</range>
			<source>RG</source>
			<page>28</page>
		</weapon>
		<weapon>
			<id>a130db89-380f-49f8-b9f4-6cfd66cbc4fe</id>
			<name>Tiffani Elegance Shooting Bracers</name>
			<category>Exotic Ranged Weapons</category>
			<type>Ranged</type>
			<conceal>-5</conceal>
			<accuracy>6</accuracy>
			<reach>0</reach>
			<damage>7P</damage>
			<ap>0</ap>
			<mode>SS</mode>
			<rc>0</rc>
			<ammo>1(b)</ammo>
			<avail>10R</avail>
			<cost>1250</cost>
			<allowaccessory>true</allowaccessory>
			<useskill>Exotic Ranged Weapon</useskill>
			<range>Tasers</range>
			<source>RG</source>
			<page>28</page>
		</weapon>
		<weapon>
			<id>b312c6dd-56db-4569-b96d-32a9e290e78b</id>
			<name>M1 Garand</name>
			<category>Sporting Rifles</category>
			<type>Ranged</type>
			<conceal>8</conceal>
			<accuracy>5</accuracy>
			<reach>0</reach>
			<damage>12P</damage>
			<ap>-1</ap>
			<mode>SA</mode>
			<rc>0</rc>
			<ammo>8(c)</ammo>
			<avail>3R</avail>
			<cost>1100</cost>
			<allowaccessory>true</allowaccessory>
			<accessorymounts>
				<mount>Stock</mount>
				<mount>Side</mount>
				<mount>Internal</mount>
				<mount>Barrel</mount>
				<mount>Top</mount>
				<mount>Under</mount>
			</accessorymounts>
			<accessories>
				<accessory><name>Vintage</name></accessory>
			</accessories>
			<source>GH3</source>
			<page>27</page>
		</weapon>
		<weapon>
			<id>1a1a3b5f-064a-4626-8ddb-efc015187236</id>
			<name>Marlin 3041 BL</name>
			<category>Sporting Rifles</category>
			<type>Ranged</type>
			<conceal>8</conceal>
			<accuracy>5</accuracy>
			<reach>0</reach>
			<damage>10P</damage>
			<ap>-3</ap>
			<mode>SA</mode>
			<rc>0</rc>
			<ammo>6(m)</ammo>
			<avail>5R</avail>
			<cost>1100</cost>
			<allowaccessory>true</allowaccessory>
			<accessorymounts>
				<mount>Stock</mount>
				<mount>Side</mount>
				<mount>Internal</mount>
				<mount>Barrel</mount>
				<mount>Top</mount>
				<mount>Under</mount>
			</accessorymounts>
			<accessories>
				<accessory><name>Imaging Scope</name></accessory>
			</accessories>
			<source>GH3</source>
			<page>29</page>
		</weapon>
		<weapon>
			<id>afbb08e1-9362-46c6-b890-9dbd3cd26d2d</id>
			<name>Marlin 3468SS</name>
			<category>Sporting Rifles</category>
			<type>Ranged</type>
			<conceal>8</conceal>
			<accuracy>4</accuracy>
			<reach>0</reach>
			<damage>13P</damage>
			<ap>-1</ap>
			<mode>SS</mode>
			<rc>0</rc>
			<ammo>4(m)</ammo>
			<avail>6R</avail>
			<cost>1000</cost>
			<allowaccessory>true</allowaccessory>
			<accessorymounts>
				<mount>Stock</mount>
				<mount>Side</mount>
				<mount>Internal</mount>
				<mount>Barrel</mount>
				<mount>Top</mount>
				<mount>Under</mount>
			</accessorymounts>
			<source>GH3</source>
			<page>25</page>
		</weapon>
		<weapon>
			<id>c4cb38e3-3748-41ad-82e9-56abc111fafe</id>
			<name>Marlin 79S</name>
			<category>Sporting Rifles</category>
			<type>Ranged</type>
			<conceal>8</conceal>
			<accuracy>4</accuracy>
			<reach>0</reach>
			<damage>6P</damage>
			<ap>-</ap>
			<mode>SA</mode>
			<rc>0</rc>
			<ammo>10(c)</ammo>
			<avail>3R</avail>
			<cost>300</cost>
			<allowaccessory>true</allowaccessory>
			<accessorymounts>
				<mount>Stock</mount>
				<mount>Side</mount>
				<mount>Internal</mount>
				<mount>Barrel</mount>
				<mount>Top</mount>
				<mount>Under</mount>
			</accessorymounts>
			<source>GH3</source>
			<page>31</page>
		</weapon>
		<weapon>
			<id>2082a58b-e94d-4911-a486-1ad33ac8e3b8</id>
			<name>Marlin X71</name>
			<category>Sporting Rifles</category>
			<type>Ranged</type>
			<conceal>8</conceal>
			<accuracy>5</accuracy>
			<reach>0</reach>
			<damage>12P</damage>
			<ap>-4</ap>
			<mode>SS</mode>
			<rc>0</rc>
			<ammo>5(m)</ammo>
			<avail>6R</avail>
			<cost>1500</cost>
			<allowaccessory>true</allowaccessory>
			<accessorymounts>
				<mount>Stock</mount>
				<mount>Side</mount>
				<mount>Internal</mount>
				<mount>Barrel</mount>
				<mount>Top</mount>
				<mount>Under</mount>
			</accessorymounts>
			<accessories>
				<accessory>
					<name>Imaging Scope</name>
					<gears>
						<usegear>Low Light</usegear>
						<usegear rating="2">Vision Enhancement</usegear>
					</gears>
				</accessory>
				<accessory>
					<name>Extreme Environment Modification</name>
					<rating>1</rating>
				</accessory>
			</accessories>
			<source>GH3</source>
			<page>30</page>
		</weapon>
		<weapon>
			<id>c571ea1e-dfd8-4c4e-84d8-9355f24874b0</id>
			<name>Springfield 2003</name>
			<category>Sporting Rifles</category>
			<type>Ranged</type>
			<conceal>8</conceal>
			<accuracy>9</accuracy>
			<reach>0</reach>
			<damage>12P</damage>
			<ap>-2</ap>
			<mode>SS</mode>
			<rc>0</rc>
			<ammo>5(m)</ammo>
			<avail>4R</avail>
			<cost>3600</cost>
			<allowaccessory>true</allowaccessory>
			<accessorymounts>
				<mount>Stock</mount>
				<mount>Side</mount>
				<mount>Internal</mount>
				<mount>Barrel</mount>
				<mount>Top</mount>
				<mount>Under</mount>
			</accessorymounts>
			<accessories>
				<accessory><name>Vintage</name></accessory>
			</accessories>
			<source>GH3</source>
			<page>23</page>
		</weapon>
		<weapon>
			<id>72659b65-56ab-4629-be63-d82549edb0b4</id>
			<name>Springfield M1A</name>
			<category>Sporting Rifles</category>
			<type>Ranged</type>
			<conceal>8</conceal>
			<accuracy>6</accuracy>
			<reach>0</reach>
			<damage>12P</damage>
			<ap>-1</ap>
			<mode>SA</mode>
			<rc>0</rc>
			<ammo>20(c)</ammo>
			<avail>6R</avail>
			<cost>1700</cost>
			<allowaccessory>true</allowaccessory>
			<accessorymounts>
				<mount>Stock</mount>
				<mount>Side</mount>
				<mount>Internal</mount>
				<mount>Barrel</mount>
				<mount>Top</mount>
				<mount>Under</mount>
			</accessorymounts>
			<accessories>
				<accessory>
					<name>Imaging Scope</name>
					<gears>
						<usegear>Image Link</usegear>
						<usegear rating="1">Vision Enhancement</usegear>
					</gears>
				</accessory>
			</accessories>
			<source>GH3</source>
			<page>26</page>
		</weapon>
		<weapon>
			<id>c154d964-599f-41bd-9b20-3b63dcbb213d</id>
			<name>Springfield Model 1855 Reproduction</name>
			<category>Sporting Rifles</category>
			<type>Ranged</type>
			<conceal>8</conceal>
			<accuracy>2</accuracy>
			<reach>0</reach>
			<damage>10P</damage>
			<ap>0</ap>
			<mode>SS</mode>
			<rc>0</rc>
			<ammo>1(cb)</ammo>
			<avail>4R</avail>
			<cost>850</cost>
			<allowaccessory>true</allowaccessory>
			<accessorymounts>
				<mount>Stock</mount>
				<mount>Side</mount>
				<mount>Internal</mount>
				<mount>Barrel</mount>
				<mount>Top</mount>
				<mount>Under</mount>
			</accessorymounts>
			<accessories>
				<accessory><name>Vintage</name></accessory>
			</accessories>
			<source>GH3</source>
			<page>28</page>
		</weapon>
		<weapon>
			<id>a6afb306-df84-4d99-8f62-1b9a988bea07</id>
			<name>Winchester Model 2024</name>
			<category>Sporting Rifles</category>
			<type>Ranged</type>
			<conceal>8</conceal>
			<accuracy>6</accuracy>
			<reach>0</reach>
			<damage>12P</damage>
			<ap>-</ap>
			<mode>SA</mode>
			<rc>0</rc>
			<ammo>7(m)</ammo>
			<avail>4R</avail>
			<cost>1800</cost>
			<allowaccessory>true</allowaccessory>
			<accessorymounts>
				<mount>Stock</mount>
				<mount>Side</mount>
				<mount>Internal</mount>
				<mount>Barrel</mount>
				<mount>Top</mount>
				<mount>Under</mount>
			</accessorymounts>
			<accessories>
				<accessory><name>Imaging Scope</name></accessory>
			</accessories>
			<source>GH3</source>
			<page>24</page>
		</weapon>
		<weapon>
			<id>7aa7ed5d-b094-45c9-9275-974e8aeb4de8</id>
			<name>Winchester Model 2067</name>
			<category>Sporting Rifles</category>
			<type>Ranged</type>
			<conceal>8</conceal>
			<accuracy>5</accuracy>
			<reach>0</reach>
			<damage>8P</damage>
			<ap>-1</ap>
			<mode>SA</mode>
			<rc>0</rc>
			<ammo>15(m)</ammo>
			<avail>4R</avail>
			<cost>650</cost>
			<allowaccessory>true</allowaccessory>
			<accessorymounts>
				<mount>Stock</mount>
				<mount>Side</mount>
				<mount>Internal</mount>
				<mount>Barrel</mount>
				<mount>Top</mount>
				<mount>Under</mount>
			</accessorymounts>
			<accessories>
				<accessory><name>Vintage</name></accessory>
			</accessories>
			<range>Submachine Guns</range>
			<source>GH3</source>
			<page>33</page>
		</weapon>
		<weapon>
			<id>c9ae9813-cf66-4435-82c5-a5f28c441d5d</id>
			<name>Ares Executioner</name>
			<category>Submachine Guns</category>
			<type>Ranged</type>
			<conceal>2</conceal>
			<accuracy>6</accuracy>
			<reach>0</reach>
			<damage>7P</damage>
			<ap>-</ap>
			<mode>SA/BF/FA</mode>
			<rc>0</rc>
			<ammo>30(c)</ammo>
			<avail>14F</avail>
			<cost>1000</cost>
			<allowaccessory>true</allowaccessory>
			<accessorymounts>
				<mount>Barrel</mount>
				<mount>Top</mount>
				<mount>Stock</mount>
				<mount>Side</mount>
        <mount>Internal</mount>
			</accessorymounts>
			<accessories>
				<accessory><name>Folding Stock</name></accessory>
				<accessory><name>Sound Suppressor</name></accessory>
			</accessories>
			<source>RG</source>
			<page>35</page>
		</weapon>
		<weapon>
			<id>53393829-2f6d-445d-b3d4-325aabec7cba</id>
			<name>Ares SIGMA 3</name>
			<category>Submachine Guns</category>
			<type>Ranged</type>
			<conceal>2</conceal>
			<accuracy>4</accuracy>
			<reach>0</reach>
			<damage>8P</damage>
			<ap>-</ap>
			<mode>SA/BF/FA</mode>
			<rc>0</rc>
			<ammo>50(d)</ammo>
			<avail>7R</avail>
			<cost>1000</cost>
			<allowaccessory>true</allowaccessory>
			<accessorymounts>
				<mount>Stock</mount>
				<mount>Side</mount>
				<mount>Internal</mount>
				<mount>Barrel</mount>
				<mount>Top</mount>
			</accessorymounts>
			<accessories>
				<accessory><name>Folding Stock</name></accessory>
				<accessory><name>Slide Mount</name></accessory>
				<accessory><name>Slide Mount</name></accessory>
				<accessory>
					<name>Foregrip</name>
				</accessory>
				<accessory><name>Smartgun System, Internal</name></accessory>
			</accessories>
			<source>GH3</source>
			<page>11</page>
		</weapon>
		<weapon>
			<id>1603b758-f59c-4288-937a-8d7467b9ed33</id>
			<name>Cavalier Arms Gladius</name>
			<category>Submachine Guns</category>
			<type>Ranged</type>
			<conceal>2</conceal>
			<accuracy>3</accuracy>
			<reach>0</reach>
			<damage>7P</damage>
			<ap>-</ap>
			<mode>BF/FA</mode>
			<rc>1</rc>
			<ammo>32(c)</ammo>
			<avail>6R</avail>
			<cost>400</cost>
			<allowaccessory>true</allowaccessory>
			<accessorymounts>
				<mount>Stock</mount>
				<mount>Side</mount>
				<mount>Internal</mount>
				<mount>Barrel</mount>
				<mount>Top</mount>
			</accessorymounts>
			<accessories>
				<accessory><name>Folding Stock</name></accessory>
				<accessory><name>Laser Sight</name></accessory>
			</accessories>
			<source>GH3</source>
			<page>12</page>
		</weapon>
		<weapon>
			<id>b2eefb04-0e33-4faa-8e92-5c4bcbfc3f16</id>
			<name>Colt Cobra TZ-120</name>
			<category>Submachine Guns</category>
			<type>Ranged</type>
			<conceal>2</conceal>
			<accuracy>4</accuracy>
			<reach>0</reach>
			<damage>7P</damage>
			<ap>-</ap>
			<mode>SA/BF/FA</mode>
			<rc>0</rc>
			<ammo>32(c)</ammo>
			<avail>5R</avail>
			<cost>660</cost>
			<allowaccessory>true</allowaccessory>
			<accessorymounts>
				<mount>Barrel</mount>
				<mount>Top</mount>
				<mount>Stock</mount>
				<mount>Side</mount>
        <mount>Internal</mount>
			</accessorymounts>
			<accessories>
				<accessory><name>Folding Stock</name></accessory>
				<accessory><name>Laser Sight</name></accessory>
				<accessory><name>Gas-Vent 2 System</name></accessory>
			</accessories>
			<source>SR5</source>
			<page>427</page>
		</weapon>
		<weapon>
			<id>95295a59-46b3-4cc0-8a1d-ac869cf9912c</id>
			<name>Cyber Submachine Gun</name>
			<category>Submachine Guns</category>
			<hide>yes</hide>
			<type>Ranged</type>
			<conceal>2</conceal>
			<accuracy>4</accuracy>
			<reach>0</reach>
			<damage>7P</damage>
			<ap>-</ap>
			<mode>SA/BF</mode>
			<rc>2</rc>
			<ammo>18(m)/32(c)</ammo>
			<avail>0</avail>
			<cost>0</cost>
			<cyberware>yes</cyberware>
			<allowaccessory>true</allowaccessory>
			<accessories>
				<accessory><name>Smartgun System, Internal</name></accessory>
			</accessories>
			<source>SR5</source>
			<page>458</page>
		</weapon>
		<weapon>
			<id>de333a81-b997-4b17-ae0d-c221d22a28c7</id>
			<name>FN P93 Praetor</name>
			<category>Submachine Guns</category>
			<type>Ranged</type>
			<conceal>2</conceal>
			<accuracy>6</accuracy>
			<reach>0</reach>
			<damage>8P</damage>
			<ap>-</ap>
			<mode>SA/BF/FA</mode>
			<rc>1</rc>
			<ammo>50(c)</ammo>
			<avail>11F</avail>
			<cost>900</cost>
			<allowaccessory>true</allowaccessory>
			<accessorymounts>
				<mount>Barrel</mount>
				<mount>Top</mount>
				<mount>Stock</mount>
				<mount>Side</mount>
        <mount>Internal</mount>
			</accessorymounts>
			<accessories>
				<accessory><name>Stock</name></accessory>
				<accessory><name>Flashlight, Standard</name></accessory>
			</accessories>
			<source>SR5</source>
			<page>427</page>
		</weapon>
		<weapon>
			<id>f9ff7bf6-3ed4-41bd-b934-34e751ecf266</id>
			<name>HK 227</name>
			<category>Submachine Guns</category>
			<type>Ranged</type>
			<conceal>2</conceal>
			<accuracy>5</accuracy>
			<reach>0</reach>
			<damage>7P</damage>
			<ap>-</ap>
			<mode>SA/BF/FA</mode>
			<rc>0</rc>
			<ammo>28(c)</ammo>
			<avail>8R</avail>
			<cost>730</cost>
			<allowaccessory>true</allowaccessory>
			<accessorymounts>
				<mount>Barrel</mount>
				<mount>Top</mount>
				<mount>Stock</mount>
				<mount>Side</mount>
        <mount>Internal</mount>
			</accessorymounts>
			<accessories>
				<accessory><name>Folding Stock</name></accessory>
				<accessory><name>Smartgun System, Internal</name></accessory>
				<accessory><name>Sound Suppressor</name></accessory>
			</accessories>
			<source>SR5</source>
			<page>427</page>
		</weapon>
		<weapon>
			<id>7bf032e5-7e53-4dbd-b5c8-8c57d6c4c9ba</id>
			<name>HK Urban Combat</name>
			<category>Submachine Guns</category>
			<type>Ranged</type>
			<conceal>2</conceal>
			<accuracy>7</accuracy>
			<reach>0</reach>
			<damage>8P</damage>
			<ap>-</ap>
			<mode>SA/BF/FA</mode>
			<rc>2</rc>
			<ammo>36(c)</ammo>
			<avail>16F</avail>
			<cost>2300</cost>
			<allowaccessory>true</allowaccessory>
			<accessorymounts>
				<mount>Barrel</mount>
				<mount>Top</mount>
				<mount>Stock</mount>
				<mount>Side</mount>
        <mount>Internal</mount>
			</accessorymounts>
			<accessories>
				<accessory><name>Smartgun System, Internal</name></accessory>
				<accessory><name>Sound Suppressor</name></accessory>
			</accessories>
			<source>RG</source>
			<page>36</page>
		</weapon>
		<weapon>
			<id>017d8327-3bce-420a-af24-a2bed3ab0e83</id>
			<name>Ingram Smartgun X</name>
			<category>Submachine Guns</category>
			<type>Ranged</type>
			<conceal>2</conceal>
			<accuracy>4</accuracy>
			<reach>0</reach>
			<damage>8P</damage>
			<ap>-</ap>
			<mode>BF/FA</mode>
			<rc>0</rc>
			<ammo>32(c)</ammo>
			<avail>6R</avail>
			<cost>800</cost>
			<allowaccessory>true</allowaccessory>
			<accessorymounts>
				<mount>Barrel</mount>
				<mount>Top</mount>
				<mount>Stock</mount>
				<mount>Side</mount>
        <mount>Internal</mount>
			</accessorymounts>
			<accessories>
				<accessory><name>Smartgun System, Internal</name></accessory>
				<accessory><name>Sound Suppressor</name></accessory>
				<accessory><name>Gas-Vent 2 System</name></accessory>
			</accessories>
			<source>SR5</source>
			<page>427</page>
		</weapon>
		<weapon>
			<id>980bc771-06f2-41b5-8879-c609bd80254f</id>
			<name>Krime Spree</name>
			<category>Submachine Guns</category>
			<type>Ranged</type>
			<conceal>2</conceal>
			<accuracy>4</accuracy>
			<reach>0</reach>
			<damage>7P</damage>
			<ap>-</ap>
			<mode>FA</mode>
			<rc>1</rc>
			<ammo>30(c)</ammo>
			<avail>6R</avail>
			<cost>425</cost>
			<allowaccessory>true</allowaccessory>
			<accessorymounts>
				<mount>Stock</mount>
				<mount>Side</mount>
				<mount>Internal</mount>
				<mount>Barrel</mount>
				<mount>Top</mount>
			</accessorymounts>
			<source>GH3</source>
			<page>10</page>
		</weapon>
		<weapon>
			<id>be17251c-109c-4fbb-93e6-b59226592536</id>
			<name>SCK Model 100</name>
			<category>Submachine Guns</category>
			<type>Ranged</type>
			<conceal>2</conceal>
			<accuracy>5</accuracy>
			<reach>0</reach>
			<damage>8P</damage>
			<ap>-</ap>
			<mode>SA/BF</mode>
			<rc>0</rc>
			<ammo>30(c)</ammo>
			<avail>6R</avail>
			<cost>875</cost>
			<allowaccessory>true</allowaccessory>
			<accessorymounts>
				<mount>Barrel</mount>
				<mount>Top</mount>
				<mount>Stock</mount>
				<mount>Side</mount>
        <mount>Internal</mount>
			</accessorymounts>
			<accessories>
				<accessory><name>Folding Stock</name></accessory>
				<accessory><name>Smartgun System, Internal</name></accessory>
			</accessories>
			<source>SR5</source>
			<page>428</page>
		</weapon>
		<weapon>
			<id>e80cca4e-3210-4e38-b333-6c1cd42d6b54</id>
			<name>Uzi IV</name>
			<category>Submachine Guns</category>
			<type>Ranged</type>
			<conceal>2</conceal>
			<accuracy>4</accuracy>
			<reach>0</reach>
			<damage>7P</damage>
			<ap>-</ap>
			<mode>BF</mode>
			<rc>0</rc>
			<ammo>24(c)</ammo>
			<avail>4R</avail>
			<cost>450</cost>
			<allowaccessory>true</allowaccessory>
			<accessorymounts>
				<mount>Barrel</mount>
				<mount>Top</mount>
				<mount>Stock</mount>
				<mount>Side</mount>
        <mount>Internal</mount>
			</accessorymounts>
			<accessories>
				<accessory><name>Folding Stock</name></accessory>
				<accessory><name>Laser Sight</name></accessory>
			</accessories>
			<source>SR5</source>
			<page>428</page>
		</weapon>
		<weapon>
			<id>74475182-fc21-4583-b9b9-84db8af29328</id>
			<name>Cavalier Safeguard</name>
			<category>Tasers</category>
			<type>Ranged</type>
			<conceal>-2</conceal>
			<accuracy>5</accuracy>
			<reach>0</reach>
			<damage>6S(e)</damage>
			<ap>-5</ap>
			<mode>SA</mode>
			<rc>0</rc>
			<ammo>6(m)</ammo>
			<avail>0</avail>
			<cost>275</cost>
			<allowaccessory>true</allowaccessory>
			<accessorymounts>
				<mount>Top</mount>
				<mount>Stock</mount>
				<mount>Side</mount>
			</accessorymounts>
			<accessories>
				<accessory><name>Laser Sight</name></accessory>
			</accessories>
			<source>RG</source>
			<page>29</page>
		</weapon>
		<weapon>
			<id>7d5bcc0b-9ec2-4c87-aaa7-a4d531d7974e</id>
			<name>Defiance EX Shocker</name>
			<category>Tasers</category>
			<type>Ranged</type>
			<conceal>-2</conceal>
			<accuracy>4</accuracy>
			<reach>0</reach>
			<damage>9S(e)</damage>
			<ap>-5</ap>
			<mode>SS</mode>
			<rc>0</rc>
			<ammo>4(m)</ammo>
			<avail>0</avail>
			<cost>250</cost>
			<underbarrels>
				<underbarrel>Defiance EX Shocker (Melee Contacts)</underbarrel>
			</underbarrels>
			<allowaccessory>true</allowaccessory>
			<accessorymounts>
				<mount>Top</mount>
				<mount>Stock</mount>
				<mount>Side</mount>
			</accessorymounts>
			<source>SR5</source>
			<page>424</page>
		</weapon>
		<weapon>
			<id>3b12990b-afcb-4e0c-943d-ee215ffcfde1</id>
			<name>Defiance EX Shocker (Melee Contacts)</name>
			<category>Clubs</category>
			<hide>yes</hide>
			<avail>0</avail>
			<type>Melee</type>
			<conceal>-2</conceal>
			<accuracy>3</accuracy>
			<reach>0</reach>
			<damage>8S(e)</damage>
			<ap>-5</ap>
			<mode>0</mode>
			<rc>0</rc>
			<ammo>10</ammo>
			<cost>0</cost>
			<requireammo>false</requireammo>
			<source>SR5</source>
			<page>424</page>
		</weapon>
		<weapon>
			<id>3540d227-3288-410f-aa11-5048179ab322</id>
			<name>Tiffani-Defiance Protector</name>
			<category>Tasers</category>
			<type>Ranged</type>
			<conceal>-2</conceal>
			<accuracy>5</accuracy>
			<reach>0</reach>
			<damage>7S(e)</damage>
			<ap>-5</ap>
			<mode>SA</mode>
			<rc>0</rc>
			<ammo>3(m)</ammo>
			<avail>0</avail>
			<cost>300</cost>
			<allowaccessory>true</allowaccessory>
			<accessorymounts>
				<mount>Top</mount>
				<mount>Stock</mount>
				<mount>Side</mount>
			</accessorymounts>
			<accessories>
				<accessory><name>Laser Sight</name></accessory>
				<accessory><name>Gecko Grip</name></accessory>
			</accessories>
			<source>RG</source>
			<page>29</page>
		</weapon>
		<weapon>
			<id>21628e04-95d0-4ba4-bc66-fcbed5a1bf8e</id>
			<name>Yamaha Pulsar</name>
			<category>Tasers</category>
			<type>Ranged</type>
			<conceal>-2</conceal>
			<accuracy>5</accuracy>
			<reach>0</reach>
			<damage>7S(e)</damage>
			<ap>-5</ap>
			<mode>SA</mode>
			<rc>0</rc>
			<ammo>4(m)</ammo>
			<avail>0</avail>
			<cost>180</cost>
			<allowaccessory>true</allowaccessory>
			<accessorymounts>
				<mount>Top</mount>
				<mount>Stock</mount>
				<mount>Side</mount>
			</accessorymounts>
			<source>SR5</source>
			<page>425</page>
		</weapon>
		<weapon>
			<id>168c2aa5-c4d9-4fd7-a629-fc70c6720d03</id>
			<name>Knucks</name>
			<category>Unarmed</category>
			<type>Melee</type>
			<conceal>0</conceal>
			<accuracy>Physical</accuracy>
			<reach>0</reach>
			<damage>(STR+1)P</damage>
			<ap>-</ap>
			<mode>0</mode>
			<rc>0</rc>
			<ammo>0</ammo>
			<avail>2R</avail>
			<cost>100</cost>
			<allowaccessory>true</allowaccessory>
			<useskill>Unarmed Combat</useskill>
			<source>SR5</source>
			<page>422</page>
		</weapon>
		<weapon>
			<id>e789ce47-f1bf-4c08-88b8-3295dddd03b1</id>
			<name>Shock Gloves</name>
			<category>Unarmed</category>
			<type>Melee</type>
			<conceal>0</conceal>
			<accuracy>Physical</accuracy>
			<reach>0</reach>
			<damage>8S(e)</damage>
			<ap>-5</ap>
			<mode>0</mode>
			<rc>0</rc>
			<ammo>0</ammo>
			<avail>6R</avail>
			<cost>550</cost>
			<allowaccessory>true</allowaccessory>
			<useskill>Unarmed Combat</useskill>
			<source>SR5</source>
			<page>423</page>
		</weapon>
		<weapon>
			<id>fec4a4f8-4432-4bdc-b3b9-83c032d71d63</id>
			<name>Shock Hand</name>
			<category>Unarmed</category>
			<hide>yes</hide>
			<type>Melee</type>
			<conceal>0</conceal>
			<spec>Cyber Implants</spec>
			<accuracy>Physical</accuracy>
			<reach>0</reach>
			<damage>9S(e)</damage>
			<ap>-5</ap>
			<mode>0</mode>
			<rc>0</rc>
			<ammo>0</ammo>
			<avail>0</avail>
			<cost>0</cost>
			<cyberware>yes</cyberware>
			<allowaccessory>true</allowaccessory>
			<useskill>Unarmed Combat</useskill>
			<source>SR5</source>
			<page>458</page>
		</weapon>
		<weapon>
			<id>63dcfdb6-bbd9-4a58-bbf4-cd35f7614fdc</id>
			<name>Unarmed Attack</name>
			<category>Unarmed</category>
			<type>Melee</type>
			<conceal>0</conceal>
			<accuracy>Physical</accuracy>
			<reach>0</reach>
			<damage>(STR)S</damage>
			<ap>-</ap>
			<mode>0</mode>
			<rc>0</rc>
			<ammo>0</ammo>
			<avail>0</avail>
			<cost>0</cost>
			<allowaccessory>true</allowaccessory>
			<source>SR5</source>
			<page>132</page>
		</weapon>
		<weapon>
			<id>ae58f859-37ee-4fac-befa-365acd3c7da7</id>
			<name>AK-98 Grenade Launcher</name>
			<category>Underbarrel Weapons</category>
			<hide>yes</hide>
			<type>Ranged</type>
			<conceal>6</conceal>
			<accuracy>3</accuracy>
			<reach>0</reach>
			<damage>Grenade</damage>
			<ap>-</ap>
			<mode>SS</mode>
			<rc>0</rc>
			<ammo>6(m)</ammo>
			<ammocategory>Grenade Launchers</ammocategory>
			<avail>0</avail>
			<cost>0</cost>
			<allowaccessory>true</allowaccessory>
			<accessorymounts>
				<mount>Stock</mount>
				<mount>Side</mount>
				<mount>Internal</mount>
				<mount>Barrel</mount>
				<mount>Top</mount>
				<mount>Under</mount>
			</accessorymounts>
			<useskill>Heavy Weapons</useskill>
			<range>Grenade Launchers</range>
			<source>SR5</source>
			<page>428</page>
		</weapon>
		<weapon>
			<id>e9bea546-f35d-4ecc-9d15-8b30df9bdb28</id>
			<name>Ares Alpha Grenade Launcher</name>
			<category>Underbarrel Weapons</category>
			<hide>yes</hide>
			<type>Ranged</type>
			<conceal>6</conceal>
			<accuracy>6</accuracy>
			<reach>0</reach>
			<damage>Grenade</damage>
			<ap>-</ap>
			<mode>SS</mode>
			<rc>0</rc>
			<ammo>6(c)</ammo>
			<ammocategory>Grenade Launchers</ammocategory>
			<avail>0</avail>
			<cost>0</cost>
			<allowaccessory>true</allowaccessory>
			<accessorymounts>
				<mount>Stock</mount>
				<mount>Side</mount>
				<mount>Internal</mount>
				<mount>Barrel</mount>
				<mount>Top</mount>
				<mount>Under</mount>
			</accessorymounts>
			<useskill>Heavy Weapons</useskill>
			<range>Grenade Launchers</range>
			<source>SR5</source>
			<page>428</page>
		</weapon>
    <weapon>
      <id>5df8388e-9ca9-4455-9ac0-3d83ffd77d0d</id>
      <name>Underbarrel Grenade Launcher</name>
      <category>Underbarrel Weapons</category>
      <hide>yes</hide>
      <type>Ranged</type>
      <conceal>6</conceal>
      <accuracy>6</accuracy>
      <reach>0</reach>
      <damage>Grenade</damage>
      <ap>-</ap>
      <mode>SS</mode>
      <rc>0</rc>
      <ammo>6(c)</ammo>
      <ammocategory>Grenade Launchers</ammocategory>
      <avail>0</avail>
      <cost>0</cost>
      <allowaccessory>true</allowaccessory>
      <accessorymounts>
        <mount>Stock</mount>
        <mount>Side</mount>
        <mount>Internal</mount>
        <mount>Barrel</mount>
        <mount>Top</mount>
        <mount>Under</mount>
      </accessorymounts>
      <useskill>Heavy Weapons</useskill>
      <range>Grenade Launchers</range>
      <source>SR5</source>
      <page>428</page>
    </weapon>
		<!-- End Region -->
		<!-- Region Run and Gun -->
		<weapon>
			<id>74e0b1e5-2449-4075-9b0d-eb0d8383033b</id>
			<name>HK XM30 Grenade Launcher</name>
			<category>Underbarrel Weapons</category>
			<hide>yes</hide>
			<type>Ranged</type>
			<conceal>6</conceal>
			<spec>Grenade Launchers</spec>
			<accuracy>4</accuracy>
			<reach>0</reach>
			<damage>Grenade</damage>
			<ap>-</ap>
			<mode>SS</mode>
			<rc>0</rc>
			<ammo>6(c)</ammo>
			<ammocategory>Grenade Launchers</ammocategory>
			<avail>0</avail>
			<cost>0</cost>
			<allowaccessory>true</allowaccessory>
			<accessorymounts>
				<mount>Stock</mount>
				<mount>Side</mount>
				<mount>Internal</mount>
				<mount>Barrel</mount>
				<mount>Top</mount>
				<mount>Under</mount>
			</accessorymounts>
			<accessories>
				<accessory><name>Shock Pad</name></accessory>
				<accessory><name>Imaging Scope</name></accessory>
				<accessory><name>Smartgun System, Internal</name></accessory>
			</accessories>
			<useskill>Heavy Weapons</useskill>
			<range>Grenade Launchers</range>
			<source>RG</source>
			<page>37</page>
		</weapon>
		<weapon>
			<id>232dfc49-21ad-4b90-b05f-e5523b3ee142</id>
			<name>Nissan Optiumum II Shotgun</name>
			<category>Underbarrel Weapons</category>
			<hide>yes</hide>
			<type>Ranged</type>
			<conceal>6</conceal>
			<spec>Shotguns</spec>
			<accuracy>4</accuracy>
			<reach>0</reach>
			<damage>10P</damage>
			<ap>-1</ap>
			<mode>SA</mode>
			<rc>0</rc>
			<ammo>5(m)</ammo>
			<ammocategory>Shotguns</ammocategory>
			<avail>0</avail>
			<cost>0</cost>
			<allowaccessory>true</allowaccessory>
			<accessorymounts>
				<mount>Stock</mount>
				<mount>Side</mount>
				<mount>Internal</mount>
				<mount>Barrel</mount>
				<mount>Top</mount>
				<mount>Under</mount>
			</accessorymounts>
			<accessories>
				<accessory><name>Shock Pad</name></accessory>
				<accessory><name>Smartgun System, Internal</name></accessory>
			</accessories>
			<useskill>Longarms</useskill>
			<range>Shotguns</range>
			<source>RG</source>
			<page>38</page>
		</weapon>
		<!-- End Region -->
		<!-- Region Sail Away, Sweet Sister -->
		<weapon>
			<id>3a91672e-0588-45a6-b225-149624e813ac</id>
			<name>Ares Predator III</name>
			<category>Heavy Pistols</category>
			<type>Ranged</type>
			<conceal>0</conceal>
			<spec>Semi-Automatics</spec>
			<accuracy>5</accuracy>
			<reach>0</reach>
			<damage>7P</damage>
			<ap>-1</ap>
			<mode>SA</mode>
			<rc>0</rc>
			<ammo>15(c)</ammo>
			<avail>6R</avail>
			<cost>600</cost>
			<allowaccessory>true</allowaccessory>
			<accessorymounts>
				<mount>Barrel</mount>
				<mount>Top</mount>
				<mount>Stock</mount>
				<mount>Side</mount>
			</accessorymounts>
			<source>SASS</source>
			<page>31</page>
		</weapon>
		<weapon>
			<id>793034c5-61b9-4a91-beea-eb7c671ee956</id>
			<name>Vibro Knife</name>
			<category>Blades</category>
			<type>Melee</type>
			<conceal>-2</conceal>
			<spec>Knives</spec>
			<accuracy>5</accuracy>
			<reach>0</reach>
			<damage>(STR+2)P</damage>
			<ap>-2</ap>
			<mode>0</mode>
			<rc>0</rc>
			<ammo>0</ammo>
			<avail>6R</avail>
			<cost>1000</cost>
			<allowaccessory>true</allowaccessory>
			<source>SASS</source>
			<page>31</page>
		</weapon>
		<weapon>
			<id>a5a300fd-d9fa-41dc-a792-2f96015cbe8a</id>
			<name>Vibro Sword</name>
			<category>Blades</category>
			<type>Melee</type>
			<conceal>6</conceal>
			<spec>Swords</spec>
			<accuracy>6</accuracy>
			<reach>1</reach>
			<damage>(STR+4)P</damage>
			<ap>-2</ap>
			<mode>0</mode>
			<rc>0</rc>
			<ammo>0</ammo>
			<avail>8F</avail>
			<cost>2000</cost>
			<allowaccessory>true</allowaccessory>
			<source>SASS</source>
			<page>31</page>
		</weapon>
		<!-- End Region -->
		<!-- Region Run Faster -->
		<!-- Region Metagenetic Weapons -->
		<weapon>
			<id>4b987699-ed39-479d-a02c-046ff7d05a9b</id>
			<name>Digging Claws</name>
			<category>Quality</category>
			<type>Melee</type>
			<conceal>0</conceal>
      <hide>yes</hide>
			<accuracy>Physical</accuracy>
			<reach>0</reach>
			<damage>(STR)P</damage>
			<ap>+1</ap>
			<mode>0</mode>
			<rc>0</rc>
			<ammo>0</ammo>
			<avail>0</avail>
			<cost>0</cost>
			<allowaccessory>false</allowaccessory>
			<useskill>Unarmed Combat</useskill>
			<source>RF</source>
			<page>113</page>
		</weapon>
		<weapon>
			<id>18f07622-bdb4-4008-832e-be988fa0a5cd</id>
			<name>Razor Claws</name>
			<category>Quality</category>
			<type>Melee</type>
      <hide>yes</hide>
			<conceal>0</conceal>
			<accuracy>Physical</accuracy>
			<reach>0</reach>
			<damage>(STR+1)P</damage>
			<ap>-1</ap>
			<mode>0</mode>
			<rc>0</rc>
			<ammo>0</ammo>
			<avail>0</avail>
			<cost>0</cost>
			<allowaccessory>false</allowaccessory>
			<useskill>Unarmed Combat</useskill>
			<source>RF</source>
			<page>113</page>
		</weapon>
		<weapon>
			<id>28652d27-e400-4764-acde-36746b5b3ef1</id>
			<name>Retractable Claws</name>
			<category>Quality</category>
			<type>Melee</type>
      <hide>yes</hide>
			<conceal>0</conceal>
			<accuracy>Physical</accuracy>
			<reach>0</reach>
			<damage>(STR+1)P</damage>
			<ap>-1</ap>
			<mode>0</mode>
			<rc>0</rc>
			<ammo>0</ammo>
			<avail>0</avail>
			<cost>0</cost>
			<allowaccessory>false</allowaccessory>
			<useskill>Unarmed Combat</useskill>
			<source>RF</source>
			<page>113</page>
		</weapon>
		<weapon>
			<id>d8ce8d26-bccb-4107-aa90-3dd88af14d41</id>
			<name>Raptor Beak</name>
			<category>Quality</category>
			<type>Melee</type>
      <hide>yes</hide>
			<conceal>0</conceal>
			<accuracy>Physical</accuracy>
			<reach>0</reach>
			<damage>(STR+2)P</damage>
			<ap>-2</ap>
			<mode>0</mode>
			<rc>0</rc>
			<ammo>0</ammo>
			<avail>0</avail>
			<cost>0</cost>
			<allowaccessory>false</allowaccessory>
			<useskill>Unarmed Combat</useskill>
			<source>RF</source>
			<page>112</page>
		</weapon>
		<weapon>
			<id>847c2843-717f-4192-bad9-df21ffd4083b</id>
			<name>Fangs</name>
			<category>Quality</category>
			<type>Melee</type>
      <hide>yes</hide>
			<conceal>0</conceal>
			<accuracy>Physical</accuracy>
			<reach>-1</reach>
			<damage>(STR+1)P</damage>
			<ap>-</ap>
			<mode>0</mode>
			<rc>0</rc>
			<ammo>0</ammo>
			<avail>0</avail>
			<cost>0</cost>
			<allowaccessory>false</allowaccessory>
			<useskill>Unarmed Combat</useskill>
			<source>RF</source>
			<page>115</page>
		</weapon>
		<weapon>
			<id>63bb72d2-977f-4ea3-b119-898186d2c299</id>
			<name>Functional Tail (Thagomizer)</name>
			<category>Quality</category>
			<type>Melee</type>
      <hide>yes</hide>
			<conceal>0</conceal>
			<accuracy>Physical</accuracy>
			<reach>1</reach>
			<damage>(STR+3)P</damage>
			<ap>-1</ap>
			<mode>0</mode>
			<rc>0</rc>
			<ammo>0</ammo>
			<avail>0</avail>
			<cost>0</cost>
			<allowaccessory>false</allowaccessory>
			<useskill>Exotic Melee Weapon</useskill>
			<source>RF</source>
			<page>115</page>
		</weapon>
		<weapon>
			<id>c847a859-8a72-4a1b-acb5-201ddc66fe73</id>
			<name>Goring Horns</name>
			<category>Quality</category>
			<type>Melee</type>
      <hide>yes</hide>
			<conceal>0</conceal>
			<accuracy>Physical</accuracy>
			<reach>0</reach>
			<damage>(STR+2)P</damage>
			<ap>-1</ap>
			<mode>0</mode>
			<rc>0</rc>
			<ammo>0</ammo>
			<avail>0</avail>
			<cost>0</cost>
			<allowaccessory>false</allowaccessory>
			<useskill>Exotic Melee Weapon</useskill>
			<source>RF</source>
			<page>115</page>
		</weapon>	
		<weapon>
			<id>54048c9d-854e-41b5-b493-6aa863da8fbd</id>
			<name>Larger Tusks</name>
			<category>Quality</category>
			<type>Melee</type>
      <hide>yes</hide>
			<conceal>0</conceal>
			<accuracy>Physical</accuracy>
			<reach>0</reach>
			<damage>(STR+2)P</damage>
			<ap>-</ap>
			<mode>0</mode>
			<rc>0</rc>
			<ammo>0</ammo>
			<avail>0</avail>
			<cost>0</cost>
			<allowaccessory>false</allowaccessory>
			<useskill>Unarmed Combat</useskill>
			<source>RF</source>
			<page>115</page>
		</weapon>	
		<weapon>
			<id>1cdc0732-eb63-42c4-b8f4-cdf0e2d7c67c</id>
			<name>Proboscis</name>
			<category>Quality</category>
			<type>Melee</type>
      <hide>yes</hide>
			<conceal>0</conceal>
			<accuracy>Physical</accuracy>
			<reach>0</reach>
			<damage>(STR-1)P</damage>
			<ap>+1</ap>
			<mode>0</mode>
			<rc>0</rc>
			<ammo>0</ammo>
			<avail>0</avail>
			<cost>0</cost>
			<allowaccessory>false</allowaccessory>
			<useskill>Unarmed Combat</useskill>
			<source>RF</source>
			<page>118</page>
		</weapon>	
		<weapon>
			<id>e4124dde-69f2-4322-884a-620ba7792b82</id>
			<name>Kick (Centaur)</name>
			<category>Quality</category>
			<type>Melee</type>
      <hide>yes</hide>
			<conceal>0</conceal>
			<accuracy>Physical</accuracy>
			<reach>1</reach>
			<damage>(STR+2)P</damage>
			<ap>+1</ap>
			<mode>0</mode>
			<rc>0</rc>
			<ammo>0</ammo>
			<avail>0</avail>
			<cost>0</cost>
			<allowaccessory>false</allowaccessory>
			<useskill>Unarmed Combat</useskill>
			<source>RF</source>
			<page>105</page>
		</weapon>
		<weapon>
			<id>e9dd389a-df19-4b1f-981f-342d23f2e506</id>
			<name>Bite (Infected)</name>
			<category>Quality</category>
			<type>Melee</type>
      <hide>yes</hide>
			<conceal>0</conceal>
			<accuracy>Physical</accuracy>
			<reach>-1</reach>
			<damage>(STR+1)P</damage>
			<ap>-1</ap>
			<mode>0</mode>
			<rc>0</rc>
			<ammo>0</ammo>
			<avail>0</avail>
			<cost>0</cost>
			<allowaccessory>false</allowaccessory>
			<useskill>Unarmed Combat</useskill>
			<source>RF</source>
			<page>137</page>
		</weapon>
		<weapon>
<<<<<<< HEAD
			<id>e9dd389a-df19-4b1f-981f-342d23f2e506</id>
=======
			<id>099f7e31-bb8d-4dfa-8fae-6d8e1a7fb3ab</id>
>>>>>>> c809f4a9
			<name>Bite (Naga)</name>
			<category>Quality</category>
			<type>Melee</type>
      <hide>yes</hide>
			<conceal>0</conceal>
			<accuracy>Physical</accuracy>
			<reach>-1</reach>
			<damage>(STR+1)P</damage>
			<ap>-2</ap>
			<mode>0</mode>
			<rc>0</rc>
			<ammo>0</ammo>
			<avail>0</avail>
			<cost>0</cost>
			<allowaccessory>false</allowaccessory>
			<useskill>Unarmed Combat</useskill>
			<source>RF</source>
			<page>105</page>
		</weapon>
		<weapon>
			<id>30e8dab2-f435-4169-be3c-7e53a7840010</id>
			<name>Claws (Sasquatch)</name>
			<category>Quality</category>
			<type>Melee</type>
      <hide>yes</hide>
			<conceal>0</conceal>
			<accuracy>Physical</accuracy>
			<reach>1</reach>
			<damage>(STR+1)P</damage>
			<ap>0</ap>
			<mode>0</mode>
			<rc>0</rc>
			<ammo>0</ammo>
			<avail>0</avail>
			<cost>0</cost>
			<allowaccessory>false</allowaccessory>
			<useskill>Unarmed Combat</useskill>
			<source>RF</source>
			<page>105</page>
		</weapon>
		<!--End Region -->
		<!--End Region -->
		<!-- Region Chrome Flesh-->
		<!-- Region Chrome Flesh Cyber-Weapons -->
		<weapon>
			<id>0b43e7a8-892d-403a-a0e2-0d015556b1af</id>
			<name>Oral Slasher</name>
			<category>Cyberweapon</category>
			<hide>yes</hide>
			<type>Melee</type>
			<conceal>-4</conceal>
			<accuracy>Physical</accuracy>
			<reach>1</reach>
			<damage>6P</damage>
			<ap>-3</ap>
			<mode>0</mode>
			<rc>0</rc>
			<ammo>0</ammo>
			<avail>12R</avail>
			<cost>0</cost>
			<cyberware>yes</cyberware>
			<allowaccessory>true</allowaccessory>
			<useskill>Exotic Melee Weapon</useskill>
			<source>CF</source>
			<page>92</page>
		</weapon>
		<weapon>
			<id>a67facdd-fbd1-48dd-bb10-e5eaca69ec3d</id>
			<name>Flametosser</name>
			<category>Flamethrowers</category>
			<type>Ranged</type>
			<hide>yes</hide>
			<conceal>2</conceal>
			<accuracy>4</accuracy>
			<reach>0</reach>
			<damage>6P</damage>
			<ap>-6</ap>
			<mode>SA/BF</mode>
			<rc>0</rc>
			<ammo>5(m)</ammo>
			<avail>12F</avail>
			<cost>0</cost>
			<cyberware>yes</cyberware>
			<allowaccessory>true</allowaccessory>
			<useskill>Exotic Ranged Weapon</useskill>
			<range>Light Pistols</range>
			<source>CF</source>
			<page>91</page>
		</weapon>
		<weapon>
			<id>8a842089-5a2c-43ee-9613-7f3db793fa71</id>
			<name>Cyberfangs</name>
			<category>Cyberweapon</category>
			<type>Melee</type>
			<hide>yes</hide>
			<conceal>-4</conceal>
			<accuracy>Physical-2</accuracy>
			<reach>0</reach>
			<damage>(STR)P</damage>
			<ap>0</ap>
			<mode>0</mode>
			<rc>0</rc>
			<ammo>0</ammo>
			<avail>0</avail>
			<cost>0</cost>
			<cyberware>yes</cyberware>
			<allowaccessory>true</allowaccessory>
			<useskill>Unarmed Combat</useskill>
			<source>CF</source>
			<page>91</page>
		</weapon>
		<weapon>
			<id>D82CFA4C-DBEB-4CEA-977C-8849E97C0438</id>
			<name>Extreme Cyberimplant</name>
			<category>Cyberweapon</category>
			<type>Melee</type>
			<hide>yes</hide>
			<conceal>0</conceal>
			<accuracy>Physical</accuracy>
			<reach>0</reach>
			<damage>(STR+5)P</damage>
			<ap>0</ap>
			<mode>0</mode>
			<rc>0</rc>
			<ammo>0</ammo>
			<avail>0</avail>
			<cost>0</cost>
			<cyberware>yes</cyberware>
			<allowaccessory>true</allowaccessory>
			<useskill>Unarmed Combat</useskill>
			<source>CF</source>
			<page>91</page>
		</weapon>
		<weapon>
<<<<<<< HEAD
			<id>D82CFA4C-DBEB-4CEA-977C-8849E97C0438</id>
=======
			<id>ca15807c-17c7-49a3-987c-118365446c34</id>
>>>>>>> c809f4a9
			<name>Junkyard Jaw</name>
			<category>Cyberweapon</category>
			<type>Melee</type>
			<hide>yes</hide>
			<conceal>0</conceal>
			<accuracy>Physical</accuracy>
			<reach>0</reach>
			<damage>(STR+3)P</damage>
			<ap>-6</ap>
			<mode>0</mode>
			<rc>0</rc>
			<ammo>0</ammo>
			<avail>0</avail>
			<cost>0</cost>
			<cyberware>yes</cyberware>
			<allowaccessory>true</allowaccessory>
			<useskill>Unarmed Combat</useskill>
			<source>CF</source>
			<page>91</page>
		</weapon>
		<!-- End Region -->
    <!--Region Chrome Flesh Bio-Weapons -->
		<weapon>
<<<<<<< HEAD
			<id>458A2ECB-725D-414B-B033-23C18C62E61B</id>
=======
			<id>1d37e560-0e33-4129-95a9-a38217c00c0d</id>
>>>>>>> c809f4a9
			<name>Claws (Bio-Weapon)</name>
			<category>Bio-Weapon</category>
			<hide>yes</hide>
			<type>Melee</type>
			<conceal>0</conceal>
			<accuracy>Physical</accuracy>
			<reach>0</reach>
			<damage>(STR+1)P</damage>
			<ap>-3</ap>
			<mode>0</mode>
			<rc>0</rc>
			<ammo>0</ammo>
			<avail>0</avail>
			<cost>0</cost>
			<allowaccessory>false</allowaccessory>
			<useskill>Unarmed Combat</useskill>
			<source>CF</source>
			<page>121</page>
		</weapon>
		<weapon>
<<<<<<< HEAD
			<id>458A2ECB-725D-414B-B033-23C18C62E61B</id>
=======
			<id>8472cb1d-d3a3-4995-86d8-f07aca06b3a9</id>
>>>>>>> c809f4a9
			<name>Retractable Claws (Bio-Weapon)</name>
			<category>Bio-Weapon</category>
			<hide>yes</hide>
			<type>Melee</type>
			<conceal>0</conceal>
			<accuracy>Physical</accuracy>
			<reach>0</reach>
			<damage>(STR+1)P</damage>
			<ap>-3</ap>
			<mode>0</mode>
			<rc>0</rc>
			<ammo>0</ammo>
			<avail>0</avail>
			<cost>0</cost>
			<allowaccessory>false</allowaccessory>
			<useskill>Unarmed Combat</useskill>
			<source>CF</source>
			<page>121</page>
		</weapon>
		<weapon>
<<<<<<< HEAD
			<id>458A2ECB-725D-414B-B033-23C18C62E61B</id>
=======
			<id>99cbc9c0-11b6-4906-9dba-adc217592b92</id>
>>>>>>> c809f4a9
			<name>Electrical Discharge</name>
			<category>Bio-Weapon</category>
			<hide>yes</hide>
			<type>Melee</type>
			<conceal>0</conceal>
			<accuracy>Physical</accuracy>
			<reach>0</reach>
			<damage>1-8S(e) (Special)</damage>
			<ap>-4</ap>
			<mode>0</mode>
			<rc>0</rc>
			<ammo>0</ammo>
			<avail>0</avail>
			<cost>0</cost>
			<allowaccessory>false</allowaccessory>
			<useskill>Unarmed Combat</useskill>
			<source>CF</source>
			<page>122</page>
		</weapon>
		<weapon>
<<<<<<< HEAD
			<id>458A2ECB-725D-414B-B033-23C18C62E61B</id>
=======
			<id>bdb9e0d7-fba7-48ed-ba16-2b540f8ce151</id>
>>>>>>> c809f4a9
			<name>Fangs (Bio-Weapon)</name>
			<category>Bio-Weapon</category>
			<hide>yes</hide>
			<type>Melee</type>
			<conceal>0</conceal>
			<accuracy>3</accuracy>
			<reach>0</reach>
			<damage>(STR+2)P</damage>
			<ap>-4</ap>
			<mode>0</mode>
			<rc>0</rc>
			<ammo>0</ammo>
			<avail>0</avail>
			<cost>0</cost>
			<allowaccessory>false</allowaccessory>
			<useskill>Unarmed Combat</useskill>
			<source>CF</source>
			<page>121</page>
		</weapon>
    <weapon>
      <id>576770af-b5da-4b76-afdf-5559e7401e2d</id>
      <name>Retractable Fangs (Bio-Weapon)</name>
      <category>Bio-Weapon</category>
      <hide>yes</hide>
      <type>Melee</type>
			<conceal>0</conceal>
			<accuracy>3</accuracy>
			<reach>0</reach>
			<damage>(STR+2)P</damage>
			<ap>-4</ap>
			<mode>0</mode>
			<rc>0</rc>
			<ammo>0</ammo>
      <avail>0</avail>
      <cost>0</cost>
      <allowaccessory>false</allowaccessory>
      <useskill>Unarmed Combat</useskill>
      <source>CF</source>
      <page>121</page>
    </weapon>
		<weapon>
<<<<<<< HEAD
			<id>458A2ECB-725D-414B-B033-23C18C62E61B</id>
=======
			<id>f15fe505-99a2-45b0-99d9-a1cbf83dc1c4</id>
>>>>>>> c809f4a9
			<name>Horns (Bio-Weapon)</name>
			<category>Bio-Weapon</category>
			<hide>yes</hide>
			<type>Melee</type>
			<conceal>0</conceal>
			<accuracy>4</accuracy>
			<reach>0</reach>
			<damage>(STR+1)P</damage>
			<ap>-4</ap>
			<mode>0</mode>
			<rc>0</rc>
			<ammo>0</ammo>
			<avail>0</avail>
			<cost>0</cost>
			<allowaccessory>false</allowaccessory>
			<useskill>Unarmed Combat</useskill>
			<source>CF</source>
			<page>121</page>
		</weapon>
		<weapon>
<<<<<<< HEAD
			<id>458A2ECB-725D-414B-B033-23C18C62E61B</id>
=======
			<id>380c0512-a672-4f94-a969-83a7679e52c6</id>
>>>>>>> c809f4a9
			<name>Large Stinger</name>
			<category>Bio-Weapon</category>
			<hide>yes</hide>
			<type>Melee</type>
			<conceal>0</conceal>
			<accuracy>Physical</accuracy>
			<reach>1</reach>
			<damage>(STR+3)P</damage>
			<ap>-4</ap>
			<mode>0</mode>
			<rc>0</rc>
			<ammo>0</ammo>
			<avail>0</avail>
			<cost>0</cost>
			<allowaccessory>false</allowaccessory>
			<useskill>Unarmed Combat</useskill>
			<source>CF</source>
			<page>121</page>
		</weapon>
		<weapon>
<<<<<<< HEAD
			<id>458A2ECB-725D-414B-B033-23C18C62E61B</id>
=======
			<id>5527b38d-2ecf-4729-8b7b-421e0985bab2</id>
>>>>>>> c809f4a9
			<name>Medium Stinger</name>
			<category>Bio-Weapon</category>
			<hide>yes</hide>
			<type>Melee</type>
			<conceal>0</conceal>
			<accuracy>Physical</accuracy>
			<reach>1</reach>
			<damage>(STR+2)P</damage>
			<ap>-2</ap>
			<mode>0</mode>
			<rc>0</rc>
			<ammo>0</ammo>
			<avail>0</avail>
			<cost>0</cost>
			<allowaccessory>false</allowaccessory>
			<useskill>Unarmed Combat</useskill>
			<source>CF</source>
			<page>121</page>
		</weapon>
		<weapon>
<<<<<<< HEAD
			<id>458A2ECB-725D-414B-B033-23C18C62E61B</id>
			<name>Horns (Bio-Weapon)</name>
			<category>Bio-Weapon</category>
			<hide>yes</hide>
			<type>Melee</type>
			<conceal>0</conceal>
			<accuracy>4</accuracy>
			<reach>0</reach>
			<damage>(STR+1)P</damage>
			<ap>-2</ap>
			<mode>0</mode>
			<rc>0</rc>
			<ammo>0</ammo>
			<avail>0</avail>
			<cost>0</cost>
			<allowaccessory>false</allowaccessory>
			<useskill>Unarmed Combat</useskill>
			<source>CF</source>
			<page>121</page>
		</weapon>
		<weapon>
			<id>458A2ECB-725D-414B-B033-23C18C62E61B</id>
=======
			<id>57e51d68-076b-4f05-ac6f-0fb493333e2d</id>
>>>>>>> c809f4a9
			<name>Medium Tusk(s)</name>
			<category>Bio-Weapon</category>
			<hide>yes</hide>
			<type>Melee</type>
			<conceal>0</conceal>
			<accuracy>4</accuracy>
			<reach>0</reach>
			<damage>(STR)P</damage>
			<ap>-1</ap>
			<mode>0</mode>
			<rc>0</rc>
			<ammo>0</ammo>
			<avail>0</avail>
			<cost>0</cost>
			<allowaccessory>false</allowaccessory>
			<useskill>Unarmed Combat</useskill>
			<source>CF</source>
			<page>121</page>
		</weapon>
		<weapon>
<<<<<<< HEAD
			<id>458A2ECB-725D-414B-B033-23C18C62E61B</id>
=======
			<id>a2812fb9-0ad0-424d-98d6-9a48861c664f</id>
>>>>>>> c809f4a9
			<name>Large Tusk(s)</name>
			<category>Bio-Weapon</category>
			<hide>yes</hide>
			<type>Melee</type>
			<conceal>0</conceal>
			<accuracy>4</accuracy>
			<reach>0</reach>
			<damage>(STR+1)P</damage>
			<ap>-2</ap>
			<mode>0</mode>
			<rc>0</rc>
			<ammo>0</ammo>
			<avail>0</avail>
			<cost>0</cost>
			<allowaccessory>false</allowaccessory>
			<useskill>Unarmed Combat</useskill>
			<source>CF</source>
			<page>121</page>
		</weapon>
		<weapon>
<<<<<<< HEAD
			<id>458A2ECB-725D-414B-B033-23C18C62E61B</id>
=======
			<id>b6989b15-0ddb-4d0d-b178-312560e8bce2</id>
>>>>>>> c809f4a9
			<name>Raptor Foot</name>
			<category>Bio-Weapon</category>
			<hide>yes</hide>
			<type>Melee</type>
			<conceal>0</conceal>
			<accuracy>Physical-1</accuracy>
			<reach>0</reach>
			<damage>(STR+2)P</damage>
			<ap>-3</ap>
			<mode>0</mode>
			<rc>0</rc>
			<ammo>0</ammo>
			<avail>0</avail>
			<cost>0</cost>
			<allowaccessory>false</allowaccessory>
			<useskill>Unarmed Combat</useskill>
			<source>CF</source>
			<page>90</page>
		</weapon>
		<weapon>
<<<<<<< HEAD
			<id>458A2ECB-725D-414B-B033-23C18C62E61B</id>
=======
			<id>7daa50cc-67d5-43d1-b779-28d444a9d519</id>
>>>>>>> c809f4a9
			<name>Grapple Fist</name>
			<category>Bio-Weapon</category>
			<hide>yes</hide>
			<type>Ranged</type>
			<conceal>0</conceal>
			<spec>Grapple Gun</spec>
			<accuracy>3</accuracy>
			<reach>0</reach>
			<damage>7S</damage>
			<ap>-2</ap>
			<mode>SS</mode>
			<rc>0</rc>
			<ammo>1(ml)</ammo>
			<avail>0</avail>
			<cost>0</cost>
			<allowaccessory>False</allowaccessory>
			<useskill>Exotic Ranged Weapon</useskill>
			<range>Light Crossbows</range>
			<source>CF</source>
			<page>90</page>
		</weapon>
		<!-- End Region -->
		<!-- End Region-->
		<!-- Region Hard Targets -->
		<weapon>
			<id>3a60c3ee-9f6f-46cb-be2f-bec0bccc3318</id>
			<name>Tactical Grapple Gun</name>
			<category>Exotic Ranged Weapons</category>
			<type>Ranged</type>
			<conceal>6</conceal>
			<spec>Grapple Gun</spec>
			<accuracy>4</accuracy>
			<reach>0</reach>
			<damage>9S</damage>
			<ap>-2</ap>
			<mode>SS</mode>
			<rc>0</rc>
			<ammo>1(b)</ammo>
			<avail>15F</avail>
			<cost>10000</cost>
			<allowaccessory>true</allowaccessory>
			<accessories>
				<accessory>
					<name>Smartgun System, Internal</name>
				</accessory>
			</accessories>
			<range>Heavy Crossbows</range>
			<source>HT</source>
			<page>187</page>
		</weapon>
		<weapon>
			<id>a68d164d-4b79-47b9-ac89-4985ae18e882</id>
			<name>Sapphire Knife</name>
			<category>Blades</category>
			<type>Melee</type>
			<conceal>-2</conceal>
			<spec>Knives</spec>
			<accuracy>5</accuracy>
			<reach>0</reach>
			<damage>(STR+2)P</damage>
			<ap>-3</ap>
			<mode>0</mode>
			<rc>0</rc>
			<ammo>0</ammo>
			<avail>6R</avail>
			<cost>900</cost>
			<allowaccessory>true</allowaccessory>
			<source>HT</source>
			<page>179</page>
		</weapon>
		<weapon>
			<id>cbc5270f-5848-41cd-a723-e86a7f48cfb4</id>
			<name>Ceramic/Plasteel Knife</name>
			<category>Blades</category>
			<type>Melee</type>
			<conceal>-2</conceal>
			<spec>Knives</spec>
			<accuracy>5</accuracy>
			<reach>0</reach>
			<damage>(STR+1)P</damage>
			<ap>-1</ap>
			<mode>0</mode>
			<rc>0</rc>
			<ammo>0</ammo>
			<avail>4</avail>
			<cost>75</cost>
			<allowaccessory>true</allowaccessory>
			<source>HT</source>
			<page>179</page>
		</weapon>
		<weapon>
			<id>d036885b-4238-4ed7-ae9d-5dba97071e19</id>
			<name>Foot Blade</name>
			<category>Blades</category>
			<hide>yes</hide>
			<type>Melee</type>
			<conceal>0</conceal>
			<spec>Cyber Implants</spec>
			<accuracy>Physical</accuracy>
			<reach>0</reach>
			<damage>(STR+2)P</damage>
			<ap>0</ap>
			<mode>0</mode>
			<rc>0</rc>
			<ammo>0</ammo>
			<avail>0</avail>
			<cost>0</cost>
			<cyberware>yes</cyberware>
			<allowaccessory>true</allowaccessory>
			<useskill>Unarmed Combat</useskill>
			<source>HT</source>
			<page>185</page>
		</weapon>
		<weapon>
			<id>7b928bc3-c44e-4002-b8ac-17a2bdd01d5a</id>
			<name>Bone Spike I</name>
			<category>Blades</category>
			<hide>yes</hide>
			<type>Melee</type>
			<conceal>0</conceal>
			<spec>Cyber Implants</spec>
			<accuracy>Physical</accuracy>
			<reach>0</reach>
			<damage>(STR+2)P</damage>
			<ap>0</ap>
			<mode>0</mode>
			<rc>0</rc>
			<ammo>0</ammo>
			<avail>0</avail>
			<cost>0</cost>
			<cyberware>yes</cyberware>
			<allowaccessory>true</allowaccessory>
			<useskill>Unarmed Combat</useskill>
			<source>HT</source>
			<page>185</page>
		</weapon>
		<weapon>
			<id>2ef46f42-8890-48fd-bb94-67c34c12f0fb</id>
			<name>Bone Spike II</name>
			<category>Blades</category>
			<hide>yes</hide>
			<type>Melee</type>
			<conceal>0</conceal>
			<spec>Cyber Implants</spec>
			<accuracy>Physical</accuracy>
			<reach>0</reach>
			<damage>(STR+3)P</damage>
			<ap>0</ap>
			<mode>0</mode>
			<rc>0</rc>
			<ammo>0</ammo>
			<avail>0</avail>
			<cost>0</cost>
			<cyberware>yes</cyberware>
			<allowaccessory>true</allowaccessory>
			<useskill>Unarmed Combat</useskill>
			<source>HT</source>
			<page>185</page>
		</weapon>
		<weapon>
			<id>3babb9d3-a3bb-4c8f-96ce-73f27b6ec7a6</id>
			<name>Bone Spike III</name>
			<category>Blades</category>
			<hide>yes</hide>
			<type>Melee</type>
			<conceal>0</conceal>
			<spec>Cyber Implants</spec>
			<accuracy>Physical</accuracy>
			<reach>0</reach>
			<damage>(STR+4)P</damage>
			<ap>0</ap>
			<mode>0</mode>
			<rc>0</rc>
			<ammo>0</ammo>
			<avail>0</avail>
			<cost>0</cost>
			<cyberware>yes</cyberware>
			<allowaccessory>true</allowaccessory>
			<useskill>Unarmed Combat</useskill>
			<source>HT</source>
			<page>185</page>
		</weapon>
		<weapon>
			<id>9434fb76-1d7f-463e-b377-b7c07e2a18e2</id>
			<name>Cougar Collapsible Spear</name>
			<category>Blades</category>
			<type>Melee</type>
			<conceal>4</conceal>
			<spec>Swords</spec>
			<accuracy>5</accuracy>
			<reach>3</reach>
			<damage>(STR+3)P</damage>
			<ap>-2</ap>
			<mode>0</mode>
			<rc>0</rc>
			<ammo>0</ammo>
			<avail>14R</avail>
			<cost>1250</cost>
			<allowaccessory>true</allowaccessory>
			<source>HT</source>
			<page>180</page>
		</weapon>
		<weapon>
			<id>6967eea2-01f8-4931-a59f-d2cd64419561</id>
			<name>Collapsible Scythe</name>
			<category>Blades</category>
			<type>Melee</type>
			<conceal>4</conceal>
			<spec>Swords</spec>
			<accuracy>5</accuracy>
			<reach>2</reach>
			<damage>(STR+2)P</damage>
			<ap>-2</ap>
			<mode>0</mode>
			<rc>0</rc>
			<ammo>0</ammo>
			<avail>16R</avail>
			<cost>2350</cost>
			<allowaccessory>true</allowaccessory>
			<source>HT</source>
			<page>183</page>
		</weapon>
		<weapon>
			<id>023bb6db-4c14-470b-a063-9df1adf31a00</id>
			<name>Victorinox Collapsible Hatchet</name>
			<category>Blades</category>
			<type>Melee</type>
			<conceal>4</conceal>
			<spec>Swords</spec>
			<accuracy>5</accuracy>
			<reach>1</reach>
			<damage>(STR+2)P</damage>
			<ap>-1</ap>
			<mode>0</mode>
			<rc>0</rc>
			<ammo>0</ammo>
			<avail>4</avail>
			<cost>250</cost>
			<allowaccessory>true</allowaccessory>
			<source>HT</source>
			<page>179</page>
		</weapon>
		<weapon>
			<id>4225b0c1-2da0-4dd9-9c98-2136a57946cf</id>
			<name>Throwing Syringe</name>
			<category>Gear</category>
			<type>Ranged</type>
			<conceal>-2</conceal>
			<accuracy>Physical</accuracy>
			<reach>0</reach>
<<<<<<< HEAD
=======
      <spec>Aerodynamic</spec>
>>>>>>> c809f4a9
			<damage>(STR-2)P</damage>
			<ap>-1</ap>
			<mode>0</mode>
			<rc>0</rc>
			<ammo>0</ammo>
			<avail>6F</avail>
			<cost>40</cost>
			<allowaccessory>true</allowaccessory>
			<useskill>Exotic Ranged Weapon</useskill>
			<range>Aerodynamic Grenade</range>
			<source>HT</source>
			<page>183</page>
		</weapon>
		<weapon>
			<id>c965dee9-de62-4569-b96a-4026105440b1</id>
			<name>Dynamic Tension Bow</name>
			<category>Bows</category>
			<type>Ranged</type>
			<conceal>8</conceal>
			<spec>Bow</spec>
			<accuracy>5</accuracy>
			<reach>0</reach>
			<damage>(Rating+2)P</damage>
			<ap>-(Rating/4)</ap>
			<mode>SS</mode>
			<rc>0</rc>
			<ammo>1</ammo>
			<avail>12</avail>
			<cost>1200</cost>
			<allowaccessory>true</allowaccessory>
			<useskill>Archery</useskill>
			<source>HT</source>
			<page>179</page>
		</weapon>
		<weapon>
			<id>1c738c1d-7abc-4756-a683-f5bf92902671</id>
			<name>Cavalier Arms Adder Silvergun</name>
			<category>Light Pistols</category>
			<type>Ranged</type>
			<conceal>-2</conceal>
			<spec>Semi-Automatics</spec>
			<accuracy>5</accuracy>
			<reach>0</reach>
			<damage>8P(f)</damage>
			<ap>+5</ap>
			<mode>SA</mode>
			<rc>0</rc>
			<ammo>20(c)</ammo>
			<avail>7F</avail>
			<cost>320</cost>
			<allowaccessory>true</allowaccessory>
			<accessorymounts>
				<mount>Barrel</mount>
				<mount>Top</mount>
				<mount>Stock</mount>
				<mount>Side</mount>
			</accessorymounts>
			<source>HT</source>
			<page>178</page>
		</weapon>
		<weapon>
			<id>a1b5cec9-e14d-4b4d-8377-436af40b09cd</id>
			<name>Flame Bracer</name>
			<category>Exotic Ranged Weapons</category>
			<type>Ranged</type>
			<conceal>-5</conceal>
			<accuracy>4</accuracy>
			<reach>0</reach>
			<damage>6P(fire)</damage>
			<ap>-6</ap>
			<mode>SS</mode>
			<rc>0</rc>
			<ammo>2(c)</ammo>
			<avail>8F</avail>
			<cost>775</cost>
			<allowaccessory>true</allowaccessory>
			<useskill>Exotic Ranged Weapon</useskill>
			<range>Tasers</range>
			<source>HT</source>
			<page>184</page>
		</weapon>
		<weapon>
			<id>82aa8d25-179a-4c21-9a3c-61a171705f65</id>
			<name>Shiawase Arms Simoom</name>
			<category>Exotic Ranged Weapons</category>
			<hide>yes</hide>
			<type>Ranged</type>
			<conceal>-4</conceal>
			<accuracy>5</accuracy>
			<reach>0</reach>
			<damage>6P</damage>
			<ap>0</ap>
			<mode>SA/FA</mode>
			<rc>0</rc>
			<ammo>6(ml)</ammo>
			<avail>14R</avail>
			<cost>0</cost>
			<allowaccessory>true</allowaccessory>
			<useskill>Exotic Ranged Weapon</useskill>
			<range>Light Pistols</range>
			<source>HT</source>
			<page>184</page>
		</weapon>
		<weapon>
			<id>176ab92a-0c00-48fe-a994-668903407fbf</id>
			<name>Ares Armatus</name>
			<category>Exotic Ranged Weapons</category>
			<type>Ranged</type>
			<conceal>+4</conceal>
			<accuracy>5</accuracy>
			<reach>0</reach>
			<damage>6P</damage>
			<ap>-5</ap>
			<mode>SA</mode>
			<rc>0</rc>
			<ammo>10(c)</ammo>
			<avail>20F</avail>
			<cost>19000</cost>
			<allowaccessory>true</allowaccessory>
			<accessorymounts>
				<mount>Top</mount>
				<mount>Under</mount>
			</accessorymounts>
			<useskill>Exotic Ranged Weapon</useskill>
			<range>Shotgun</range>
			<source>HT</source>
			<page>184</page>
		</weapon>
		<weapon>
			<id>7aa56de0-e709-4a0e-aadb-fbcdd2fcfeb0</id>
			<name>Plasteel Toe Boots</name>
			<category>Unarmed</category>
			<type>Melee</type>
			<conceal>0</conceal>
			<accuracy>Physical</accuracy>
			<reach>0</reach>
			<damage>(STR+1)P</damage>
			<ap>-</ap>
			<mode>0</mode>
			<rc>0</rc>
			<ammo>0</ammo>
			<avail>2</avail>
			<cost>200</cost>
			<allowaccessory>true</allowaccessory>
			<useskill>Unarmed Combat</useskill>
			<source>HT</source>
			<page>179</page>
		</weapon>
		<weapon>
			<id>431b07eb-8eb8-4091-a47c-5ffe8736bb50</id>
			<name>Colt Manhunter</name>
			<category>Heavy Pistols</category>
			<type>Ranged</type>
			<conceal>0</conceal>
			<spec>Semi-Automatics</spec>
			<accuracy>5</accuracy>
			<reach>0</reach>
			<damage>8P</damage>
			<ap>-1</ap>
			<mode>SA</mode>
			<rc>0</rc>
			<ammo>16(c)</ammo>
			<avail>5R</avail>
			<cost>700</cost>
			<allowaccessory>true</allowaccessory>
			<accessorymounts>
				<mount>Barrel</mount>
				<mount>Top</mount>
				<mount>Stock</mount>
				<mount>Side</mount>
			</accessorymounts>
			<accessories>
				<accessory>
					<name>Holographic Sight</name>
				</accessory>
			</accessories>
			<source>HT</source>
			<page>178</page>
		</weapon>
		<weapon>
			<id>d36e75cc-73bc-4de3-9d9c-a236284e9d76</id>
			<name>Lemat 2072</name>
			<category>Heavy Pistols</category>
			<type>Ranged</type>
			<conceal>0</conceal>
<<<<<<< HEAD
			<spec>Semi-Automatics</spec>
=======
			<spec>Revolvers</spec>
>>>>>>> c809f4a9
			<accuracy>5</accuracy>
			<reach>0</reach>
			<damage>8P</damage>
			<ap>-1</ap>
<<<<<<< HEAD
			<mode>SA</mode>
=======
			<mode>SS</mode>
>>>>>>> c809f4a9
			<rc>0</rc>
			<ammo>9(cy)</ammo>
			<avail>8R</avail>
			<cost>1080</cost>
			<allowaccessory>true</allowaccessory>
			<underbarrels>
				<underbarrel>Lemat 2072 (Shotgun Barrel)</underbarrel>
			</underbarrels>
			<accessorymounts>
				<mount>Barrel</mount>
				<mount>Top</mount>
				<mount>Stock</mount>
				<mount>Side</mount>
			</accessorymounts>
			<accessories>
				<accessory>
					<name>Ammo Skip</name>
				</accessory>
			</accessories>
			<source>HT</source>
			<page>178</page>
		</weapon>
		<weapon>
			<id>e6c0ceab-ac8f-4b69-bb00-8f6e05396a64</id>
			<name>Lemat 2072 (Shotgun Barrel)</name>
			<category>Heavy Pistols</category>
			<hide>yes</hide>
			<type>Ranged</type>
			<conceal>0</conceal>
<<<<<<< HEAD
			<spec>Semi-Automatics</spec>
=======
			<spec>Revolvers</spec>
>>>>>>> c809f4a9
			<accuracy>5</accuracy>
			<reach>0</reach>
			<damage>10P(f)</damage>
			<ap>+4</ap>
			<mode>SS</mode>
			<rc>0</rc>
			<ammo>1(b)</ammo>
			<avail>0</avail>
			<cost>0</cost>
			<allowaccessory>false</allowaccessory>
			<accessorymounts />
			<source>HT</source>
			<page>178</page>
		</weapon>
		<!-- End Region -->
		<!-- Region Boston Lockdown-->
		<weapon>
			<id>21fb8d4f-5958-4fd9-996f-7e88ee0282c2</id>
			<name>Microwave Gun, High Frequency</name>
			<category>Exotic Ranged Weapons</category>
			<type>Ranged</type>
			<conceal>4</conceal>
			<spec>Microwave</spec>
			<accuracy>6</accuracy>
			<reach>0</reach>
			<damage>7P</damage>
			<ap>-6</ap>
			<mode>SS</mode>
			<rc>0</rc>
			<ammo>Internal source</ammo>
			<avail>20R</avail>
			<cost>1000000</cost>
			<allowaccessory>False</allowaccessory>
			<range>Light Pistols</range>
			<source>LCD</source>
			<page>209</page>
		</weapon>
		<weapon>
			<id>10fb69db-efd0-4f63-80a7-bda5ef0480a4</id>
			<name>Microwave Gun, Low Frequency</name>
			<category>Exotic Ranged Weapons</category>
			<type>Ranged</type>
			<conceal>4</conceal>
			<spec>Microwave</spec>
			<accuracy>4</accuracy>
			<reach>0</reach>
			<damage>10P</damage>
			<ap>0</ap>
			<mode>SS</mode>
			<rc>0</rc>
			<ammo>Internal source</ammo>
			<avail>20R</avail>
			<cost>1000000</cost>
			<allowaccessory>False</allowaccessory>
			<range>Light Pistols</range>
			<source>LCD</source>
			<page>209</page>
		</weapon>
		<weapon>
			<id>bb17f788-f4d2-4a32-a758-2ed47a1beb63</id>
			<name>Repeating Laser</name>
			<category>Laser Weapons</category>
			<type>Ranged</type>
			<conceal>6</conceal>
			<accuracy>7</accuracy>
			<reach>0</reach>
			<damage>7P</damage>
			<ap>-8</ap>
			<mode>SA/BF/FA</mode>
			<rc>0</rc>
			<ammo>10(c) or Internal source</ammo>
			<avail>16F</avail>
			<cost>1000000</cost>
			<allowaccessory>true</allowaccessory>
			<accessorymounts>
				<mount>Top</mount>
				<mount>Under</mount>
			</accessorymounts>
			<range>Submachine Guns</range>
			<source>LCD</source>
			<page>209</page>
		</weapon>
		<!-- End Region -->
		<!-- Region Shadows in Focus -->
		<!-- Region San Fancisco -->
		<weapon>
			<id>581fed02-2312-4a75-95ba-25215b12ab5f</id>
			<name>Colt Manhunter</name>
			<category>Heavy Pistols</category>
			<type>Ranged</type>
			<conceal>0</conceal>
			<spec>Semi-Automatics</spec>
			<accuracy>5</accuracy>
			<reach>0</reach>
			<damage>8P</damage>
			<ap>-1</ap>
			<mode>SA</mode>
			<rc>0</rc>
			<ammo>16(c)</ammo>
			<avail>5R</avail>
			<cost>700</cost>
			<allowaccessory>true</allowaccessory>
			<accessorymounts>
				<mount>Barrel</mount>
				<mount>Top</mount>
				<mount>Stock</mount>
				<mount>Side</mount>
			</accessorymounts>
			<accessories>
				<accessory>
					<name>Laser Sight</name>
				</accessory>
			</accessories>
			<source>SFM</source>
			<page>18</page>
		</weapon>
		<!-- End Region -->
		<!-- End Region -->
		<!-- Region Schattenhandbuch -->
		<weapon>
			<id>bb650f05-87ea-45de-bce4-ba1c4f9e98ed</id>
			<name>Mannlicher Marpingen Pro D (Shotgun Barrels)</name>
			<category>Shotguns</category>
			<hide>yes</hide>
			<type>Ranged</type>
			<conceal>6</conceal>
			<spec>Shotguns</spec>
			<accuracy>3</accuracy>
			<reach>0</reach>
			<damage>10P</damage>
			<ap>-1</ap>
			<mode>SS</mode>
			<rc>0</rc>
			<ammo>10(c)</ammo>
			<avail>0</avail>
			<cost>0</cost>
			<allowaccessory>false</allowaccessory>
			<accessorymounts />
			<accessories />
			<useskill>Longarms</useskill>
			<range>Shotguns (flechette)</range>
			<source>SHB</source>
			<page>0</page>
		</weapon>
		<weapon>
			<id>026343e0-f47d-4c5a-905d-bbbc2411b5da</id>
			<name>Mannlicher Marpingen Pro D</name>
			<category>Sporting Rifles</category>
			<type>Ranged</type>
			<conceal>6</conceal>
			<spec>Sporting Rifles</spec>
			<accuracy>3</accuracy>
			<reach>0</reach>
			<damage>11P</damage>
			<ap>-4</ap>
			<mode>SA</mode>
			<rc>1</rc>
			<ammo>6(m)</ammo>
			<avail>5R</avail>
			<cost>1800</cost>
			<underbarrels>
				<underbarrel>Mannlicher Marpingen Pro D (Shotgun Barrels)</underbarrel>
			</underbarrels>
			<allowaccessory>true</allowaccessory>
			<accessorymounts>
				<mount>Stock</mount>
				<mount>Side</mount>
				<mount>Internal</mount>
				<mount>Barrel</mount>
				<mount>Top</mount>
				<mount>Under</mount>
			</accessorymounts>
			<accessories>
				<accessory>
					<name>Slide Mount</name>
				</accessory>
			</accessories>
			<useskill>Longarms</useskill>
			<range>Sniper Rifles</range>
			<source>SHB</source>
			<page>0</page>
		</weapon>
		<weapon>
			<id>5c04009f-7858-4c9a-bc9e-d21880e420cf</id>
			<name>HK MP75</name>
			<category>Submachine Guns</category>
			<type>Ranged</type>
			<conceal>6</conceal>
			<accuracy>6</accuracy>
			<reach>0</reach>
			<damage>9P</damage>
			<ap>-1</ap>
			<mode>SA/BF/FA</mode>
			<rc>2</rc>
			<ammo>30(c)</ammo>
			<avail>12F</avail>
			<cost>1000</cost>
			<allowaccessory>true</allowaccessory>
			<accessorymounts>
				<mount>Stock</mount>
				<mount>Side</mount>
				<mount>Internal</mount>
				<mount>Barrel</mount>
				<mount>Top</mount>
				<mount>Under</mount>
			</accessorymounts>
			<accessories>
				<accessory>
					<name>Smartgun System, Internal</name>
				</accessory>
				<accessory>
					<name>Advanced Safety System, Basic</name>
				</accessory>
				<accessory>
					<name>Gas-Vent 2 System</name>
				</accessory>
				<useskill>Pistols</useskill>
				<range>Light Pistols</range>
			</accessories>
			<source>SHB</source>
			<page>0</page>
		</weapon>
		<weapon>
			<id>e8324402-ac55-49c8-8286-40486a5ec8b6</id>
			<name>Mannlicher Dirmingen SX BD: Shotgun Barrel</name>
			<category>Shotguns</category>
			<hide>yes</hide>
			<type>Ranged</type>
			<conceal>6</conceal>
			<spec>Shotguns</spec>
			<accuracy>3</accuracy>
			<reach>0</reach>
			<damage>13P</damage>
			<ap>0</ap>
			<mode>SS</mode>
			<rc>1</rc>
			<ammo>1(b)</ammo>
			<avail>0</avail>
			<cost>0</cost>
			<allowaccessory>false</allowaccessory>
			<accessorymounts />
			<useskill>Longarms</useskill>
			<range>Shotguns (flechette)</range>
			<source>SHB</source>
			<page>0</page>
		</weapon>
		<weapon>
			<id>4dee0b90-b3d0-41a8-a784-8c3342a69719</id>
			<name>Mannlicher Dirmingen SX BD</name>
			<category>Sporting Rifles</category>
			<type>Ranged</type>
			<conceal>6</conceal>
			<spec>Sporting Rifles</spec>
			<accuracy>3</accuracy>
			<reach>0</reach>
			<damage>11P</damage>
			<ap>-4</ap>
			<mode>SA</mode>
			<rc>1</rc>
			<ammo>6(m)</ammo>
			<avail>5R</avail>
			<cost>1800</cost>
			<underbarrels>
				<underbarrel>Mannlicher Dirmingen SX BD: Shotgun Barrel</underbarrel>
				<underbarrel>Mannlicher Dirmingen SX BD: Small Caliber</underbarrel>
			</underbarrels>
			<allowaccessory>true</allowaccessory>
			<accessorymounts>
				<mount>Stock</mount>
				<mount>Side</mount>
				<mount>Internal</mount>
				<mount>Barrel</mount>
				<mount>Top</mount>
				<mount>Under</mount>
			</accessorymounts>
			<useskill>Longarms</useskill>
			<range>Shotguns</range>
			<source>SHB</source>
			<page>0</page>
		</weapon>
		<weapon>
			<id>deaf5a3d-7428-4a58-be14-c8447716b0f8</id>
			<name>Mannlicher Dirmingen SX BD: Small Caliber</name>
			<category>Sporting Rifles</category>
			<hide>yes</hide>
			<type>Ranged</type>
			<conceal>6</conceal>
			<spec>Sporting Rifles</spec>
			<accuracy>3</accuracy>
			<reach>0</reach>
			<damage>11P</damage>
			<ap>-4</ap>
			<mode>SA</mode>
			<rc>1</rc>
			<ammo>6(m)</ammo>
			<avail>0</avail>
			<cost>0</cost>
			<allowaccessory>false</allowaccessory>
			<accessorymounts />
			<useskill>Longarms</useskill>
			<range>Light Pistols</range>
			<source>SHB</source>
			<page>0</page>
		</weapon>
		<weapon>
			<id>581ed592-9caa-41ea-aaf2-55cee20c94e7e</id>
			<name>Walther PP110</name>
			<category>Light Pistols</category>
			<type>Ranged</type>
			<conceal>0</conceal>
			<spec>Semi-Automatics</spec>
			<accuracy>5</accuracy>
			<reach>0</reach>
			<damage>8P</damage>
			<ap>-1</ap>
			<mode>SA</mode>
			<rc>0</rc>
			<ammo>16(c)</ammo>
			<avail>7R</avail>
			<cost>325</cost>
			<allowaccessory>true</allowaccessory>
			<accessorymounts>
				<mount>Barrel</mount>
				<mount>Top</mount>
				<mount>Stock</mount>
				<mount>Side</mount>
			</accessorymounts>
			<accessories>
				<accessory>
					<name>Flashlight, Standard</name>
				</accessory>
				<accessory>
					<name>Advanced Safety System, Basic</name>
				</accessory>
			</accessories>
			<useskill>Pistols</useskill>
			<range>Light Pistols</range>
			<source>SHB</source>
			<page>0</page>
		</weapon>
		<!-- End Region -->
		<!-- Region Cutting Aces -->
		<weapon>
			<id>dfec9209-7bf7-49fa-b816-da173fad9963</id>
			<name>Mortimer of London ‘Belgrave’ Sword Cane</name>
			<category>Blades</category>
			<type>Melee</type>
			<conceal>0</conceal>
			<spec>Swords</spec>
			<accuracy>5</accuracy>
			<reach>1</reach>
			<damage>(STR+3)P</damage>
			<ap>-2</ap>
			<mode>0</mode>
			<rc>0</rc>
			<ammo>0</ammo>
			<avail>8</avail>
			<cost>450</cost>
			<allowaccessory>true</allowaccessory>
			<source>CA</source>
			<page>132</page>
		</weapon>
		<weapon>
			<id>79cbec3d-d832-4b57-83e0-e2ffecbcdb0a</id>
			<name>Hammerli 620S</name>
			<category>Light Pistols</category>
			<type>Ranged</type>
			<conceal>-2</conceal>
			<spec>Semi-Automatics</spec>
			<accuracy>5</accuracy>
			<reach>0</reach>
			<damage>6P</damage>
			<ap>0</ap>
			<mode>SA</mode>
			<rc>0</rc>
			<ammo>6(c)</ammo>
			<avail>8R</avail>
			<cost>325</cost>
			<allowaccessory>true</allowaccessory>
			<accessorymounts>
				<mount>Barrel</mount>
				<mount>Top</mount>
				<mount>Stock</mount>
				<mount>Side</mount>
			</accessorymounts>
			<accessories>
				<accessory>
					<name>Gas-Vent 1 System</name>
				</accessory>
				<accessory>
					<name>Smartgun System, Internal</name>
				</accessory>
			</accessories>
			<range>Heavy Pistols</range>
			<source>CA</source>
			<page>133</page>
	</weapon>
	<weapon>
		<id>e46fce7e-a1bf-416e-86ea-2608368b44fe</id>
		<name>Yamaha Sakura Fubuki SX</name>
		<category>Light Pistols</category>
		<type>Ranged</type>
		<conceal>-2</conceal>
		<spec>Semi-Automatics</spec>
		<accuracy>6</accuracy>
		<reach>0</reach>
		<damage>6P</damage>
		<ap>0</ap>
		<mode>SA/BF</mode>
		<rc>0</rc>
		<ammo>8(ML)x4</ammo>
		<avail>10R</avail>
		<cost>750</cost>
		<allowaccessory>true</allowaccessory>
		<accessorymounts>
			<mount>Barrel</mount>
			<mount>Top</mount>
			<mount>Stock</mount>
			<mount>Side</mount>
		</accessorymounts>
		<accessories>
			<accessory>
				<name>Electronic Firing</name>
			</accessory>
		</accessories>
		<source>CA</source>
		<page>133</page>
	</weapon>
	<weapon>
		<id>daa06575-86d4-449a-ba6f-85ad736c622e</id>
		<name>Nemesis Arms Praetorian</name>
		<category>Heavy Pistols</category>
		<type>Ranged</type>
		<conceal>0</conceal>
		<spec>Semi-Automatics</spec>
		<accuracy>4</accuracy>
		<reach>0</reach>
		<damage>8P</damage>
		<ap>-1</ap>
		<mode>SA</mode>
		<rc>0</rc>
		<ammo>12(c)</ammo>
		<avail>9R</avail>
		<cost>700</cost>
		<allowaccessory>true</allowaccessory>
		<accessorymounts>
			<mount>Barrel</mount>
			<mount>Top</mount>
			<mount>Stock</mount>
			<mount>Side</mount>
		</accessorymounts>
		<accessories>
			<accessory>
				<name>Laser Sight</name>
			</accessory>
			<accessory>
				<name>Bayonet</name>
			</accessory>
			<accessory>
				<name>Custom Look</name>
			</accessory>
		</accessories>
		<source>CA</source>
		<page>134</page>
	</weapon>
	<weapon>
		<id>44802a19-05ea-4293-b234-a9d24155ce01</id>
		<name>Stinger Pen Gun</name>
		<category>Holdouts</category>
		<type>Ranged</type>
		<conceal>-4</conceal>
		<accuracy>4</accuracy>
		<reach>0</reach>
		<damage>6P</damage>
		<ap>0</ap>
		<mode>SS</mode>
		<rc>0</rc>
		<ammo>1(b)</ammo>
		<avail>6R</avail>
		<cost>325</cost>
		<allowaccessory>true</allowaccessory>
		<accessorymounts />
		<accessories />
		<source>CA</source>
		<page>134</page>
	</weapon>
	<weapon>
		<id>a5bedab8-5421-4e70-9b9c-180ad91d0c0c</id>
		<name>Injector Pen</name>
		<category>Exotic Melee Weapons</category>
		<type>Melee</type>
		<conceal>-4</conceal>
		<spec>Injector Pen</spec>
		<accuracy>4</accuracy>
		<reach>0</reach>
		<damage>As drug/toxin</damage>
		<ap>-2</ap>
		<mode>-</mode>
		<rc>0</rc>
		<ammo>0</ammo>
		<avail>9F</avail>
		<cost>220</cost>
		<allowaccessory>true</allowaccessory>
		<accessorymounts />
		<accessories />
		<source>CA</source>
		<page>134</page>
	</weapon>
	<weapon>
		<id>97037590-5324-4ab1-acdb-b2d204cb937a</id>
		<name>Pepper Punch Pen</name>
		<category>Exotic Ranged Weapons</category>
		<type>Ranged</type>
		<conceal>-4</conceal>
		<spec>Pepper Punch Pen</spec>
		<accuracy>3</accuracy>
		<reach>0</reach>
		<damage>As Pepper Punch</damage>
		<ap>0</ap>
		<mode>SS</mode>
		<rc>0</rc>
		<ammo>1(c)</ammo>
		<avail>3</avail>
		<cost>45</cost>
		<allowaccessory>true</allowaccessory>
		<accessorymounts />
		<accessories />
		<source>CA</source>
		<page>134</page>
	</weapon>
	<weapon>
		<id>06cc6008-2aa1-4d39-8a5c-884136d82fee</id>
		<name>Modified Spray Pen</name>
		<category>Exotic Ranged Weapons</category>
		<type>Ranged</type>
		<conceal>-4</conceal>
		<spec>Modified Spray Pen</spec>
		<accuracy>3</accuracy>
		<reach>0</reach>
		<damage>As drug/toxin</damage>
		<ap>0</ap>
		<mode>SS</mode>
		<rc>0</rc>
		<ammo>1(c)</ammo>
		<avail>4F</avail>
		<cost>60</cost>
		<allowaccessory>true</allowaccessory>
		<accessorymounts />
		<accessories />
		<source>CA</source>
		<page>134</page>
	</weapon>
	<weapon>
		<id>bd9515ad-9d40-486e-974a-00babc4c24f9</id>
		<name>Sap Cap</name>
		<category>Clubs</category>
		<type>Melee</type>
		<conceal>0</conceal>
		<spec>Saps</spec>
		<accuracy>4</accuracy>
		<reach>0</reach>
		<damage>(STR+2)P</damage>
		<ap>0</ap>
		<mode>-</mode>
		<rc>0</rc>
		<ammo>0</ammo>
		<avail>4</avail>
		<cost>120</cost>
		<allowaccessory>false</allowaccessory>
		<accessorymounts />
		<accessories />
		<source>CA</source>
		<page>135</page>
	</weapon>
	<weapon>
		<id>9ed19faa-f870-4127-ac1d-7764b164b072</id>
		<name>Lapel Dagger</name>
		<category>Blades</category>
		<type>Melee</type>
		<conceal>-4</conceal>
		<spec>Knives</spec>
		<accuracy>4</accuracy>
		<reach>0</reach>
		<damage>(STR+1)P</damage>
		<ap>-1</ap>
		<mode>-</mode>
		<rc>0</rc>
		<ammo>0</ammo>
		<avail>5</avail>
		<cost>100</cost>
		<allowaccessory>true</allowaccessory>
		<accessorymounts />
		<accessories />
		<source>CA</source>
		<page>135</page>
	</weapon>
		<weapon>
			<id>b84e7ffe-acae-461c-a7ce-67056976a96e</id>
			<name>Ares Briefcase Shield</name>
			<category>Exotic Melee Weapons</category>
			<hide>yes</hide>
			<type>Melee</type>
			<conceal>8</conceal>
			<spec>Shields</spec>
			<accuracy>3</accuracy>
			<reach>0</reach>
			<damage>(STR+2)P</damage>
			<ap>0</ap>
			<mode>0</mode>
			<rc>0</rc>
			<ammo>0</ammo>
			<avail>14R</avail>
			<cost>0</cost>
			<allowaccessory>true</allowaccessory>
			<source>CA</source>
			<page>137</page>
		</weapon>
<<<<<<< HEAD
		<!-- End Region -->
	</weapons>
	<accessories>
		<!-- Region Shadowrun 5 -->
		<accessory>
			<id>d34a93a8-b695-4c46-8e34-0948df68d44f</id>
			<name>Silencer, Ares Light Fire 70</name>
			<mount>Barrel</mount>
			<rating>0</rating>
			<avail>6F</avail>
			<cost>750</cost>
			<required>
				<weapondetails>
					<name>Ares Light Fire 70</name>
				</weapondetails>
			</required>
			<source>SR5</source>
			<page>425</page>
		</accessory>
		<accessory>
			<id>4026650e-ecd3-4514-b2c6-d03dc1d466b5</id>
			<name>Silencer, Ares Light Fire 75</name>
			<mount>Barrel</mount>
			<rating>0</rating>
			<avail>6F</avail>
			<cost>0</cost>
			<required>
				<weapondetails>
					<name>Ares Light Fire 75</name>
				</weapondetails>
			</required>
			<source>SR5</source>
			<page>425</page>
		</accessory>
		<accessory>
			<id>294a6b30-6e1c-4b7d-8e93-10964647c2dd</id>
			<name>Airburst Link</name>
			<mount/>
			<rating>0</rating>
			<avail>6R</avail>
			<cost>600</cost>
			<forbidden>
				<oneof>
					<accessory>Vintage</accessory>
				</oneof>
			</forbidden>
			<required>
				<weapondetails>
					<OR>
						<category>Grenade Launchers</category>
						<spec>Grenade Launchers</spec>
						<spec2>Grenade Launchers</spec2>
						<ammocategory>Grenade Launchers</ammocategory>
						<category>Missile Launchers</category>
						<spec>Missile Launchers</spec>
						<spec2>Missile Launchers</spec2>
						<ammocategory>Missile Launchers</ammocategory>
					</OR>
				</weapondetails>
			</required>
			<source>SR5</source>
			<page>431</page>
		</accessory>
		<accessory>
			<id>6e06df00-95b8-450f-9f2a-4a86c582d342</id>
			<name>Bipod</name>
			<mount>Under</mount>
			<rc>2</rc>
			<rating>0</rating>
			<rcgroup>1</rcgroup>
			<avail>2</avail>
			<cost>200</cost>
			<source>SR5</source>
			<page>431</page>
		</accessory>
		<accessory>
			<id>7f66a669-917a-4423-bd83-cf0e0a1fb2a8</id>
			<name>Concealable Holster</name>
			<mount/>
			<rating>0</rating>
			<conceal>-1</conceal>
			<avail>2</avail>
			<cost>150</cost>
			<required>
				<weapondetails>
					<conceal operation="lessthanequals">0</conceal>
				</weapondetails>
			</required>
			<source>SR5</source>
			<page>431</page>
		</accessory>
		<accessory>
			<id>f46b623b-75b5-4947-a3e4-baa2930749bf</id>
			<name>Gas-Vent 1 System</name>
			<mount>Barrel</mount>
			<rc>1</rc>
			<rating>0</rating>
			<avail>3R</avail>
			<cost>200</cost>
			<source>SR5</source>
			<page>431</page>
		</accessory>
		<accessory>
			<id>b3827611-f631-461e-8660-e744593ba2d2</id>
=======
		<!-- SR5 2050 -->
		<weapon>
			<id>50b36198-aeed-4bcb-af46-5e8c18771c47</id>
			<name>Hand Razors (fixed) (2050)</name>
			<category>Blades</category>
			<hide>yes</hide>
			<type>Melee</type>
			<conceal>-2</conceal>
			<spec>Cyber Implants</spec>
			<accuracy>Physical</accuracy>
			<reach>0</reach>
			<damage>(STR+1)P</damage>
			<ap>-3</ap>
			<mode>0</mode>
			<rc>0</rc>
			<ammo>0</ammo>
			<avail>0</avail>
			<cost>0</cost>
			<cyberware>yes</cyberware>
			<allowaccessory>true</allowaccessory>
			<useskill>Unarmed Combat</useskill>
			<source>2050</source>
			<page>203</page>
		</weapon>
		<weapon>
			<id>c6334eb1-2f37-4f7c-9e5a-1f2255f96a93</id>
			<name>Hand Razors (retractable) (2050)</name>
			<category>Blades</category>
			<hide>yes</hide>
			<type>Melee</type>
			<conceal>0</conceal>
			<spec>Cyber Implants</spec>
			<accuracy>Physical</accuracy>
			<reach>0</reach>
			<damage>(STR+1)P</damage>
			<ap>-3</ap>
			<mode>0</mode>
			<rc>0</rc>
			<ammo>0</ammo>
			<avail>0</avail>
			<cost>0</cost>
			<cyberware>yes</cyberware>
			<allowaccessory>true</allowaccessory>
			<useskill>Unarmed Combat</useskill>
			<source>2050</source>
			<page>203</page>
		</weapon>
		<weapon>
			<id>6a2a5b60-c9d5-464c-9756-f3e6e0f63b36</id>
			<name>Spur, Fixed (2050)</name>
			<category>Blades</category>
			<hide>yes</hide>
			<type>Melee</type>
			<conceal>0</conceal>
			<spec>Cyber Implants</spec>
			<accuracy>Physical</accuracy>
			<reach>0</reach>
			<damage>(STR+3)P</damage>
			<ap>-2</ap>
			<mode>0</mode>
			<rc>0</rc>
			<ammo>0</ammo>
			<avail>0</avail>
			<cost>0</cost>
			<cyberware>yes</cyberware>
			<allowaccessory>true</allowaccessory>
			<useskill>Unarmed Combat</useskill>
			<source>2050</source>
			<page>203</page>
		</weapon>
		<weapon>
			<id>9c003405-8e41-4a2e-bde3-dc67709a71e7</id>
			<name>Spur, Retractable (2050)</name>
			<category>Blades</category>
			<hide>yes</hide>
			<type>Melee</type>
			<conceal>0</conceal>
			<spec>Cyber Implants</spec>
			<accuracy>Physical</accuracy>
			<reach>0</reach>
			<damage>(STR+3)P</damage>
			<ap>-2</ap>
			<mode>0</mode>
			<rc>0</rc>
			<ammo>0</ammo>
			<avail>0</avail>
			<cost>0</cost>
			<cyberware>yes</cyberware>
			<allowaccessory>true</allowaccessory>
			<useskill>Unarmed Combat</useskill>
			<source>2050</source>
			<page>203</page>
		</weapon>
		<weapon>
			<id>5c6a9db2-9518-4a60-a291-8a4041b60a71</id>
			<name>Cyber Holdout Pistol (2050)</name>
			<category>Holdouts</category>
			<hide>yes</hide>
			<type>Ranged</type>
			<conceal>-6</conceal>
			<spec>Semi-Automatics</spec>
			<accuracy>4</accuracy>
			<reach>0</reach>
			<damage>6P</damage>
			<ap>-</ap>
			<mode>SA</mode>
			<rc>0</rc>
			<ammo>2(m)/6(c)</ammo>
			<avail>0</avail>
			<cost>0</cost>
			<cyberware>yes</cyberware>
			<allowaccessory>false</allowaccessory>
			<source>2050</source>
			<page>204</page>
		</weapon>
		<weapon>
			<id>eb8ac46d-f961-4bbd-99b9-7993ecbacfff</id>
			<name>Cyber Light Pistol (2050)</name>
			<category>Light Pistols</category>
			<hide>yes</hide>
			<type>Ranged</type>
			<conceal>-6</conceal>
			<spec>Semi-Automatics</spec>
			<accuracy>6</accuracy>
			<reach>0</reach>
			<damage>7P</damage>
			<ap>-</ap>
			<mode>SA</mode>
			<rc>0</rc>
			<ammo>10(m)/15(c)</ammo>
			<avail>0</avail>
			<cost>0</cost>
			<cyberware>yes</cyberware>
			<allowaccessory>falsye</allowaccessory>
			<source>2050</source>
			<page>204</page>
		</weapon>
		<weapon>
			<id>7aba7a44-45eb-449f-bd05-5bee308eed3c</id>
			<name>Cyber Machine Pistol (2050)</name>
			<category>Machine Pistols</category>
			<hide>yes</hide>
			<type>Ranged</type>
			<conceal>-6</conceal>
			<spec>Semi-Automatics</spec>
			<accuracy>4</accuracy>
			<reach>0</reach>
			<damage>7P</damage>
			<ap>-</ap>
			<mode>SA/BF</mode>
			<rc>1</rc>
			<ammo>18(m)/32(c)</ammo>
			<avail>0</avail>
			<cost>0</cost>
			<cyberware>yes</cyberware>
			<allowaccessory>false</allowaccessory>
			<source>2050</source>
			<page>204</page>
		</weapon>
		<weapon>
			<id>dfddf65d-6275-456a-bfd9-8904ab4dc4cd</id>
			<name>Cyber Heavy Pistol (2050)</name>
			<category>Heavy Pistols</category>
			<hide>yes</hide>
			<type>Ranged</type>
			<conceal>-6</conceal>
			<spec>Semi-Automatics</spec>
			<accuracy>4</accuracy>
			<reach>0</reach>
			<damage>7P</damage>
			<ap>-1</ap>
			<mode>SA</mode>
			<rc>0</rc>
			<ammo>8(m)/12(c)</ammo>
			<avail>0</avail>
			<cost>0</cost>
			<cyberware>yes</cyberware>
			<allowaccessory>false</allowaccessory>
			<source>2050</source>
			<page>204</page>
		</weapon>		
		<weapon>
			<id>b75bf551-8ad5-469a-a0ae-7cc4fa62a663</id>
			<name>Cyber Submachine Gun (2050)</name>
			<category>Machine Pistols</category>
			<hide>yes</hide>
			<type>Ranged</type>
			<conceal>-6</conceal>
			<spec>Semi-Automatics</spec>
			<accuracy>4</accuracy>
			<reach>0</reach>
			<damage>7P</damage>
			<ap>-</ap>
			<mode>SA/BF</mode>
			<rc>1</rc>
			<ammo>18(m)/32(c)</ammo>
			<avail>0</avail>
			<cost>0</cost>
			<cyberware>yes</cyberware>
			<allowaccessory>false</allowaccessory>
			<source>2050</source>
			<page>204</page>
		</weapon>
		<weapon>
			<id>3011640d-c504-4af1-bbb5-25f42492a7ff</id>
			<name>Cyber Shotgun (2050)</name>
			<category>Shotguns</category>
			<hide>yes</hide>
			<type>Ranged</type>
			<conceal>-6</conceal>
			<accuracy>4</accuracy>
			<reach>0</reach>
			<damage>12P</damage>
			<ap>4</ap>
			<mode>SA</mode>
			<rc>0</rc>
			<ammo>4(m)/10(c)</ammo>
			<avail>0</avail>
			<cost>0</cost>
			<cyberware>yes</cyberware>
			<allowaccessory>false</allowaccessory>
			<source>2050</source>
			<page>204</page>
		</weapon>
		<weapon>
			<id>09a84b7f-50f0-4889-bae4-16442edbee12</id>
			<name>Defiance Super Shock (2050)</name>
			<category>Tasers</category>
			<type>Ranged</type>
			<conceal>0</conceal>
			<accuracy>4</accuracy>
			<reach>0</reach>
			<damage>9S(e)</damage>
			<ap>-5</ap>
			<mode>SA</mode>
			<rc>0</rc>
			<ammo>4(m)</ammo>
			<avail>3R</avail>
			<cost>1000</cost>
			<allowaccessory>true</allowaccessory>
			<accessorymounts>
				<mount>Stock</mount>
				<mount>Side</mount>
			</accessorymounts>
			<accessories>
			<accessory><name>Imaging Scope (2050)</name></accessory>
			</accessories>
			<source>2050</source>
			<page>184</page>
		</weapon>
		<weapon>
			<id>a87aa823-732b-4efe-8164-6235bc492ef0</id>
			<name>Streetline Special (2050)</name>
			<category>Holdouts</category>
			<type>Ranged</type>
			<conceal>-4</conceal>
			<accuracy>4</accuracy>
			<reach>0</reach>
			<damage>6P</damage>
			<ap>-</ap>
			<mode>SA</mode>
			<rc>0</rc>
			<ammo>6(c)</ammo>
			<avail>4R</avail>
			<cost>100</cost>
			<allowaccessory>true</allowaccessory>
			<source>2050</source>
			<page>184</page>
		</weapon>
		<weapon>
			<id>d9068427-9f9e-4768-be27-cb9c5ee6da13</id>
			<name>Tiffani Self-Defender (2050)</name>
			<category>Holdouts</category>
			<type>Ranged</type>
			<conceal>-4</conceal>
			<accuracy>4</accuracy>
			<reach>0</reach>
			<damage>6P</damage>
			<ap>-</ap>
			<mode>SS</mode>
			<rc>0</rc>
			<ammo>4(c)</ammo>
			<avail>2R</avail>
			<cost>450</cost>
			<allowaccessory>true</allowaccessory>
			<source>2050</source>
			<page>184</page>
		</weapon>
		<weapon>
			<id>5f10b28e-bdf2-461f-b751-9de1153200a1</id>
			<name>Walther Palm Pistol (2050)</name>
			<category>Holdouts</category>
			<type>Ranged</type>
			<conceal>-4</conceal>
			<accuracy>4</accuracy>
			<reach>0</reach>
			<damage>7P</damage>
			<ap>-</ap>
			<mode>SS/BF</mode>
			<rc>0</rc>
			<ammo>2(b)</ammo>
			<avail>3R</avail>
			<cost>200</cost>
			<allowaccessory>true</allowaccessory>
			<source>2050</source>
			<page>184</page>
		</weapon>
		<weapon>
			<id>ddfe3423-53c9-44bd-8d4a-f9b88b81a382</id>
			<name>Ares Light Fire 70 (2050)</name>
			<category>Light Pistols</category>
			<type>Ranged</type>
			<conceal>-3</conceal>
			<spec>Semi-Automatics</spec>
			<accuracy>7</accuracy>
			<reach>0</reach>
			<damage>6P</damage>
			<ap>-</ap>
			<mode>SA</mode>
			<rc>0</rc>
			<ammo>16(c)</ammo>
			<avail>3R</avail>
			<cost>475</cost>
			<allowaccessory>true</allowaccessory>
			<accessorymounts>
				<mount>Barrel</mount>
				<mount>Top</mount>
				<mount>Stock</mount>
				<mount>Side</mount>
			</accessorymounts>
			<source>2050</source>
			<page>184</page>
		</weapon>
		<weapon>
			<id>f02d5f6e-d317-4559-93ee-48225e5c4017</id>
			<name>Beretta 200 ST (2050)</name>
			<category>Light Pistols</category>
			<type>Ranged</type>
			<conceal>-2</conceal>
			<spec>Semi-Automatics</spec>
			<accuracy>6</accuracy>
			<reach>0</reach>
			<damage>6P</damage>
			<ap>-</ap>
			<mode>SA/BF</mode>
			<rc>1</rc>
			<ammo>20(c)</ammo>
			<avail>5R</avail>
			<cost>750</cost>
			<allowaccessory>true</allowaccessory>
			<accessorymounts>
				<mount>Barrel</mount>
				<mount>Top</mount>
				<mount>Stock</mount>
				<mount>Side</mount>
			</accessorymounts>
			<accessories>
				<accessory><name>Stock</name></accessory>
			</accessories>
			<source>2050</source>
			<page>184</page>
		</weapon>
		<weapon>
			<id>847a9604-0890-4f24-bea2-83d372feef7e</id>
			<name>Beretta Modell 101T (2050)</name>
			<category>Light Pistols</category>
			<type>Ranged</type>
			<conceal>-2</conceal>
			<spec>Semi-Automatics</spec>
			<accuracy>6</accuracy>
			<reach>0</reach>
			<damage>6P</damage>
			<ap>-</ap>
			<mode>SA</mode>
			<rc>0</rc>
			<ammo>12(c)</ammo>
			<avail>4R</avail>
			<cost>350</cost>
			<allowaccessory>true</allowaccessory>
			<accessorymounts>
				<mount>Barrel</mount>
				<mount>Top</mount>
				<mount>Stock</mount>
				<mount>Side</mount>
			</accessorymounts>
			<source>2050</source>
			<page>184</page>
		</weapon>
		<weapon>
			<id>f8356115-1a00-4ac8-a28a-91655b2075b7</id>
			<name>Colt America L36 (2050)</name>
			<category>Light Pistols</category>
			<type>Ranged</type>
			<conceal>-2</conceal>
			<spec>Semi-Automatics</spec>
			<accuracy>7</accuracy>
			<reach>0</reach>
			<damage>7P</damage>
			<ap>-</ap>
			<mode>SA</mode>
			<rc>0</rc>
			<ammo>11(c)</ammo>
			<avail>4R</avail>
			<cost>350</cost>
			<allowaccessory>true</allowaccessory>
			<accessorymounts>
				<mount>Barrel</mount>
				<mount>Top</mount>
				<mount>Stock</mount>
				<mount>Side</mount>
			</accessorymounts>
			<source>2050</source>
			<page>184</page>
		</weapon>
		<weapon>
			<id>132466ad-0ef5-49e2-b453-0e54cf1b31a8</id>
			<name>Fichetti Security 500 (2050)</name>
			<category>Light Pistols</category>
			<type>Ranged</type>
			<conceal>-2</conceal>
			<spec>Semi-Automatics</spec>
			<accuracy>6</accuracy>
			<reach>0</reach>
			<damage>7P</damage>
			<ap>-</ap>
			<mode>SA</mode>
			<rc>1</rc>
			<ammo>10(c)</ammo>
			<avail>6R</avail>
			<cost>400</cost>
			<allowaccessory>true</allowaccessory>
			<accessorymounts>
				<mount>Barrel</mount>
				<mount>Top</mount>
				<mount>Stock</mount>
				<mount>Side</mount>
			</accessorymounts>
			<accessories>
			<accessory>
				<name>Stock</name>
			</accessory>
			</accessories>
			<source>2050</source>
			<page>184</page>
		</weapon>
		<weapon>
			<id>21259f65-59a0-4456-be11-cb6f7c5da2c0</id>
			<name>Fichetti Security 500a (2050)</name>
			<category>Light Pistols</category>
			<type>Ranged</type>
			<conceal>-2</conceal>
			<spec>Semi-Automatics</spec>
			<accuracy>6</accuracy>
			<reach>0</reach>
			<damage>7P</damage>
			<ap>-</ap>
			<mode>SA</mode>
			<rc>1</rc>
			<ammo>22(c)</ammo>
			<avail>6R</avail>
			<cost>450</cost>
			<allowaccessory>true</allowaccessory>
			<accessorymounts>
				<mount>Barrel</mount>
				<mount>Top</mount>
				<mount>Stock</mount>
				<mount>Side</mount>
			</accessorymounts>
			<accessories>
			<accessory>
				<name>Stock</name>
			</accessory>
			</accessories>
			<source>2050</source>
			<page>184</page>
		</weapon>
		<weapon>
			<id>1e5c5537-9d78-45e2-b2ac-68d5622fce4d</id>
			<name>Ares Crusader MP 6 (2050)</name>
			<category>Machine Pistols</category>
			<type>Ranged</type>
			<conceal>0</conceal>
			<spec>Semi-Automatics</spec>
			<accuracy>5</accuracy>
			<reach>0</reach>
			<damage>7P</damage>
			<ap>-</ap>
			<mode>SA/BF</mode>
			<rc>2</rc>
			<ammo>40(c)</ammo>
			<avail>5F</avail>
			<cost>950</cost>
			<allowaccessory>true</allowaccessory>
			<accessorymounts>
				<mount>Stock</mount>
				<mount>Side</mount>
				<mount>Internal</mount>
				<mount>Barrel</mount>
				<mount>Top</mount>
				<mount>Under</mount>
			</accessorymounts>
			<source>2050</source>
			<page>184</page>
		</weapon>		
		<weapon>
			<id>bc343de1-aa17-4fb8-b3dc-5cd44fc973a1</id>
			<name>Ceska Black Scorpion (2050)</name>
			<category>Machine Pistols</category>
			<type>Ranged</type>
			<conceal>0</conceal>
			<spec>Semi-Automatics</spec>
			<accuracy>5</accuracy>
			<reach>0</reach>
			<damage>6P</damage>
			<ap>-</ap>
			<mode>SA/BF</mode>
			<rc>0</rc>
			<ammo>35(c)</ammo>
			<avail>6R</avail>
			<cost>270</cost>
			<allowaccessory>true</allowaccessory>
			<accessorymounts>
				<mount>Stock</mount>
				<mount>Side</mount>
				<mount>Internal</mount>
				<mount>Barrel</mount>
				<mount>Top</mount>
				<mount>Under</mount>
			</accessorymounts>
			<accessories>
				<accessory><name>Folding Stock</name></accessory>
			</accessories>
			<source>2050</source>
			<page>184</page>
		</weapon>
		<weapon>
			<id>ec050588-9a36-468a-aab4-5be80e96ac90</id>
			<name>Ares Predator (2050)</name>
			<category>Heavy Pistols</category>
			<type>Ranged</type>
			<conceal>0</conceal>
			<spec>Semi-Automatics</spec>
			<accuracy>5</accuracy>
			<reach>0</reach>
			<damage>8P</damage>
			<ap>-1</ap>
			<mode>SA</mode>
			<rc>0</rc>
			<ammo>15(c)</ammo>
			<avail>4R</avail>
			<cost>450</cost>
			<allowaccessory>true</allowaccessory>
			<accessorymounts>
				<mount>Barrel</mount>
				<mount>Top</mount>
				<mount>Stock</mount>
				<mount>Side</mount>
			</accessorymounts>
			<source>2050</source>
			<page>185</page>
		</weapon>
		<weapon>
			<id>6f88796e-bf03-4d20-b1f0-2d215bb980fb</id>
			<name>Ares Viper Slivergun (2050)</name>
			<category>Heavy Pistols</category>
			<type>Ranged</type>
			<conceal>0</conceal>
			<spec>Semi-Automatics</spec>
			<accuracy>4</accuracy>
			<reach>0</reach>
			<damage>9P(f)</damage>
			<ap>+4</ap>
			<mode>SA/BF</mode>
			<rc>0</rc>
			<ammo>30(c)</ammo>
			<avail>5R</avail>
			<cost>600</cost>
			<allowaccessory>true</allowaccessory>
			<accessorymounts>
				<mount>Barrel</mount>
				<mount>Top</mount>
				<mount>Stock</mount>
				<mount>Side</mount>
			</accessorymounts>
			<accessories>
				<accessory>
					<name>Silencer</name>
			</accessory>
			</accessories>
			<source>2050</source>
			<page>185</page>
		</weapon>
		<weapon>
			<id>1d1dc9e6-bdad-49f1-b2d6-b968aecf095c</id>
			<name>Browning Max-Power (2050)</name>
			<category>Heavy Pistols</category>
			<type>Ranged</type>
			<conceal>0</conceal>
			<spec>Semi-Automatics</spec>
			<accuracy>5</accuracy>
			<reach>0</reach>
			<damage>8P</damage>
			<ap>-1</ap>
			<mode>SA</mode>
			<rc>0</rc>
			<ammo>10(c)</ammo>
			<avail>3R</avail>
			<cost>450</cost>
			<allowaccessory>true</allowaccessory>
			<accessorymounts>
				<mount>Barrel</mount>
				<mount>Top</mount>
				<mount>Stock</mount>
				<mount>Side</mount>
			</accessorymounts>
			<source>2050</source>
			<page>185</page>
		</weapon>
		<weapon>
			<id>36e7b132-6b4d-4932-86e0-9b8a1afe6c00</id>
			<name>Colt Manhunter (2050)</name>
			<category>Heavy Pistols</category>
			<type>Ranged</type>
			<conceal>0</conceal>
			<spec>Semi-Automatics</spec>
			<accuracy>6</accuracy>
			<reach>0</reach>
			<damage>7P</damage>
			<ap>-1</ap>
			<mode>SA</mode>
			<rc>0</rc>
			<ammo>16(c)</ammo>
			<avail>4R</avail>
			<cost>300</cost>
			<allowaccessory>true</allowaccessory>
			<accessorymounts>
				<mount>Barrel</mount>
				<mount>Top</mount>
				<mount>Stock</mount>
				<mount>Side</mount>
			</accessorymounts>
			<accessories>
				<accessory>
					<name>Laser Sight</name>
				</accessory>
			</accessories>
			<source>2050</source>
			<page>185</page>
		</weapon>
		<weapon>
			<id>cc5538fc-a62b-43b1-9e45-ea1e4c58901b</id>
			<name>Remington Roomsweeper (2050)</name>
			<category>Heavy Pistols</category>
			<type>Ranged</type>
			<conceal>0</conceal>
			<spec>Semi-Automatics</spec>
			<accuracy>4</accuracy>
			<reach>0</reach>
			<damage>9P(f)</damage>
			<ap>+4</ap>
			<mode>SA</mode>
			<rc>0</rc>
			<ammo>8(m)</ammo>
			<avail>4R</avail>
			<cost>300</cost>
			<allowaccessory>true</allowaccessory>
			<accessorymounts>
				<mount>Barrel</mount>
				<mount>Top</mount>
				<mount>Stock</mount>
				<mount>Side</mount>
			</accessorymounts>
			<source>2050</source>
			<page>185</page>
		</weapon>
		<weapon>
			<id>8a455cca-8a94-445b-bff1-e364d6896908</id>
			<name>Ruger Super Warhawk (2050)</name>
			<category>Heavy Pistols</category>
			<type>Ranged</type>
			<conceal>0</conceal>
			<spec>Revolvers</spec>
			<accuracy>5</accuracy>
			<reach>0</reach>
			<damage>9P</damage>
			<ap>-2</ap>
			<mode>SS</mode>
			<rc>0</rc>
			<ammo>6(cy)</ammo>
			<avail>3R</avail>
			<cost>300</cost>
			<allowaccessory>true</allowaccessory>
			<accessorymounts>
				<mount>Barrel</mount>
				<mount>Top</mount>
				<mount>Stock</mount>
				<mount>Side</mount>
			</accessorymounts>
			<source>2050</source>
			<page>185</page>
		</weapon>
		<weapon>
			<id>459205e8-54bd-44aa-ba25-f7fb8d056d70</id>
			<name>AK-97 Karabiner (2050)</name>
			<category>Submachine Guns</category>
			<type>Ranged</type>
			<conceal>2</conceal>
			<accuracy>6</accuracy>
			<reach>0</reach>
			<damage>7P</damage>
			<ap>0</ap>
			<mode>SA/BF/FA</mode>
			<rc>0</rc>
			<ammo>30(c)</ammo>
			<avail>5F</avail>
			<cost>800</cost>
			<allowaccessory>true</allowaccessory>
			<accessorymounts>
				<mount>Stock</mount>
				<mount>Side</mount>
				<mount>Internal</mount>
				<mount>Barrel</mount>
				<mount>Top</mount>
				<mount>Under</mount>
			</accessorymounts>
			<accessories>
				<accessory>
					<name>Folding Stock</name>
				</accessory>
			</accessories>
			<source>2050</source>
			<page>185</page>
		</weapon>
		<weapon>
			<id>fe671fb0-85ba-4d10-9fa6-e3dff6c55645</id>
			<name>Beretta Modell 70 (2050)</name>
			<category>Submachine Guns</category>
			<type>Ranged</type>
			<conceal>2</conceal>
			<accuracy>6</accuracy>
			<reach>0</reach>
			<damage>7P</damage>
			<ap>0</ap>
			<mode>BF/FA</mode>
			<rc>0</rc>
			<ammo>35(c)</ammo>
			<avail>5F</avail>
			<cost>900</cost>
			<allowaccessory>true</allowaccessory>
			<accessorymounts>
				<mount>Stock</mount>
				<mount>Side</mount>
				<mount>Internal</mount>
				<mount>Barrel</mount>
				<mount>Top</mount>
				<mount>Under</mount>
			</accessorymounts>
			<accessories>
				<accessory>
					<name>Laser Sight</name>
				</accessory>
				<accessory>	
					<name>Silencer</name>					
				</accessory>
			</accessories>
			<source>2050</source>
			<page>185</page>
		</weapon>
		<weapon>
			<id>5f40d965-f1d4-4b09-a61b-f4b46016a482</id>
			<name>HK227 (2050)</name>
			<category>Submachine Guns</category>
			<type>Ranged</type>
			<conceal>2</conceal>
			<accuracy>5</accuracy>
			<reach>0</reach>
			<damage>7P</damage>
			<ap>0</ap>
			<mode>SA/BF/FA</mode>
			<rc>0</rc>
			<ammo>28(c)</ammo>
			<avail>4F</avail>
			<cost>1500</cost>
			<allowaccessory>true</allowaccessory>
			<accessorymounts>
				<mount>Stock</mount>
				<mount>Side</mount>
				<mount>Internal</mount>
				<mount>Barrel</mount>
				<mount>Top</mount>
				<mount>Under</mount>
			</accessorymounts>
			<accessories>
				<accessory>
					<name>Gas-Vent 2 System</name>
				</accessory>
				<accessory>	
					<name>Laser Sight</name>					
				</accessory>
				<accessory>
					<name>Folding Stock</name>
				</accessory>
			</accessories>
			<source>2050</source>
			<page>185</page>
		</weapon>
		<weapon>
			<id>21dffe97-d055-4a8a-99d6-20f65054b522</id>
			<name>Ingram Smartgun (2050)</name>
			<category>Submachine Guns</category>
			<type>Ranged</type>
			<conceal>2</conceal>
			<accuracy>4</accuracy>
			<reach>0</reach>
			<damage>8P</damage>
			<ap>-</ap>
			<mode>BF/FA</mode>
			<rc>0</rc>
			<ammo>32(c)</ammo>
			<avail>4F</avail>
			<cost>950</cost>
			<allowaccessory>true</allowaccessory>
			<accessorymounts>
				<mount>Barrel</mount>
				<mount>Top</mount>
				<mount>Stock</mount>
				<mount>Side</mount>
			</accessorymounts>
			<accessories>
				<accessory><name>Smartgun System, Internal</name></accessory>
				<accessory><name>Folding Stock</name></accessory>
				<accessory><name>Gas-Vent 2 System</name></accessory>
			</accessories>
			<source>2050</source>
			<page>185</page>
		</weapon>
		<weapon>
			<id>317ad4f6-85ce-48e0-a3a7-ec5fb09d41e1</id>
			<name>Uzi III (2050)</name>
			<category>Submachine Guns</category>
			<type>Ranged</type>
			<conceal>2</conceal>
			<accuracy>4</accuracy>
			<reach>0</reach>
			<damage>7P</damage>
			<ap>-</ap>
			<mode>BF</mode>
			<rc>0</rc>
			<ammo>24(c)</ammo>
			<avail>4F</avail>
			<cost>600</cost>
			<allowaccessory>true</allowaccessory>
			<accessorymounts>
				<mount>Barrel</mount>
				<mount>Top</mount>
				<mount>Stock</mount>
				<mount>Side</mount>
			</accessorymounts>
			<accessories>
				<accessory><name>Folding Stock</name></accessory>
				<accessory><name>Laser Sight</name></accessory>
			</accessories>
			<source>2050</source>
			<page>185</page>
		</weapon>
		<weapon>
			<id>b297c2b3-0cc0-4321-95be-ca6d73e9af03</id>
			<name>AK-97 (2050)</name>
			<category>Assault Rifles</category>
			<type>Ranged</type>
			<conceal>6</conceal>
			<accuracy>5</accuracy>
			<reach>0</reach>
			<damage>10P</damage>
			<ap>-2</ap>
			<mode>SA/BF/FA</mode>
			<rc>0</rc>
			<ammo>22(c)</ammo>
			<avail>3F</avail>
			<cost>500</cost>
			<allowaccessory>true</allowaccessory>
			<accessorymounts>
				<mount>Stock</mount>
				<mount>Side</mount>
				<mount>Internal</mount>
				<mount>Barrel</mount>
				<mount>Top</mount>
				<mount>Under</mount>
			</accessorymounts>
			<source>2050</source>
			<page>185</page>
		</weapon>
		<weapon>
			<id>4cdded3c-831d-456f-a0f7-7e7921118dd8</id>
			<name>AK-98 (2050)</name>
			<category>Assault Rifles</category>
			<type>Ranged</type>
			<conceal>6</conceal>
			<accuracy>5</accuracy>
			<reach>0</reach>
			<damage>10P</damage>
			<ap>-2</ap>
			<mode>SA/BF/FA</mode>
			<rc>0</rc>
			<ammo>22(c)</ammo>
			<avail>6F</avail>
			<cost>2500</cost>
			<underbarrels>
				<underbarrel>AK-98 Grenade Launcher</underbarrel>
			</underbarrels>
			<allowaccessory>true</allowaccessory>
			<accessorymounts>
				<mount>Stock</mount>
				<mount>Side</mount>
				<mount>Internal</mount>
				<mount>Barrel</mount>
				<mount>Top</mount>
				<mount>Under</mount>
			</accessorymounts>
			<source>2050</source>
			<page>185</page>
		</weapon>
		<weapon>
			<id>d1e01a1b-9ada-46c7-8007-e49932e6f727</id>
			<name>Colt M22A2 (2050)</name>
			<category>Assault Rifles</category>
			<type>Ranged</type>
			<conceal>6</conceal>
			<accuracy>4</accuracy>
			<reach>0</reach>
			<damage>9P</damage>
			<ap>-2</ap>
			<mode>SA/BF/FA</mode>
			<rc>0</rc>
			<ammo>40(c)</ammo>
			<avail>4F</avail>
			<cost>1600</cost>
			<underbarrels>
				<underbarrel>Colt M22A2 Grenade Launcher (2050)</underbarrel>
			</underbarrels>
			<allowaccessory>true</allowaccessory>
			<accessorymounts>
				<mount>Stock</mount>
				<mount>Side</mount>
				<mount>Internal</mount>
				<mount>Barrel</mount>
				<mount>Top</mount>
				<mount>Under</mount>
			</accessorymounts>
			<source>2050</source>
			<page>185</page>
		</weapon>
		<weapon>
			<id>8d399d02-9829-4943-8b60-7c32698c0888</id>
			<name>Colt M22A2 Grenade Launcher (2050)</name>
			<category>Underbarrel Weapons</category>
			<hide>yes</hide>
			<type>Ranged</type>
			<conceal>6</conceal>
			<accuracy>3</accuracy>
			<reach>0</reach>
			<damage>Grenade</damage>
			<ap>-</ap>
			<mode>SS</mode>
			<rc>0</rc>
			<ammo>6(m)</ammo>
			<ammocategory>Grenade Launchers</ammocategory>
			<avail>0</avail>
			<cost>0</cost>
			<allowaccessory>true</allowaccessory>
			<useskill>Heavy Weapons</useskill>
			<range>Grenade Launchers</range>
			<source>2050</source>
			<page>185</page>
		</weapon>
		<weapon>
			<id>2f4724d3-4644-411c-998c-b0a12461e508</id>
			<name>FN HAR (2050)</name>
			<category>Assault Rifles</category>
			<type>Ranged</type>
			<conceal>6</conceal>
			<accuracy>5</accuracy>
			<reach>0</reach>
			<damage>10P</damage>
			<ap>-2</ap>
			<mode>SA/BF/FA</mode>
			<rc>0</rc>
			<ammo>20(c)</ammo>
			<avail>4F</avail>
			<cost>1200</cost>
			<accessories>
				<accessory><name>Laser Sight</name></accessory>
				<accessory><name>Folding Stock</name></accessory>
				<accessory><name>Gas-Vent 2 System</name></accessory>
			</accessories>
			<allowaccessory>true</allowaccessory>
			<accessorymounts>
				<mount>Stock</mount>
				<mount>Side</mount>
				<mount>Internal</mount>
				<mount>Barrel</mount>
				<mount>Top</mount>
				<mount>Under</mount>
			</accessorymounts>
			<source>2050</source>
			<page>185</page>
		</weapon>		
		<weapon>
			<id>89bfe11e-c916-439d-9abe-937737735af9</id>
			<name>Ranger Arms SM-3 (2050)</name>
			<category>Sniper Rifles</category>
			<type>Ranged</type>
			<conceal>8</conceal>
			<accuracy>8</accuracy>
			<reach>0</reach>
			<damage>14P</damage>
			<ap>-5</ap>
			<mode>SA</mode>
			<rc>0</rc>
			<ammo>6(m)</ammo>
			<avail>12F</avail>
			<cost>4000</cost>
			<allowaccessory>true</allowaccessory>
			<accessorymounts>
				<mount>Stock</mount>
				<mount>Side</mount>
				<mount>Internal</mount>
				<mount>Barrel</mount>
				<mount>Top</mount>
				<mount>Under</mount>
			</accessorymounts>
			<accessories>
				<accessory><name>Silencer</name></accessory>
				<accessory><name>Imaging Scope (2050)</name></accessory>
			</accessories>
			<source>2050</source>
			<page>186</page>
		</weapon>
		<weapon>
			<id>ae59bc8e-5b56-4dc8-8540-1211f059c4b9</id>
			<name>Remington 750 (2050)</name>
			<category>Sniper Rifles</category>
			<type>Ranged</type>
			<conceal>8</conceal>
			<accuracy>7</accuracy>
			<reach>0</reach>
			<damage>11P</damage>
			<ap>-3</ap>
			<mode>SS</mode>
			<rc>0</rc>
			<ammo>5(m)</ammo>
			<avail>3R</avail>
			<cost>600</cost>
			<allowaccessory>true</allowaccessory>
			<accessorymounts>
				<mount>Stock</mount>
				<mount>Side</mount>
				<mount>Internal</mount>
				<mount>Barrel</mount>
				<mount>Top</mount>
			</accessorymounts>
			<accessories>
				<accessory><name>Imaging Scope (2050)</name></accessory>
			</accessories>
			<source>2050</source>
			<page>186</page>
		</weapon>
		<weapon>
			<id>38202c82-5580-4746-8639-2ab097a0ff4f</id>
			<name>Remington 950 (2050)</name>
			<category>Sniper Rifles</category>
			<type>Ranged</type>
			<conceal>8</conceal>
			<accuracy>7</accuracy>
			<reach>0</reach>
			<damage>12P</damage>
			<ap>-4</ap>
			<mode>SS</mode>
			<rc>0</rc>
			<ammo>5(m)</ammo>
			<avail>3R</avail>
			<cost>800</cost>
			<allowaccessory>true</allowaccessory>
			<accessorymounts>
				<mount>Stock</mount>
				<mount>Side</mount>
				<mount>Internal</mount>
				<mount>Barrel</mount>
				<mount>Top</mount>
			</accessorymounts>
			<accessories>
				<accessory><name>Imaging Scope (2050)</name></accessory>
			</accessories>
			<source>2050</source>
			<page>186</page>
		</weapon>
		<weapon>
			<id>50b8bd98-59de-4c1b-acbd-bd24550c91c1</id>
			<name>Ruger 100 (2050)</name>
			<category>Sniper Rifles</category>
			<type>Ranged</type>
			<conceal>8</conceal>
			<accuracy>6</accuracy>
			<reach>0</reach>
			<damage>11P</damage>
			<ap>-3</ap>
			<mode>SA</mode>
			<rc>0</rc>
			<ammo>5(m)</ammo>
			<avail>3R</avail>
			<cost>1300</cost>
			<allowaccessory>true</allowaccessory>
			<accessorymounts>
				<mount>Stock</mount>
				<mount>Side</mount>
				<mount>Internal</mount>
				<mount>Barrel</mount>
				<mount>Top</mount>
				<mount>Under</mount>
			</accessorymounts>
			<accessories>
				<accessory><name>Imaging Scope (2050)</name></accessory>
				<accessory><name>Shock Pad</name></accessory>
			</accessories>
			<source>2050</source>
			<page>186</page>
		</weapon>
		<weapon>
			<id>2e2f798a-c3a3-4829-942e-cd7e0952a9e7</id>
			<name>Walther MA-2100 (2050)</name>
			<category>Sniper Rifles</category>
			<type>Ranged</type>
			<conceal>8</conceal>
			<accuracy>6</accuracy>
			<reach>0</reach>
			<damage>12P</damage>
			<ap>-3</ap>
			<mode>SA</mode>
			<rc>0</rc>
			<ammo>10(m)</ammo>
			<avail>12F</avail>
			<cost>6500</cost>
			<allowaccessory>true</allowaccessory>
			<accessorymounts>
				<mount>Stock</mount>
				<mount>Side</mount>
				<mount>Internal</mount>
				<mount>Barrel</mount>
				<mount>Top</mount>
				<mount>Under</mount>
			</accessorymounts>
			<accessories>
				<accessory><name>Smartgun System, Internal (2050)</name></accessory>
			</accessories>
			<source>2050</source>
			<page>186</page>
		</weapon>
		<weapon>
			<id>f82903f3-3f8d-48b8-95db-c8cf1238c7a1</id>
			<name>Styre AUG-CSL (2050)</name>
			<category>Assault Rifles</category>
			<type>Ranged</type>
			<conceal>6</conceal>
			<accuracy>0</accuracy>
			<reach>0</reach>
			<damage>0</damage>
			<ap>0</ap>
			<mode>0</mode>
			<rc>0</rc>
			<ammo>40(c)</ammo>
			<avail>10F</avail>
			<cost>4500</cost>
			<underbarrels>
				<underbarrel>Styre AUG-CSL SMG (2050)</underbarrel>
				<underbarrel>Styre AUG-CSL Carbine (2050)</underbarrel>
				<underbarrel>Styre AUG-CSL Assault Rifles (2050)</underbarrel>
				<underbarrel>Styre AUG-CSL LMG (2050)</underbarrel>
			</underbarrels>
			<allowaccessory>true</allowaccessory>
			<accessorymounts>
				<mount>Stock</mount>
				<mount>Side</mount>
				<mount>Internal</mount>
				<mount>Barrel</mount>
				<mount>Top</mount>
				<mount>Under</mount>
			</accessorymounts>
			<source>2050</source>
			<page>184</page>
		</weapon>
		<weapon>
			<id>5e116545-08b4-4eae-8dab-6f1546786296</id>
			<name>Styre AUG-CSL SMG (2050)</name>
			<category>Submachine Guns</category>
			<hide>yes</hide>
			<type>Ranged</type>
			<conceal>6</conceal>
			<accuracy>5</accuracy>
			<reach>0</reach>
			<damage>7P</damage>
			<ap>0</ap>
			<mode>SA/BF</mode>
			<rc>0</rc>
			<ammo>40(c)</ammo>
			<avail>0</avail>
			<cost>0</cost>
			<allowaccessory>true</allowaccessory>
			<accessorymounts>
				<mount>Stock</mount>
				<mount>Side</mount>
				<mount>Internal</mount>
				<mount>Barrel</mount>
				<mount>Top</mount>
				<mount>Under</mount>
			</accessorymounts>
			<accessories>
				<accessory>
					<name>Gas-Vent 1 System</name>
				</accessory>
			</accessories>				
			<source>2050</source>
			<page>184</page>
		</weapon>
		<weapon>
			<id>ef76228b-c339-4262-b8e3-597de652d9b4</id>
			<name>Styre AUG-CSL Carbine (2050)</name>
			<category>Sniper Rifles</category>
			<hide>yes</hide>
			<type>Ranged</type>
			<conceal>6</conceal>
			<accuracy>5</accuracy>
			<reach>0</reach>
			<damage>8P</damage>
			<ap>0</ap>
			<mode>SA/BF</mode>
			<rc>0</rc>
			<ammo>40(c)</ammo>
			<avail>0</avail>
			<cost>0</cost>
			<allowaccessory>true</allowaccessory>
			<accessorymounts>
				<mount>Stock</mount>
				<mount>Side</mount>
				<mount>Internal</mount>
				<mount>Barrel</mount>
				<mount>Top</mount>
				<mount>Under</mount>
			</accessorymounts>
			<accessories>
				<accessory>
					<name>Gas-Vent 1 System</name>
				</accessory>
			</accessories>			
			<source>2050</source>
			<page>184</page>
		</weapon>
		<weapon>
			<id>4c09761e-d2a2-4958-9113-5b61db145a20</id>
			<name>Styre AUG-CSL Assault Rifles (2050)</name>
			<category>Assault Rifles</category>
			<hide>yes</hide>
			<type>Ranged</type>
			<conceal>6</conceal>
			<accuracy>5</accuracy>
			<reach>0</reach>
			<damage>9P</damage>
			<ap>-2</ap>
			<mode>SA/BF/FA</mode>
			<rc>0</rc>
			<ammo>40(c)</ammo>
			<avail>0</avail>
			<cost>0</cost>
			<allowaccessory>true</allowaccessory>
			<accessorymounts>
				<mount>Stock</mount>
				<mount>Side</mount>
				<mount>Internal</mount>
				<mount>Barrel</mount>
				<mount>Top</mount>
				<mount>Under</mount>
			</accessorymounts>
			<accessories>
				<accessory>
					<name>Gas-Vent 1 System</name>
				</accessory>
			</accessories>			
			<source>2050</source>
			<page>184</page>
		</weapon>
		<weapon>
			<id>39a5d782-6537-4b6d-93f9-f5d30d90d8ef</id>
			<name>Styre AUG-CSL LMG (2050)</name>
			<category>Light Machine Guns</category>
			<hide>yes</hide>
			<type>Ranged</type>
			<conceal>6</conceal>
			<accuracy>5</accuracy>
			<reach>0</reach>
			<damage>10P</damage>
			<ap>-2</ap>
			<mode>SA/BF/FA</mode>
			<rc>0</rc>
			<ammo>40(c)</ammo>
			<avail>0</avail>
			<cost>0</cost>
			<allowaccessory>true</allowaccessory>
			<accessorymounts>
				<mount>Stock</mount>
				<mount>Side</mount>
				<mount>Internal</mount>
				<mount>Barrel</mount>
				<mount>Top</mount>
				<mount>Under</mount>
			</accessorymounts>
			<accessories>
				<accessory>
					<name>Gas-Vent 1 System</name>
				</accessory>
			</accessories>			
			<source>2050</source>
			<page>184</page>
		</weapon>
		<!-- Grenade -->
		<weapon>
			<id>1c4b568b-7591-433f-8618-2ca75fedabb2</id>
			<name>Grenade: Shock (2050)</name>
			<category>Gear</category>
			<type>Ranged</type>
			<conceal>0</conceal>
			<accuracy>Physical</accuracy>
			<reach>0</reach>
			<damage>10S (10m Radius)</damage>
			<ap>-4</ap>
			<mode>0</mode>
			<rc>0</rc>
			<ammo>0</ammo>
			<avail>5F</avail>
			<cost>30</cost>
			<allowaccessory>true</allowaccessory>
			<useskill>Throwing Weapons</useskill>
			<range>Standard Grenade</range>
			<source>2050</source>
			<page>191</page>
		</weapon>
		<weapon>
			<id>eef0fb7c-572e-49e9-88ee-5f52f0cdea8a</id>
			<name>Minigrenade: Shock (2050)</name>
			<category>Gear</category>
			<type>Ranged</type>
			<conceal>-2</conceal>
			<spec>Grenade Launcher</spec>
			<accuracy>0</accuracy>
			<reach>0</reach>
			<damage>10S (10m Radius)</damage>
			<ap>-4</ap>
			<mode>0</mode>
			<rc>0</rc>
			<ammo>0</ammo>
			<avail>8F</avail>
			<cost>60</cost>
			<allowaccessory>true</allowaccessory>
			<useskill>Heavy Weapons</useskill>
			<range>Grenade Launcher</range>
			<source>2050</source>
			<page>191</page>
		</weapon>
		<weapon>
			<id>ee5f14ba-32c9-48bb-8c56-bd55665a3ad7</id>
			<name>Grenade: Defensive (2050)</name>
			<category>Gear</category>
			<type>Ranged</type>
			<conceal>0</conceal>
			<accuracy>Physical</accuracy>
			<reach>0</reach>
			<damage>16P (-2/m)</damage>
			<ap>-2</ap>
			<mode>0</mode>
			<rc>0</rc>
			<ammo>0</ammo>
			<avail>4F</avail>
			<cost>45</cost>
			<allowaccessory>true</allowaccessory>
			<useskill>Throwing Weapons</useskill>
			<range>Standard Grenade</range>
			<source>2050</source>
			<page>191</page>
		</weapon>
		<weapon>
			<id>2cc3e198-3a4a-444a-86b3-3b44848c0b80</id>
			<name>Minigrenade: Defensive (2050)</name>
			<category>Gear</category>
			<type>Ranged</type>
			<conceal>0</conceal>
			<accuracy>Physical</accuracy>
			<reach>0</reach>
			<damage>16P (-2/m)</damage>
			<ap>-2</ap>
			<mode>0</mode>
			<rc>0</rc>
			<ammo>0</ammo>
			<avail>8F</avail>
			<cost>60</cost>
			<allowaccessory>true</allowaccessory>
			<useskill>Heavy Weapons</useskill>
			<range>Grenade Launcher</range>
			<source>2050</source>
			<page>191</page>
		</weapon>
		<weapon>
			<id>3a8c38e1-6428-43ff-9a34-98932ab26ca9</id>
			<name>Grenade: Offensive (2050)</name>
			<category>Gear</category>
			<type>Ranged</type>
			<conceal>0</conceal>
			<accuracy>Physical</accuracy>
			<reach>0</reach>
			<damage>18P(f) (-1/m)</damage>
			<ap>+5</ap>
			<mode>0</mode>
			<rc>0</rc>
			<ammo>0</ammo>
			<avail>4F</avail>
			<cost>35</cost>
			<allowaccessory>true</allowaccessory>
			<useskill>Throwing Weapons</useskill>
			<range>Standard Grenade</range>
			<source>2050</source>
			<page>191</page>
		</weapon>
		<weapon>
			<id>a3005aaf-ae61-48e4-bc08-1915d41c934c</id>
			<name>Minigrenade: Offensive (2050)</name>
			<category>Gear</category>
			<type>Ranged</type>
			<conceal>0</conceal>
			<accuracy>Physical</accuracy>
			<reach>0</reach>
			<damage>18P(f) (-1/m)</damage>
			<ap>+5</ap>
			<mode>0</mode>
			<rc>0</rc>
			<ammo>0</ammo>
			<avail>8F</avail>
			<cost>60</cost>
			<allowaccessory>true</allowaccessory>
			<useskill>Heavy Weapons</useskill>
			<range>Grenade Launcher</range>
			<source>2050</source>
			<page>191</page>
		</weapon>
		<weapon>
			<id>a5212451-eb18-48b6-ba94-bc9e7a8962ea</id>
			<name>Grenade: Smoke (2050)</name>
			<category>Gear</category>
			<type>Ranged</type>
			<conceal>0</conceal>
			<accuracy>Physical</accuracy>
			<reach>0</reach>
			<damage>(10m Radius)</damage>
			<ap>-</ap>
			<mode>0</mode>
			<rc>0</rc>
			<ammo>0</ammo>
			<avail>3R</avail>
			<cost>30</cost>
			<allowaccessory>true</allowaccessory>
			<useskill>Throwing Weapons</useskill>
			<range>Standard Grenade</range>
			<source>2050</source>
			<page>191</page>
		</weapon>
		<weapon>
			<id>8424fc8f-00b2-445f-a023-6ea608425093</id>
			<name>Minigrenade: Smoke (2050)</name>
			<category>Gear</category>
			<type>Ranged</type>
			<conceal>0</conceal>
			<accuracy>Physical</accuracy>
			<reach>0</reach>
			<damage>(10m Radius)</damage>
			<ap>-</ap>
			<mode>0</mode>
			<rc>0</rc>
			<ammo>0</ammo>
			<avail>3R</avail>
			<cost>60</cost>
			<allowaccessory>true</allowaccessory>
			<useskill>Heavy Weapons</useskill>
			<range>Grenade Launcher</range>
			<source>2050</source>
			<page>191</page>
		</weapon>
		<weapon>
			<id>41b3215e-2c3f-4417-a39c-4b3725318b86</id>
			<name>Rocket: Anti-Personnel (2050)</name>
			<category>Gear</category>
			<type>Ranged</type>
			<conceal>10</conceal>
			<accuracy>0</accuracy>
			<reach>0</reach>
			<damage>23P(f) (-1/m)</damage>
			<ap>+5</ap>
			<mode>0</mode>
			<rc>0</rc>
			<ammo>0</ammo>
			<avail>8F</avail>
			<cost>1000</cost>
			<allowaccessory>true</allowaccessory>
			<source>2050</source>
			<page>191</page>
		</weapon>
		<weapon>
			<id>1f62b179-c89e-45d6-b879-2584bcf0b570</id>
			<name>Rocket: Anti-Vehicle (2050)</name>
			<category>Gear</category>
			<type>Ranged</type>
			<conceal>10</conceal>
			<accuracy>0</accuracy>
			<reach>0</reach>
			<damage>24P (-4/m)</damage>
			<ap>-4/-10</ap>
			<mode>0</mode>
			<rc>0</rc>
			<ammo>0</ammo>
			<avail>8F</avail>
			<cost>2000</cost>
			<allowaccessory>true</allowaccessory>
			<source>2050</source>
			<page>191</page>
		</weapon>
		<weapon>
			<id>435750bb-c9ad-42da-aeda-cc42a401ffda</id>
			<name>Rocket: High Explosive (2050)</name>
			<category>Gear</category>
			<type>Ranged</type>
			<conceal>10</conceal>
			<accuracy>0</accuracy>
			<reach>0</reach>
			<damage>21P (-2/m)</damage>
			<ap>-2</ap>
			<mode>0</mode>
			<rc>0</rc>
			<ammo>0</ammo>
			<avail>8F</avail>
			<cost>1500</cost>
			<allowaccessory>true</allowaccessory>
			<source>2050</source>
			<page>191</page>
		</weapon>
		<weapon>
			<id>2b35b950-a44d-4071-abca-f3fc2d912ba9</id>
			<name>Missile: Anti-Personnel (2050)</name>
			<category>Gear</category>
			<type>Ranged</type>
			<conceal>10</conceal>
			<accuracy>0</accuracy>
			<reach>0</reach>
			<damage>23P(f) (-1/m)</damage>
			<ap>+5</ap>
			<mode>0</mode>
			<rc>0</rc>
			<ammo>0</ammo>
			<avail>12F</avail>
			<cost>1000</cost>
			<allowaccessory>true</allowaccessory>
			<source>2050</source>
			<page>191</page>
		</weapon>
		<weapon>
			<id>438a902c-ce97-475d-aa9d-c8b9ef7f6a8b</id>
			<name>Missile: Anti-Vehicle (2050)</name>
			<category>Gear</category>
			<rating>6</rating>
			<conceal>10</conceal>
			<accuracy>0</accuracy>
			<reach>0</reach>
			<damage>24P (-4/m)</damage>
			<ap>-4/-10</ap>
			<mode>0</mode>
			<rc>0</rc>
			<ammo>0</ammo>
			<avail>12F</avail>
			<cost>2000</cost>
			<allowaccessory>true</allowaccessory>
			<source>2050</source>
			<page>191</page>
		</weapon>
		<weapon>
			<id>1194223f-0943-49de-9138-ee8a7ad1636b</id>
			<name>Missile: High Explosive (2050)</name>
			<category>Gear</category>
			<type>Ranged</type>
			<conceal>10</conceal>
			<accuracy>0</accuracy>
			<reach>0</reach>
			<damage>21P (-2/m)</damage>
			<ap>-2</ap>
			<mode>0</mode>
			<rc>0</rc>
			<ammo>0</ammo>
			<avail>12F</avail>
			<cost>1500</cost>
			<allowaccessory>true</allowaccessory>
			<source>2050</source>
			<page>191</page>
		</weapon>
		<weapon>
			<id>90eca76a-4e5a-4cce-a6a1-0921d12d4d74</id>
			<name>Autocannon (2050)</name>
			<category>Assault Cannons</category>
			<type>Ranged</type>
			<conceal>10</conceal>
			<accuracy>0</accuracy>
			<reach>0</reach>
			<damage>13P</damage>
			<ap>-6</ap>
			<mode>SS</mode>
			<rc>0</rc>
			<ammo>10(c)</ammo>
			<avail>12F</avail>
			<cost>12000</cost>
			<allowaccessory>true</allowaccessory>
			<source>2050</source>
			<page>196</page>
		</weapon>		
		<weapon>
			<id>3e4c13e4-ae4a-4928-937f-6e0038514350</id>
			<name>Launcher, Vehicle (2050)</name>
			<category>Missile Launchers</category>
			<type>Ranged</type>
			<conceal>10</conceal>
			<accuracy>0</accuracy>
			<reach>0</reach>
			<damage>Missile</damage>
			<ap>Missile</ap>
			<mode>SS</mode>
			<rc>0</rc>
			<ammo>6(b)</ammo>
			<avail>12F</avail>
			<cost>15000</cost>
			<allowaccessory>true</allowaccessory>
			<source>2050</source>
			<page>196</page>
		</weapon>
		<weapon>
			<id>c6540493-21b1-44db-9cd3-e2b22770a320</id>
			<name>Water Cannon (2050)</name>
			<category>Assault Cannons</category>
			<type>Ranged</type>
			<conceal>10</conceal>
			<accuracy>0</accuracy>
			<reach>0</reach>
			<damage>12S</damage>
			<ap>-6</ap>
			<mode>SS</mode>
			<rc>0</rc>
			<ammo>200 (tank)</ammo>
			<avail>15R</avail>
			<cost>20000</cost>
			<range>Submachine Guns</range>
			<allowaccessory>true</allowaccessory>
			<source>2050</source>
			<page>196</page>
		</weapon>		
		<!-- End SR5 2050 -->		
		<!-- End Region -->
	</weapons>
	<accessories>
		<!-- Region Shadowrun 5 -->
		<accessory>
			<id>d34a93a8-b695-4c46-8e34-0948df68d44f</id>
			<name>Silencer, Ares Light Fire 70</name>
			<mount>Barrel</mount>
			<rating>0</rating>
			<avail>6F</avail>
			<cost>750</cost>
			<required>
				<weapondetails>
					<name>Ares Light Fire 70</name>
				</weapondetails>
			</required>
			<source>SR5</source>
			<page>425</page>
		</accessory>
		<accessory>
			<id>4026650e-ecd3-4514-b2c6-d03dc1d466b5</id>
			<name>Silencer, Ares Light Fire 75</name>
			<mount>Barrel</mount>
			<rating>0</rating>
			<avail>6F</avail>
			<cost>0</cost>
			<required>
				<weapondetails>
					<name>Ares Light Fire 75</name>
				</weapondetails>
			</required>
			<source>SR5</source>
			<page>425</page>
		</accessory>
		<accessory>
			<id>294a6b30-6e1c-4b7d-8e93-10964647c2dd</id>
			<name>Airburst Link</name>
			<mount/>
			<rating>0</rating>
			<avail>6R</avail>
			<cost>600</cost>
			<forbidden>
				<oneof>
					<accessory>Vintage</accessory>
				</oneof>
			</forbidden>
			<required>
				<weapondetails>
					<OR>
						<category>Grenade Launchers</category>
						<spec>Grenade Launchers</spec>
						<spec2>Grenade Launchers</spec2>
						<ammocategory>Grenade Launchers</ammocategory>
						<category>Missile Launchers</category>
						<spec>Missile Launchers</spec>
						<spec2>Missile Launchers</spec2>
						<ammocategory>Missile Launchers</ammocategory>
					</OR>
				</weapondetails>
			</required>
			<source>SR5</source>
			<page>431</page>
		</accessory>
		<accessory>
			<id>6e06df00-95b8-450f-9f2a-4a86c582d342</id>
			<name>Bipod</name>
			<mount>Under</mount>
			<rc>2</rc>
			<rating>0</rating>
			<rcgroup>1</rcgroup>
			<avail>2</avail>
			<cost>200</cost>
			<source>SR5</source>
			<page>431</page>
		</accessory>
		<accessory>
			<id>7f66a669-917a-4423-bd83-cf0e0a1fb2a8</id>
			<name>Concealable Holster</name>
			<mount/>
			<rating>0</rating>
			<conceal>-1</conceal>
			<avail>2</avail>
			<cost>150</cost>
			<required>
				<weapondetails>
					<conceal operation="lessthanequals">0</conceal>
				</weapondetails>
			</required>
			<source>SR5</source>
			<page>431</page>
		</accessory>
		<accessory>
			<id>f46b623b-75b5-4947-a3e4-baa2930749bf</id>
			<name>Gas-Vent 1 System</name>
			<mount>Barrel</mount>
			<rc>1</rc>
			<rating>0</rating>
			<avail>3R</avail>
			<cost>200</cost>
			<source>SR5</source>
			<page>431</page>
		</accessory>
		<accessory>
			<id>b3827611-f631-461e-8660-e744593ba2d2</id>
>>>>>>> c809f4a9
			<name>Gas-Vent 2 System</name>
			<mount>Barrel</mount>
			<rc>2</rc>
			<rating>0</rating>
			<avail>6R</avail>
			<cost>400</cost>
			<source>SR5</source>
			<page>431</page>
		</accessory>
		<accessory>
			<id>6b06cf52-04fa-4034-bb10-2bcdd58c4bfb</id>
			<name>Gas-Vent 3 System</name>
			<mount>Barrel</mount>
			<rc>3</rc>
			<rating>0</rating>
			<avail>9R</avail>
			<cost>600</cost>
			<source>SR5</source>
			<page>431</page>
		</accessory>
		<accessory>
			<id>baecb236-6b4a-4f7d-b9c4-25212f115d4a</id>
			<name>Gyro Mount</name>
			<mount>Under</mount>
			<rc>6</rc>
			<rating>0</rating>
			<rcgroup>1</rcgroup>
			<avail>7</avail>
			<cost>1400</cost>
			<source>SR5</source>
			<page>432</page>
		</accessory>
		<accessory>
			<id>7ca0c689-a05e-4377-ae44-3dc15abe2ee2</id>
			<name>Hidden Gun Arm Slide</name>
			<mount/>
			<rating>0</rating>
			<conceal>-1</conceal>
			<avail>4R</avail>
			<cost>350</cost>
			<required>
				<weapondetails>
					<conceal operation="lessthanequals">-2</conceal>
				</weapondetails>
			</required>
			<source>SR5</source>
			<page>432</page>
		</accessory>
		<accessory>
			<id>2905095e-937e-4dbc-aa56-3b66676e1559</id>
			<name>Imaging Scope</name>
			<mount>Top</mount>
			<rating>0</rating>
			<avail>2</avail>
			<cost>300</cost>
			<gears>
				<usegear>Camera, Micro</usegear>
				<usegear>Vision Magnification</usegear>
			</gears>
			<allowgear>
				<gearcategory>Vision Enhancements</gearcategory>
			</allowgear>
			<source>SR5</source>
			<page>432</page>
		</accessory>
		<accessory>
			<id>036742ce-95d8-4510-b25f-5c380ef1076e</id>
			<name>Imaging Scope (Optical)</name>
			<mount>Top</mount>
			<rating>0</rating>
			<avail>2</avail>
			<cost>300</cost>
			<gears>
				<usegear>Vision Magnification</usegear>
			</gears>
			<source>SR5</source>
			<page>432</page>
		</accessory>
		<accessory>
			<id>521f9c2e-dfb2-42a6-b707-9808ae4885de</id>
			<name>Laser Sight</name>
			<mount>Top/Under</mount>
			<accuracy>1</accuracy>
			<rating>0</rating>
			<avail>2</avail>
			<cost>125</cost>
			<source>SR5</source>
			<page>432</page>
		</accessory>
		<accessory>
			<id>12e3bb7f-0058-4c9f-ba36-3a865d52b5a0</id>
			<name>Periscope</name>
			<mount>Top</mount>
			<rating>0</rating>
			<avail>3</avail>
			<cost>70</cost>
			<source>SR5</source>
			<page>432</page>
		</accessory>
		<accessory>
			<id>18e18bbc-f287-4455-bedf-ba349779a4cb</id>
			<name>Quick-Draw Holster</name>
			<mount/>
			<rating>0</rating>
			<avail>4</avail>
			<cost>175</cost>
			<required>
				<weapondetails>
					<conceal operation="lessthanequals">0</conceal>
				</weapondetails>
			</required>
			<source>SR5</source>
			<page>432</page>
		</accessory>
		<accessory>
			<id>46596db4-6f25-4990-80cc-c4102eaf80f7</id>
			<name>Shock Pad</name>
			<mount/>
			<rcdeployable>True</rcdeployable>
			<rc>1</rc>
			<rating>0</rating>
			<rcgroup>2</rcgroup>
			<avail>2</avail>
			<cost>50</cost>
			<required>
				<weapondetails>
					<OR>
						<category operation="contains">Rifles</category>
						<category>Shotguns</category>
						<category>Light Machine Guns</category>
						<category>Medium Machine Guns</category>
						<category>Heavy Machine Guns</category>
						<category>Underbarrel Weapons</category>
						<category>Assault Cannons</category>
						<category>Flamethrowers</category>
						<category>Laser Weapons</category>
						<category>Grenade Launchers</category>
						<category>Missile Launchers</category>
					</OR>
				</weapondetails>
			</required>
			<forbidden>
				<oneof>
					<accessory>Stock Removal</accessory>
					<accessory>Sawed Off/Shortbarrel and Stock Removal</accessory>
				</oneof>
			</forbidden>
			<source>SR5</source>
			<page>432</page>
		</accessory>
		<accessory>
			<id>0da6149e-982f-4051-825b-52c1b79c7e52</id>
			<name>Silencer</name>
			<mount>Barrel</mount>
			<rating>0</rating>
			<avail>9F</avail>
			<cost>500</cost>
			<forbidden>
				<weapondetails>
					<OR>
						<ammo operation="contains">(cy)</ammo>
						<spec>Revolvers</spec>
						<spec2>Revolvers</spec2>
						<category>Shotguns</category>
						<spec>Shotguns</spec>
						<spec2>Shotguns</spec2>
						<ammocategory>Shotguns</ammocategory>
						<name>PSK-3 Collapsible Heavy Pistol</name>
					</OR>
				</weapondetails>
			</forbidden>
			<source>SR5</source>
			<page>432</page>
		</accessory>
		<accessory>
			<id>3c329adb-7c13-4d2c-b25c-49be89173fa1</id>
			<name>Sound Suppressor</name>
			<mount>Barrel</mount>
			<rating>0</rating>
			<avail>9F</avail>
			<cost>500</cost>
			<forbidden>
				<weapondetails>
					<OR>
						<ammo operation="contains">(cy)</ammo>
						<spec>Revolvers</spec>
						<spec2>Revolvers</spec2>
						<category>Shotguns</category>
						<spec>Shotguns</spec>
						<spec2>Shotguns</spec2>
						<ammocategory>Shotguns</ammocategory>
						<name>PSK-3 Collapsible Heavy Pistol</name>
					</OR>
				</weapondetails>
			</forbidden>
			<source>SR5</source>
			<page>432</page>
		</accessory>
		<accessory>
			<id>7e25eb59-3ce1-44d8-8367-527fd8c8bc1d</id>
			<name>Smart Firing Platform</name>
			<mount>Under</mount>
			<forbidden>
				<oneof>
					<accessory>Vintage</accessory>
				</oneof>
			</forbidden>
<<<<<<< HEAD
=======
      <allowgear>
        <gearcategory>Autosofts</gearcategory>
      </allowgear>
>>>>>>> c809f4a9
			<rating>0</rating>
			<avail>12F</avail>
			<cost>2000</cost>
			<source>SR5</source>
			<page>433</page>
		</accessory>
		<accessory>
			<id>d57d2c64-1f61-4f5f-a465-8ce0dfacec6a</id>
			<name>Smartgun System, Internal</name>
			<mount/>
			<forbidden>
				<oneof>
					<accessory>Ceramic/Plasteel Components</accessory>
					<accessory>Collapsible Traditional Bow</accessory>
					<accessory>Vintage</accessory>
				</oneof>
				<weapondetails>
					<type>Melee</type>
				</weapondetails>
			</forbidden>
			<accuracy>2</accuracy>
			<rating>0</rating>
			<avail>+2R</avail>
			<cost>Weapon Cost</cost>
			<gears>
				<usegear>Laser Range Finder</usegear>
				<usegear>Camera, Micro</usegear>
			</gears>
			<source>SR5</source>
			<page>433</page>
		</accessory>
		<accessory>
			<id>b3562903-b1c6-4300-9f6e-25e0102aa69b</id>
			<name>Smartgun System, External</name>
			<mount>Top/Under</mount>
			<forbidden>
				<oneof>
					<accessory>Ceramic/Plasteel Components</accessory>
					<accessory>Collapsible Traditional Bow</accessory>
					<accessory>Vintage</accessory>
				</oneof>
				<weapondetails>
					<type>Melee</type>
				</weapondetails>
			</forbidden>
			<accuracy>2</accuracy>
			<rating>0</rating>
			<avail>4R</avail>
			<cost>200</cost>
			<gears>
				<usegear>Laser Range Finder</usegear>
				<usegear>Camera, Micro</usegear>
			</gears>
			<source>SR5</source>
			<page>433</page>
		</accessory>
		<accessory>
			<id>4ed24342-276e-4455-acba-22b551e4d775</id>
			<name>Spare Clip</name>
			<ammoslots>1</ammoslots>
			<mount/>
			<rating>0</rating>
			<avail>4</avail>
			<cost>5</cost>
			<required>
				<weapondetails>
					<OR>
						<ammo operation="contains">(c)</ammo>
						<ammo operation="contains">(d)</ammo>
					</OR>
				</weapondetails>
			</required>
			<source>SR5</source>
			<page>433</page>
		</accessory>
		<accessory>
			<id>4c47baf0-6b34-4e00-8627-a0f605f84ba0</id>
			<name>Speed Loader</name>
			<ammoslots>1</ammoslots>
			<mount/>
			<rating>0</rating>
			<avail>2</avail>
			<cost>25</cost>
			<required>
				<weapondetails>
					<ammo operation="contains">(cy)</ammo>
				</weapondetails>
			</required>
			<source>SR5</source>
			<page>433</page>
		</accessory>
		<accessory>
			<id>28936368-9e16-498f-b028-92ec31e89a00</id>
			<name>Tripod</name>
			<mount>Under</mount>
			<rcdeployable>True</rcdeployable>
			<rc>6</rc>
			<rating>0</rating>
			<rcgroup>1</rcgroup>
			<avail>4</avail>
			<cost>500</cost>
			<source>SR5</source>
			<page>433</page>
		</accessory>
		<!-- End Region-->
		<!-- Region Run and Gun-->
		<accessory>
			<id>06e128ee-00fd-4992-8bf5-4be35815fd11</id>
			<name>Advanced Safety System, Basic</name>
			<mount/>
			<required>
				<oneof>
					<accessory>Smartgun System, External</accessory>
					<accessory>Smartgun System, Internal</accessory>
				</oneof>
			</required>
			<forbidden>
				<oneof>
					<accessory>Advanced Safety System, Immobilization</accessory>
					<accessory>Advanced Safety System, Self Destruct</accessory>
					<accessory>Advanced Safety System, Explosive Self Destruct</accessory>
					<accessory>Advanced Safety System, Electro Shocker</accessory>
				</oneof>
			</forbidden>
			<rating>0</rating>
			<avail>4</avail>
			<cost>600</cost>
			<source>RG</source>
			<page>50</page>
		</accessory>
		<accessory>
			<id>7898e7dc-3ee6-46a9-83d7-d3ec54a456fb</id>
			<name>Silencer, PSK-3 Collapsible Heavy Pistol</name>
			<mount>Barrel</mount>
			<rating>0</rating>
			<avail>6F</avail>
			<cost>700</cost>
			<required>
				<weapondetails>
					<name>PSK-3 Collapsible Heavy Pistol</name>
				</weapondetails>
			</required>
			<source>RG</source>
			<page>32</page>
		</accessory>
		<accessory>
			<id>90804D8B-16CA-4A6F-81E6-454F71768DCE</id>
			<name>Collapsed Frame</name>
			<mount>Internal</mount>
			<rating>0</rating>
			<conceal>-6</conceal>
			<avail>0</avail>
			<cost>0</cost>
			<required>
				<weapondetails>
					<name>PPSK-4 Collapsible Machine Pistol</name>
				</weapondetails>
			</required>
			<source>RG</source>
			<page>34</page>
		</accessory>
		<accessory>
			<id>b895c431-3fb0-49b7-a3fc-ddb4e54b69ee</id>
			<name>Extra Case, Ares Executioner</name>
			<mount/>
			<rating>0</rating>
			<avail>0</avail>
			<cost>400</cost>
			<required>
				<weapondetails>
					<name>Ares Executioner</name>
				</weapondetails>
			</required>
			<source>RG</source>
			<page>35</page>
		</accessory>
		<accessory>
			<id>2fa27223-dd56-4520-b26b-a112e8733320</id>
			<name>Vindicator 200-Round Belt</name>
			<mount/>
			<rating>0</rating>
			<avail>4</avail>
			<cost>100</cost>
			<required>
				<weapondetails>
					<name>GE Vindicator Mini-Gun</name>
				</weapondetails>
			</required>
			<source>RG</source>
			<page>42</page>
		</accessory>
		<accessory>
			<id>fad8757c-622f-41ce-8412-8bbb6fbf6445</id>
			<name>Advanced Safety System, Immobilization</name>
			<mount/>
			<required>
				<oneof>
					<accessory>Smartgun System, External</accessory>
					<accessory>Smartgun System, Internal</accessory>
				</oneof>
			</required>
			<forbidden>
				<oneof>
					<accessory>Advanced Safety System, Basic</accessory>
					<accessory>Advanced Safety System, Self Destruct</accessory>
					<accessory>Advanced Safety System, Explosive Self Destruct</accessory>
					<accessory>Advanced Safety System, Electro Shocker</accessory>
				</oneof>
			</forbidden>
			<rating>0</rating>
			<avail>6</avail>
			<cost>700</cost>
			<source>RG</source>
			<page>50</page>
		</accessory>
		<accessory>
			<id>c9739e50-bbaf-47e7-a19b-c3d7fd2b95af</id>
			<name>Advanced Safety System, Self Destruct</name>
			<mount/>
			<required>
				<oneof>
					<accessory>Smartgun System, External</accessory>
					<accessory>Smartgun System, Internal</accessory>
				</oneof>
			</required>
			<forbidden>
				<oneof>
					<accessory>Advanced Safety System, Immobilization</accessory>
					<accessory>Advanced Safety System, Basic</accessory>
					<accessory>Advanced Safety System, Explosive Self Destruct</accessory>
					<accessory>Advanced Safety System, Electro Shocker</accessory>
				</oneof>
			</forbidden>
			<rating>0</rating>
			<avail>6</avail>
			<cost>800</cost>
			<source>RG</source>
			<page>50</page>
		</accessory>
		<accessory>
			<id>25b695f8-ed5a-4b75-baf0-164dcde74f2d</id>
			<name>Advanced Safety System, Explosive Self Destruct</name>
			<mount/>
			<required>
				<oneof>
					<accessory>Smartgun System, External</accessory>
					<accessory>Smartgun System, Internal</accessory>
				</oneof>
			</required>
			<forbidden>
				<oneof>
					<accessory>Advanced Safety System, Immobilization</accessory>
					<accessory>Advanced Safety System, Self Destruct</accessory>
					<accessory>Advanced Safety System, Basic</accessory>
					<accessory>Advanced Safety System, Electro Shocker</accessory>
				</oneof>
			</forbidden>
			<rating>0</rating>
			<avail>11F</avail>
			<cost>1000</cost>
			<source>RG</source>
			<page>50</page>
		</accessory>
		<accessory>
			<id>b64d5256-0c24-4842-b05d-25ee735c9b6a</id>
			<name>Advanced Safety System, Electro Shocker</name>
			<mount/>
			<required>
				<oneof>
					<accessory>Smartgun System, External</accessory>
					<accessory>Smartgun System, Internal</accessory>
				</oneof>
			</required>
			<forbidden>
				<oneof>
					<accessory>Advanced Safety System, Immobilization</accessory>
					<accessory>Advanced Safety System, Self Destruct</accessory>
					<accessory>Advanced Safety System, Explosive Self Destruct</accessory>
					<accessory>Advanced Safety System, Basic</accessory>
				</oneof>
			</forbidden>
			<rating>0</rating>
			<avail>6R</avail>
			<cost>950</cost>
			<source>RG</source>
			<page>50</page>
		</accessory>
		<accessory>
			<id>dc859601-1271-4f5d-ac37-e389c95f052a</id>
			<name>Bayonet</name>
			<mount>Top/Under</mount>
			<rating>0</rating>
			<avail>4R</avail>
			<cost>50</cost>
			<required>
				<weapondetails>
					<conceal operation="greaterthan">0</conceal>
				</weapondetails>
			</required>
			<source>RG</source>
			<page>50</page>
		</accessory>
		<accessory>
			<id>ea64527d-0e1e-4248-957b-7c02d79dad30</id>
			<name>Concealed Quick-Draw Holster</name>
			<mount/>
			<rating>0</rating>
			<conceal>-1</conceal>
			<avail>6</avail>
			<cost>275</cost>
			<required>
				<weapondetails>
					<conceal operation="lessthanequals">0</conceal>
				</weapondetails>
			</required>
			<source>RG</source>
			<page>51</page>
		</accessory>
		<accessory>
			<id>381dd922-19af-46fd-9999-0202c85574de</id>
			<name>Extreme Environment Modification</name>
			<mount/>
			<rating>2</rating>
			<avail>8</avail>
			<cost>Rating * 1500</cost>
			<source>RG</source>
			<page>51</page>
		</accessory>
		<accessory>
			<id>41ca17be-6fe4-469f-9a66-7345263c4733</id>
			<name>Flashlight, Standard</name>
			<mount>Top/Under/Side</mount>
			<rating>0</rating>
			<avail>2</avail>
			<cost>50</cost>
			<source>RG</source>
			<page>51</page>
		</accessory>
		<accessory>
			<id>487ae8d8-f45b-4133-a79f-c831a6b6a651</id>
			<name>Flashlight, Low Light</name>
			<mount>Top/Under/Side</mount>
			<rating>0</rating>
			<avail>4</avail>
			<cost>200</cost>
			<source>RG</source>
			<page>51</page>
		</accessory>
		<accessory>
			<id>fa873465-a678-4077-888f-f7a1fb792d47</id>
			<name>Flashlight, Infrared</name>
			<mount>Top/Under/Side</mount>
			<rating>0</rating>
			<avail>6</avail>
			<cost>400</cost>
			<source>RG</source>
			<page>51</page>
		</accessory>
		<accessory>
			<id>f8090e1f-424a-4298-a5d9-f2e6d650ef39</id>
			<name>Folding Stock</name>
			<mount>Stock</mount>
			<rcdeployable>True</rcdeployable>
			<rc>1</rc>
			<rating>0</rating>
			<rcgroup>2</rcgroup>
			<avail>2</avail>
			<cost>30</cost>
			<source>RG</source>
			<page>51</page>
		</accessory>
		<accessory>
			<id>27de824f-d5e4-43fd-abaa-e42da6023569</id>
			<name>Stock</name>
			<mount>Stock</mount>
			<rc>1</rc>
			<rating>0</rating>
			<rcgroup>2</rcgroup>
			<avail>2</avail>
			<cost>30</cost>
			<source>RG</source>
			<page>51</page>
		</accessory>
		<accessory>
			<id>8eec5df1-88e2-4822-b156-9c2340a33efc</id>
			<name>Foregrip</name>
			<mount>Under/Barrel</mount>
			<rc>1</rc>
			<rating>0</rating>
			<rcgroup>1</rcgroup>
			<conceal>1</conceal>
			<avail>2</avail>
			<cost>100</cost>
			<forbidden>
				<weapondetails>
					<OR>
						<useskill>Pistols</useskill>
						<AND>
							<useskill NOT="" operation="exists" />
							<OR>
								<category>Tasers</category>
								<category>Holdouts</category>
								<category>Light Pistols</category>
								<category>Heavy Pistols</category>
							</OR>
						</AND>
						<category>Machine Pistols</category>
						<conceal operation="lessthanequals">0</conceal>
					</OR>
				</weapondetails>
			</forbidden>
			<source>RG</source>
			<page>52</page>
		</accessory>
		<accessory>
			<id>627f212a-ac15-4739-afbc-f44676dfe508</id>
			<name>Gecko Grip (for Weapon with No Stock Slot)</name>
			<mount/>
			<rating>0</rating>
			<avail>6</avail>
			<cost>100</cost>
			<forbidden>
				<weapondetails>
					<accessorymounts>
						<mount>Stock</mount>
					</accessorymounts>
				</weapondetails>
			</forbidden>
			<source>RG</source>
			<page>52</page>
		</accessory>
		<accessory>
			<id>bf18c385-77bf-4f45-a51c-c17fd702526f</id>
			<name>Gecko Grip</name>
			<mount>Stock</mount>
			<rating>0</rating>
			<avail>6</avail>
			<cost>100</cost>
			<required>
				<weapondetails>
					<accessorymounts>
						<mount>Stock</mount>
					</accessorymounts>
				</weapondetails>
			</required>
			<source>RG</source>
			<page>52</page>
		</accessory>
		<accessory>
			<id>9a27efa9-f3f4-4e47-9165-76e8adbad4ba</id>
			<name>Guncam</name>
			<mount>Top/Under/Barrel/Side/Internal</mount>
			<rating>0</rating>
			<avail>4</avail>
			<cost>350</cost>
			<source>RG</source>
			<page>52</page>
		</accessory>
		<accessory>
			<id>71a37dd2-d162-4829-a233-5afdd954691d</id>
			<name>Hip Pad Bracing System</name>
			<mount>Stock</mount>
			<rc>1</rc>
			<rating>0</rating>
			<rcgroup>2</rcgroup>
			<avail>4</avail>
			<cost>250</cost>
			<source>RG</source>
			<page>52</page>
		</accessory>
		<accessory>
			<id>21bc8b85-3fd7-4bde-ac8d-35e1fa099f21</id>
			<name>Improved Range Finder</name>
			<mount>Top/Under/Barrel/Side/Internal</mount>
			<required>
				<oneof>
					<accessory>Smartgun System, External</accessory>
					<accessory>Smartgun System, Internal</accessory>
				</oneof>
			</required>
			<rating>0</rating>
			<avail>6</avail>
			<cost>2000</cost>
			<source>RG</source>
			<page>52</page>
		</accessory>
		<accessory>
			<id>06af1f95-772c-457d-9287-489cf1b0286d</id>
			<name>Peak-Discharge Battery Pack, Power Clip</name>
			<ammoslots>1</ammoslots>
			<ammoreplace>10</ammoreplace>
			<mount/>
			<required>
				<weapondetails>
					<OR>
						<ammo operation="contains">Internal source</ammo>
						<ammo operation="contains">energy</ammo>
					</OR>
				</weapondetails>
			</required>
			<rating>0</rating>
			<avail>14F</avail>
			<cost>400</cost>
			<source>RG</source>
			<page>52</page>
		</accessory>
		<accessory>
			<id>dda0b64a-6fa5-4e61-8631-f662f7066756</id>
			<name>Peak-Discharge Battery Pack, Satchel Power Pack</name>
			<ammoslots>1</ammoslots>
			<ammoreplace>20</ammoreplace>
			<mount/>
			<required>
				<weapondetails>
					<OR>
						<ammo operation="contains">Internal source</ammo>
						<ammo operation="contains">energy</ammo>
					</OR>
				</weapondetails>
			</required>
			<rating>0</rating>
			<avail>16F</avail>
			<cost>900</cost>
			<source>RG</source>
			<page>52</page>
		</accessory>
		<accessory>
			<id>5a7459f5-2d95-4866-a855-110c0bc4f158</id>
			<name>Peak-Discharge Battery Pack, Power Backpack</name>
			<ammoslots>1</ammoslots>
			<ammoreplace>30</ammoreplace>
			<mount/>
			<required>
				<weapondetails>
					<OR>
						<ammo operation="contains">Internal source</ammo>
						<ammo operation="contains">energy</ammo>
					</OR>
				</weapondetails>
			</required>
			<rating>0</rating>
			<avail>20F</avail>
			<cost>2500</cost>
			<source>RG</source>
			<page>52</page>
		</accessory>
		<accessory>
			<id>51740a3d-4464-4a38-8e2e-8858b3c1481e</id>
			<name>Safe Target System, Base</name>
			<mount>Top/Under/Barrel/Side/Internal</mount>
			<forbidden>
				<oneof>
					<accessory>Vintage</accessory>
				</oneof>
			</forbidden>
			<rating>0</rating>
			<avail>6</avail>
			<cost>750</cost>
			<source>RG</source>
			<page>52</page>
		</accessory>
		<accessory>
			<id>fbf1ac2e-b131-499c-809e-c2c93c5ec286</id>
			<name>Safe Target System, Additional set of RFID or GPS data (10 data sets)</name>
			<mount/>
			<required>
				<oneof>
					<accessory>Safe Target System, Base</accessory>
				</oneof>
			</required>
			<rating>0</rating>
			<avail>6</avail>
			<cost>25</cost>
			<source>RG</source>
			<page>52</page>
		</accessory>
		<accessory>
			<id>9147a5ee-fba6-4915-9123-709df5835998</id>
			<name>Safe Target System, Image Recognition Capabilities</name>
			<mount/>
			<required>
				<oneof>
					<accessory>Safe Target System, Base</accessory>
				</oneof>
			</required>
			<rating>0</rating>
			<avail>8</avail>
			<cost>300</cost>
			<source>RG</source>
			<page>52</page>
		</accessory>
		<accessory>
			<id>69e7431a-cf62-4712-8e71-728297385d20</id>
			<name>Safe Target System, Extra image profiles (10 profiles)</name>
			<mount/>
			<required>
				<oneof>
					<accessory>Safe Target System, Base</accessory>
				</oneof>
			</required>
			<rating>0</rating>
			<avail>8</avail>
			<cost>25</cost>
			<source>RG</source>
			<page>52</page>
		</accessory>
		<accessory>
			<id>de62b79f-2864-4023-a286-6c1f270aade3</id>
			<name>Slide Mount</name>
			<mount>Top/Under/Side</mount>
			<rating>0</rating>
			<avail>4</avail>
			<cost>500</cost>
			<source>RG</source>
			<page>52</page>
		</accessory>
		<accessory>
			<id>a1865555-8ad5-43ec-a30e-b7d77e804fab</id>
			<name>Sling</name>
			<mount/>
			<rating>0</rating>
			<avail>0</avail>
			<cost>15</cost>
			<source>RG</source>
			<page>52</page>
		</accessory>
		<accessory>
			<id>324ee965-d210-4768-a282-aa3180588fc7</id>
			<name>Tracker</name>
			<mount/>
			<rating>0</rating>
			<avail>4</avail>
			<cost>150</cost>
			<source>RG</source>
			<page>53</page>
		</accessory>
		<accessory>
			<id>dd786d50-9f42-406e-82d6-359213c086cc</id>
			<name>Underbarrel Bola Launcher</name>
			<mount>Under</mount>
			<rating>0</rating>
			<avail>8R</avail>
			<cost>350</cost>
			<required>
				<weapondetails>
					<conceal operation="greaterthan">0</conceal>
				</weapondetails>
			</required>
			<source>RG</source>
			<page>53</page>
		</accessory>
		<accessory>
			<id>2ce42c74-5129-4b33-b829-aa392c8eb392</id>
			<name>Underbarrel Chainsaw</name>
			<mount>Under</mount>
			<rating>0</rating>
			<avail>10R</avail>
			<cost>500</cost>
			<required>
				<weapondetails>
					<conceal operation="greaterthan">0</conceal>
				</weapondetails>
			</required>
			<source>RG</source>
			<page>53</page>
		</accessory>
		<accessory>
			<id>c0191eaa-058c-437c-9e10-141785fc7bc8</id>
			<name>Underbarrel Flamethrower</name>
			<mount>Under</mount>
			<rating>0</rating>
			<avail>2</avail>
			<cost>200</cost>
			<required>
				<weapondetails>
					<conceal operation="greaterthan">0</conceal>
				</weapondetails>
			</required>
			<source>RG</source>
			<page>53</page>
		</accessory>
		<accessory>
			<id>b479bb05-3b39-4d1f-a4b2-65da27335f18</id>
			<name>Underbarrel Grapple Gun</name>
			<mount>Under</mount>
			<rating>0</rating>
			<avail>8R</avail>
			<cost>600</cost>
			<required>
				<weapondetails>
					<conceal operation="greaterthan">0</conceal>
				</weapondetails>
			</required>
			<source>RG</source>
			<page>53</page>
		</accessory>
		<accessory>
			<id>25691076-94be-4869-a067-34e7657285b7</id>
			<name>Underbarrel Grenade Launcher</name>
			<mount>Under</mount>
			<rating>0</rating>
			<avail>10F</avail>
			<cost>3500</cost>
			<required>
				<weapondetails>
					<conceal operation="greaterthan">0</conceal>
				</weapondetails>
			</required>
			<source>RG</source>
			<page>53</page>
		</accessory>
		<accessory>
			<id>9dc660bb-a0b2-4b14-8c43-f5893b174265</id>
			<name>Underbarrel Weight</name>
			<mount>Under</mount>
			<rc>1</rc>
			<rating>0</rating>
			<rcgroup>1</rcgroup>
			<avail>0</avail>
			<cost>0</cost>
			<source>RG</source>
			<page>53</page>
		</accessory>
		<accessory>
			<id>6c703f4e-fade-4045-9d88-ea636e1266f6</id>
			<name>Weapon Commlink</name>
			<mount/>
			<forbidden>
				<oneof>
					<accessory>Vintage</accessory>
				</oneof>
			</forbidden>
			<rating>0</rating>
			<avail>0</avail>
			<cost>200</cost>
			<allowgear>
				<gearcategory>Commlinks</gearcategory>
			</allowgear>
			<source>RG</source>
			<page>53</page>
		</accessory>
		<accessory>
			<id>e09095d7-72b5-44ef-b52a-aa2de172da2f</id>
			<name>Weapon Personality</name>
			<mount/>
			<forbidden>
				<oneof>
					<accessory>Vintage</accessory>
				</oneof>
			</forbidden>
			<rating>0</rating>
			<avail>8</avail>
			<cost>250</cost>
			<source>RG</source>
			<page>53</page>
		</accessory>
		<!-- End Region-->
		<!-- Region Gun H(e)aven 3 -->
		<accessory>
			<id>4821b29d-55cd-4cb1-a6e2-c51e9d3a95a1</id>
			<name>Vintage</name>
			<mount/>
			<forbidden>
				<oneof>
					<accessory>Weapon Personality</accessory>
					<accessory>Weapon Commlink</accessory>
					<accessory>Safe Target System, Base</accessory>
					<accessory>Smartgun System, External</accessory>
					<accessory>Smartgun System, Internal</accessory>
					<accessory>Smart Firing Platform</accessory>
					<accessory>Airburst Link</accessory>
					<accessory>Ammo Skip</accessory>
					<accessory>Chameleon Coating (Pistol)</accessory>
					<accessory>Chameleon Coating (Rifle)</accessory>
					<accessory>Easy Breakdown (Powered)</accessory>
					<accessory>Electronic Firing</accessory>
					<accessory>Trigger Removal</accessory>
				</oneof>
			</forbidden>
			<accessorycostmultiplier>2</accessorycostmultiplier>
			<rating>0</rating>
			<avail>0</avail>
			<cost>0</cost>
			<source>GH3</source>
			<page>3</page>
		</accessory>
		<!-- End Region -->
		<!-- Region Chrome Flesh -->
		<accessory>
			<id>ca3f4cb7-6c0e-4736-8a7c-339d00f03567</id>
			<name>Cyberimplanted</name>
			<mount/>
			<rating>0</rating>
			<avail>+4</avail>
			<cost>0</cost>
			<source>CF</source>
			<page>90</page>
		</accessory>		
		<!-- End Region -->
		<!-- Region Hard Targets -->
		<accessory>
			<id>0c315fd8-3a1a-4748-8359-cb6a04436fbd</id>
			<name>Ammo Skip</name>
			<mount>Under</mount>
			<rating>0</rating>
			<avail>8R</avail>
			<cost>250</cost>
			<forbidden>
				<oneof>
					<accessory>Vintage</accessory>
				</oneof>
			</forbidden>
			<required>
				<weapondetails>
					<OR>
						<ammo operation="contains">(cy)</ammo>
						<ammo operation="contains">(d)</ammo>
					</OR>
				</weapondetails>
			</required>
			<source>HT</source>
			<page>180</page>
		</accessory>
		<accessory>
			<id>5157f235-47c7-4121-aebb-d76709c4b6f8</id>
			<name>Explosive Magazine</name>
			<ammoslots>1</ammoslots>
			<mount />
			<rating>0</rating>
			<avail>2F</avail>
			<cost>20</cost>
			<ammobonus>-2</ammobonus>
			<required>
				<weapondetails>
					<OR>
						<ammo operation="contains">(c)</ammo>
						<ammo operation="contains">(d)</ammo>
					</OR>
				</weapondetails>
			</required>
			<source>HT</source>
			<page>180</page>
		</accessory>
		<accessory>
			<id>d40d2fc6-3aad-4793-843d-20e3597b2365</id>
			<name>Extended Clip</name>
			<ammoslots>1</ammoslots>
			<mount />
			<rating>2</rating>
			<conceal>Rating</conceal>
			<avail>6R</avail>
			<cost>35</cost>
			<required>
				<weapondetails>
					<ammo operation="contains">(c)</ammo>
				</weapondetails>
			</required>
			<forbidden>
				<weapondetails>
					<OR>
						<name>Ares Crusader II</name>
						<name>Ceska Black Scorpion</name>
						<name>PPSK-4 Collapsible Machine Pistol</name>
						<name>Steyr TMP</name>
					</OR>
				</weapondetails>
			</forbidden>
			<source>HT</source>
			<page>180</page>
		</accessory>
		<accessory>
			<id>5f672085-49f9-4fed-9a1f-4bebfea82e8d</id>
			<name>Extended Clip (Large Ammo Machine Pistols)</name>
			<ammoslots>1</ammoslots>
			<mount />
			<rating>1</rating>
			<conceal>2</conceal>
			<avail>6R</avail>
			<cost>35</cost>
			<required>
				<weapondetails>
					<OR>
						<name>Ares Crusader II</name>
						<name>Ceska Black Scorpion</name>
						<name>PPSK-4 Collapsible Machine Pistol</name>
						<name>Steyr TMP</name>
					</OR>
				</weapondetails>
			</required>
			<source>HT</source>
			<page>180</page>
		</accessory>
		<accessory>
			<id>5d819147-d262-48c2-bb0e-80e0049c67ed</id>
			<name>Ceramic/Plasteel Components</name>
			<mount />
			<forbidden>
				<oneof>
					<accessory>Smartgun System, Internal</accessory>
					<accessory>Smartgun System, External</accessory>
					<accessory>Chameleon Coating (Pistol)</accessory>
					<accessory>Chameleon Coating (Rifle)</accessory>
				</oneof>
			</forbidden>
			<rating>6</rating>
			<avail>12 + Rating</avail>
			<cost>Weapon Cost * Rating</cost>
			<source>HT</source>
			<page>180</page>
		</accessory>
		<accessory>
			<id>5cc39a55-3973-4368-81ee-c7a5c0432323</id>
			<name>Chameleon Coating (Pistol)</name>
			<mount>Side</mount>
			<forbidden>
				<oneof>
					<accessory>Ceramic/Plasteel Components</accessory>
					<accessory>Vintage</accessory>
				</oneof>
			</forbidden>
			<required>
				<weapondetails>
					<conceal operation="lessthanequals">0</conceal>
				</weapondetails>
			</required>
			<rating>0</rating>
			<conceal>-2</conceal>
			<avail>10R</avail>
			<cost>1000</cost>
			<source>HT</source>
			<page>180</page>
		</accessory>
		<accessory>
			<id>98c9ed33-2636-40bb-a455-334e8fb8e65f</id>
			<name>Chameleon Coating (Rifle)</name>
			<mount>Side</mount>
			<forbidden>
				<oneof>
					<accessory>Ceramic/Plasteel Components</accessory>
					<accessory>Vintage</accessory>
				</oneof>
			</forbidden>
			<required>
				<weapondetails>
					<conceal operation="greaterthan">0</conceal>
				</weapondetails>
			</required>
			<rating>0</rating>
			<conceal>-1</conceal>
			<avail>10R</avail>
			<cost>1000</cost>
			<source>HT</source>
			<page>180</page>
		</accessory>
		<accessory>
			<id>4e54b271-2617-44b5-a70f-ab389890dda8</id>
			<name>Holographic Sight</name>
			<mount>Top</mount>
			<accuracy>1</accuracy>
			<rating>0</rating>
			<avail>2</avail>
			<cost>125</cost>
			<source>HT</source>
			<page>181</page>
		</accessory>
		<accessory>
			<id>d5abeadd-fba4-47f9-ac35-bfbb31ce34be</id>
			<name>Long Barrel</name>
			<mount>Barrel</mount>
			<accuracy>1</accuracy>
			<rating>0</rating>
			<conceal>+1</conceal>
			<avail>8R</avail>
			<cost>Weapon Cost</cost>
			<source>HT</source>
			<page>181</page>
		</accessory>
		<accessory>
			<id>806bfacc-095e-448d-a5b2-c271c569ae51</id>
			<name>Melee Hardening</name>
			<mount />
			<rating>0</rating>
			<avail>6</avail>
			<cost>500</cost>
			<source>HT</source>
			<page>181</page>
		</accessory>
		<accessory>
			<id>83902f51-5f87-444f-a3ff-a74ce865e1af</id>
			<name>Easy Breakdown (Unpowered)</name>
			<mount>Side</mount>
			<rating>0</rating>
			<avail>8R</avail>
			<cost>750</cost>
			<source>HT</source>
			<page>180</page>
		</accessory>
		<accessory>
			<id>f27402fa-2845-4314-a97d-2747b3263e0d</id>
			<name>Easy Breakdown (Powered)</name>
			<mount>Side</mount>
			<forbidden>
				<oneof>
					<accessory>Vintage</accessory>
				</oneof>
			</forbidden>
			<rating>0</rating>
			<avail>10R</avail>
			<cost>1250</cost>
			<source>HT</source>
			<page>180</page>
		</accessory>
		<accessory>
			<id>2da4f104-cf0c-4e0c-a001-4a6da4c2b46b</id>
			<name>Electronic Firing</name>
			<mount>Barrel</mount>
			<forbidden>
				<oneof>
					<accessory>Vintage</accessory>
				</oneof>
			</forbidden>
			<rc>1</rc>
			<rating>0</rating>
			<avail>10R</avail>
			<cost>1000</cost>
			<source>HT</source>
			<page>180</page>
		</accessory>
		<accessory>
			<id>a2e4fcc6-cc21-4fc8-bbdf-efb489e9c377</id>
			<name>Mounted Crossbow</name>
			<mount>Under/Barrel</mount>
			<extramount>Under/Barrel</extramount>
			<rating>0</rating>
			<avail>8R</avail>
			<cost>1000</cost>
			<required>
				<OR>
					<category>Assault Rifles</category>
          <category>Sniper Rifles</category>
          <category>Sporting Rifles</category>
					<useskill>Longarms</useskill>
					<AND>
						<useskill NOT="" operation="exists" />
						<OR>
							<category>Shotguns</category>
							<category>Sporting Rifles</category>
							<category>Sniper Rifles</category>
						</OR>
					</AND>
				</OR>
			</required>
			<source>HT</source>
			<page>182</page>
		</accessory>
		<accessory>
			<id>b83d5f60-7be2-4991-a518-775f6ae49207</id>
			<name>Underbarrel Laser</name>
			<mount>Under/Side</mount>
			<extramount>Under/Side</extramount>
			<rating>0</rating>
			<avail>16F</avail>
			<cost>22000</cost>
			<source>HT</source>
			<page>182</page>
		</accessory>
		<accessory>
			<id>13d90aa2-6a67-47e5-a211-89aabea5f837</id>
			<name>Underbarrel Shotgun</name>
			<mount>Under</mount>
			<rating>0</rating>
			<avail>5R</avail>
			<cost>600</cost>
			<required>
				<OR>
					<category>Assault Rifles</category>
          <category>Sniper Rifles</category>
          <category>Sporting Rifles</category>
					<useskill>Longarms</useskill>
					<useskill>Heavy Weapons</useskill>
					<AND>
						<useskill NOT="" operation="exists" />
						<OR>
							<category>Shotguns</category>
							<category>Sporting Rifles</category>
							<category>Sniper Rifles</category>
							<category>Light Machine Guns</category>
							<category>Medium Machine Guns</category>
							<category>Heavy Machine Guns</category>
							<category>Assault Cannons</category>
							<category>Grenade Launchers</category>
							<category>Missile Launchers</category>
						</OR>
					</AND>
				</OR>
			</required>
      <addunderbarrels>
        <weapon>Underbarrel Shotgun</weapon>
      </addunderbarrels>
			<source>HT</source>
			<page>182</page>
		</accessory>
		<accessory>
			<id>b8c019cc-5772-43b0-8ba8-a08581bab406</id>
			<name>Overclocked</name>
			<mount />
			<damage>-2</damage>
			<damagetype>P</damagetype>
			<rating>0</rating>
			<avail>6F</avail>
			<cost>200</cost>
			<required>
				<weapondetails>
					<type>Melee</type>
					<damage operation="contains">S(e)</damage>
				</weapondetails>
			</required>
			<source>HT</source>
			<page>182</page>
		</accessory>
		<accessory>
			<id>b83bfd3a-8011-4a8e-8e76-033dbd6a79c1</id>
			<name>Retractable Bayonet</name>
			<mount>Under</mount>
			<rating>0</rating>
			<avail>6R</avail>
			<cost>200</cost>
			<source>HT</source>
			<page>182</page>
		</accessory>
		<accessory>
			<id>d67f3194-61f3-4440-b02c-e5f173532b01</id>
			<name>Custom Look</name>
			<mount />
			<rating>0</rating>
			<avail>2</avail>
			<cost>300</cost>
			<source>HT</source>
			<page>180</page>
		</accessory>
		<accessory>
			<id>225d5411-953e-4537-9e97-40bced059bd3</id>
			<name>Sawed Off/Shortbarrel</name>
			<mount>Barrel</mount>
			<forbidden>
				<oneof>
					<accessory>Stock Removal</accessory>
					<accessory>Sawed Off/Shortbarrel and Stock Removal</accessory>
				</oneof>
			</forbidden>
			<required>
				<weapondetails>
					<OR>
						<category>Heavy Pistols</category>
						<category>Assault Rifles</category>
            <category>Shotguns</category>
            <category>Sniper Rifles</category>
            <category>Sporting Rifles</category>
						<useskill>Longarms</useskill>
						<AND>
							<useskill NOT="" operation="exists" />
							<OR>
								<category>Shotguns</category>
								<category>Sporting Rifles</category>
								<category>Sniper Rifles</category>
							</OR>
						</AND>
					</OR>
				</weapondetails>
			</required>
			<damage>-1</damage>
			<rating>0</rating>
			<conceal>-1</conceal>
			<avail>4R</avail>
			<cost>20</cost>
			<source>HT</source>
			<page>182</page>
		</accessory>
		<accessory>
			<id>88d0e08b-1ac2-442e-8f2f-dfaeb9cda9ab</id>
			<name>Stock Removal</name>
			<mount>Stock</mount>
			<rating>0</rating>
			<forbidden>
				<oneof>
					<accessory>Sawed Off/Shortbarrel</accessory>
					<accessory>Sawed Off/Shortbarrel and Stock Removal</accessory>
				</oneof>
			</forbidden>
			<required>
				<weapondetails>
					<conceal operation="greaterthan">0</conceal>
				</weapondetails>
			</required>
			<conceal>-1</conceal>
			<avail>2</avail>
			<cost>20</cost>
			<source>HT</source>
			<page>182</page>
		</accessory>
		<accessory>
			<id>01bb2926-c25f-4eba-acfc-aa4b14019607</id>
			<name>Sawed Off/Shortbarrel and Stock Removal</name>
			<mount>Stock</mount>
			<forbidden>
				<oneof>
					<accessory>Stock Removal</accessory>
					<accessory>Sawed Off/Shortbarrel</accessory>
				</oneof>
			</forbidden>
			<required>
				<weapondetails>
					<OR>
						<category>Heavy Pistols</category>
						<category>Assault Rifles</category>
						<useskill>Longarms</useskill>
						<AND>
							<useskill NOT="" operation="exists" />
							<OR>
								<category>Shotguns</category>
								<category>Sporting Rifles</category>
								<category>Sniper Rifles</category>
							</OR>
						</AND>
					</OR>
					<conceal operation="greaterthan">0</conceal>
				</weapondetails>
			</required>
			<extramount>Barrel</extramount>
			<rating>0</rating>
			<accuracy>-1</accuracy>
			<damage>-1</damage>
			<conceal>-2</conceal>
			<avail>2</avail>
			<cost>20</cost>
			<source>HT</source>
			<page>182</page>
		</accessory>
		<accessory>
			<id>f2eee4ed-d0cb-4163-84d9-91e537cd13d9</id>
			<name>Trigger Removal</name>
			<mount />
			<accuracy>1</accuracy>
			<rating>0</rating>
			<avail>2</avail>
			<cost>50</cost>
			<forbidden>
				<oneof>
					<accessory>Vintage</accessory>
				</oneof>
				<weapondetails>
					<OR>
						<category>Bows</category>
						<type>Melee</type>
					</OR>
				</weapondetails>
			</forbidden>
			<source>HT</source>
			<page>182</page>
		</accessory>
		<accessory>
			<id>85b01b5c-c788-4b43-8190-9e0c18391436</id>
			<name>Personalized Grip</name>
			<mount/>
			<accuracy>1</accuracy>
			<rating>0</rating>
			<avail>2</avail>
			<cost>100</cost>
			<source>HT</source>
			<page>182</page>
		</accessory>
		<accessory>
			<id>f277db83-e5f0-47c8-a465-e0307105796f</id>
			<name>Collapsible Traditional Bow</name>
			<mount/>
			<rating>10</rating>
			<avail>0</avail>
			<cost>Rating * 50</cost>
			<required>
				<weapondetails>
					<OR>
						<category>Bows</category>
						<spec>Bow</spec>
					</OR>
				</weapondetails>
			</required>
			<forbidden>
				<oneof>
					<accessory>Smartgun System, Internal</accessory>
					<accessory>Smartgun System, External</accessory>
				</oneof>
			</forbidden>
			<source>HT</source>
			<page>197</page>
		</accessory>
		<!-- End Region -->
<<<<<<< HEAD
=======
		<!-- Shadowrun 2050 SR5 -->
		<accessory>
			<id>0c2e21a0-4f1d-409d-a33e-cb3d5f0b0897</id>
			<name>Tripod (2050)</name>
			<mount>Under</mount>
			<rcdeployable>True</rcdeployable>
			<rc>6</rc>
			<rating>0</rating>
			<rcgroup>1</rcgroup>
			<avail>10</avail>
			<cost>600</cost>
			<source>2050</source>
			<page>186</page>
		</accessory>
		<accessory>
			<id>ec157e2d-5868-4652-8cf0-8e30e46fb130</id>
			<name>Spare Clip (2050)</name>
			<ammoslots>1</ammoslots>
			<mount/>
			<rating>0</rating>
			<avail>2</avail>
			<cost>5</cost>
			<required>
				<weapondetails>
					<OR>
						<ammo operation="contains">(c)</ammo>
						<ammo operation="contains">(d)</ammo>
					</OR>
				</weapondetails>
			</required>
			<source>2050</source>
			<page>189</page>
		</accessory>
		<accessory>
			<id>e632b766-55fb-42bf-8bd3-6c9c46830a29</id>
			<name>Gas-Vent 2 System (2050)</name>
			<mount>Barrel</mount>
			<rc>2</rc>
			<rating>0</rating>
			<avail>2R</avail>
			<cost>450</cost>
			<source>2050</source>
			<page>189</page>
		</accessory>
		<accessory>
			<id>9998a80c-6452-4fcb-9508-66da27eea850</id>
			<name>Gas-Vent 3 System (2050)</name>
			<mount>Barrel</mount>
			<rc>2</rc>
			<rating>0</rating>
			<avail>2R</avail>
			<cost>700</cost>
			<source>2050</source>
			<page>189</page>
		</accessory>
		<accessory>
			<id>ac1e63bd-4cce-44c4-ac65-71831ebaa1d4</id>
			<name>Grenade Launcher (2050)</name>
			<mount>Under</mount>
			<rating>0</rating>
			<avail>8F</avail>
			<cost>1700</cost>
			<required>
				<weapondetails>
					<conceal operation="greaterthan">0</conceal>
				</weapondetails>
			</required>
			<source>2050</source>
			<page>189</page>
		</accessory>
		<accessory>
			<id>e6b1550c-c392-4e85-b618-04f8a09b8020</id>
			<name>Gyro Mount, default (2050) </name>
			<mount>Under</mount>
			<rc>5</rc>
			<rating>0</rating>
			<rcgroup>1</rcgroup>
			<avail>4</avail>
			<cost>2500</cost>
			<source>2050</source>
			<page>189</page>
		</accessory>
		<accessory>
			<id>6ed9f566-4696-4436-9d79-4e807fbb2a1f</id>
			<name>Gyro Mount, Deluxe (2050) </name>
			<mount>Under</mount>
			<rc>6</rc>
			<rating>0</rating>
			<rcgroup>1</rcgroup>
			<avail>4</avail>
			<cost>6000</cost>
			<source>2050</source>
			<page>189</page>
		</accessory>
		<accessory>
			<id>1bf98490-9642-436b-9b7c-fdbd6d5a65f1</id>
			<name>Laser Sight (2050)</name>
			<mount>Top/Under</mount>
			<accuracy>1</accuracy>
			<rating>0</rating>
			<avail>6</avail>
			<cost>500</cost>
			<source>2050</source>
			<page>189</page>
		</accessory>
		<accessory>
			<id>dd5a1cf9-38a6-49a6-9ed5-c7ee79670e4e</id>
			<name>Silencer (2050)</name>
			<mount>Barrel</mount>
			<rating>0</rating>
			<avail>9F</avail>
			<cost>500</cost>
			<forbidden>
				<weapondetails>
					<OR>
						<ammo operation="contains">(cy)</ammo>
						<spec>Revolvers</spec>
						<spec2>Revolvers</spec2>
						<category>Shotguns</category>
						<spec>Shotguns</spec>
						<spec2>Shotguns</spec2>
						<ammocategory>Shotguns</ammocategory>
						<name>PSK-3 Collapsible Heavy Pistol</name>
					</OR>
				</weapondetails>
			</forbidden>
			<source>2050</source>
			<page>189</page>
		</accessory>
		<accessory>
			<id>57651486-8344-4b4b-af96-780e99cfb015</id>
			<name>Speed Loader (2050)</name>
			<ammoslots>1</ammoslots>
			<mount/>
			<rating>0</rating>
			<avail>2</avail>
			<cost>10</cost>
			<required>
				<weapondetails>
					<ammo operation="contains">(cy)</ammo>
				</weapondetails>
			</required>
			<source>2050</source>
			<page>189</page>
		</accessory>
		<accessory>
			<id>1c8c3432-315b-4365-8a15-31e9427cbff9</id>
			<name>Shock Pad (2050)</name>
			<mount/>
			<rcdeployable>True</rcdeployable>
			<rc>1</rc>
			<rating>0</rating>
			<rcgroup>2</rcgroup>
			<avail>2</avail>
			<cost>200</cost>
			<required>
				<weapondetails>
					<OR>
						<category operation="contains">Rifles</category>
						<category>Shotguns</category>
						<category>Light Machine Guns</category>
						<category>Medium Machine Guns</category>
						<category>Heavy Machine Guns</category>
						<category>Underbarrel Weapons</category>
						<category>Assault Cannons</category>
						<category>Flamethrowers</category>
						<category>Laser Weapons</category>
						<category>Grenade Launchers</category>
						<category>Missile Launchers</category>
					</OR>
				</weapondetails>
			</required>
			<forbidden>
				<oneof>
					<accessory>Stock Removal</accessory>
					<accessory>Sawed Off/Shortbarrel and Stock Removal</accessory>
				</oneof>
			</forbidden>
			<source>2050</source>
			<page>189</page>
		</accessory>
		<accessory>
			<id>e62964cd-767f-4b10-b456-d87f5a04b64e</id>
			<name>Smartgun System, Internal (2050)</name>
			<mount/>
			<forbidden>
				<oneof>
					<accessory>Ceramic/Plasteel Components</accessory>
					<accessory>Collapsible Traditional Bow</accessory>
					<accessory>Vintage</accessory>
				</oneof>
				<weapondetails>
					<type>Melee</type>
				</weapondetails>
			</forbidden>
			<accuracy>2</accuracy>
			<rating>0</rating>
			<avail>+2R</avail>
			<cost>Weapon Cost</cost>
			<source>2050</source>
			<page>189</page>
		</accessory>
		<accessory>
			<id>e6058e8b-c4b5-422f-aa2f-d0f23769b094</id>
			<name>Smartgun System, External (2050)</name>
			<mount>Top/Under</mount>
			<forbidden>
				<oneof>
					<accessory>Ceramic/Plasteel Components</accessory>
					<accessory>Collapsible Traditional Bow</accessory>
					<accessory>Vintage</accessory>
				</oneof>
				<weapondetails>
					<type>Melee</type>
				</weapondetails>
			</forbidden>
			<accuracy>2</accuracy>
			<rating>0</rating>
			<avail>4R</avail>
			<cost>600</cost>
			<source>2050</source>
			<page>189</page>
		</accessory>
		<accessory>
			<id>a465112e-b597-4b39-b2c3-19d1b2fafb09</id>
			<name>Concealable Holster (2050)</name>
			<mount/>
			<rating>0</rating>
			<conceal>-2</conceal>
			<avail>2</avail>
			<cost>100</cost>
			<required>
				<weapondetails>
					<conceal operation="lessthanequals">0</conceal>
				</weapondetails>
			</required>
			<source>2050</source>
			<page>189</page>
		</accessory>
		<accessory>
			<id>97de111c-4cf2-4a45-963f-14349b3b9c38</id>
			<name>Imaging Scope (2050)</name>
			<mount>Top</mount>
			<rating>0</rating>
			<avail>3</avail>
			<cost>500</cost>
			<gears>
				<usegear>Vision Magnification</usegear>
			</gears>
			<allowgear>
				<gearcategory>Vision Enhancements</gearcategory>
			</allowgear>
			<source>2050</source>
			<page>189</page>
		</accessory>
		<accessory>
			<id>605c079d-baeb-422d-9653-9efe595d9dc2</id>
			<name>Bipod (2050)</name>
			<mount>Under</mount>
			<rc>2</rc>
			<rating>0</rating>
			<rcgroup>1</rcgroup>
			<avail>2</avail>
			<cost>400</cost>
			<source>2050</source>
			<page>189</page>
		</accessory>
		<!-- End Region -->
>>>>>>> c809f4a9
	</accessories>
</chummer>
<|MERGE_RESOLUTION|>--- conflicted
+++ resolved
@@ -1,12514 +1,12262 @@
-<?xml version="1.0" encoding="utf-8"?>
-<!--This file is part of Chummer5a.
-
-    Chummer5a is free software: you can redistribute it and/or modify
-    it under the terms of the GNU General Public License as published by
-    the Free Software Foundation, either version 3 of the License, or
-    (at your option) any later version.
-
-    Chummer5a is distributed in the hope that it will be useful,
-    but WITHOUT ANY WARRANTY; without even the implied warranty of
-    MERCHANTABILITY or FITNESS FOR A PARTICULAR PURPOSE.  See the
-    GNU General Public License for more details.
-
-    You should have received a copy of the GNU General Public License
-    along with Chummer5a.  If not, see <http://www.gnu.org/licenses/>.
-
-    You can obtain the full source code for Chummer5a at
-    https://github.com/chummer5a/chummer5a
--->
-<chummer>
-	<version>0</version>
-	<categories>
-    <category type="melee">Blades</category>
-    <category type="melee">Clubs</category>
-    <category type="melee">Improvised Weapons</category>
-    <category type="melee">Exotic Melee Weapons</category>
-		<category type="exotic">Exotic Ranged Weapons</category>
-    <category type="melee">Bio-Weapon</category>
-    <category type="melee">Cyberweapon</category>
-		<category type="melee">Unarmed</category>
-		<category type="bow">Bows</category>
-		<category type="crossbow">Crossbows</category>
-		<category type="taser">Tasers</category>
-		<category type="gun">Holdouts</category>
-		<category type="gun">Light Pistols</category>
-    <category type="gun">Heavy Pistols</category>
-    <category type="gun">Machine Pistols</category>
-    <category type="gun">Submachine Guns</category>
-    <category type="gun">Assault Rifles</category>
-    <category type="gun">Sporting Rifles</category>
-    <category type="gun">Sniper Rifles</category>
-    <category type="gun">Shotguns</category>
-    <category type="gun">Light Machine Guns</category>
-    <category type="gun">Medium Machine Guns</category>
-    <category type="gun">Heavy Machine Guns</category>
-    <category type="gun">Underbarrel Weapons</category>
-    <category type="gun">Micro-Drone Weapons</category>
-		<category type="cannon">Assault Cannons</category>
-		<category type="flame">Flamethrowers</category>
-		<category type="laser">Laser Weapons</category>
-		<category type="glauncher">Grenade Launchers</category>
-		<category type="mlauncher">Missile Launchers</category>
-	</categories>
-	<weapons>
-		<!-- Region Shadowrun 5 -->
-		<weapon>
-			<id>e5ac06f4-3755-42a7-9da9-88de4b3b2ad8</id>
-			<name>Ares Thunderstruck Gauss Rifle</name>
-			<category>Assault Cannons</category>
-			<type>Ranged</type>
-			<conceal>6</conceal>
-			<accuracy>7</accuracy>
-			<reach>0</reach>
-			<damage>15P</damage>
-			<ap>-8</ap>
-			<mode>SA</mode>
-			<rc>0</rc>
-			<ammo>10(c) + energy</ammo>
-			<avail>24F</avail>
-			<cost>26000</cost>
-			<allowaccessory>true</allowaccessory>
-			<accessorymounts>
-				<mount>Stock</mount>
-				<mount>Side</mount>
-				<mount>Internal</mount>
-				<mount>Barrel</mount>
-				<mount>Top</mount>
-				<mount>Under</mount>
-			</accessorymounts>
-			<accessories>
-				<accessory>
-					<name>Laser Sight</name>
-				</accessory>
-				<accessory>
-					<name>Shock Pad</name>
-				</accessory>
-			</accessories>
-			<source>RG</source>
-			<page>45</page>
-		</weapon>
-		<weapon>
-			<id>944dfbc8-5972-44f7-810e-039d9f7d98b7</id>
-			<name>Ares Vigorous Assault Cannon</name>
-			<category>Assault Cannons</category>
-			<type>Ranged</type>
-			<conceal>6</conceal>
-			<accuracy>4</accuracy>
-			<reach>0</reach>
-			<damage>16P</damage>
-			<ap>-6</ap>
-			<mode>SS</mode>
-			<rc>0</rc>
-			<ammo>12(c)</ammo>
-			<avail>18F</avail>
-			<cost>24500</cost>
-			<allowaccessory>true</allowaccessory>
-			<accessorymounts>
-				<mount>Stock</mount>
-				<mount>Side</mount>
-				<mount>Internal</mount>
-				<mount>Barrel</mount>
-				<mount>Top</mount>
-				<mount>Under</mount>
-			</accessorymounts>
-			<source>RG</source>
-			<page>46</page>
-		</weapon>
-		<weapon>
-			<id>4a4810ca-4d11-49ee-8705-0411edc4d523</id>
-			<name>Krime Bomb</name>
-			<category>Assault Cannons</category>
-			<type>Ranged</type>
-			<conceal>6</conceal>
-			<accuracy>6</accuracy>
-			<reach>0</reach>
-			<damage>16P</damage>
-			<ap>-6</ap>
-			<mode>SS</mode>
-			<rc>0</rc>
-			<ammo>4(m)</ammo>
-			<avail>20F</avail>
-			<cost>23000</cost>
-			<allowaccessory>true</allowaccessory>
-			<accessorymounts>
-				<mount>Stock</mount>
-				<mount>Side</mount>
-				<mount>Internal</mount>
-				<mount>Barrel</mount>
-				<mount>Top</mount>
-				<mount>Under</mount>
-			</accessorymounts>
-			<accessories>
-				<accessory>
-					<name>Laser Sight</name>
-			</accessory>
-				<accessory>
-					<name>Slide Mount</name>
-			</accessory>
-			</accessories>
-			<source>GH3</source>
-			<page>35</page>
-		</weapon>
-		<weapon>
-			<id>3320c670-23ae-4cce-9c2c-e59d2554ddd7</id>
-			<name>Krime Cannon</name>
-			<category>Assault Cannons</category>
-			<type>Ranged</type>
-			<conceal>6</conceal>
-			<accuracy>4</accuracy>
-			<reach>0</reach>
-			<damage>16P</damage>
-			<ap>-6</ap>
-			<mode>SA</mode>
-			<rc>1</rc>
-			<ammo>6(m)</ammo>
-			<avail>20F</avail>
-			<cost>21000</cost>
-			<allowaccessory>true</allowaccessory>
-			<accessorymounts>
-				<mount>Stock</mount>
-				<mount>Side</mount>
-				<mount>Internal</mount>
-				<mount>Barrel</mount>
-				<mount>Top</mount>
-				<mount>Under</mount>
-			</accessorymounts>
-			<source>SR5</source>
-			<page>431</page>
-		</weapon>
-		<weapon>
-			<id>b59116dd-eeba-4091-ad87-a1216e7e52fe</id>
-			<name>Ogre Hammer SWS Assault Cannon</name>
-			<category>Assault Cannons</category>
-			<type>Ranged</type>
-			<conceal>6</conceal>
-			<accuracy>6</accuracy>
-			<reach>0</reach>
-			<damage>16P</damage>
-			<ap>-4</ap>
-			<mode>SA</mode>
-			<rc>0</rc>
-			<ammo>6(c)</ammo>
-			<avail>20F</avail>
-			<cost>32000</cost>
-			<allowaccessory>true</allowaccessory>
-			<accessorymounts>
-				<mount>Stock</mount>
-				<mount>Side</mount>
-				<mount>Internal</mount>
-				<mount>Barrel</mount>
-				<mount>Top</mount>
-				<mount>Under</mount>
-			</accessorymounts>
-			<accessories>
-				<accessory>
-					<name>Advanced Safety System, Basic</name>
-				</accessory>
-				<accessory>
-					<name>Weapon Commlink</name>
-					<gears>
-						<usegear rating="4">Ogre Hammer SWS Assault Cannon (Commlink)</usegear>
-					</gears>
-				</accessory>
-				<accessory>
-					<name>Imaging Scope</name>
-					<gears>
-						<usegear>Image Link</usegear>
-						<usegear>Flare Compensation</usegear>
-						<usegear>Low Light</usegear>
-					</gears>
-				</accessory>
-			</accessories>
-			<source>RG</source>
-			<page>46</page>
-		</weapon>
-		<weapon>
-			<id>8b7cce7a-6e85-4e37-b953-9f79a0ae77fe</id>
-			<name>Panther XXL</name>
-			<category>Assault Cannons</category>
-			<type>Ranged</type>
-			<conceal>6</conceal>
-			<accuracy>5</accuracy>
-			<reach>0</reach>
-			<damage>17P</damage>
-			<ap>-6</ap>
-			<mode>SS</mode>
-			<rc>0</rc>
-			<ammo>15(c)</ammo>
-			<avail>20F</avail>
-			<cost>43000</cost>
-			<allowaccessory>true</allowaccessory>
-			<accessorymounts>
-				<mount>Stock</mount>
-				<mount>Side</mount>
-				<mount>Internal</mount>
-				<mount>Barrel</mount>
-				<mount>Top</mount>
-				<mount>Under</mount>
-			</accessorymounts>
-			<accessories>
-				<accessory>
-					<name>Smartgun System, Internal</name>
-			</accessory>
-			</accessories>
-			<source>SR5</source>
-			<page>431</page>
-		</weapon>
-		<weapon>
-			<id>b625833a-88bc-4047-b3fc-bc432d96744b</id>
-			<name>AK-97</name>
-			<category>Assault Rifles</category>
-			<type>Ranged</type>
-			<conceal>6</conceal>
-			<accuracy>5</accuracy>
-			<reach>0</reach>
-			<damage>10P</damage>
-			<ap>-2</ap>
-			<mode>SA/BF/FA</mode>
-			<rc>0</rc>
-			<ammo>38(c)</ammo>
-			<avail>4R</avail>
-			<cost>950</cost>
-			<allowaccessory>true</allowaccessory>
-			<accessorymounts>
-				<mount>Stock</mount>
-				<mount>Side</mount>
-				<mount>Internal</mount>
-				<mount>Barrel</mount>
-				<mount>Top</mount>
-				<mount>Under</mount>
-			</accessorymounts>
-			<source>SR5</source>
-			<page>428</page>
-		</weapon>
-		<weapon>
-			<id>1a5768a6-012a-4884-9bdd-4f3b32e86aa2</id>
-			<name>AK-98</name>
-			<category>Assault Rifles</category>
-			<type>Ranged</type>
-			<conceal>6</conceal>
-			<accuracy>5</accuracy>
-			<reach>0</reach>
-			<damage>10P</damage>
-			<ap>-2</ap>
-			<mode>SA/BF/FA</mode>
-			<rc>0</rc>
-			<ammo>38(c)</ammo>
-			<avail>8F</avail>
-			<cost>1250</cost>
-			<underbarrels>
-				<underbarrel>AK-98 Grenade Launcher</underbarrel>
-			</underbarrels>
-			<allowaccessory>true</allowaccessory>
-			<accessorymounts>
-				<mount>Stock</mount>
-				<mount>Side</mount>
-				<mount>Internal</mount>
-				<mount>Barrel</mount>
-				<mount>Top</mount>
-				<mount>Under</mount>
-			</accessorymounts>
-			<source>RG</source>
-			<page>36</page>
-		</weapon>
-		<weapon>
-			<id>3a7a90ce-fbb5-4599-a857-b9849eb9769c</id>
-			<name>Ares Alpha</name>
-			<category>Assault Rifles</category>
-			<type>Ranged</type>
-			<conceal>6</conceal>
-			<accuracy>5</accuracy>
-			<reach>0</reach>
-			<damage>11P</damage>
-			<ap>-2</ap>
-			<mode>SA/BF/FA</mode>
-			<rc>2</rc>
-			<ammo>42(c)</ammo>
-			<avail>11F</avail>
-			<cost>2650</cost>
-			<underbarrels>
-				<underbarrel>Ares Alpha Grenade Launcher</underbarrel>
-			</underbarrels>
-			<allowaccessory>true</allowaccessory>
-			<accessorymounts>
-				<mount>Stock</mount>
-				<mount>Side</mount>
-				<mount>Internal</mount>
-				<mount>Barrel</mount>
-				<mount>Top</mount>
-				<mount>Under</mount>
-			</accessorymounts>
-			<accessories>
-				<accessory>
-					<name>Smartgun System, Internal</name>
-				</accessory>
-			</accessories>
-			<source>SR5</source>
-			<page>428</page>
-		</weapon>
-		<weapon>
-			<id>413200d1-fbd4-485f-8a18-152b60cfb290</id>
-			<name>Ares HVAR</name>
-			<category>Assault Rifles</category>
-			<type>Ranged</type>
-			<conceal>6</conceal>
-			<accuracy>5</accuracy>
-			<reach>0</reach>
-			<damage>8P</damage>
-			<ap>0</ap>
-			<mode>SA/BF/FA</mode>
-			<rc>3</rc>
-			<ammo>50(c)</ammo>
-			<avail>11F</avail>
-			<cost>2400</cost>
-			<allowaccessory>true</allowaccessory>
-			<accessorymounts>
-				<mount>Stock</mount>
-				<mount>Side</mount>
-				<mount>Internal</mount>
-				<mount>Barrel</mount>
-				<mount>Top</mount>
-				<mount>Under</mount>
-			</accessorymounts>
-			<accessories>
-				<accessory>
-					<name>Shock Pad</name>
-			</accessory>
-				<accessory>
-					<name>Smartgun System, Internal</name>
-			</accessory>
-			</accessories>
-			<source>RG</source>
-			<page>37</page>
-		</weapon>
-		<weapon>
-			<id>6d99b7b6-7610-4ba0-833b-ecda09d83366</id>
-			<name>Colt Inception</name>
-			<category>Assault Rifles</category>
-			<type>Ranged</type>
-			<conceal>6</conceal>
-			<accuracy>7</accuracy>
-			<reach>0</reach>
-			<damage>10P</damage>
-			<ap>-1</ap>
-			<mode>SA/BF</mode>
-			<rc>1</rc>
-			<ammo>36(c)</ammo>
-			<avail>11R</avail>
-			<cost>2250</cost>
-			<allowaccessory>true</allowaccessory>
-			<accessorymounts>
-				<mount>Stock</mount>
-				<mount>Side</mount>
-				<mount>Internal</mount>
-				<mount>Barrel</mount>
-				<mount>Top</mount>
-				<mount>Under</mount>
-			</accessorymounts>
-			<accessories>
-				<accessory>
-					<name>Bipod</name>
-				</accessory>
-				<accessory>
-					<name>Electronic Firing</name>
-				</accessory>
-				<accessory>
-					<name>Laser Sight</name>
-				</accessory>
-				<accessory>
-					<name>Melee Hardening</name>
-				</accessory>
-			</accessories>
-			<source>GH3</source>
-			<page>14</page>
-		</weapon>
-		<weapon>
-			<id>e27e14ac-01bb-46e0-8d63-62994052d92c</id>
-			<name>Colt M23</name>
-			<category>Assault Rifles</category>
-			<type>Ranged</type>
-			<conceal>6</conceal>
-			<accuracy>4</accuracy>
-			<reach>0</reach>
-			<damage>9P</damage>
-			<ap>-2</ap>
-			<mode>SA/BF/FA</mode>
-			<rc>0</rc>
-			<ammo>40(c)</ammo>
-			<avail>4R</avail>
-			<cost>550</cost>
-			<allowaccessory>true</allowaccessory>
-			<accessorymounts>
-				<mount>Stock</mount>
-				<mount>Side</mount>
-				<mount>Internal</mount>
-				<mount>Barrel</mount>
-				<mount>Top</mount>
-				<mount>Under</mount>
-			</accessorymounts>
-			<source>SR5</source>
-			<page>428</page>
-		</weapon>
-		<weapon>
-			<id>e39c445a-9657-4e71-949e-a1ea093c3504</id>
-			<name>FN HAR</name>
-			<category>Assault Rifles</category>
-			<type>Ranged</type>
-			<conceal>6</conceal>
-			<accuracy>5</accuracy>
-			<reach>0</reach>
-			<damage>10P</damage>
-			<ap>-2</ap>
-			<mode>SA/BF/FA</mode>
-			<rc>0</rc>
-			<ammo>35(c)</ammo>
-			<avail>8R</avail>
-			<cost>1500</cost>
-			<allowaccessory>true</allowaccessory>
-			<accessorymounts>
-				<mount>Stock</mount>
-				<mount>Side</mount>
-				<mount>Internal</mount>
-				<mount>Barrel</mount>
-				<mount>Top</mount>
-				<mount>Under</mount>
-			</accessorymounts>
-			<accessories>
-				<accessory>
-					<name>Laser Sight</name>
-				</accessory>
-				<accessory>
-					<name>Gas-Vent 2 System</name>
-				</accessory>
-			</accessories>
-			<source>SR5</source>
-			<page>428</page>
-		</weapon>
-		<weapon>
-			<id>5f512bfb-c620-491a-bef4-d7c1b1601035</id>
-			<name>HK XM30</name>
-			<category>Assault Rifles</category>
-			<type>Ranged</type>
-			<conceal>6</conceal>
-			<accuracy>6</accuracy>
-			<reach>0</reach>
-			<damage>9P</damage>
-			<ap>-2</ap>
-			<mode>SA/BF/FA</mode>
-			<rc>0</rc>
-			<ammo>30(c)</ammo>
-			<avail>15F</avail>
-			<cost>4500</cost>
-			<underbarrels>
-			<underbarrel>HK XM30 Grenade Launcher</underbarrel>
-			</underbarrels>
-			<allowaccessory>true</allowaccessory>
-			<accessorymounts>
-				<mount>Stock</mount>
-				<mount>Side</mount>
-				<mount>Internal</mount>
-				<mount>Barrel</mount>
-				<mount>Top</mount>
-				<mount>Under</mount>
-			</accessorymounts>
-			<accessories>
-				<accessory>
-					<name>Shock Pad</name>
-				</accessory>
-				<accessory>
-					<name>Imaging Scope</name>
-				</accessory>
-				<accessory>
-					<name>Smartgun System, Internal</name>
-				</accessory>
-			</accessories>
-			<source>RG</source>
-			<page>37</page>
-		</weapon>
-		<weapon>
-			<id>cc446f64-1dbd-42dd-8fc4-ca17dc6bcf42</id>
-			<name>HK XM30 Carbine</name>
-			<category>Assault Rifles</category>
-			<type>Ranged</type>
-			<conceal>6</conceal>
-			<spec>Submachine Guns</spec>
-			<accuracy>6</accuracy>
-			<reach>0</reach>
-			<damage>9P</damage>
-			<ap>-2</ap>
-			<mode>SA/BF/FA</mode>
-			<rc>0</rc>
-			<ammo>30(c)</ammo>
-			<avail>0</avail>
-			<cost>0</cost>
-			<allowaccessory>true</allowaccessory>
-			<accessorymounts>
-				<mount>Stock</mount>
-				<mount>Side</mount>
-				<mount>Internal</mount>
-				<mount>Barrel</mount>
-				<mount>Top</mount>
-				<mount>Under</mount>
-			</accessorymounts>
-			<accessories>
-				<accessory>
-					<name>Shock Pad</name>
-				</accessory>
-				<accessory>
-					<name>Imaging Scope</name>
-				</accessory>
-				<accessory>
-					<name>Smartgun System, Internal</name>
-				</accessory>
-			</accessories>
-			<useskill>Automatics</useskill>
-			<range>Submachine Guns</range>
-			<source>RG</source>
-			<page>37</page>
-		</weapon>
-		<weapon>
-			<id>1bdda305-3448-4419-871d-42bcd971751b</id>
-			<name>HK XM30 LMG</name>
-			<category>Assault Rifles</category>
-			<type>Ranged</type>
-			<conceal>6</conceal>
-			<spec>Machine Guns</spec>
-			<accuracy>6</accuracy>
-			<reach>0</reach>
-			<damage>9P</damage>
-			<ap>-2</ap>
-			<mode>BF/FA</mode>
-			<rc>0</rc>
-			<ammo>100(belt)</ammo>
-			<avail>0</avail>
-			<cost>0</cost>
-			<allowaccessory>true</allowaccessory>
-			<accessorymounts>
-				<mount>Stock</mount>
-				<mount>Side</mount>
-				<mount>Internal</mount>
-				<mount>Barrel</mount>
-				<mount>Top</mount>
-				<mount>Under</mount>
-			</accessorymounts>
-			<accessories>
-				<accessory>
-					<name>Bipod</name>
-				</accessory>
-				<accessory>
-					<name>Shock Pad</name>
-				</accessory>
-				<accessory>
-					<name>Imaging Scope</name>
-				</accessory>
-				<accessory>
-					<name>Smartgun System, Internal</name>
-				</accessory>
-			</accessories>
-			<useskill>Heavy Weapons</useskill>
-			<range>Light Machine Guns</range>
-			<source>RG</source>
-			<page>37</page>
-		</weapon>
-		<weapon>
-			<id>146d58e4-d705-41a0-bd92-c1901b71ffc0</id>
-			<name>HK XM30 Shotgun</name>
-			<category>Assault Rifles</category>
-			<type>Ranged</type>
-			<conceal>6</conceal>
-			<spec>Shotguns</spec>
-			<accuracy>3</accuracy>
-			<reach>0</reach>
-			<damage>10P</damage>
-			<ap>-1</ap>
-			<mode>SA</mode>
-			<rc>0</rc>
-			<ammo>10(c)</ammo>
-			<avail>0</avail>
-			<cost>0</cost>
-			<allowaccessory>true</allowaccessory>
-			<accessorymounts>
-				<mount>Stock</mount>
-				<mount>Side</mount>
-				<mount>Internal</mount>
-				<mount>Barrel</mount>
-				<mount>Top</mount>
-				<mount>Under</mount>
-			</accessorymounts>
-			<accessories>
-				<accessory>
-					<name>Shock Pad</name>
-				</accessory>
-				<accessory>
-					<name>Imaging Scope</name>
-				</accessory>
-				<accessory>
-					<name>Smartgun System, Internal</name>
-				</accessory>
-			</accessories>
-			<useskill>Longarms</useskill>
-			<range>Shotguns (flechette)</range>
-			<source>RG</source>
-			<page>37</page>
-		</weapon>
-		<weapon>
-			<id>5d366d23-c0cd-4613-a035-f5a5378dcfa9</id>
-			<name>HK XM30 Sniper</name>
-			<category>Assault Rifles</category>
-			<type>Ranged</type>
-			<conceal>6</conceal>
-			<spec>Sniper Rifles</spec>
-			<accuracy>7</accuracy>
-			<reach>0</reach>
-			<damage>9P</damage>
-			<ap>-2</ap>
-			<mode>SA</mode>
-			<rc>2</rc>
-			<ammo>10(c)</ammo>
-			<avail>0</avail>
-			<cost>0</cost>
-			<allowaccessory>true</allowaccessory>
-			<accessorymounts>
-				<mount>Stock</mount>
-				<mount>Side</mount>
-				<mount>Internal</mount>
-				<mount>Barrel</mount>
-				<mount>Top</mount>
-				<mount>Under</mount>
-			</accessorymounts>
-			<accessories>
-				<accessory>
-					<name>Bipod</name>
-				</accessory>
-				<accessory>
-					<name>Shock Pad</name>
-				</accessory>
-				<accessory>
-					<name>Imaging Scope</name>
-				</accessory>
-				<accessory>
-					<name>Smartgun System, Internal</name>
-				</accessory>
-			</accessories>
-			<useskill>Longarms</useskill>
-			<range>Sniper Rifles</range>
-			<source>RG</source>
-			<page>37</page>
-		</weapon>
-		<weapon>
-			<id>2abf6c76-fe19-4678-b6a3-f0b8750ee61c</id>
-			<name>Krupp Arms Kriegfaust</name>
-			<category>Assault Rifles</category>
-			<type>Ranged</type>
-			<conceal>6</conceal>
-			<accuracy>8</accuracy>
-			<reach>0</reach>
-			<damage>9P</damage>
-			<ap>-1</ap>
-			<mode>SA/BF</mode>
-			<rc>1</rc>
-			<ammo>25(d)</ammo>
-			<avail>10R</avail>
-			<cost>1300</cost>
-			<allowaccessory>true</allowaccessory>
-			<accessorymounts>
-				<mount>Stock</mount>
-				<mount>Side</mount>
-				<mount>Internal</mount>
-				<mount>Barrel</mount>
-				<mount>Top</mount>
-				<mount>Under</mount>
-			</accessorymounts>
-			<accessories>
-				<accessory>
-					<name>Imaging Scope</name>
-					<gears>
-						<usegear rating="1">Vision Enhancement</usegear>
-					</gears>
-				</accessory>
-			</accessories>
-			<source>GH3</source>
-			<page>15</page>
-		</weapon>
-		<weapon>
-			<id>fd7f400f-c8d5-4e8c-94aa-001109635f19</id>
-			<name>Nissan Optimum II</name>
-			<category>Assault Rifles</category>
-			<type>Ranged</type>
-			<conceal>6</conceal>
-			<accuracy>5</accuracy>
-			<reach>0</reach>
-			<damage>9P</damage>
-			<ap>-2</ap>
-			<mode>SA/BF/FA</mode>
-			<rc>0</rc>
-			<ammo>30(c)</ammo>
-			<avail>10F</avail>
-			<cost>2300</cost>
-			<underbarrels>
-				<underbarrel>Nissan Optiumum II Shotgun</underbarrel>
-			</underbarrels>
-			<allowaccessory>true</allowaccessory>
-			<accessorymounts>
-				<mount>Stock</mount>
-				<mount>Side</mount>
-				<mount>Internal</mount>
-				<mount>Barrel</mount>
-				<mount>Top</mount>
-				<mount>Under</mount>
-			</accessorymounts>
-			<accessories>
-				<accessory>
-					<name>Shock Pad</name>
-				</accessory>
-				<accessory>
-					<name>Smartgun System, Internal</name>
-				</accessory>
-			</accessories>
-			<source>RG</source>
-			<page>38</page>
-		</weapon>
-		<weapon>
-			<id>89396ad6-c605-4577-ad5b-6a18cf58d167</id>
-			<name>SBd-44</name>
-			<category>Assault Rifles</category>
-			<type>Ranged</type>
-			<conceal>6</conceal>
-			<accuracy>3</accuracy>
-			<reach>0</reach>
-			<damage>10P</damage>
-			<ap>-1</ap>
-			<mode>SA/BF/FA</mode>
-			<rc>0</rc>
-			<ammo>32(c)</ammo>
-			<avail>4R</avail>
-			<cost>500</cost>
-			<allowaccessory>true</allowaccessory>
-			<accessorymounts>
-				<mount>Stock</mount>
-				<mount>Side</mount>
-				<mount>Internal</mount>
-				<mount>Barrel</mount>
-				<mount>Top</mount>
-				<mount>Under</mount>
-			</accessorymounts>
-			<accessories>
-				<accessory>
-					<name>Vintage</name>
-				</accessory>
-			</accessories>
-			<source>GH3</source>
-			<page>16</page>
-		</weapon>
-		<weapon>
-			<id>23141cfc-e7c9-4af9-b4e0-a7f0443f1170</id>
-			<name>Shiawase Arms Monsoon</name>
-			<category>Assault Rifles</category>
-			<type>Ranged</type>
-			<conceal>6</conceal>
-			<accuracy>5</accuracy>
-			<reach>0</reach>
-			<damage>10P</damage>
-			<ap>-1</ap>
-			<mode>SA/FA</mode>
-			<rc>0</rc>
-			<ammo>6x20(ml)</ammo>
-			<avail>10F</avail>
-			<cost>1900</cost>
-			<allowaccessory>true</allowaccessory>
-			<accessorymounts>
-				<mount>Stock</mount>
-				<mount>Side</mount>
-				<mount>Internal</mount>
-				<mount>Barrel</mount>
-				<mount>Top</mount>
-				<mount>Under</mount>
-			</accessorymounts>
-			<accessories>
-				<accessory>
-					<name>Electronic Firing</name>
-				</accessory>
-				<accessory>
-					<name>Smartgun System, Internal</name>
-			</accessory>
-			</accessories>
-			<source>GH3</source>
-			<page>13</page>
-		</weapon>
-		<weapon>
-			<id>40bf3eed-b239-4521-ac1d-80a4e472451e</id>
-			<name>Ultimax Rain Forest Carbine</name>
-			<category>Assault Rifles</category>
-			<type>Ranged</type>
-			<conceal>6</conceal>
-			<accuracy>5</accuracy>
-			<reach>0</reach>
-			<damage>11P</damage>
-			<ap>-2</ap>
-			<mode>SA/BF</mode>
-			<rc>0</rc>
-			<ammo>18(c)</ammo>
-			<avail>8R</avail>
-			<cost>2800</cost>
-			<allowaccessory>true</allowaccessory>
-			<accessorymounts>
-				<mount>Stock</mount>
-				<mount>Side</mount>
-				<mount>Internal</mount>
-				<mount>Barrel</mount>
-				<mount>Top</mount>
-				<mount>Under</mount>
-			</accessorymounts>
-			<accessories>
-				<accessory>
-					<name>Imaging Scope</name>
-					<gears>
-						<usegear>Image Link</usegear>
-						<usegear>Flare Compensation</usegear>
-						<usegear>Low Light</usegear>
-					</gears>
-				</accessory>
-				<accessory>
-					<name>Folding Stock</name>
-				</accessory>
-			</accessories>
-			<source>GH3</source>
-			<page>32</page>
-		</weapon>
-		<weapon>
-			<id>01e0eee7-452b-4fd5-abe1-29145da4a5e6</id>
-			<name>Yamaha Raiden</name>
-			<category>Assault Rifles</category>
-			<type>Ranged</type>
-			<conceal>6</conceal>
-			<accuracy>6</accuracy>
-			<reach>0</reach>
-			<damage>11P</damage>
-			<ap>-2</ap>
-			<mode>BF/FA</mode>
-			<rc>0</rc>
-			<ammo>60(c)</ammo>
-			<avail>14F</avail>
-			<cost>2600</cost>
-			<allowaccessory>true</allowaccessory>
-			<accessorymounts>
-				<mount>Stock</mount>
-				<mount>Side</mount>
-				<mount>Internal</mount>
-				<mount>Barrel</mount>
-				<mount>Top</mount>
-				<mount>Under</mount>
-			</accessorymounts>
-			<accessories>
-				<accessory>
-					<name>Electronic Firing</name>
-				</accessory>
-				<accessory>
-					<name>Sound Suppressor</name>
-				</accessory>
-				<accessory>
-					<name>Smartgun System, Internal</name>
-				</accessory>
-			</accessories>
-			<source>SR5</source>
-			<page>428</page>
-		</weapon>
-		<weapon>
-			<id>ad4a06e3-7f8e-4f05-a42e-5be2c875bb72</id>
-			<name>Ares 'One' Monosword</name>
-			<category>Blades</category>
-			<type>Melee</type>
-			<conceal>6</conceal>
-			<spec>Swords</spec>
-			<accuracy>5</accuracy>
-			<reach>1</reach>
-			<damage>(STR+3)P</damage>
-			<ap>-3</ap>
-			<mode>0</mode>
-			<rc>0</rc>
-			<ammo>0</ammo>
-			<avail>8R</avail>
-			<cost>900</cost>
-			<allowaccessory>true</allowaccessory>
-			<source>RG</source>
-			<page>19</page>
-		</weapon>
-		<weapon>
-			<id>7c59cf2f-87ea-4dca-95e7-ad17008386a0</id>
-			<name>Combat Axe</name>
-			<category>Blades</category>
-			<type>Melee</type>
-			<conceal>10</conceal>
-			<spec>Axes</spec>
-			<accuracy>4</accuracy>
-			<reach>2</reach>
-			<damage>(STR+5)P</damage>
-			<ap>-4</ap>
-			<mode>0</mode>
-			<rc>0</rc>
-			<ammo>0</ammo>
-			<avail>12R</avail>
-			<cost>4000</cost>
-			<allowaccessory>true</allowaccessory>
-			<source>SR5</source>
-			<page>422</page>
-		</weapon>
-		<weapon>
-			<id>656906d8-b6a4-47a2-9554-de365097eba0</id>
-			<name>Combat Knife</name>
-			<category>Blades</category>
-			<type>Melee</type>
-			<conceal>-2</conceal>
-			<spec>Knives</spec>
-			<accuracy>6</accuracy>
-			<reach>0</reach>
-			<damage>(STR+2)P</damage>
-			<ap>-3</ap>
-			<mode>0</mode>
-			<rc>0</rc>
-			<ammo>0</ammo>
-			<avail>4</avail>
-			<cost>300</cost>
-			<allowaccessory>true</allowaccessory>
-			<source>SR5</source>
-			<page>422</page>
-		</weapon>
-		<weapon>
-			<id>78bcb170-2292-4f90-af26-dd16ff303569</id>
-			<name>Cougar Fineblade: Long</name>
-			<category>Blades</category>
-			<type>Melee</type>
-			<conceal>2</conceal>
-			<spec>Swords</spec>
-			<accuracy>7</accuracy>
-			<reach>0</reach>
-			<damage>(STR+3)P</damage>
-			<ap>-1</ap>
-			<mode>0</mode>
-			<rc>0</rc>
-			<ammo>0</ammo>
-			<avail>7R</avail>
-			<cost>600</cost>
-			<allowaccessory>true</allowaccessory>
-			<source>RG</source>
-			<page>20</page>
-		</weapon>
-		<weapon>
-			<id>bb068078-540d-4c98-85fd-e526e381dec9</id>
-			<name>Cougar Fineblade: Short</name>
-			<category>Blades</category>
-			<type>Melee</type>
-			<conceal>0</conceal>
-			<spec>Swords</spec>
-			<accuracy>7</accuracy>
-			<reach>0</reach>
-			<damage>(STR+2)P</damage>
-			<ap>-1</ap>
-			<mode>0</mode>
-			<rc>0</rc>
-			<ammo>0</ammo>
-			<avail>5R</avail>
-			<cost>350</cost>
-			<allowaccessory>true</allowaccessory>
-			<source>RG</source>
-			<page>20</page>
-		</weapon>
-		<weapon>
-			<id>4ca64aa3-f172-4f0b-8c6d-954ddd1133b1</id>
-			<name>Forearm Snap-Blades</name>
-			<category>Blades</category>
-			<type>Melee</type>
-			<conceal>-2</conceal>
-			<accuracy>4</accuracy>
-			<reach>0</reach>
-			<damage>(STR+2)P</damage>
-			<ap>-2</ap>
-			<mode>0</mode>
-			<rc>0</rc>
-			<ammo>0</ammo>
-			<avail>7R</avail>
-			<cost>200</cost>
-			<allowaccessory>true</allowaccessory>
-			<source>SR5</source>
-			<page>422</page>
-		</weapon>
-		<weapon>
-			<id>5ec246dc-c129-4e61-a27a-c4d82b223bea</id>
-			<name>Hand Blade</name>
-			<category>Blades</category>
-			<hide>yes</hide>
-			<type>Melee</type>
-			<conceal>-2</conceal>
-			<spec>Cyber Implants</spec>
-			<accuracy>Physical</accuracy>
-			<reach>0</reach>
-			<damage>(STR+2)P</damage>
-			<ap>-2</ap>
-			<mode>0</mode>
-			<rc>0</rc>
-			<ammo>0</ammo>
-			<avail>0</avail>
-			<cost>0</cost>
-			<cyberware>yes</cyberware>
-			<allowaccessory>true</allowaccessory>
-			<useskill>Unarmed Combat</useskill>
-			<source>SR5</source>
-			<page>458</page>
-		</weapon>
-		<weapon>
-			<id>16fe95d3-9c66-4ac6-b4e3-562de5e5619e</id>
-			<name>Hand Razors</name>
-			<category>Blades</category>
-			<hide>yes</hide>
-			<type>Melee</type>
-			<conceal>-2</conceal>
-			<spec>Cyber Implants</spec>
-			<accuracy>Physical</accuracy>
-			<reach>0</reach>
-			<damage>(STR+1)P</damage>
-			<ap>-3</ap>
-			<mode>0</mode>
-			<rc>0</rc>
-			<ammo>0</ammo>
-			<avail>0</avail>
-			<cost>0</cost>
-			<cyberware>yes</cyberware>
-			<allowaccessory>true</allowaccessory>
-			<useskill>Unarmed Combat</useskill>
-			<source>SR5</source>
-			<page>458</page>
-		</weapon>
-		<weapon>
-			<id>cae4ffe9-cf22-4917-92b1-57be89741f07</id>
-			<name>Highland Forge Claymore</name>
-			<category>Blades</category>
-			<type>Melee</type>
-			<conceal>10</conceal>
-			<spec>Swords</spec>
-			<accuracy>5</accuracy>
-			<reach>2</reach>
-			<damage>(STR+5)P</damage>
-			<ap>-5</ap>
-			<mode>0</mode>
-			<rc>0</rc>
-			<ammo>0</ammo>
-			<avail>14R</avail>
-			<cost>4500</cost>
-			<allowaccessory>true</allowaccessory>
-			<source>RG</source>
-			<page>18</page>
-		</weapon>
-		<weapon>
-			<id>2ac6ad2e-1252-4204-943e-7b65ffbe803f</id>
-			<name>Horizon-Flynn Rapier</name>
-			<category>Blades</category>
-			<type>Melee</type>
-			<conceal>4</conceal>
-			<spec>Swords</spec>
-			<accuracy>7</accuracy>
-			<reach>1</reach>
-			<damage>(STR+2)P</damage>
-			<ap>-3</ap>
-			<mode>0</mode>
-			<rc>0</rc>
-			<ammo>0</ammo>
-			<avail>9R</avail>
-			<cost>500</cost>
-			<allowaccessory>true</allowaccessory>
-			<source>RG</source>
-			<page>18</page>
-		</weapon>
-		<weapon>
-			<id>8f266b4c-4035-4ba3-aa89-3289d0f42ce1</id>
-			<name>Katana</name>
-			<category>Blades</category>
-			<type>Melee</type>
-			<conceal>6</conceal>
-			<spec>Swords</spec>
-			<accuracy>7</accuracy>
-			<reach>1</reach>
-			<damage>(STR+3)P</damage>
-			<ap>-3</ap>
-			<mode>0</mode>
-			<rc>0</rc>
-			<ammo>0</ammo>
-			<avail>9R</avail>
-			<cost>1000</cost>
-			<allowaccessory>true</allowaccessory>
-			<source>SR5</source>
-			<page>422</page>
-		</weapon>
-		<weapon>
-			<id>eb16de72-e646-4880-aa5b-21a5a0a2b342</id>
-			<name>Knife</name>
-			<category>Blades</category>
-			<type>Melee</type>
-			<conceal>-2</conceal>
-			<spec>Knives</spec>
-			<accuracy>5</accuracy>
-			<reach>0</reach>
-			<damage>(STR+1)P</damage>
-			<ap>-1</ap>
-			<mode>0</mode>
-			<rc>0</rc>
-			<ammo>0</ammo>
-			<avail>0</avail>
-			<cost>10</cost>
-			<allowaccessory>true</allowaccessory>
-			<source>SR5</source>
-			<page>422</page>
-		</weapon>
-		<weapon>
-			<id>60f52b1f-6376-49fc-a746-b811c54197e7</id>
-			<name>Pole Arm</name>
-			<category>Blades</category>
-			<type>Melee</type>
-			<conceal>10</conceal>
-			<accuracy>5</accuracy>
-			<reach>3</reach>
-			<damage>(STR+3)P</damage>
-			<ap>-2</ap>
-			<mode>0</mode>
-			<rc>0</rc>
-			<ammo>0</ammo>
-			<avail>6R</avail>
-			<cost>1000</cost>
-			<allowaccessory>true</allowaccessory>
-			<source>SR5</source>
-			<page>422</page>
-		</weapon>
-		<weapon>
-			<id>fe835c72-a973-4976-bf5f-751aff1371d4</id>
-			<name>Spurs</name>
-			<category>Blades</category>
-			<hide>yes</hide>
-			<type>Melee</type>
-			<conceal>0</conceal>
-			<spec>Cyber Implants</spec>
-			<accuracy>Physical</accuracy>
-			<reach>0</reach>
-			<damage>(STR+3)P</damage>
-			<ap>-2</ap>
-			<mode>0</mode>
-			<rc>0</rc>
-			<ammo>0</ammo>
-			<avail>0</avail>
-			<cost>0</cost>
-			<cyberware>yes</cyberware>
-			<allowaccessory>true</allowaccessory>
-			<useskill>Unarmed Combat</useskill>
-			<source>SR5</source>
-			<page>458</page>
-		</weapon>
-		<weapon>
-			<id>e5e5e025-8622-406c-a2bb-030ad5392d79</id>
-			<name>Survival Knife</name>
-			<category>Blades</category>
-			<type>Melee</type>
-			<conceal>-2</conceal>
-			<spec>Knives</spec>
-			<accuracy>5</accuracy>
-			<reach>0</reach>
-			<damage>(STR+2)P</damage>
-			<ap>-1</ap>
-			<mode>0</mode>
-			<rc>0</rc>
-			<ammo>0</ammo>
-			<avail>0</avail>
-			<cost>100</cost>
-			<allowaccessory>true</allowaccessory>
-			<source>SR5</source>
-			<page>422</page>
-		</weapon>
-		<weapon>
-			<id>95fd2fb9-f174-4f03-add9-80e1d947bd5b</id>
-			<name>Sword</name>
-			<category>Blades</category>
-			<type>Melee</type>
-			<conceal>4</conceal>
-			<spec>Swords</spec>
-			<accuracy>6</accuracy>
-			<reach>1</reach>
-			<damage>(STR+3)P</damage>
-			<ap>-2</ap>
-			<mode>0</mode>
-			<rc>0</rc>
-			<ammo>0</ammo>
-			<avail>5R</avail>
-			<cost>500</cost>
-			<allowaccessory>true</allowaccessory>
-			<source>SR5</source>
-			<page>422</page>
-		</weapon>
-		<weapon>
-			<id>dd817517-aa02-4035-9a3c-c0274f705822</id>
-			<name>Victorinox Memory Blade: Dagger</name>
-			<category>Blades</category>
-			<type>Melee</type>
-			<conceal>-2</conceal>
-			<spec>Knives</spec>
-			<accuracy>5</accuracy>
-			<reach>0</reach>
-			<damage>(STR+1)P</damage>
-			<ap>-2</ap>
-			<mode>0</mode>
-			<rc>0</rc>
-			<ammo>0</ammo>
-			<avail>14R</avail>
-			<cost>1250</cost>
-			<allowaccessory>true</allowaccessory>
-			<source>RG</source>
-			<page>19</page>
-		</weapon>
-		<weapon>
-			<id>47cb2812-b8dd-4f6d-8671-0f2736f29124</id>
-			<name>Victorinox Memory Blade: Sword</name>
-			<category>Blades</category>
-			<type>Melee</type>
-			<conceal>4</conceal>
-			<spec>Swords</spec>
-			<accuracy>5</accuracy>
-			<reach>1</reach>
-			<damage>(STR+2)P</damage>
-			<ap>-2</ap>
-			<mode>0</mode>
-			<rc>0</rc>
-			<ammo>0</ammo>
-			<avail>14R</avail>
-			<cost>1500</cost>
-			<allowaccessory>true</allowaccessory>
-			<source>RG</source>
-			<page>19</page>
-		</weapon>
-		<weapon>
-			<id>2d4e1dae-eedd-426c-84c2-2aba387d98d0</id>
-			<name>Bow (Rating 1)</name>
-			<category>Bows</category>
-			<type>Ranged</type>
-			<conceal>8</conceal>
-			<spec>Bow</spec>
-			<accuracy>6</accuracy>
-			<reach>0</reach>
-			<damage>3P</damage>
-			<ap>-</ap>
-			<mode>SS</mode>
-			<rc>0</rc>
-			<ammo>1</ammo>
-			<avail>1</avail>
-			<cost>100</cost>
-			<allowaccessory>true</allowaccessory>
-			<useskill>Archery</useskill>
-			<source>SR5</source>
-			<page>423</page>
-		</weapon>
-		<weapon>
-			<id>01c3880f-d0a7-4cd5-8460-ba69fc36ae63</id>
-			<name>Bow (Rating 10)</name>
-			<category>Bows</category>
-			<type>Ranged</type>
-			<conceal>8</conceal>
-			<spec>Bow</spec>
-			<accuracy>6</accuracy>
-			<reach>0</reach>
-			<damage>12P</damage>
-			<ap>-2</ap>
-			<mode>SS</mode>
-			<rc>0</rc>
-			<ammo>1</ammo>
-			<avail>10</avail>
-			<cost>1000</cost>
-			<allowaccessory>true</allowaccessory>
-			<useskill>Archery</useskill>
-			<source>SR5</source>
-			<page>423</page>
-		</weapon>
-		<weapon>
-			<id>ad373842-3031-4ecf-a985-d27f67f096d6</id>
-			<name>Bow (Rating 2)</name>
-			<category>Bows</category>
-			<type>Ranged</type>
-			<conceal>8</conceal>
-			<spec>Bow</spec>
-			<accuracy>6</accuracy>
-			<reach>0</reach>
-			<damage>4P</damage>
-			<ap>-</ap>
-			<mode>SS</mode>
-			<rc>0</rc>
-			<ammo>1</ammo>
-			<avail>2</avail>
-			<cost>200</cost>
-			<allowaccessory>true</allowaccessory>
-			<useskill>Archery</useskill>
-			<source>SR5</source>
-			<page>423</page>
-		</weapon>
-		<weapon>
-			<id>9c17f382-b1c9-45e1-abe6-9644d477d258</id>
-			<name>Bow (Rating 3)</name>
-			<category>Bows</category>
-			<type>Ranged</type>
-			<conceal>8</conceal>
-			<spec>Bow</spec>
-			<accuracy>6</accuracy>
-			<reach>0</reach>
-			<damage>5P</damage>
-			<ap>-</ap>
-			<mode>SS</mode>
-			<rc>0</rc>
-			<ammo>1</ammo>
-			<avail>3</avail>
-			<cost>300</cost>
-			<allowaccessory>true</allowaccessory>
-			<useskill>Archery</useskill>
-			<source>SR5</source>
-			<page>423</page>
-		</weapon>
-		<weapon>
-			<id>b6bf94d9-3513-409f-b5aa-29f415fe9fd7</id>
-			<name>Bow (Rating 4)</name>
-			<category>Bows</category>
-			<type>Ranged</type>
-			<conceal>8</conceal>
-			<spec>Bow</spec>
-			<accuracy>6</accuracy>
-			<reach>0</reach>
-			<damage>6P</damage>
-			<ap>-1</ap>
-			<mode>SS</mode>
-			<rc>0</rc>
-			<ammo>1</ammo>
-			<avail>4</avail>
-			<cost>400</cost>
-			<allowaccessory>true</allowaccessory>
-			<useskill>Archery</useskill>
-			<source>SR5</source>
-			<page>423</page>
-		</weapon>
-		<weapon>
-			<id>47d48423-4042-416d-a9e8-f9b69b2dfa4f</id>
-			<name>Bow (Rating 5)</name>
-			<category>Bows</category>
-			<type>Ranged</type>
-			<conceal>8</conceal>
-			<spec>Bow</spec>
-			<accuracy>6</accuracy>
-			<reach>0</reach>
-			<damage>7P</damage>
-			<ap>-1</ap>
-			<mode>SS</mode>
-			<rc>0</rc>
-			<ammo>1</ammo>
-			<avail>5</avail>
-			<cost>500</cost>
-			<allowaccessory>true</allowaccessory>
-			<useskill>Archery</useskill>
-			<source>SR5</source>
-			<page>423</page>
-		</weapon>
-		<weapon>
-			<id>48e0644a-9cdb-4dc6-8cca-c5ef08433177</id>
-			<name>Bow (Rating 6)</name>
-			<category>Bows</category>
-			<type>Ranged</type>
-			<conceal>8</conceal>
-			<spec>Bow</spec>
-			<accuracy>6</accuracy>
-			<reach>0</reach>
-			<damage>8P</damage>
-			<ap>-1</ap>
-			<mode>SS</mode>
-			<rc>0</rc>
-			<ammo>1</ammo>
-			<avail>6</avail>
-			<cost>600</cost>
-			<allowaccessory>true</allowaccessory>
-			<useskill>Archery</useskill>
-			<source>SR5</source>
-			<page>423</page>
-		</weapon>
-		<weapon>
-			<id>a2445838-ebba-46f7-95a6-ed7e02f8373f</id>
-			<name>Bow (Rating 7)</name>
-			<category>Bows</category>
-			<type>Ranged</type>
-			<conceal>8</conceal>
-			<spec>Bow</spec>
-			<accuracy>6</accuracy>
-			<reach>0</reach>
-			<damage>9P</damage>
-			<ap>-1</ap>
-			<mode>SS</mode>
-			<rc>0</rc>
-			<ammo>1</ammo>
-			<avail>7</avail>
-			<cost>700</cost>
-			<allowaccessory>true</allowaccessory>
-			<useskill>Archery</useskill>
-			<source>SR5</source>
-			<page>423</page>
-		</weapon>
-		<weapon>
-			<id>c28934c2-b82c-4a81-9964-999dc2a66ddd</id>
-			<name>Bow (Rating 8)</name>
-			<category>Bows</category>
-			<type>Ranged</type>
-			<conceal>8</conceal>
-			<spec>Bow</spec>
-			<accuracy>6</accuracy>
-			<reach>0</reach>
-			<damage>10P</damage>
-			<ap>-2</ap>
-			<mode>SS</mode>
-			<rc>0</rc>
-			<ammo>1</ammo>
-			<avail>8</avail>
-			<cost>800</cost>
-			<allowaccessory>true</allowaccessory>
-			<useskill>Archery</useskill>
-			<source>SR5</source>
-			<page>423</page>
-		</weapon>
-		<weapon>
-			<id>82953b59-7e08-4abb-afe7-7b568d9a07d1</id>
-			<name>Bow (Rating 9)</name>
-			<category>Bows</category>
-			<type>Ranged</type>
-			<conceal>8</conceal>
-			<spec>Bow</spec>
-			<accuracy>6</accuracy>
-			<reach>0</reach>
-			<damage>11P</damage>
-			<ap>-2</ap>
-			<mode>SS</mode>
-			<rc>0</rc>
-			<ammo>1</ammo>
-			<avail>9</avail>
-			<cost>900</cost>
-			<allowaccessory>true</allowaccessory>
-			<useskill>Archery</useskill>
-			<source>SR5</source>
-			<page>423</page>
-		</weapon>
-		<weapon>
-			<id>5af85697-7d67-4bf7-b539-dbd4e63a34d1</id>
-			<name>Club</name>
-			<category>Clubs</category>
-			<type>Melee</type>
-			<conceal>0</conceal>
-			<accuracy>4</accuracy>
-			<reach>1</reach>
-			<damage>(STR+3)P</damage>
-			<ap>-</ap>
-			<mode>0</mode>
-			<rc>0</rc>
-			<ammo>0</ammo>
-			<avail>0</avail>
-			<cost>30</cost>
-			<allowaccessory>true</allowaccessory>
-			<source>SR5</source>
-			<page>422</page>
-		</weapon>
-		<weapon>
-			<id>2eccd04e-e85c-402e-8c3a-80686e9ec217</id>
-			<name>Extendable Baton</name>
-			<category>Clubs</category>
-			<type>Melee</type>
-			<conceal>0</conceal>
-			<spec>Batons</spec>
-			<accuracy>5</accuracy>
-			<reach>1</reach>
-			<damage>(STR+2)P</damage>
-			<ap>-</ap>
-			<mode>0</mode>
-			<rc>0</rc>
-			<ammo>0</ammo>
-			<avail>4</avail>
-			<cost>100</cost>
-			<allowaccessory>true</allowaccessory>
-			<source>SR5</source>
-			<page>422</page>
-		</weapon>
-		<weapon>
-			<id>94c29c4b-e4f4-493f-9155-447608e00874</id>
-			<name>Nemesis Arms Maul Stun Staff</name>
-			<category>Clubs</category>
-			<type>Melee</type>
-			<conceal>10</conceal>
-			<accuracy>6</accuracy>
-			<reach>2</reach>
-			<damage>9S(e)</damage>
-			<ap>-5</ap>
-			<mode>0</mode>
-			<rc>0</rc>
-			<ammo>0</ammo>
-			<avail>8R</avail>
-			<cost>1000</cost>
-			<allowaccessory>true</allowaccessory>
-			<source>RG</source>
-			<page>20</page>
-		</weapon>
-		<weapon>
-			<id>e6d9f23b-f4a4-4ba8-86ea-b3811f87fc82</id>
-			<name>Sap</name>
-			<category>Clubs</category>
-			<type>Melee</type>
-			<conceal>0</conceal>
-			<spec>Saps</spec>
-			<accuracy>5</accuracy>
-			<reach>0</reach>
-			<damage>(STR+2)P</damage>
-			<ap>-</ap>
-			<mode>0</mode>
-			<rc>0</rc>
-			<ammo>0</ammo>
-			<avail>2</avail>
-			<cost>30</cost>
-			<allowaccessory>true</allowaccessory>
-			<source>SR5</source>
-			<page>422</page>
-		</weapon>
-		<weapon>
-			<id>73c71350-fafe-4f9e-af22-198727241a4d</id>
-			<name>Staff</name>
-			<category>Clubs</category>
-			<type>Melee</type>
-			<conceal>10</conceal>
-			<spec>Staves</spec>
-			<accuracy>6</accuracy>
-			<reach>2</reach>
-			<damage>(STR+3)P</damage>
-			<ap>-</ap>
-			<mode>0</mode>
-			<rc>0</rc>
-			<ammo>0</ammo>
-			<avail>3</avail>
-			<cost>100</cost>
-			<allowaccessory>true</allowaccessory>
-			<source>SR5</source>
-			<page>422</page>
-		</weapon>
-		<weapon>
-			<id>c0011883-a35b-4d32-94fd-dbb21e25882f</id>
-			<name>Stun Baton</name>
-			<category>Clubs</category>
-			<type>Melee</type>
-			<conceal>2</conceal>
-			<spec>Batons</spec>
-			<accuracy>4</accuracy>
-			<reach>1</reach>
-			<damage>9S(e)</damage>
-			<ap>-5</ap>
-			<mode>0</mode>
-			<rc>0</rc>
-			<ammo>10</ammo>
-			<requireammo>false</requireammo>
-			<avail>6R</avail>
-			<cost>750</cost>
-			<allowaccessory>true</allowaccessory>
-			<source>SR5</source>
-			<page>422</page>
-		</weapon>
-		<weapon>
-			<id>b4b3a872-1532-4477-9bf3-76db34dc7bbf</id>
-			<name>Telescoping Staff</name>
-			<category>Clubs</category>
-			<type>Melee</type>
-			<conceal>0</conceal>
-			<spec>Staves</spec>
-			<accuracy>4</accuracy>
-			<reach>2</reach>
-			<damage>(STR+2)P</damage>
-			<ap>-</ap>
-			<mode>0</mode>
-			<rc>0</rc>
-			<ammo>0</ammo>
-			<avail>4</avail>
-			<cost>350</cost>
-			<allowaccessory>true</allowaccessory>
-			<source>SR5</source>
-			<page>422</page>
-		</weapon>
-		<weapon>
-<<<<<<< HEAD
-			<id>b4b3a872-1532-4477-9bf3-76db34dc7bbf</id>
-=======
-			<id>9c960f46-ba6c-4674-8141-26dad10508d9</id>
->>>>>>> c809f4a9
-			<name>Stun Dongle</name>
-			<category>Clubs</category>
-			<hide>yes</hide>
-			<type>Melee</type>
-			<conceal>-4</conceal>
-			<accuracy>4</accuracy>
-			<reach>0</reach>
-			<damage>8S(e)</damage>
-			<ap>-5</ap>
-			<mode>0</mode>
-			<rc>0</rc>
-			<ammo>3</ammo>
-			<requireammo>false</requireammo>
-			<avail>6R</avail>
-			<cost>0</cost>
-			<allowaccessory>true</allowaccessory>
-			<source>DT</source>
-			<page>62</page>
-		</weapon>
-		<weapon>
-			<id>a20f44a1-ced0-4018-9522-8a0e7234c29d</id>
-			<name>Aquadyne Shark-XS Harpoon Gun</name>
-			<category>Crossbows</category>
-			<type>Ranged</type>
-			<conceal>6</conceal>
-			<accuracy>5</accuracy>
-			<reach>1</reach>
-			<damage>9P</damage>
-			<ap>-2</ap>
-			<mode>SS</mode>
-			<rc>0</rc>
-			<ammo>5(m)</ammo>
-			<avail>8R</avail>
-			<cost>800</cost>
-			<allowaccessory>true</allowaccessory>
-			<range>Light Crossbows</range>
-			<source>RG</source>
-			<page>22</page>
-		</weapon>
-		<weapon>
-			<id>437c30e5-580a-401a-8097-e9fab0dc2b57</id>
-			<name>Ares Giantslayer Slingshot</name>
-			<category>Crossbows</category>
-			<type>Ranged</type>
-			<conceal>6</conceal>
-			<accuracy>7</accuracy>
-			<reach>1</reach>
-			<damage>2P</damage>
-			<ap>0</ap>
-			<mode>SS</mode>
-			<rc>0</rc>
-			<ammo>5(m)</ammo>
-			<avail>0</avail>
-			<cost>50</cost>
-			<allowaccessory>true</allowaccessory>
-			<range>Shuriken</range>
-			<source>RG</source>
-			<page>23</page>
-		</weapon>
-		<weapon>
-			<id>db213a06-0430-4711-81a3-5790d5152ba3</id>
-			<name>Heavy Crossbow</name>
-			<category>Crossbows</category>
-			<type>Ranged</type>
-			<conceal>6</conceal>
-			<accuracy>5</accuracy>
-			<reach>0</reach>
-			<damage>10P</damage>
-			<ap>-3</ap>
-			<mode>SS</mode>
-			<rc>0</rc>
-			<ammo>4</ammo>
-			<avail>8R</avail>
-			<cost>1000</cost>
-			<allowaccessory>true</allowaccessory>
-			<range>Heavy Crossbows</range>
-			<source>SR5</source>
-			<page>424</page>
-		</weapon>
-		<weapon>
-			<id>bc9db3ec-6fa2-407d-ad76-e49daac3c06f</id>
-			<name>Light Crossbow</name>
-			<category>Crossbows</category>
-			<type>Ranged</type>
-			<conceal>2</conceal>
-			<accuracy>7</accuracy>
-			<reach>0</reach>
-			<damage>5P</damage>
-			<ap>-1</ap>
-			<mode>SS</mode>
-			<rc>0</rc>
-			<ammo>4</ammo>
-			<avail>2</avail>
-			<cost>300</cost>
-			<allowaccessory>true</allowaccessory>
-			<range>Light Crossbows</range>
-			<source>SR5</source>
-			<page>424</page>
-		</weapon>
-		<weapon>
-			<id>0df17331-7631-4f78-b857-0f3929678db2</id>
-			<name>Medium Crossbow</name>
-			<category>Crossbows</category>
-			<type>Ranged</type>
-			<conceal>4</conceal>
-			<accuracy>6</accuracy>
-			<reach>0</reach>
-			<damage>7P</damage>
-			<ap>-2</ap>
-			<mode>SS</mode>
-			<rc>0</rc>
-			<ammo>4</ammo>
-			<avail>4R</avail>
-			<cost>500</cost>
-			<allowaccessory>true</allowaccessory>
-			<range>Medium Crossbows</range>
-			<source>SR5</source>
-			<page>424</page>
-		</weapon>
-		<weapon>
-			<id>28072a3f-5153-444e-83e3-46129b9ff572</id>
-			<name>Ranger Silver Pistol Crossbow</name>
-			<category>Crossbows</category>
-			<type>Ranged</type>
-			<conceal>-4</conceal>
-			<accuracy>7</accuracy>
-			<reach>1</reach>
-			<damage>4P</damage>
-			<ap>0</ap>
-			<mode>SS</mode>
-			<rc>0</rc>
-			<ammo>5(m)</ammo>
-			<avail>6R</avail>
-			<cost>300</cost>
-			<allowaccessory>true</allowaccessory>
-			<range>Heavy Pistols</range>
-			<source>RG</source>
-			<page>23</page>
-		</weapon>
-		<weapon>
-			<id>d50f0212-490b-44ca-8365-09e62ea69697</id>
-			<name>Standard Harpoon Gun</name>
-			<category>Crossbows</category>
-			<type>Ranged</type>
-			<conceal>6</conceal>
-			<accuracy>5</accuracy>
-			<reach>1</reach>
-			<damage>9P</damage>
-			<ap>-2</ap>
-			<mode>SS</mode>
-			<rc>0</rc>
-			<ammo>1</ammo>
-			<avail>6R</avail>
-			<cost>200</cost>
-			<allowaccessory>true</allowaccessory>
-			<range>Light Crossbows</range>
-			<source>RG</source>
-			<page>22</page>
-		</weapon>
-		<weapon>
-			<id>a47e8191-869a-456e-b376-ed04ba7a59f0</id>
-			<name>Ballistic Shield</name>
-			<category>Exotic Melee Weapons</category>
-			<hide>yes</hide>
-			<type>Melee</type>
-			<conceal>8</conceal>
-			<spec>Shields</spec>
-			<accuracy>4</accuracy>
-			<reach>0</reach>
-			<damage>(STR+2)S</damage>
-			<ap>0</ap>
-			<mode>0</mode>
-			<rc>0</rc>
-			<ammo>0</ammo>
-			<avail>12R</avail>
-			<cost>0</cost>
-			<allowaccessory>true</allowaccessory>
-			<source>SR5</source>
-			<page>438</page>
-		</weapon>
-		<weapon>
-			<id>1752def7-cfed-44d8-a79f-bc95f32c4c13</id>
-			<name>Battering Ram, Fluid-Motion</name>
-			<category>Exotic Melee Weapons</category>
-			<type>Melee</type>
-			<conceal>8</conceal>
-			<spec>Battering Ram</spec>
-			<accuracy>4</accuracy>
-			<reach>0</reach>
-			<damage>(STR+3)P</damage>
-			<ap>-1</ap>
-			<mode>0</mode>
-			<rc>0</rc>
-			<ammo>0</ammo>
-			<avail>10R</avail>
-			<cost>3500</cost>
-			<allowaccessory>true</allowaccessory>
-			<source>RG</source>
-			<page>103</page>
-		</weapon>
-		<weapon>
-			<id>375930d0-6a29-480e-a6d8-46fe4eaf2a16</id>
-			<name>Battering Ram, Pneumatic</name>
-			<category>Exotic Melee Weapons</category>
-			<type>Melee</type>
-			<conceal>8</conceal>
-			<spec>Battering Ram</spec>
-			<accuracy>4</accuracy>
-			<reach>0</reach>
-			<damage>16P</damage>
-			<ap>-4</ap>
-			<mode>0</mode>
-			<rc>0</rc>
-			<ammo>0</ammo>
-			<avail>18R</avail>
-			<cost>10000</cost>
-			<allowaccessory>true</allowaccessory>
-			<source>RG</source>
-			<page>104</page>
-		</weapon>
-		<weapon>
-			<id>c0e77aad-3ecb-4136-b39d-00e9db6e6407</id>
-			<name>Battering Ram, Shock</name>
-			<category>Exotic Melee Weapons</category>
-			<type>Melee</type>
-			<conceal>8</conceal>
-			<spec>Battering Ram</spec>
-			<accuracy>4</accuracy>
-			<reach>1</reach>
-			<damage>(STR+2)P + 12(e)</damage>
-			<ap>-3</ap>
-			<mode>0</mode>
-			<rc>0</rc>
-			<ammo>0</ammo>
-			<avail>10R</avail>
-			<cost>15000</cost>
-			<allowaccessory>true</allowaccessory>
-			<source>RG</source>
-			<page>104</page>
-		</weapon>
-		<weapon>
-			<id>5ed720a1-bfa5-4670-85a2-5867f5caafbf</id>
-			<name>Battering Ram, Standard</name>
-			<category>Exotic Melee Weapons</category>
-			<type>Melee</type>
-			<conceal>8</conceal>
-			<spec>Battering Ram</spec>
-			<accuracy>4</accuracy>
-			<reach>0</reach>
-			<damage>(STR+2)P</damage>
-			<ap>-1</ap>
-			<mode>0</mode>
-			<rc>0</rc>
-			<ammo>0</ammo>
-			<avail>10R</avail>
-			<cost>2000</cost>
-			<allowaccessory>true</allowaccessory>
-			<source>RG</source>
-			<page>103</page>
-		</weapon>
-		<weapon>
-			<id>ebbdbe5e-17da-4a97-8a65-9839513c91fe</id>
-			<name>Blast Shield</name>
-			<category>Exotic Melee Weapons</category>
-			<type>Melee</type>
-			<conceal>8</conceal>
-			<spec>Shield</spec>
-			<accuracy>4</accuracy>
-			<reach>0</reach>
-			<damage>20P</damage>
-			<ap>-4</ap>
-			<mode>0</mode>
-			<rc>0</rc>
-			<ammo>0</ammo>
-			<avail>8R</avail>
-			<cost>20000</cost>
-			<allowaccessory>true</allowaccessory>
-			<source>RG</source>
-			<page>104</page>
-		</weapon>
-		<weapon>
-			<id>fb814f8e-7284-4ae8-b362-63958d6a1921</id>
-			<name>Monofilament Chainsaw</name>
-			<category>Exotic Melee Weapons</category>
-			<type>Melee</type>
-			<conceal>8</conceal>
-			<spec>Chainsaw</spec>
-			<accuracy>3</accuracy>
-			<reach>1</reach>
-			<damage>8P</damage>
-			<ap>-6</ap>
-			<mode>0</mode>
-			<rc>0</rc>
-			<ammo>0</ammo>
-			<avail>8</avail>
-			<cost>500</cost>
-			<allowaccessory>true</allowaccessory>
-			<source>SR5</source>
-			<page>448</page>
-		</weapon>
-		<weapon>
-			<id>e66ab7ea-3408-4a3b-9ab9-7bc26a8e8a6e</id>
-			<name>Riot Shield</name>
-			<category>Exotic Melee Weapons</category>
-			<hide>yes</hide>
-			<type>Melee</type>
-			<conceal>8</conceal>
-			<spec>Shields</spec>
-			<accuracy>4</accuracy>
-			<reach>0</reach>
-			<damage>9S(e)</damage>
-			<ap>0</ap>
-			<mode>0</mode>
-			<rc>0</rc>
-			<ammo>0</ammo>
-			<avail>10R</avail>
-			<cost>0</cost>
-			<allowaccessory>true</allowaccessory>
-			<source>SR5</source>
-			<page>438</page>
-		</weapon>
-		<weapon>
-			<id>c0f77a8a-6bda-489e-aea6-bd4d6b3efe33</id>
-			<name>Ash Arms Combat Chainsaw</name>
-			<category>Exotic Melee Weapons</category>
-			<type>Melee</type>
-			<conceal>8</conceal>
-			<accuracy>5</accuracy>
-			<reach>1</reach>
-			<damage>8P</damage>
-			<ap>-4</ap>
-			<mode>0</mode>
-			<rc>0</rc>
-			<ammo>0</ammo>
-			<avail>6R</avail>
-			<cost>2000</cost>
-			<allowaccessory>true</allowaccessory>
-			<source>RG</source>
-			<page>21</page>
-		</weapon>
-		<weapon>
-			<id>05313081-d711-4af0-9a11-ebfbcdd4583f</id>
-			<name>Ash Arms Monofilament Chainsaw</name>
-			<category>Exotic Melee Weapons</category>
-			<type>Melee</type>
-			<conceal>8</conceal>
-			<accuracy>5</accuracy>
-			<reach>1</reach>
-			<damage>12P</damage>
-			<ap>-8</ap>
-			<mode>0</mode>
-			<rc>0</rc>
-			<ammo>0</ammo>
-			<avail>8R</avail>
-			<cost>7500</cost>
-			<allowaccessory>true</allowaccessory>
-			<source>RG</source>
-			<page>21</page>
-		</weapon>
-		<weapon>
-			<id>e3f90df3-a19e-458a-a09f-01ee4cd04502</id>
-			<name>Bullwhip</name>
-			<category>Exotic Melee Weapons</category>
-			<type>Melee</type>
-			<conceal>2</conceal>
-			<accuracy>6</accuracy>
-			<reach>2</reach>
-			<damage>(STR+1)P</damage>
-			<ap>+3</ap>
-			<mode>0</mode>
-			<rc>0</rc>
-			<ammo>0</ammo>
-			<avail>6</avail>
-			<cost>100</cost>
-			<allowaccessory>true</allowaccessory>
-			<source>RG</source>
-			<page>20</page>
-		</weapon>
-		<weapon>
-			<id>e9e5f7a1-a17f-4331-843d-c257af2130aa</id>
-			<name>Garrote</name>
-			<category>Exotic Melee Weapons</category>
-			<type>Melee</type>
-			<conceal>-4</conceal>
-			<accuracy>5</accuracy>
-			<reach>0</reach>
-			<damage>(STR+4)S</damage>
-			<ap>-6</ap>
-			<mode>0</mode>
-			<rc>0</rc>
-			<ammo>0</ammo>
-			<avail>0</avail>
-			<cost>50</cost>
-			<allowaccessory>true</allowaccessory>
-			<source>RG</source>
-			<page>20</page>
-		</weapon>
-		<weapon>
-			<id>f2ac00fc-305c-4f2e-b48d-62f9daa528c7</id>
-			<name>Monofilament Garrote</name>
-			<category>Exotic Melee Weapons</category>
-			<type>Melee</type>
-			<conceal>-4</conceal>
-			<accuracy>5</accuracy>
-			<reach>0</reach>
-			<damage>(STR+6)P</damage>
-			<ap>-8</ap>
-			<mode>0</mode>
-			<rc>0</rc>
-			<ammo>0</ammo>
-			<avail>18F</avail>
-			<cost>2000</cost>
-			<allowaccessory>true</allowaccessory>
-			<source>RG</source>
-			<page>20</page>
-		</weapon>
-		<weapon>
-			<id>c3ea1ed4-b117-4ba7-99eb-7d7b4b130b55</id>
-			<name>Monofilament Whip</name>
-			<category>Exotic Melee Weapons</category>
-			<type>Melee</type>
-			<conceal>-4</conceal>
-			<accuracy>5</accuracy>
-			<reach>2</reach>
-			<damage>12P</damage>
-			<ap>-8</ap>
-			<mode>0</mode>
-			<rc>0</rc>
-			<ammo>0</ammo>
-			<avail>12F</avail>
-			<cost>10000</cost>
-			<allowaccessory>true</allowaccessory>
-			<source>SR5</source>
-			<page>423</page>
-		</weapon>
-		<weapon>
-			<id>4f1d1416-5af6-4853-a1b3-2bb44a132d8f</id>
-			<name>Stimtouch Hosiery</name>
-			<category>Exotic Melee Weapons</category>
-			<hide>yes</hide>
-			<type>Melee</type>
-			<conceal>0</conceal>
-			<accuracy>Physical</accuracy>
-			<reach>0</reach>
-			<damage>8S(e)</damage>
-			<ap>-5</ap>
-			<mode>0</mode>
-			<rc>0</rc>
-			<ammo>0</ammo>
-			<avail>6R</avail>
-			<cost>0</cost>
-			<allowaccessory>true</allowaccessory>
-			<source>SS</source>
-			<page>178</page>
-		</weapon>
-		<weapon>
-			<id>9c267b03-103e-43f4-bfe8-986c69dc17d2</id>
-			<name>Grapple Gun</name>
-			<category>Exotic Ranged Weapons</category>
-			<hide>yes</hide>
-			<type>Ranged</type>
-			<conceal>6</conceal>
-			<spec>Grapple Gun</spec>
-			<accuracy>3</accuracy>
-			<reach>0</reach>
-			<damage>7S</damage>
-			<ap>-2</ap>
-			<mode>SS</mode>
-			<rc>0</rc>
-			<ammo>1(ml)</ammo>
-			<avail>0</avail>
-			<cost>0</cost>
-			<allowaccessory>true</allowaccessory>
-			<range>Light Crossbows</range>
-			<source>SR5</source>
-			<page>449</page>
-		</weapon>
-		<weapon>
-			<id>87a94632-b229-44b7-a150-9808388cfa20</id>
-			<name>Hold-Fast Sprayer</name>
-			<category>Exotic Ranged Weapons</category>
-			<hide>yes</hide>
-			<type>Ranged</type>
-			<conceal>6</conceal>
-			<spec>Sprayer</spec>
-			<accuracy>2</accuracy>
-			<reach>0</reach>
-			<damage>Special</damage>
-			<ap>-2</ap>
-			<mode>SS</mode>
-			<rc>0</rc>
-			<ammo>10</ammo>
-			<avail>0</avail>
-			<cost>0</cost>
-			<allowaccessory>true</allowaccessory>
-			<range>Tasers</range>
-			<source>RG</source>
-			<page>104</page>
-		</weapon>
-		<weapon>
-			<id>fac9d052-4f7d-43cd-a649-8703b4c0b9c2</id>
-			<name>Micro Flare Launcher</name>
-			<category>Exotic Ranged Weapons</category>
-			<hide>yes</hide>
-			<type>Ranged</type>
-			<conceal>-2</conceal>
-			<spec>Flare Launcher</spec>
-			<accuracy>3</accuracy>
-			<reach>0</reach>
-			<damage>5P(fire)</damage>
-			<ap>-5</ap>
-			<mode>SS</mode>
-			<rc>0</rc>
-			<ammo>1(ml)</ammo>
-			<avail>0</avail>
-			<cost>0</cost>
-			<allowaccessory>true</allowaccessory>
-			<range>Tasers</range>
-			<source>SR5</source>
-			<page>449</page>
-		</weapon>
-		<weapon>
-			<id>dd4a69d9-6861-41de-9557-83617a3fa904</id>
-			<name>Shiawase Arms Incinerator</name>
-			<category>Flamethrowers</category>
-			<type>Ranged</type>
-			<conceal>2</conceal>
-			<accuracy>4</accuracy>
-			<reach>0</reach>
-			<damage>12P</damage>
-			<ap>-6</ap>
-			<mode>SS</mode>
-			<rc>0</rc>
-			<ammo>6(c)</ammo>
-			<avail>12F</avail>
-			<cost>10000</cost>
-			<allowaccessory>true</allowaccessory>
-      <accessorymounts>
-        <mount>Under</mount>
-      </accessorymounts>      
-			<accessories>
-				<accessory>
-					<name>Slide Mount</name>
-				</accessory>
-			</accessories>
-			<range>Light Pistols</range>
-			<source>GH3</source>
-			<page>36</page>
-		</weapon>
-		<weapon>
-			<id>a9a07174-a498-4e91-95c9-b6604e03a02c</id>
-			<name>Shiawase Blazer</name>
-			<category>Flamethrowers</category>
-			<type>Ranged</type>
-			<conceal>6</conceal>
-			<accuracy>6</accuracy>
-			<reach>0</reach>
-			<damage>10P</damage>
-			<ap>-6</ap>
-			<mode>SA/BF/FA</mode>
-			<rc>0</rc>
-			<ammo>4(c)</ammo>
-			<avail>16F</avail>
-			<cost>2200</cost>
-			<allowaccessory>true</allowaccessory>
-			<range>Tasers</range>
-			<source>RG</source>
-			<page>50</page>
-		</weapon>
-		<weapon>
-			<id>6a8221c2-f926-4148-9349-4c16664630ae</id>
-			<name>Boomerang</name>
-			<category>Gear</category>
-			<type>Ranged</type>
-			<conceal>-2</conceal>
-<<<<<<< HEAD
-=======
-      <spec>Aerodynamic</spec>
->>>>>>> c809f4a9
-			<accuracy>Physical-1</accuracy>
-			<reach>0</reach>
-			<damage>(STR+2)P</damage>
-			<ap>0</ap>
-			<mode>0</mode>
-			<rc>0</rc>
-			<ammo>0</ammo>
-			<avail>4</avail>
-			<cost>50</cost>
-			<allowaccessory>true</allowaccessory>
-			<useskill>Throwing Weapons</useskill>
-			<range>Aerodynamic Grenade</range>
-			<source>RG</source>
-			<page>24</page>
-		</weapon>
-		<weapon>
-			<id>011493be-12eb-47ba-a445-f0c8cf139d4f</id>
-			<name>Urban Tribe Tomahawk</name>
-			<category>Gear</category>
-			<type>Ranged</type>
-			<conceal>-2</conceal>
-<<<<<<< HEAD
-=======
-      <spec>Blades</spec>
-      <spec2>Aerodynamic</spec2>
->>>>>>> c809f4a9
-			<accuracy>Physical+1</accuracy>
-			<reach>0</reach>
-			<damage>(STR+2)P</damage>
-			<ap>-1</ap>
-			<mode>0</mode>
-			<rc>0</rc>
-			<ammo>0</ammo>
-			<avail>4</avail>
-			<cost>200</cost>
-			<allowaccessory>true</allowaccessory>
-			<useskill>Throwing Weapons</useskill>
-			<range>Aerodynamic Grenade</range>
-			<source>RG</source>
-			<page>25</page>
-		</weapon>
-		<weapon>
-			<id>9629810f-8db3-44a4-afc4-97eb5b391fb5</id>
-			<name>Grenade: Flash-Bang</name>
-			<category>Gear</category>
-			<type>Ranged</type>
-			<conceal>0</conceal>
-			<accuracy>Physical</accuracy>
-			<reach>0</reach>
-			<damage>10S (10m Radius)</damage>
-			<ap>-4</ap>
-			<mode>0</mode>
-			<rc>0</rc>
-			<ammo>0</ammo>
-			<avail>6R</avail>
-			<cost>100</cost>
-			<allowaccessory>true</allowaccessory>
-			<useskill>Throwing Weapons</useskill>
-			<range>Standard Grenade</range>
-			<source>SR5</source>
-			<page>435</page>
-		</weapon>
-		<weapon>
-			<id>fdee91ef-c382-49c4-87f6-b9166b9bd9fa</id>
-			<name>Grenade: Flash-Pak</name>
-			<category>Gear</category>
-			<type>Ranged</type>
-			<conceal>0</conceal>
-			<accuracy>Physical</accuracy>
-			<reach>0</reach>
-			<damage>Special</damage>
-			<ap>-</ap>
-			<mode>0</mode>
-			<rc>0</rc>
-			<ammo>0</ammo>
-			<avail>4</avail>
-			<cost>125</cost>
-			<allowaccessory>true</allowaccessory>
-			<useskill>Throwing Weapons</useskill>
-			<range>Standard Grenade</range>
-			<source>SR5</source>
-			<page>435</page>
-		</weapon>
-		<weapon>
-			<id>c674a254-d47b-4215-a12d-e6dd3f0910af</id>
-			<name>Grenade: Fragmentation</name>
-			<category>Gear</category>
-			<type>Ranged</type>
-			<conceal>0</conceal>
-			<accuracy>Physical</accuracy>
-			<reach>0</reach>
-			<damage>18P(f) (-1/m)</damage>
-			<ap>+5</ap>
-			<mode>0</mode>
-			<rc>0</rc>
-			<ammo>0</ammo>
-			<avail>11F</avail>
-			<cost>100</cost>
-			<allowaccessory>true</allowaccessory>
-			<useskill>Throwing Weapons</useskill>
-			<range>Standard Grenade</range>
-			<source>SR5</source>
-			<page>435</page>
-		</weapon>
-		<weapon>
-			<id>aecfccf7-d22e-4ead-abf9-e29f6dbf8550</id>
-			<name>Grenade: Gas</name>
-			<category>Gear</category>
-			<type>Ranged</type>
-			<conceal>0</conceal>
-<<<<<<< HEAD
-=======
-      <spec>Non-Aerodynamic</spec>
->>>>>>> c809f4a9
-			<accuracy>Physical</accuracy>
-			<reach>0</reach>
-			<damage>Chemical (10m Radius)</damage>
-			<ap>-</ap>
-			<mode>0</mode>
-			<rc>0</rc>
-			<ammo>0</ammo>
-			<avail>4R</avail>
-			<cost>40</cost>
-			<allowaccessory>true</allowaccessory>
-			<useskill>Throwing Weapons</useskill>
-			<range>Standard Grenade</range>
-			<source>SR5</source>
-			<page>435</page>
-		</weapon>
-		<weapon>
-			<id>cbe5694e-9da3-4aad-a0a0-036087dbab55</id>
-			<name>Grenade: High Explosive</name>
-			<category>Gear</category>
-			<type>Ranged</type>
-			<conceal>0</conceal>
-<<<<<<< HEAD
-=======
-      <spec>Non-Aerodynamic</spec>
->>>>>>> c809f4a9
-			<accuracy>Physical</accuracy>
-			<reach>0</reach>
-			<damage>16P (-2/m)</damage>
-			<ap>-2</ap>
-			<mode>0</mode>
-			<rc>0</rc>
-			<ammo>0</ammo>
-			<avail>11F</avail>
-			<cost>100</cost>
-			<allowaccessory>true</allowaccessory>
-			<useskill>Throwing Weapons</useskill>
-			<range>Standard Grenade</range>
-			<source>SR5</source>
-			<page>435</page>
-		</weapon>
-		<weapon>
-			<id>cbce4476-7c0b-448c-8e43-0d5c3293d25d</id>
-			<name>Grenade: Paint</name>
-			<category>Gear</category>
-			<type>Ranged</type>
-			<conceal>0</conceal>
-<<<<<<< HEAD
-=======
-      <spec>Non-Aerodynamic</spec>
->>>>>>> c809f4a9
-			<accuracy>Physical</accuracy>
-			<reach>0</reach>
-			<damage>(10m Radius)</damage>
-			<ap>-</ap>
-			<mode>0</mode>
-			<rc>0</rc>
-			<ammo>0</ammo>
-			<avail>8R</avail>
-			<cost>100</cost>
-			<allowaccessory>true</allowaccessory>
-			<useskill>Throwing Weapons</useskill>
-			<range>Standard Grenade</range>
-			<source>RG</source>
-			<page>102</page>
-		</weapon>
-		<weapon>
-			<id>bb4e9274-2cf0-4c73-a312-f1b51649d1bc</id>
-			<name>Smokebomb</name>
-			<category>Gear</category>
-			<type>Ranged</type>
-			<conceal>0</conceal>
-<<<<<<< HEAD
-=======
-      <spec>Non-Aerodynamic</spec>
->>>>>>> c809f4a9
-			<accuracy>Physical</accuracy>
-			<reach>0</reach>
-			<damage>(3m Radius)</damage>
-			<ap>-</ap>
-			<mode>0</mode>
-			<rc>0</rc>
-			<ammo>0</ammo>
-			<avail>6</avail>
-			<cost>25</cost>
-			<allowaccessory>true</allowaccessory>
-			<useskill>Throwing Weapons</useskill>
-			<range>Standard Grenade</range>
-			<source>HT</source>
-			<page>187</page>
-		</weapon>
-		<weapon>
-			<id>aab70ade-8586-4539-a184-99cb63e7bfab</id>
-			<name>Grenade: Smoke</name>
-			<category>Gear</category>
-			<type>Ranged</type>
-			<conceal>0</conceal>
-<<<<<<< HEAD
-=======
-      <spec>Non-Aerodynamic</spec>
->>>>>>> c809f4a9
-			<accuracy>Physical</accuracy>
-			<reach>0</reach>
-			<damage>(10m Radius)</damage>
-			<ap>-</ap>
-			<mode>0</mode>
-			<rc>0</rc>
-			<ammo>0</ammo>
-			<avail>4R</avail>
-			<cost>40</cost>
-			<allowaccessory>true</allowaccessory>
-			<useskill>Throwing Weapons</useskill>
-			<range>Standard Grenade</range>
-			<source>SR5</source>
-			<page>435</page>
-		</weapon>
-		<weapon>
-			<id>691ba610-d99a-4a86-a010-e21fa17e924c</id>
-			<name>Grenade: Thermal Smoke</name>
-			<category>Gear</category>
-			<type>Ranged</type>
-			<conceal>0</conceal>
-<<<<<<< HEAD
-=======
-      <spec>Non-Aerodynamic</spec>
->>>>>>> c809f4a9
-			<accuracy>Physical</accuracy>
-			<reach>0</reach>
-			<damage>(10m Radius)</damage>
-			<ap>-</ap>
-			<mode>0</mode>
-			<rc>0</rc>
-			<ammo>0</ammo>
-			<avail>6R</avail>
-			<cost>60</cost>
-			<allowaccessory>true</allowaccessory>
-			<useskill>Throwing Weapons</useskill>
-			<range>Standard Grenade</range>
-			<source>SR5</source>
-			<page>435</page>
-		</weapon>
-		<weapon>
-			<id>44eca724-0196-407c-820c-7631a6d4c981</id>
-			<name>Harpoon</name>
-			<category>Gear</category>
-			<type>Ranged</type>
-			<conceal>-2</conceal>
-<<<<<<< HEAD
-=======
-      <spec>Aerodynamic</spec>
->>>>>>> c809f4a9
-			<accuracy>Physical</accuracy>
-			<reach>0</reach>
-			<damage>(STR+3)P</damage>
-			<ap>-1</ap>
-			<mode>0</mode>
-			<rc>0</rc>
-			<ammo>0</ammo>
-			<avail>6</avail>
-			<cost>125</cost>
-			<allowaccessory>true</allowaccessory>
-			<useskill>Throwing Weapons</useskill>
-			<range>Aerodynamic Grenade</range>
-			<source>RG</source>
-			<page>24</page>
-		</weapon>
-		<weapon>
-			<id>184e07a0-fff1-4102-961c-02c8f53ac335</id>
-			<name>Javelin</name>
-			<category>Gear</category>
-			<type>Ranged</type>
-			<conceal>-2</conceal>
-<<<<<<< HEAD
-=======
-      <spec>Blades</spec>
-      <spec2>Non-Aerodynamic</spec2>
->>>>>>> c809f4a9
-			<accuracy>Physical</accuracy>
-			<reach>0</reach>
-			<damage>(STR+3)P</damage>
-			<ap>-1</ap>
-			<mode>0</mode>
-			<rc>0</rc>
-			<ammo>0</ammo>
-			<avail>6</avail>
-			<cost>125</cost>
-			<allowaccessory>true</allowaccessory>
-			<useskill>Throwing Weapons</useskill>
-			<range>Aerodynamic Grenade</range>
-			<source>RG</source>
-			<page>24</page>
-		</weapon>
-		<weapon>
-			<id>a12169ea-a345-407f-96a3-32bf32449bf3</id>
-			<name>Minigrenade: Flash-Bang</name>
-			<category>Gear</category>
-			<type>Ranged</type>
-			<conceal>-2</conceal>
-			<spec>Grenade Launcher</spec>
-			<accuracy>0</accuracy>
-			<reach>0</reach>
-			<damage>10S (10m Radius)</damage>
-			<ap>-4</ap>
-			<mode>0</mode>
-			<rc>0</rc>
-			<ammo>0</ammo>
-			<avail>6R</avail>
-			<cost>100</cost>
-			<allowaccessory>true</allowaccessory>
-			<useskill>Heavy Weapons</useskill>
-			<range>Grenade Launcher</range>
-			<source>SR5</source>
-			<page>435</page>
-		</weapon>
-		<weapon>
-			<id>a4aa3021-b760-4531-96af-6dcc19b6018e</id>
-			<name>Minigrenade: Flash-Pak</name>
-			<category>Gear</category>
-			<type>Ranged</type>
-			<conceal>-2</conceal>
-			<spec>Grenade Launcher</spec>
-			<accuracy>0</accuracy>
-			<reach>0</reach>
-			<damage>Special</damage>
-			<ap>-</ap>
-			<mode>0</mode>
-			<rc>0</rc>
-			<ammo>0</ammo>
-			<avail>4</avail>
-			<cost>125</cost>
-			<allowaccessory>true</allowaccessory>
-			<useskill>Heavy Weapons</useskill>
-			<range>Grenade Launcher</range>
-			<source>SR5</source>
-			<page>435</page>
-		</weapon>
-		<weapon>
-			<id>dca59877-c9c9-4f53-81d2-9376c2b363cf</id>
-			<name>Minigrenade: Fragmentation</name>
-			<category>Gear</category>
-			<type>Ranged</type>
-			<conceal>-2</conceal>
-			<spec>Grenade Launcher</spec>
-			<accuracy>0</accuracy>
-			<reach>0</reach>
-			<damage>18P(f) (-1/m)</damage>
-			<ap>+5</ap>
-			<mode>0</mode>
-			<rc>0</rc>
-			<ammo>0</ammo>
-			<avail>11F</avail>
-			<cost>100</cost>
-			<allowaccessory>true</allowaccessory>
-			<useskill>Heavy Weapons</useskill>
-			<range>Grenade Launcher</range>
-			<source>SR5</source>
-			<page>435</page>
-		</weapon>
-		<weapon>
-			<id>e5ce47b1-f829-4ecf-ab68-471ab782bf7c</id>
-			<name>Minigrenade: Gas</name>
-			<category>Gear</category>
-			<type>Ranged</type>
-			<conceal>-2</conceal>
-			<spec>Grenade Launcher</spec>
-			<accuracy>0</accuracy>
-			<reach>0</reach>
-			<damage>Chemical (10m Radius)</damage>
-			<ap>-</ap>
-			<mode>0</mode>
-			<rc>0</rc>
-			<ammo>0</ammo>
-			<avail>4R</avail>
-			<cost>40</cost>
-			<allowaccessory>true</allowaccessory>
-			<useskill>Heavy Weapons</useskill>
-			<range>Grenade Launcher</range>
-			<source>SR5</source>
-			<page>435</page>
-		</weapon>
-		<weapon>
-			<id>d7c9b470-018c-4d49-b954-6fbe39e0499b</id>
-			<name>Minigrenade: High Explosive</name>
-			<category>Gear</category>
-			<type>Ranged</type>
-			<conceal>-2</conceal>
-			<spec>Grenade Launcher</spec>
-			<accuracy>0</accuracy>
-			<reach>0</reach>
-			<damage>16P (-2/m)</damage>
-			<ap>-2</ap>
-			<mode>0</mode>
-			<rc>0</rc>
-			<ammo>0</ammo>
-			<avail>11F</avail>
-			<cost>100</cost>
-			<allowaccessory>true</allowaccessory>
-			<useskill>Heavy Weapons</useskill>
-			<range>Grenade Launcher</range>
-			<source>SR5</source>
-			<page>435</page>
-		</weapon>
-		<weapon>
-			<id>38d67d7b-91b6-4b24-a936-d6ac49fdd6df</id>
-			<name>Minigrenade: Smoke</name>
-			<category>Gear</category>
-			<type>Ranged</type>
-			<conceal>-2</conceal>
-			<spec>Grenade Launcher</spec>
-			<accuracy>0</accuracy>
-			<reach>0</reach>
-			<damage>(10m Radius)</damage>
-			<ap>-</ap>
-			<mode>0</mode>
-			<rc>0</rc>
-			<ammo>0</ammo>
-			<avail>4R</avail>
-			<cost>40</cost>
-			<allowaccessory>true</allowaccessory>
-			<useskill>Heavy Weapons</useskill>
-			<range>Grenade Launcher</range>
-			<source>SR5</source>
-			<page>435</page>
-		</weapon>
-		<weapon>
-			<id>6247a897-218b-4488-bcd7-01c990703a9c</id>
-			<name>Minigrenade: Thermal Smoke</name>
-			<category>Gear</category>
-			<type>Ranged</type>
-			<conceal>-2</conceal>
-			<spec>Grenade Launcher</spec>
-			<accuracy>0</accuracy>
-			<reach>0</reach>
-			<damage>(10m Radius)</damage>
-			<ap>-</ap>
-			<mode>0</mode>
-			<rc>0</rc>
-			<ammo>0</ammo>
-			<avail>6R</avail>
-			<cost>60</cost>
-			<allowaccessory>true</allowaccessory>
-			<useskill>Heavy Weapons</useskill>
-			<range>Grenade Launcher</range>
-			<source>SR5</source>
-			<page>435</page>
-		</weapon>
-		<weapon>
-			<id>5f04a3bf-666e-4efd-a037-9cd053e6b1eb</id>
-			<name>Missile: Anti-Vehicle</name>
-			<category>Gear</category>
-			<type>Ranged</type>
-			<conceal>10</conceal>
-			<accuracy>0</accuracy>
-			<reach>0</reach>
-			<damage>24P (-4/m)</damage>
-			<ap>-4/-10</ap>
-			<mode>0</mode>
-			<rc>0</rc>
-			<ammo>0</ammo>
-			<avail>18F</avail>
-			<cost>2800</cost>
-			<allowaccessory>true</allowaccessory>
-			<source>SR5</source>
-			<page>436</page>
-		</weapon>
-		<weapon>
-			<id>046241b3-d009-4bed-b68b-89a3fcdbf99b</id>
-			<name>Missile: Fragmentation</name>
-			<category>Gear</category>
-			<type>Ranged</type>
-			<conceal>10</conceal>
-			<accuracy>0</accuracy>
-			<reach>0</reach>
-			<damage>23P(f) (-1/m)</damage>
-			<ap>+5</ap>
-			<mode>0</mode>
-			<rc>0</rc>
-			<ammo>0</ammo>
-			<avail>12F</avail>
-			<cost>2000</cost>
-			<allowaccessory>true</allowaccessory>
-			<source>SR5</source>
-			<page>436</page>
-		</weapon>
-		<weapon>
-			<id>034a4b54-02d3-4891-84fa-931f0124e260</id>
-			<name>Missile: High Explosive</name>
-			<category>Gear</category>
-			<type>Ranged</type>
-			<conceal>10</conceal>
-			<accuracy>0</accuracy>
-			<reach>0</reach>
-			<damage>21P (-2/m)</damage>
-			<ap>-2</ap>
-			<mode>0</mode>
-			<rc>0</rc>
-			<ammo>0</ammo>
-			<avail>18F</avail>
-			<cost>2100</cost>
-			<allowaccessory>true</allowaccessory>
-			<source>SR5</source>
-			<page>436</page>
-		</weapon>
-		<weapon>
-			<id>e360eb17-5cf2-40c7-a65a-92d37f7c9511</id>
-			<name>Net</name>
-			<category>Gear</category>
-			<type>Ranged</type>
-			<conceal>-2</conceal>
-			<accuracy>Physical-2</accuracy>
-			<reach>0</reach>
-			<damage>0</damage>
-			<ap>0</ap>
-			<mode>0</mode>
-			<rc>0</rc>
-			<ammo>0</ammo>
-			<avail>6</avail>
-			<cost>350</cost>
-			<allowaccessory>true</allowaccessory>
-			<useskill>Exotic Ranged Weapon</useskill>
-			<range>Thrown Knife</range>
-			<source>RG</source>
-			<page>24</page>
-		</weapon>
-		<weapon>
-			<id>469a2853-64ea-4701-8c63-dfa905f9c6fb</id>
-			<name>Rocket: Anti-Vehicle</name>
-			<category>Gear</category>
-			<type>Ranged</type>
-			<conceal>10</conceal>
-			<accuracy>0</accuracy>
-			<reach>0</reach>
-			<damage>24P (-4/m)</damage>
-			<ap>-4/-10</ap>
-			<mode>0</mode>
-			<rc>0</rc>
-			<ammo>0</ammo>
-			<avail>18F</avail>
-			<cost>2800</cost>
-			<allowaccessory>true</allowaccessory>
-			<source>SR5</source>
-			<page>436</page>
-		</weapon>
-		<weapon>
-			<id>5f60fc01-7411-4e55-9227-968391430d1f</id>
-			<name>Rocket: Fragmentation</name>
-			<category>Gear</category>
-			<type>Ranged</type>
-			<conceal>10</conceal>
-			<accuracy>0</accuracy>
-			<reach>0</reach>
-			<damage>23P(f) (-1/m)</damage>
-			<ap>+5</ap>
-			<mode>0</mode>
-			<rc>0</rc>
-			<ammo>0</ammo>
-			<avail>12F</avail>
-			<cost>2000</cost>
-			<allowaccessory>true</allowaccessory>
-			<source>SR5</source>
-			<page>436</page>
-		</weapon>
-		<weapon>
-			<id>0477cd16-a295-4ffa-b7ac-1f2c9471c5ed</id>
-			<name>Rocket: High Explosive</name>
-			<category>Gear</category>
-			<type>Ranged</type>
-			<conceal>10</conceal>
-			<accuracy>0</accuracy>
-			<reach>0</reach>
-			<damage>21P (-2/m)</damage>
-			<ap>-2</ap>
-			<mode>0</mode>
-			<rc>0</rc>
-			<ammo>0</ammo>
-			<avail>18F</avail>
-			<cost>2100</cost>
-			<allowaccessory>true</allowaccessory>
-			<source>SR5</source>
-			<page>436</page>
-		</weapon>
-		<weapon>
-			<id>e3b33b2b-3cd4-408d-b579-3a9d73d387f7</id>
-			<name>Shuriken</name>
-			<category>Gear</category>
-			<type>Ranged</type>
-			<conceal>-2</conceal>
-<<<<<<< HEAD
-=======
-      <spec>Blades</spec>
->>>>>>> c809f4a9
-			<accuracy>Physical</accuracy>
-			<reach>0</reach>
-			<damage>(STR+1)P</damage>
-			<ap>-1</ap>
-			<mode>0</mode>
-			<rc>0</rc>
-			<ammo>0</ammo>
-			<avail>4R</avail>
-			<cost>25</cost>
-			<allowaccessory>true</allowaccessory>
-			<useskill>Throwing Weapons</useskill>
-			<range>Thrown Knife</range>
-			<source>SR5</source>
-			<page>424</page>
-		</weapon>
-		<weapon>
-			<id>AB91307F-B8D1-46E5-A3C1-9A0047F5B1EF</id>
-			<name>Chakram</name>
-			<category>Gear</category>
-			<type>Ranged</type>
-			<conceal>0</conceal>
-<<<<<<< HEAD
-=======
-      <spec>Blades</spec>
->>>>>>> c809f4a9
-			<accuracy>4</accuracy>
-			<reach>0</reach>
-			<damage>(STR)P</damage>
-			<ap>0</ap>
-			<mode>0</mode>
-			<rc>0</rc>
-			<ammo>0</ammo>
-			<avail>8R</avail>
-			<cost>750</cost>
-			<allowaccessory>true</allowaccessory>
-			<useskill>Throwing Weapons</useskill>
-			<range>Thrown Knife</range>
-			<source>RG</source>
-			<page>20</page>
-		</weapon>
-		<weapon>
-			<id>f096953c-1418-4dd3-887b-71c6a4436583</id>
-			<name>Throwing Knife</name>
-			<category>Gear</category>
-			<type>Ranged</type>
-			<conceal>-2</conceal>
-<<<<<<< HEAD
-=======
-      <spec>Blades</spec>
->>>>>>> c809f4a9
-			<accuracy>Physical</accuracy>
-			<reach>0</reach>
-			<damage>(STR+1)P</damage>
-			<ap>-1</ap>
-			<mode>0</mode>
-			<rc>0</rc>
-			<ammo>0</ammo>
-			<avail>4R</avail>
-			<cost>25</cost>
-			<allowaccessory>true</allowaccessory>
-			<useskill>Throwing Weapons</useskill>
-			<range>Thrown Knife</range>
-			<source>SR5</source>
-			<page>424</page>
-		</weapon>
-		<weapon>
-			<id>504cba24-2141-4879-8062-782332e83386</id>
-			<name>Ares Antioch-2</name>
-			<category>Grenade Launchers</category>
-			<type>Ranged</type>
-			<conceal>8</conceal>
-			<accuracy>4</accuracy>
-			<reach>0</reach>
-			<damage>Grenade</damage>
-			<ap>-</ap>
-			<mode>SS</mode>
-			<rc>0</rc>
-			<ammo>8(m)</ammo>
-			<avail>8F</avail>
-			<cost>3200</cost>
-			<allowaccessory>true</allowaccessory>
-			<accessorymounts>
-				<mount>Stock</mount>
-				<mount>Side</mount>
-				<mount>Internal</mount>
-				<mount>Barrel</mount>
-				<mount>Top</mount>
-				<mount>Under</mount>
-			</accessorymounts>
-			<accessories>
-				<accessory>
-					<name>Smartgun System, Internal</name>
-			</accessory>
-			</accessories>
-			<source>SR5</source>
-			<page>430</page>
-		</weapon>
-		<weapon>
-			<id>5b98b55d-c87c-453a-ad87-9b34c8cbf04b</id>
-			<name>ArmTech MGL-12</name>
-			<category>Grenade Launchers</category>
-			<type>Ranged</type>
-			<conceal>8</conceal>
-			<accuracy>4</accuracy>
-			<reach>0</reach>
-			<damage>Grenade</damage>
-			<ap>-</ap>
-			<mode>SA</mode>
-			<rc>0</rc>
-			<ammo>12(c)</ammo>
-			<avail>10F</avail>
-			<cost>5000</cost>
-			<allowaccessory>true</allowaccessory>
-			<accessorymounts>
-				<mount>Stock</mount>
-				<mount>Side</mount>
-				<mount>Internal</mount>
-				<mount>Barrel</mount>
-				<mount>Top</mount>
-				<mount>Under</mount>
-			</accessorymounts>
-			<source>SR5</source>
-			<page>431</page>
-		</weapon>
-		<weapon>
-			<id>5fe3a884-8213-4fe3-a538-750eba3bda27</id>
-			<name>Cyber Microgrenade Launcher</name>
-			<category>Grenade Launchers</category>
-			<hide>yes</hide>
-			<type>Ranged</type>
-			<conceal>8</conceal>
-			<accuracy>4</accuracy>
-			<reach>0</reach>
-			<damage>As Grenade</damage>
-			<ap>As Grenade</ap>
-			<mode>SS</mode>
-			<rc>0</rc>
-			<ammo>2(m)/6(c)</ammo>
-			<avail>0</avail>
-			<cost>0</cost>
-			<cyberware>yes</cyberware>
-			<allowaccessory>true</allowaccessory>
-			<accessories>
-				<accessory>
-					<name>Smartgun System, Internal</name>
-			</accessory>
-			</accessories>
-			<source>SR5</source>
-			<page>458</page>
-		</weapon>
-		<weapon>
-			<id>bcaa065e-3a38-4c14-9839-a24d3aef2cc3</id>
-			<name>RPK HMG</name>
-			<category>Heavy Machine Guns</category>
-			<type>Ranged</type>
-			<conceal>10</conceal>
-			<spec>Machine Guns</spec>
-			<accuracy>5</accuracy>
-			<reach>0</reach>
-			<damage>12P</damage>
-			<ap>-4</ap>
-			<mode>FA</mode>
-			<rc>0</rc>
-			<ammo>50(c) or 100(belt)</ammo>
-			<avail>16F</avail>
-			<cost>16300</cost>
-			<allowaccessory>true</allowaccessory>
-			<accessorymounts>
-				<mount>Stock</mount>
-				<mount>Side</mount>
-				<mount>Internal</mount>
-				<mount>Barrel</mount>
-				<mount>Top</mount>
-				<mount>Under</mount>
-			</accessorymounts>
-			<accessories>
-				<accessory>
-					<name>Tripod</name>
-			</accessory>
-			</accessories>
-			<range>Medium/Heavy Machinegun</range>
-			<source>SR5</source>
-			<page>430</page>
-		</weapon>
-		<weapon>
-			<id>d13da888-212b-4eff-9d1d-7d02419250e9</id>
-			<name>Ruhrmetall SF-20</name>
-			<category>Heavy Machine Guns</category>
-			<type>Ranged</type>
-			<conceal>10</conceal>
-			<spec>Machine Guns</spec>
-			<accuracy>5</accuracy>
-			<reach>0</reach>
-			<damage>12P</damage>
-			<ap>-4</ap>
-			<mode>FA</mode>
-			<rc>0</rc>
-			<ammo>50(c) or 100(belt)</ammo>
-			<avail>18F</avail>
-			<cost>19600</cost>
-			<allowaccessory>true</allowaccessory>
-			<accessorymounts>
-				<mount>Stock</mount>
-				<mount>Side</mount>
-				<mount>Internal</mount>
-				<mount>Barrel</mount>
-				<mount>Top</mount>
-				<mount>Under</mount>
-			</accessorymounts>
-			<accessories>
-				<accessory>
-					<name>Hip Pad Bracing System</name>
-				</accessory>
-				<accessory>
-					<name>Laser Sight</name>
-				</accessory>
-				<accessory>
-					<name>Gas-Vent 3 System</name>
-				</accessory>
-			</accessories>
-			<range>Medium/Heavy Machinegun</range>
-			<source>RG</source>
-			<page>44</page>
-		</weapon>
-		<weapon>
-			<id>c0857027-d3b2-4677-bc97-3f98bcc6f80f</id>
-			<name>Ultamax HMG-2</name>
-			<category>Heavy Machine Guns</category>
-			<type>Ranged</type>
-			<conceal>10</conceal>
-			<spec>Machine Guns</spec>
-			<accuracy>4</accuracy>
-			<reach>0</reach>
-			<damage>11P</damage>
-			<ap>-4</ap>
-			<mode>FA</mode>
-			<rc>0</rc>
-			<ammo>50(c) or 100(belt)</ammo>
-			<avail>16F</avail>
-			<cost>16000</cost>
-			<allowaccessory>true</allowaccessory>
-			<accessorymounts>
-				<mount>Stock</mount>
-				<mount>Side</mount>
-				<mount>Internal</mount>
-				<mount>Barrel</mount>
-				<mount>Top</mount>
-				<mount>Under</mount>
-			</accessorymounts>
-			<accessories>
-				<accessory>
-					<name>Tripod</name>
-				</accessory>
-				<accessory>
-					<name>Laser Sight</name>
-				</accessory>
-			</accessories>
-			<range>Medium/Heavy Machinegun</range>
-			<source>RG</source>
-			<page>45</page>
-		</weapon>
-		<weapon>
-			<id>971c711b-db32-4339-9203-865ef38f350e</id>
-			<name>Ares Predator V</name>
-			<category>Heavy Pistols</category>
-			<type>Ranged</type>
-			<conceal>0</conceal>
-			<spec>Semi-Automatics</spec>
-			<accuracy>5</accuracy>
-			<reach>0</reach>
-			<damage>8P</damage>
-			<ap>-1</ap>
-			<mode>SA</mode>
-			<rc>0</rc>
-			<ammo>15(c)</ammo>
-			<avail>5R</avail>
-			<cost>725</cost>
-			<allowaccessory>true</allowaccessory>
-			<accessorymounts>
-				<mount>Barrel</mount>
-				<mount>Top</mount>
-				<mount>Stock</mount>
-				<mount>Side</mount>
-			</accessorymounts>
-			<accessories>
-				<accessory>
-					<name>Smartgun System, Internal</name>
-			</accessory>
-			</accessories>
-			<source>SR5</source>
-			<page>426</page>
-		</weapon>
-		<weapon>
-			<id>b6078372-786c-4aa0-9d16-38541b403730</id>
-			<name>Ares Viper Slivergun</name>
-			<category>Heavy Pistols</category>
-			<type>Ranged</type>
-			<conceal>0</conceal>
-			<spec>Semi-Automatics</spec>
-			<accuracy>4</accuracy>
-			<reach>0</reach>
-			<damage>9P(f)</damage>
-			<ap>+4</ap>
-			<mode>SA/BF</mode>
-			<rc>0</rc>
-			<ammo>30(c)</ammo>
-			<avail>8F</avail>
-			<cost>380</cost>
-			<allowaccessory>true</allowaccessory>
-			<accessorymounts>
-				<mount>Barrel</mount>
-				<mount>Top</mount>
-				<mount>Stock</mount>
-				<mount>Side</mount>
-			</accessorymounts>
-			<accessories>
-				<accessory>
-					<name>Sound Suppressor</name>
-			</accessory>
-			</accessories>
-			<source>SR5</source>
-			<page>426</page>
-		</weapon>
-		<weapon>
-			<id>6fb39402-3ae3-4a21-9ed1-50b2c2e1b2c8</id>
-			<name>Browning Ultra-Power</name>
-			<category>Heavy Pistols</category>
-			<type>Ranged</type>
-			<conceal>0</conceal>
-			<spec>Semi-Automatics</spec>
-			<accuracy>5</accuracy>
-			<reach>0</reach>
-			<damage>8P</damage>
-			<ap>-1</ap>
-			<mode>SA</mode>
-			<rc>0</rc>
-			<ammo>10(c)</ammo>
-			<avail>4R</avail>
-			<cost>640</cost>
-			<allowaccessory>true</allowaccessory>
-			<accessorymounts>
-				<mount>Barrel</mount>
-				<mount>Top</mount>
-				<mount>Stock</mount>
-				<mount>Side</mount>
-			</accessorymounts>
-			<accessories>
-				<accessory>
-					<name>Laser Sight</name>
-			</accessory>
-			</accessories>
-			<source>SR5</source>
-			<page>426</page>
-		</weapon>
-		<weapon>
-			<id>4fcefd61-567a-4f26-a041-d000a07c96d1</id>
-			<name>Cavalier Deputy</name>
-			<category>Heavy Pistols</category>
-			<type>Ranged</type>
-			<conceal>0</conceal>
-			<spec>Revolvers</spec>
-			<accuracy>6</accuracy>
-			<reach>0</reach>
-			<damage>7P</damage>
-			<ap>-1</ap>
-			<mode>SA</mode>
-			<rc>0</rc>
-			<ammo>7(cy)</ammo>
-			<avail>3R</avail>
-			<cost>225</cost>
-			<allowaccessory>true</allowaccessory>
-			<accessorymounts>
-				<mount>Barrel</mount>
-				<mount>Top</mount>
-				<mount>Stock</mount>
-				<mount>Side</mount>
-			</accessorymounts>
-			<source>RG</source>
-			<page>32</page>
-		</weapon>
-		<weapon>
-			<id>36957626-3c6f-4e15-a3ee-dce8c82e2c94</id>
-			<name>Colt Future Frontier</name>
-			<category>Heavy Pistols</category>
-			<type>Ranged</type>
-			<conceal>0</conceal>
-			<spec>Revolvers</spec>
-			<accuracy>5</accuracy>
-			<reach>0</reach>
-			<damage>8P</damage>
-			<ap>-1</ap>
-			<mode>SS</mode>
-			<rc>0</rc>
-			<ammo>7(cy)</ammo>
-			<avail>6R</avail>
-			<cost>500</cost>
-			<allowaccessory>true</allowaccessory>
-			<accessorymounts>
-				<mount>Barrel</mount>
-				<mount>Top</mount>
-				<mount>Stock</mount>
-				<mount>Side</mount>
-			</accessorymounts>
-			<source>GH3</source>
-			<page>6</page>
-		</weapon>
-		<weapon>
-			<id>6366691e-c1e0-4d5e-b7a6-1c0371708714</id>
-			<name>Colt Government 2066</name>
-			<category>Heavy Pistols</category>
-			<type>Ranged</type>
-			<conceal>0</conceal>
-			<spec>Semi-Automatics</spec>
-			<accuracy>6</accuracy>
-			<reach>0</reach>
-			<damage>7P</damage>
-			<ap>-1</ap>
-			<mode>SA</mode>
-			<rc>0</rc>
-			<ammo>14(c)</ammo>
-			<avail>7R</avail>
-			<cost>425</cost>
-			<allowaccessory>true</allowaccessory>
-			<accessorymounts>
-				<mount>Barrel</mount>
-				<mount>Top</mount>
-				<mount>Stock</mount>
-				<mount>Side</mount>
-			</accessorymounts>
-			<source>SR5</source>
-			<page>426</page>
-		</weapon>
-		<weapon>
-			<id>158224db-e409-407f-b2f0-4617886ad80f</id>
-			<name>Heavy Cyber Pistol</name>
-			<category>Heavy Pistols</category>
-			<hide>yes</hide>
-			<type>Ranged</type>
-			<conceal>0</conceal>
-			<spec>Semi-Automatics</spec>
-			<accuracy>4</accuracy>
-			<reach>0</reach>
-			<damage>7P</damage>
-			<ap>-1</ap>
-			<mode>SA</mode>
-			<rc>0</rc>
-			<ammo>8(m)/12(c)</ammo>
-			<avail>0</avail>
-			<cost>0</cost>
-			<cyberware>yes</cyberware>
-			<allowaccessory>true</allowaccessory>
-			<accessories>
-				<accessory>
-					<name>Smartgun System, Internal</name>
-			</accessory>
-			</accessories>
-			<source>SR5</source>
-			<page>458</page>
-		</weapon>
-		<weapon>
-			<id>0158c348-b0e0-41e1-a171-1a34af39f0e5</id>
-			<name>Onotari Arms Violator</name>
-			<category>Heavy Pistols</category>
-			<type>Ranged</type>
-			<conceal>0</conceal>
-			<spec>Semi-Automatics</spec>
-			<accuracy>5</accuracy>
-			<reach>0</reach>
-			<damage>7P</damage>
-			<ap>-1</ap>
-			<mode>SA</mode>
-			<rc>1</rc>
-			<ammo>10(c)</ammo>
-			<avail>7R</avail>
-			<cost>550</cost>
-			<allowaccessory>true</allowaccessory>
-			<accessorymounts>
-				<mount>Barrel</mount>
-				<mount>Top</mount>
-				<mount>Stock</mount>
-				<mount>Side</mount>
-			</accessorymounts>
-			<accessories>
-				<accessory>
-					<name>Smartgun System, Internal</name>
-			</accessory>
-				<accessory>
-					<name>Safe Target System, Base</name>
-			</accessory>
-				<accessory>
-					<name>Advanced Safety System, Basic</name>
-			</accessory>
-			</accessories>
-			<source>RG</source>
-			<page>33</page>
-		</weapon>
-		<weapon>
-			<id>43103267-c408-4499-92da-602f70ccb24e</id>
-			<name>PSK-3 Collapsible Heavy Pistol</name>
-			<category>Heavy Pistols</category>
-			<type>Ranged</type>
-			<conceal>0</conceal>
-			<spec>Semi-Automatics</spec>
-			<accuracy>4</accuracy>
-			<reach>0</reach>
-			<damage>8P</damage>
-			<ap>-1</ap>
-			<mode>SA</mode>
-			<rc>0</rc>
-			<ammo>10(c)</ammo>
-			<avail>16F</avail>
-			<cost>1050</cost>
-			<allowaccessory>true</allowaccessory>
-			<accessorymounts>
-				<mount>Barrel</mount>
-				<mount>Top</mount>
-				<mount>Stock</mount>
-				<mount>Side</mount>
-			</accessorymounts>
-			<source>RG</source>
-			<page>32</page>
-		</weapon>
-		<weapon>
-			<id>c6c02391-12b5-4361-bc24-e1b5afc1ec6e</id>
-			<name>Remington Roomsweeper</name>
-			<category>Heavy Pistols</category>
-			<type>Ranged</type>
-			<conceal>0</conceal>
-			<spec>Semi-Automatics</spec>
-			<accuracy>4</accuracy>
-			<reach>0</reach>
-			<damage>7P</damage>
-			<ap>-1</ap>
-			<mode>SA</mode>
-			<rc>0</rc>
-			<ammo>8(m)</ammo>
-			<avail>6R</avail>
-			<cost>250</cost>
-			<allowaccessory>true</allowaccessory>
-			<accessorymounts>
-				<mount>Barrel</mount>
-				<mount>Top</mount>
-				<mount>Stock</mount>
-				<mount>Side</mount>
-			</accessorymounts>
-			<source>SR5</source>
-			<page>426</page>
-		</weapon>
-		<weapon>
-			<id>61c59a89-3c51-46b7-880a-933b29394315</id>
-			<name>Ruger Super Warhawk</name>
-			<category>Heavy Pistols</category>
-			<type>Ranged</type>
-			<conceal>0</conceal>
-			<spec>Revolvers</spec>
-			<accuracy>5</accuracy>
-			<reach>0</reach>
-			<damage>9P</damage>
-			<ap>-2</ap>
-			<mode>SS</mode>
-			<rc>0</rc>
-			<ammo>6(cy)</ammo>
-			<avail>4R</avail>
-			<cost>400</cost>
-			<allowaccessory>true</allowaccessory>
-			<accessorymounts>
-				<mount>Barrel</mount>
-				<mount>Top</mount>
-				<mount>Stock</mount>
-				<mount>Side</mount>
-			</accessorymounts>
-			<source>SR5</source>
-			<page>427</page>
-		</weapon>
-		<weapon>
-			<id>54a29917-7a30-4e21-b577-e0324b860501</id>
-			<name>Savalette Guardian</name>
-			<category>Heavy Pistols</category>
-			<type>Ranged</type>
-			<conceal>0</conceal>
-			<spec>Semi-Automatics</spec>
-			<accuracy>5</accuracy>
-			<reach>0</reach>
-			<damage>8P</damage>
-			<ap>-1</ap>
-			<mode>SA/BF</mode>
-			<rc>1</rc>
-			<ammo>12(c)</ammo>
-			<avail>6R</avail>
-			<cost>870</cost>
-			<allowaccessory>true</allowaccessory>
-			<accessorymounts>
-				<mount>Barrel</mount>
-				<mount>Top</mount>
-				<mount>Stock</mount>
-				<mount>Side</mount>
-			</accessorymounts>
-			<accessories>
-				<accessory>
-					<name>Smartgun System, Internal</name>
-			</accessory>
-			</accessories>
-			<source>RG</source>
-			<page>33</page>
-		</weapon>
-		<weapon>
-			<id>c87b03f7-403d-4db9-987a-022ab525b4be</id>
-			<name>Cyber Hold-Out</name>
-			<category>Holdouts</category>
-			<hide>yes</hide>
-			<type>Ranged</type>
-			<conceal>-4</conceal>
-			<spec>Semi-Automatics</spec>
-			<accuracy>4</accuracy>
-			<reach>0</reach>
-			<damage>6P</damage>
-			<ap>-</ap>
-			<mode>SA</mode>
-			<rc>0</rc>
-			<ammo>2(m)/6(c)</ammo>
-			<avail>0</avail>
-			<cost>0</cost>
-			<cyberware>yes</cyberware>
-			<allowaccessory>true</allowaccessory>
-			<accessories>
-				<accessory>
-					<name>Smartgun System, Internal</name>
-				</accessory>
-			</accessories>
-			<source>SR5</source>
-			<page>458</page>
-		</weapon>
-		<weapon>
-			<id>71655ecf-6cb5-4adb-ac96-583b57fa6e9a</id>
-			<name>Fichetti Tiffani Needler</name>
-			<category>Holdouts</category>
-			<type>Ranged</type>
-			<conceal>-4</conceal>
-			<accuracy>5</accuracy>
-			<reach>0</reach>
-			<damage>8P(f)</damage>
-			<ap>+5</ap>
-			<mode>SA</mode>
-			<rc>0</rc>
-			<ammo>4(c)</ammo>
-			<avail>5R</avail>
-			<cost>1000</cost>
-			<allowaccessory>true</allowaccessory>
-			<source>SR5</source>
-			<page>425</page>
-		</weapon>
-		<weapon>
-			<id>1f122193-a0f5-4f4d-b4bf-6cfc7455ce3b</id>
-			<name>Fichetti Tiffani Self-Defender</name>
-			<category>Holdouts</category>
-			<type>Ranged</type>
-			<conceal>-4</conceal>
-			<accuracy>4</accuracy>
-			<reach>0</reach>
-			<damage>6P</damage>
-			<ap>0</ap>
-			<mode>SS</mode>
-			<rc>0</rc>
-			<ammo>4(c)</ammo>
-			<avail>3R</avail>
-			<cost>350</cost>
-			<allowaccessory>true</allowaccessory>
-			<source>RG</source>
-			<page>30</page>
-		</weapon>
-		<weapon>
-			<id>f5497ad2-f4aa-4b84-9d1d-a9d2dfe90bfc</id>
-			<name>Streetline Special</name>
-			<category>Holdouts</category>
-			<type>Ranged</type>
-			<conceal>-4</conceal>
-			<accuracy>4</accuracy>
-			<reach>0</reach>
-			<damage>6P</damage>
-			<ap>-</ap>
-			<mode>SA</mode>
-			<rc>0</rc>
-			<ammo>6(c)</ammo>
-			<avail>4R</avail>
-			<cost>120</cost>
-			<allowaccessory>true</allowaccessory>
-			<source>SR5</source>
-			<page>425</page>
-		</weapon>
-		<weapon>
-			<id>0b4c00be-d7bb-4480-b9f4-6300abde27c4</id>
-			<name>Walther Palm Pistol</name>
-			<category>Holdouts</category>
-			<type>Ranged</type>
-			<conceal>-4</conceal>
-			<accuracy>4</accuracy>
-			<reach>0</reach>
-			<damage>7P</damage>
-			<ap>-</ap>
-			<mode>SS/BF</mode>
-			<rc>0</rc>
-			<ammo>2(b)</ammo>
-			<avail>4R</avail>
-			<cost>180</cost>
-			<allowaccessory>true</allowaccessory>
-			<source>SR5</source>
-			<page>425</page>
-		</weapon>
-		<weapon>
-			<id>07ce89c6-7c69-45a4-91a9-3375847c878a</id>
-			<name>Bottle (broken, after first hit)</name>
-			<category>Improvised Weapons</category>
-			<type>Melee</type>
-			<conceal>-4</conceal>
-			<accuracy>3</accuracy>
-			<reach>0</reach>
-			<damage>(STR)P</damage>
-			<ap>0</ap>
-			<mode>0</mode>
-			<rc>0</rc>
-			<ammo>0</ammo>
-			<avail>0</avail>
-			<cost>0</cost>
-			<allowaccessory>false</allowaccessory>
-			<useskill>Clubs</useskill>
-			<source>RG</source>
-			<page>22</page>
-		</weapon>
-		<weapon>
-			<id>4c1d521e-bc16-4b6f-9f54-f92e8f957ef4</id>
-			<name>Bottle (unbroken)</name>
-			<category>Improvised Weapons</category>
-			<type>Melee</type>
-			<conceal>-4</conceal>
-			<accuracy>3</accuracy>
-			<reach>0</reach>
-			<damage>(STR+1)S</damage>
-			<ap>0</ap>
-			<mode>0</mode>
-			<rc>0</rc>
-			<ammo>0</ammo>
-			<avail>0</avail>
-			<cost>0</cost>
-			<useskill>Clubs</useskill>
-			<source>RG</source>
-			<page>22</page>
-		</weapon>
-		<weapon>
-			<id>0e43cd31-af94-44aa-9916-bddd579e602e</id>
-			<name>Chain</name>
-			<category>Improvised Weapons</category>
-			<type>Melee</type>
-			<conceal>2</conceal>
-			<accuracy>4</accuracy>
-			<reach>2</reach>
-			<damage>(STR+1)P</damage>
-			<ap>0</ap>
-			<mode>0</mode>
-			<rc>0</rc>
-			<ammo>0</ammo>
-			<avail>0</avail>
-			<cost>10</cost>
-			<allowaccessory>true</allowaccessory>
-			<useskill>Exotic Melee Weapon</useskill>
-			<source>RG</source>
-			<page>22</page>
-		</weapon>
-		<weapon>
-			<id>fe954a0e-2d54-4bd4-9ea2-f1fc2c5bac58</id>
-			<name>Chair</name>
-			<category>Improvised Weapons</category>
-			<type>Melee</type>
-			<conceal>10</conceal>
-			<accuracy>3</accuracy>
-<<<<<<< HEAD
-			<reach>2</reach>
-=======
-			<reach>0</reach>
->>>>>>> c809f4a9
-			<damage>(STR+2)S</damage>
-			<ap>0</ap>
-			<mode>0</mode>
-			<rc>0</rc>
-			<ammo>0</ammo>
-			<avail>0</avail>
-			<cost>30</cost>
-			<allowaccessory>true</allowaccessory>
-			<useskill>Clubs</useskill>
-			<source>RG</source>
-			<page>22</page>
-		</weapon>
-		<weapon>
-			<id>a9d3f2e3-256b-4557-8c06-3821d9d9b370</id>
-			<name>Fork</name>
-			<category>Improvised Weapons</category>
-			<type>Melee</type>
-			<conceal>-4</conceal>
-			<accuracy>4</accuracy>
-			<reach>0</reach>
-			<damage>(STR-1)P</damage>
-			<ap>+1</ap>
-			<mode>0</mode>
-			<rc>0</rc>
-			<ammo>0</ammo>
-			<avail>0</avail>
-			<cost>0</cost>
-			<allowaccessory>true</allowaccessory>
-			<useskill>Blades</useskill>
-			<source>RG</source>
-			<page>22</page>
-		</weapon>
-		<weapon>
-			<id>7b6f0b51-e218-4f67-9ca4-99cdf6990535</id>
-			<name>Frying Pan</name>
-			<category>Improvised Weapons</category>
-			<type>Melee</type>
-			<conceal>0</conceal>
-			<accuracy>3</accuracy>
-<<<<<<< HEAD
-			<reach>2</reach>
-=======
-			<reach>0</reach>
->>>>>>> c809f4a9
-			<damage>(STR+1)P</damage>
-			<ap>0</ap>
-			<mode>0</mode>
-			<rc>0</rc>
-			<ammo>0</ammo>
-			<avail>0</avail>
-			<cost>20</cost>
-			<allowaccessory>true</allowaccessory>
-			<useskill>Clubs</useskill>
-			<source>RG</source>
-			<page>22</page>
-		</weapon>
-		<weapon>
-			<id>9442e7c1-01ca-4331-831e-9ad2209fceb1</id>
-			<name>Hammer</name>
-			<category>Improvised Weapons</category>
-			<type>Melee</type>
-			<conceal>-2</conceal>
-			<accuracy>4</accuracy>
-			<reach>0</reach>
-			<damage>(STR+1)P</damage>
-			<ap>-1/-2</ap>
-			<mode>0</mode>
-			<rc>0</rc>
-			<ammo>0</ammo>
-			<avail>0</avail>
-			<cost>30</cost>
-			<allowaccessory>true</allowaccessory>
-			<useskill>Clubs</useskill>
-			<spec>Hammers</spec>
-			<source>RG</source>
-			<page>22</page>
-		</weapon>
-		<weapon>
-			<id>639651f0-a8bf-4884-ab73-0d78affa1a22</id>
-			<name>Pistol</name>
-			<category>Improvised Weapons</category>
-			<type>Melee</type>
-			<conceal>0</conceal>
-			<accuracy>4</accuracy>
-			<reach>0</reach>
-			<damage>(STR+1)P</damage>
-			<ap>0</ap>
-			<mode>0</mode>
-			<rc>0</rc>
-			<ammo>0</ammo>
-			<avail>0</avail>
-			<cost>0</cost>
-			<allowaccessory>true</allowaccessory>
-			<useskill>Clubs</useskill>
-			<source>RG</source>
-			<page>22</page>
-		</weapon>
-		<weapon>
-			<id>040a6dd5-e786-4196-8312-c1cb04505336</id>
-			<name>Pool Cue</name>
-			<category>Improvised Weapons</category>
-			<type>Melee</type>
-			<conceal>10</conceal>
-			<accuracy>4</accuracy>
-			<reach>0</reach>
-			<damage>(STR)P</damage>
-			<ap>+1</ap>
-			<mode>0</mode>
-			<rc>0</rc>
-			<ammo>0</ammo>
-			<avail>0</avail>
-			<cost>45</cost>
-			<allowaccessory>true</allowaccessory>
-			<useskill>Clubs</useskill>
-			<spec>Staves</spec>
-			<source>RG</source>
-			<page>22</page>
-		</weapon>
-		<weapon>
-			<id>9dfa8458-d544-4b31-924e-9439478d9d27</id>
-			<name>Rifle Butt</name>
-			<category>Improvised Weapons</category>
-			<type>Melee</type>
-			<conceal>6</conceal>
-			<accuracy>3</accuracy>
-			<reach>0</reach>
-			<damage>(STR+3)S</damage>
-			<ap>0</ap>
-			<mode>0</mode>
-			<rc>0</rc>
-			<ammo>0</ammo>
-			<avail>0</avail>
-			<cost>0</cost>
-			<allowaccessory>true</allowaccessory>
-			<useskill>Clubs</useskill>
-			<source>RG</source>
-			<page>22</page>
-		</weapon>
-		<weapon>
-			<id>6fc16aa4-f093-4677-a257-4649fd4280fa</id>
-			<name>Sledge Hammer</name>
-			<category>Improvised Weapons</category>
-			<type>Melee</type>
-			<conceal>10</conceal>
-			<accuracy>3</accuracy>
-			<reach>1</reach>
-			<damage>(STR+4)P</damage>
-			<ap>0</ap>
-			<mode>0</mode>
-			<rc>0</rc>
-			<ammo>0</ammo>
-			<avail>1</avail>
-			<cost>40</cost>
-			<allowaccessory>true</allowaccessory>
-			<useskill>Clubs</useskill>
-			<spec>Hammers</spec>
-			<source>RG</source>
-			<page>22</page>
-		</weapon>
-		<weapon>
-			<id>df5d5c83-ddf8-4ec2-8a6f-28c61ec7325a</id>
-			<name>Ares Archon Heavy MP Laser</name>
-			<category>Laser Weapons</category>
-			<type>Ranged</type>
-			<conceal>10</conceal>
-			<accuracy>7</accuracy>
-			<reach>0</reach>
-			<damage>10P</damage>
-			<ap>-10</ap>
-			<mode>SA</mode>
-			<rc>0</rc>
-			<ammo>Internal source</ammo>
-			<avail>24F</avail>
-			<cost>35000</cost>
-			<allowaccessory>true</allowaccessory>
-      <useskill>Exotic Ranged Weapon</useskill>
-			<accessorymounts>
-				<mount>Top</mount>
-				<mount>Under</mount>
-			</accessorymounts>
-			<accessories>
-				<accessory>
-					<name>Bipod</name>
-				</accessory>
-			</accessories>
-			<range>Sniper Rifle</range>
-			<source>RG</source>
-			<page>49</page>
-		</weapon>
-		<weapon>
-			<id>d6c4ff4a-5fbb-4885-9220-a784e2bff4f4</id>
-			<name>Ares Lancer MP Laser</name>
-			<category>Laser Weapons</category>
-			<type>Ranged</type>
-			<conceal>6</conceal>
-			<accuracy>7</accuracy>
-			<reach>0</reach>
-			<damage>7P</damage>
-			<ap>-10</ap>
-			<mode>SA</mode>
-			<rc>0</rc>
-			<ammo>2x10(c) or Internal source</ammo>
-			<avail>18F</avail>
-			<cost>16000</cost>
-			<allowaccessory>true</allowaccessory>
-      <useskill>Exotic Ranged Weapon</useskill>
-			<accessorymounts>
-				<mount>Top</mount>
-				<mount>Under</mount>
-			</accessorymounts>
-			<range>Assault Rifles</range>
-			<source>RG</source>
-			<page>48</page>
-		</weapon>
-		<weapon>
-			<id>78293136-5bd0-49ac-aa9b-7c291f94c7a4</id>
-			<name>Ares Redline</name>
-			<category>Laser Weapons</category>
-			<type>Ranged</type>
-			<conceal>2</conceal>
-			<accuracy>9</accuracy>
-			<reach>0</reach>
-			<damage>5P</damage>
-			<ap>-10</ap>
-			<mode>SA</mode>
-			<rc>0</rc>
-			<ammo>10(c) or Internal source</ammo>
-			<avail>14F</avail>
-			<cost>7500</cost>
-			<allowaccessory>true</allowaccessory>
-      <useskill>Exotic Ranged Weapon</useskill>
-			<accessorymounts>
-				<mount>Top</mount>
-				<mount>Under</mount>
-			</accessorymounts>
-			<range>Submachine Guns</range>
-			<source>RG</source>
-			<page>48</page>
-		</weapon>
-		<weapon>
-			<id>df19a07f-cc04-44b6-b9b2-6d4fe73062e4</id>
-			<name>GE Vindicator Mini-Gun</name>
-			<category>Light Machine Guns</category>
-			<type>Ranged</type>
-			<conceal>10</conceal>
-			<spec>Machine Guns</spec>
-			<accuracy>4</accuracy>
-			<reach>0</reach>
-			<damage>9P</damage>
-			<ap>-4</ap>
-			<mode>FA</mode>
-			<rc>2</rc>
-			<ammo>200(belt)</ammo>
-			<avail>24F</avail>
-			<cost>6000</cost>
-			<allowaccessory>true</allowaccessory>
-			<accessorymounts>
-				<mount>Stock</mount>
-				<mount>Side</mount>
-				<mount>Internal</mount>
-				<mount>Barrel</mount>
-				<mount>Top</mount>
-				<mount>Under</mount>
-			</accessorymounts>
-			<accessories>
-				<accessory>
-					<name>Slide Mount</name>
-				</accessory>
-				<accessory>
-					<name>Slide Mount</name>
-				</accessory>
-				<accessory>
-					<name>Smartgun System, Internal</name>
-				</accessory>
-			</accessories>
-			<source>RG</source>
-			<page>42</page>
-		</weapon>
-		<weapon>
-			<id>cb04b4c1-97ff-4984-9bc8-943e5f3ac557</id>
-			<name>Ingram Valiant</name>
-			<category>Light Machine Guns</category>
-			<type>Ranged</type>
-			<conceal>10</conceal>
-			<spec>Machine Guns</spec>
-			<accuracy>5</accuracy>
-			<reach>0</reach>
-			<damage>9P</damage>
-			<ap>-2</ap>
-			<mode>BF/FA</mode>
-			<rc>0</rc>
-			<ammo>50(c) or 100(belt)</ammo>
-			<avail>12F</avail>
-			<cost>5800</cost>
-			<allowaccessory>true</allowaccessory>
-			<accessorymounts>
-				<mount>Stock</mount>
-				<mount>Side</mount>
-				<mount>Internal</mount>
-				<mount>Barrel</mount>
-				<mount>Top</mount>
-				<mount>Under</mount>
-			</accessorymounts>
-			<accessories>
-				<accessory>
-					<name>Shock Pad</name>
-				</accessory>
-				<accessory>
-					<name>Laser Sight</name>
-				</accessory>
-				<accessory>
-					<name>Gas-Vent 2 System</name>
-				</accessory>
-			</accessories>
-			<source>SR5</source>
-			<page>430</page>
-		</weapon>
-		<weapon>
-			<id>ba34be4c-2dff-439a-8b7e-942f71bb4942</id>
-			<name>Krime Wave</name>
-			<category>Light Machine Guns</category>
-			<type>Ranged</type>
-			<conceal>10</conceal>
-			<spec>Machine Guns</spec>
-			<accuracy>5</accuracy>
-			<reach>0</reach>
-			<damage>10P</damage>
-			<ap>-2</ap>
-			<mode>FA</mode>
-			<rc>0</rc>
-			<ammo>50(c) or 100(belt)</ammo>
-			<avail>11F</avail>
-			<cost>2000</cost>
-			<allowaccessory>true</allowaccessory>
-			<accessorymounts>
-				<mount>Stock</mount>
-				<mount>Side</mount>
-				<mount>Internal</mount>
-				<mount>Barrel</mount>
-				<mount>Top</mount>
-				<mount>Under</mount>
-			</accessorymounts>
-			<accessories>
-				<accessory>
-					<name>Bipod</name>
-				</accessory>
-			</accessories>
-			<source>GH3</source>
-			<page>34</page>
-		</weapon>
-		<weapon>
-			<id>b2b51722-5c37-43ce-9b08-646b8f1a51eb</id>
-			<name>Shiawase Armaments Nemesis</name>
-			<category>Light Machine Guns</category>
-			<type>Ranged</type>
-			<conceal>10</conceal>
-			<spec>Machine Guns</spec>
-			<accuracy>5</accuracy>
-			<reach>0</reach>
-			<damage>9P</damage>
-			<ap>-2</ap>
-			<mode>BF/FA</mode>
-			<rc>0</rc>
-			<ammo>50(c) or 100(belt)</ammo>
-			<avail>16F</avail>
-			<cost>6500</cost>
-			<allowaccessory>true</allowaccessory>
-			<accessorymounts>
-				<mount>Stock</mount>
-				<mount>Side</mount>
-				<mount>Internal</mount>
-				<mount>Barrel</mount>
-				<mount>Top</mount>
-				<mount>Under</mount>
-			</accessorymounts>
-			<accessories>
-				<accessory>
-					<name>Gas-Vent 2 System</name>
-				</accessory>
-				<accessory>
-					<name>Safe Target System, Base</name>
-				</accessory>
-				<accessory>
-					<name>Safe Target System, Additional set of RFID or GPS data (10 data sets)</name>
-				</accessory>
-				<accessory>
-					<name>Smartgun System, Internal</name>
-				</accessory>
-			</accessories>
-			<source>RG</source>
-			<page>43</page>
-		</weapon>
-		<weapon>
-			<id>67474de7-d29b-4b31-a6ae-1e2e981fa5d2</id>
-			<name>Ares Light Fire 70</name>
-			<category>Light Pistols</category>
-			<type>Ranged</type>
-			<conceal>-2</conceal>
-			<spec>Semi-Automatics</spec>
-			<accuracy>7</accuracy>
-			<reach>0</reach>
-			<damage>6P</damage>
-			<ap>-</ap>
-			<mode>SA</mode>
-			<rc>0</rc>
-			<ammo>16(c)</ammo>
-			<avail>3R</avail>
-			<cost>200</cost>
-			<allowaccessory>true</allowaccessory>
-			<accessorymounts>
-				<mount>Barrel</mount>
-				<mount>Top</mount>
-				<mount>Stock</mount>
-				<mount>Side</mount>
-			</accessorymounts>
-			<source>SR5</source>
-			<page>425</page>
-		</weapon>
-		<weapon>
-			<id>93722378-dcb6-4988-ba4e-54ce545644fe</id>
-			<name>Ares Light Fire 75</name>
-			<category>Light Pistols</category>
-			<type>Ranged</type>
-			<conceal>-2</conceal>
-			<spec>Semi-Automatics</spec>
-			<accuracy>6</accuracy>
-			<reach>0</reach>
-			<damage>6P</damage>
-			<ap>-</ap>
-			<mode>SA</mode>
-			<rc>0</rc>
-			<ammo>16(c)</ammo>
-			<avail>6F</avail>
-			<cost>1250</cost>
-			<allowaccessory>true</allowaccessory>
-			<accessorymounts>
-				<mount>Barrel</mount>
-				<mount>Top</mount>
-				<mount>Stock</mount>
-				<mount>Side</mount>
-			</accessorymounts>
-			<accessories>
-				<accessory>
-					<name>Smartgun System, Internal</name>
-				</accessory>
-				<accessory>
-					<name>Silencer, Ares Light Fire 70</name>
-				</accessory>
-			</accessories>
-			<source>SR5</source>
-			<page>425</page>
-		</weapon>
-		<weapon>
-			<id>cbff618e-6a12-4bab-aaeb-2453706bf42e</id>
-			<name>Beretta 201T</name>
-			<category>Light Pistols</category>
-			<type>Ranged</type>
-			<conceal>-2</conceal>
-			<spec>Semi-Automatics</spec>
-			<accuracy>6</accuracy>
-			<reach>0</reach>
-			<damage>6P</damage>
-			<ap>-</ap>
-			<mode>SA/BF</mode>
-			<rc>0</rc>
-			<ammo>21(c)</ammo>
-			<avail>7R</avail>
-			<cost>210</cost>
-			<allowaccessory>true</allowaccessory>
-			<accessorymounts>
-				<mount>Barrel</mount>
-				<mount>Top</mount>
-				<mount>Stock</mount>
-				<mount>Side</mount>
-			</accessorymounts>
-			<accessories>
-				<accessory><name>Stock</name></accessory>
-			</accessories>
-			<source>SR5</source>
-			<page>425</page>
-		</weapon>
-		<weapon>
-			<id>21ddd00b-0e30-4fc0-97c0-14db61af24ad</id>
-			<name>Colt Agent Special</name>
-			<category>Light Pistols</category>
-			<type>Ranged</type>
-			<conceal>-2</conceal>
-			<spec>Semi-Automatics</spec>
-			<accuracy>5</accuracy>
-			<reach>0</reach>
-			<damage>8P</damage>
-			<ap>0</ap>
-			<mode>SA</mode>
-			<rc>0</rc>
-			<ammo>8(c)</ammo>
-			<ammocategory>Heavy Pistols</ammocategory>
-			<avail>5R</avail>
-			<cost>250</cost>
-			<allowaccessory>true</allowaccessory>
-			<accessorymounts>
-				<mount>Barrel</mount>
-				<mount>Top</mount>
-				<mount>Stock</mount>
-				<mount>Side</mount>
-			</accessorymounts>
-			<range>Tasers</range>
-			<source>GH3</source>
-			<page>5</page>
-		</weapon>
-		<weapon>
-			<id>676660a2-3320-4b4a-acaf-f645f2ba6cd7</id>
-			<name>Colt America L36</name>
-			<category>Light Pistols</category>
-			<type>Ranged</type>
-			<conceal>-2</conceal>
-			<spec>Semi-Automatics</spec>
-			<accuracy>7</accuracy>
-			<reach>0</reach>
-			<damage>7P</damage>
-			<ap>-</ap>
-			<mode>SA</mode>
-			<rc>0</rc>
-			<ammo>11(c)</ammo>
-			<avail>4R</avail>
-			<cost>320</cost>
-			<allowaccessory>true</allowaccessory>
-			<accessorymounts>
-				<mount>Barrel</mount>
-				<mount>Top</mount>
-				<mount>Stock</mount>
-				<mount>Side</mount>
-			</accessorymounts>
-			<source>SR5</source>
-			<page>425</page>
-		</weapon>
-		<weapon>
-			<id>305a23ec-098f-47c9-898f-ca28016846d1</id>
-			<name>Colt New Model Revolver</name>
-			<category>Holdouts</category>
-			<type>Ranged</type>
-			<conceal>-4</conceal>
-			<spec>Revolvers</spec>
-			<accuracy>6</accuracy>
-			<reach>0</reach>
-			<damage>5P</damage>
-			<ap>-</ap>
-			<mode>SA</mode>
-			<rc>0</rc>
-			<ammo>5(cy)</ammo>
-			<avail>4R</avail>
-			<cost>180</cost>
-			<allowaccessory>true</allowaccessory>
-			<accessorymounts>
-				<mount>Barrel</mount>
-				<mount>Top</mount>
-				<mount>Stock</mount>
-				<mount>Side</mount>
-			</accessorymounts>
-			<source>GH3</source>
-			<page>4</page>
-		</weapon>
-		<weapon>
-			<id>35f168ec-cc4d-4dd5-bc3e-e1e3f8376dc4</id>
-			<name>Fichetti Executive Action</name>
-			<category>Light Pistols</category>
-			<type>Ranged</type>
-			<conceal>-2</conceal>
-			<spec>Semi-Automatics</spec>
-			<accuracy>6</accuracy>
-			<reach>0</reach>
-			<damage>7P</damage>
-			<ap>-</ap>
-			<mode>SA/BF</mode>
-			<rc>0</rc>
-			<ammo>18(c)</ammo>
-			<avail>10R</avail>
-			<cost>300</cost>
-			<allowaccessory>true</allowaccessory>
-			<accessorymounts>
-				<mount>Barrel</mount>
-				<mount>Top</mount>
-				<mount>Stock</mount>
-				<mount>Side</mount>
-			</accessorymounts>
-			<source>RG</source>
-			<page>30</page>
-		</weapon>
-		<weapon>
-			<id>7dff8ab0-c659-4901-ac3b-cb8b4f3839bf</id>
-			<name>Fichetti Security 600</name>
-			<category>Light Pistols</category>
-			<type>Ranged</type>
-			<conceal>-2</conceal>
-			<spec>Semi-Automatics</spec>
-			<accuracy>6</accuracy>
-			<reach>0</reach>
-			<damage>7P</damage>
-			<ap>-</ap>
-			<mode>SA</mode>
-			<rc>0</rc>
-			<ammo>30(c)</ammo>
-			<avail>6R</avail>
-			<cost>350</cost>
-			<allowaccessory>true</allowaccessory>
-			<accessorymounts>
-				<mount>Barrel</mount>
-				<mount>Top</mount>
-				<mount>Stock</mount>
-				<mount>Side</mount>
-			</accessorymounts>
-			<accessories>
-				<accessory>
-					<name>Folding Stock</name>
-			</accessory>
-				<accessory>
-					<name>Laser Sight</name></accessory>
-			</accessories>
-			<source>SR5</source>
-			<page>426</page>
-		</weapon>
-		<weapon>
-			<id>261165ce-6111-4a51-9519-46c41edac9b0</id>
-			<name>Light Cyber Pistol</name>
-			<category>Light Pistols</category>
-			<hide>yes</hide>
-			<type>Ranged</type>
-			<conceal>-2</conceal>
-			<spec>Semi-Automatics</spec>
-			<accuracy>6</accuracy>
-			<reach>0</reach>
-			<damage>7P</damage>
-			<ap>-</ap>
-			<mode>SA</mode>
-			<rc>0</rc>
-			<ammo>10(m)/15(c)</ammo>
-			<avail>0</avail>
-			<cost>0</cost>
-			<cyberware>yes</cyberware>
-			<allowaccessory>true</allowaccessory>
-			<accessories>
-				<accessory>
-					<name>Smartgun System, Internal</name>
-				</accessory>
-			</accessories>
-			<source>SR5</source>
-			<page>458</page>
-		</weapon>
-		<weapon>
-			<id>8a6d3d73-2091-4bc1-9a16-b42aa9b159e6</id>
-			<name>Nitama Sporter</name>
-			<category>Light Pistols</category>
-			<type>Ranged</type>
-			<conceal>-2</conceal>
-			<spec>Semi-Automatics</spec>
-			<accuracy>6</accuracy>
-			<reach>0</reach>
-			<damage>6P</damage>
-			<ap>-</ap>
-			<mode>SA</mode>
-			<rc>0</rc>
-			<ammo>5(m)</ammo>
-			<avail>4R</avail>
-			<cost>270</cost>
-			<allowaccessory>true</allowaccessory>
-			<accessorymounts>
-				<mount>Barrel</mount>
-				<mount>Top</mount>
-				<mount>Stock</mount>
-				<mount>Side</mount>
-			</accessorymounts>
-			<accessories>
-				<accessory>
-					<name>Laser Sight</name>
-				</accessory>
-			</accessories>
-			<range>Heavy Pistols</range>
-			<source>RG</source>
-			<page>31</page>
-		</weapon>
-		<weapon>
-			<id>274585e0-7e3c-44fd-88f3-287c12c90173</id>
-			<name>Shiawase Armaments Puzzler</name>
-			<category>Light Pistols</category>
-			<type>Ranged</type>
-			<conceal>-2</conceal>
-			<spec>Semi-Automatics</spec>
-			<accuracy>4</accuracy>
-			<reach>0</reach>
-			<damage>6P</damage>
-			<ap>-</ap>
-			<mode>SA</mode>
-			<rc>0</rc>
-			<ammo>12(c)</ammo>
-			<avail>14R</avail>
-			<cost>900</cost>
-			<allowaccessory>true</allowaccessory>
-			<accessorymounts>
-				<mount>Barrel</mount>
-				<mount>Top</mount>
-				<mount>Stock</mount>
-				<mount>Side</mount>
-			</accessorymounts>
-			<source>RG</source>
-			<page>31</page>
-		</weapon>
-		<weapon>
-			<id>66955e6e-0b77-4ce0-9e24-6bb637a36541</id>
-			<name>Taurus Omni-6</name>
-			<category>Light Pistols</category>
-			<type>Ranged</type>
-			<conceal>-2</conceal>
-			<spec>Semi-Automatics</spec>
-			<spec2>Revolvers</spec2>
-			<accuracy>5</accuracy>
-			<reach>0</reach>
-			<damage>6P</damage>
-			<ap>-</ap>
-			<mode>SA</mode>
-			<rc>0</rc>
-			<ammo>6(cy)</ammo>
-			<avail>3R</avail>
-			<cost>300</cost>
-			<allowaccessory>true</allowaccessory>
-			<accessorymounts>
-				<mount>Barrel</mount>
-				<mount>Top</mount>
-				<mount>Stock</mount>
-				<mount>Side</mount>
-			</accessorymounts>
-			<accessories>
-				<accessory>
-					<name>Laser Sight</name>
-				</accessory>
-			</accessories>
-			<source>SR5</source>
-			<page>426</page>
-		</weapon>
-		<weapon>
-			<id>cb2afbcc-a1bf-465b-9fc2-c91e1ddfb100</id>
-			<name>Ares Crusader II</name>
-			<category>Machine Pistols</category>
-			<type>Ranged</type>
-			<conceal>0</conceal>
-			<spec>Semi-Automatics</spec>
-			<accuracy>5</accuracy>
-			<reach>0</reach>
-			<damage>7P</damage>
-			<ap>-</ap>
-			<mode>SA/BF</mode>
-			<rc>0</rc>
-			<ammo>40(c)</ammo>
-			<avail>9R</avail>
-			<cost>830</cost>
-			<allowaccessory>true</allowaccessory>
-			<accessorymounts>
-				<mount>Stock</mount>
-				<mount>Side</mount>
-				<mount>Internal</mount>
-				<mount>Barrel</mount>
-				<mount>Top</mount>
-			</accessorymounts>
-			<accessories>
-				<accessory><name>Smartgun System, Internal</name></accessory>
-				<accessory>
-					<name>Gas-Vent 2 System</name>
-			</accessory>
-			</accessories>
-			<source>SR5</source>
-			<page>427</page>
-		</weapon>
-		<weapon>
-			<id>a68fe409-bebb-4c72-941c-0fce94048fec</id>
-			<name>Cavalier Evanator</name>
-			<category>Machine Pistols</category>
-			<type>Ranged</type>
-			<conceal>0</conceal>
-			<spec>Semi-Automatics</spec>
-			<accuracy>5</accuracy>
-			<reach>0</reach>
-			<damage>6P</damage>
-			<ap>0</ap>
-			<mode>BF/FA</mode>
-			<rc>0</rc>
-			<ammo>20(c)</ammo>
-			<avail>8R</avail>
-			<cost>775</cost>
-			<allowaccessory>true</allowaccessory>
-			<accessorymounts>
-				<mount>Stock</mount>
-				<mount>Side</mount>
-				<mount>Internal</mount>
-				<mount>Barrel</mount>
-				<mount>Top</mount>
-			</accessorymounts>
-			<accessories>
-				<accessory><name>Folding Stock</name></accessory>
-				<accessory><name>Laser Sight</name></accessory>
-        <accessory>
-          <name>Electronic Firing</name>
-        </accessory>
-			</accessories>
-			<source>GH3</source>
-			<page>8</page>
-		</weapon>
-		<weapon>
-			<id>0c8076a9-97e3-4583-8385-c32266c25190</id>
-			<name>Ceska Black Scorpion</name>
-			<category>Machine Pistols</category>
-			<type>Ranged</type>
-			<conceal>0</conceal>
-			<spec>Semi-Automatics</spec>
-			<accuracy>5</accuracy>
-			<reach>0</reach>
-			<damage>6P</damage>
-			<ap>-</ap>
-			<mode>SA/BF</mode>
-			<rc>0</rc>
-			<ammo>35(c)</ammo>
-			<avail>6R</avail>
-			<cost>270</cost>
-			<allowaccessory>true</allowaccessory>
-			<accessorymounts>
-				<mount>Stock</mount>
-				<mount>Side</mount>
-				<mount>Internal</mount>
-				<mount>Barrel</mount>
-				<mount>Top</mount>
-			</accessorymounts>
-			<accessories>
-				<accessory><name>Folding Stock</name></accessory>
-			</accessories>
-			<source>SR5</source>
-			<page>427</page>
-		</weapon>
-		<weapon>
-			<id>496e4b81-8437-41fb-adf5-2e4709df656e</id>
-			<name>Cyber Machine Pistol</name>
-			<category>Machine Pistols</category>
-			<hide>yes</hide>
-			<type>Ranged</type>
-			<conceal>0</conceal>
-			<spec>Semi-Automatics</spec>
-			<accuracy>4</accuracy>
-			<reach>0</reach>
-			<damage>6P</damage>
-			<ap>-</ap>
-			<mode>SA/BF</mode>
-			<rc>1</rc>
-			<ammo>18(m)/32(c)</ammo>
-			<avail>0</avail>
-			<cost>0</cost>
-			<cyberware>yes</cyberware>
-			<allowaccessory>true</allowaccessory>
-			<accessories>
-				<accessory>
-					<name>Smartgun System, Internal</name>
-				</accessory>
-			</accessories>
-			<source>SR5</source>
-			<page>458</page>
-		</weapon>
-		<weapon>
-			<id>5563a612-bf02-4fd9-b942-2400bbd1eb70</id>
-			<name>Fianchetti Military 100</name>
-			<category>Machine Pistols</category>
-			<type>Ranged</type>
-			<conceal>0</conceal>
-			<spec>Semi-Automatics</spec>
-			<accuracy>5</accuracy>
-			<reach>0</reach>
-			<damage>6P</damage>
-			<ap>0</ap>
-			<mode>SA/BF/FA</mode>
-			<rc>0</rc>
-			<ammo>20(c)</ammo>
-			<avail>8R</avail>
-			<cost>850</cost>
-			<allowaccessory>true</allowaccessory>
-			<accessorymounts>
-				<mount>Stock</mount>
-				<mount>Side</mount>
-				<mount>Internal</mount>
-				<mount>Barrel</mount>
-				<mount>Top</mount>
-			</accessorymounts>
-			<accessories>
-				<accessory>
-					<name>Smartgun System, Internal</name>
-				</accessory>
-			</accessories>
-			<source>GH3</source>
-			<page>7</page>
-		</weapon>
-		<weapon>
-			<id>404c20aa-8c02-4fcd-a37e-ba63b3e3553f</id>
-			<name>Onotari Arms Equalizer</name>
-			<category>Machine Pistols</category>
-			<type>Ranged</type>
-			<conceal>0</conceal>
-			<spec>Semi-Automatics</spec>
-			<accuracy>4</accuracy>
-			<reach>0</reach>
-			<damage>7P</damage>
-			<ap>-</ap>
-			<mode>BF/FA</mode>
-			<rc>0</rc>
-			<ammo>12(c)</ammo>
-			<avail>7R</avail>
-			<cost>750</cost>
-			<allowaccessory>true</allowaccessory>
-			<accessorymounts>
-				<mount>Stock</mount>
-				<mount>Side</mount>
-				<mount>Internal</mount>
-				<mount>Barrel</mount>
-				<mount>Top</mount>
-			</accessorymounts>
-			<accessories>
-				<accessory><name>Folding Stock</name></accessory>
-				<accessory><name>Laser Sight</name></accessory>
-			</accessories>
-			<source>RG</source>
-			<page>34</page>
-		</weapon>
-		<weapon>
-			<id>38e9682d-d679-47a4-97a1-7161cba07cd2</id>
-			<name>PPSK-4 Collapsible Machine Pistol</name>
-			<category>Machine Pistols</category>
-			<type>Ranged</type>
-			<conceal>0</conceal>
-			<spec>Semi-Automatics</spec>
-			<accuracy>5</accuracy>
-			<reach>0</reach>
-			<damage>6P</damage>
-			<ap>-</ap>
-			<mode>SA/BF</mode>
-			<rc>0</rc>
-			<ammo>30(c)</ammo>
-			<avail>17F</avail>
-			<cost>2800</cost>
-			<accessorymounts>
-				<mount>Stock</mount>
-				<mount>Side</mount>
-				<mount>Internal</mount>
-				<mount>Barrel</mount>
-				<mount>Top</mount>
-			</accessorymounts>
-			<accessories>
-				<accessory>
-					<name>Collapsed Frame</name>
-				</accessory>
-				<accessory><name>Folding Stock</name></accessory>
-				<accessory><name>Laser Sight</name></accessory>
-			</accessories>
-			<source>RG</source>
-			<page>34</page>
-		</weapon>
-		<weapon>
-			<id>6596b05e-d51b-4388-b57a-950d9b5a96ac</id>
-			<name>Remington Suppressor</name>
-			<category>Machine Pistols</category>
-			<type>Ranged</type>
-			<conceal>0</conceal>
-			<spec>Semi-Automatics</spec>
-			<accuracy>6</accuracy>
-			<reach>0</reach>
-			<damage>7P</damage>
-			<ap>-1</ap>
-			<mode>SA/BF</mode>
-			<rc>0</rc>
-			<ammo>15(c)</ammo>
-			<avail>6R</avail>
-			<cost>700</cost>
-			<allowaccessory>true</allowaccessory>
-			<accessorymounts>
-				<mount>Stock</mount>
-				<mount>Side</mount>
-				<mount>Internal</mount>
-				<mount>Barrel</mount>
-				<mount>Top</mount>
-			</accessorymounts>
-			<accessories>
-				<accessory>
-					<name>Sound Suppressor</name>
-				</accessory>
-			</accessories>
-			<source>GH3</source>
-			<page>9</page>
-		</weapon>
-		<weapon>
-			<id>c8e3d921-45df-4850-8619-7fcca279d774</id>
-			<name>Steyr TMP</name>
-			<category>Machine Pistols</category>
-			<type>Ranged</type>
-			<conceal>0</conceal>
-			<spec>Semi-Automatics</spec>
-			<accuracy>4</accuracy>
-			<reach>0</reach>
-			<damage>7P</damage>
-			<ap>-</ap>
-			<mode>SA/BF/FA</mode>
-			<rc>0</rc>
-			<ammo>30(c)</ammo>
-			<avail>8R</avail>
-			<cost>350</cost>
-			<allowaccessory>true</allowaccessory>
-			<accessorymounts>
-				<mount>Stock</mount>
-				<mount>Side</mount>
-				<mount>Internal</mount>
-				<mount>Barrel</mount>
-				<mount>Top</mount>
-			</accessorymounts>
-			<accessories>
-				<accessory><name>Laser Sight</name></accessory>
-			</accessories>
-			<source>SR5</source>
-			<page>427</page>
-		</weapon>
-		<weapon>
-			<id>060cbbd5-3413-4e57-8c7a-5ee3d2e94945</id>
-			<name>Ultimax 70</name>
-			<category>Machine Pistols</category>
-			<type>Ranged</type>
-			<conceal>0</conceal>
-			<spec>Semi-Automatics</spec>
-			<accuracy>5</accuracy>
-			<reach>0</reach>
-			<damage>6P</damage>
-			<ap>-</ap>
-			<mode>BF/FA</mode>
-			<rc>0</rc>
-			<ammo>15(c)</ammo>
-			<avail>7R</avail>
-			<cost>800</cost>
-			<allowaccessory>true</allowaccessory>
-			<accessorymounts>
-				<mount>Stock</mount>
-				<mount>Side</mount>
-				<mount>Internal</mount>
-				<mount>Barrel</mount>
-				<mount>Top</mount>
-			</accessorymounts>
-			<accessories>
-				<accessory>
-					<name>Gas-Vent 2 System</name>
-				</accessory>
-				<accessory>
-					<name>Laser Sight</name>
-				</accessory>
-			</accessories>
-			<source>RG</source>
-			<page>35</page>
-		</weapon>
-		<weapon>
-			<id>091c2e28-94fb-4357-9eb9-bcfa2ca5d8ed</id>
-			<name>FN MAG-5</name>
-			<category>Medium Machine Guns</category>
-			<type>Ranged</type>
-			<conceal>10</conceal>
-			<spec>Machine Guns</spec>
-			<accuracy>4</accuracy>
-			<reach>0</reach>
-			<damage>11P</damage>
-			<ap>-3</ap>
-			<mode>FA</mode>
-			<rc>0</rc>
-			<ammo>50(c) or 100(belt)</ammo>
-			<avail>18F</avail>
-			<cost>8500</cost>
-			<allowaccessory>true</allowaccessory>
-			<accessorymounts>
-				<mount>Stock</mount>
-				<mount>Side</mount>
-				<mount>Internal</mount>
-				<mount>Barrel</mount>
-				<mount>Top</mount>
-				<mount>Under</mount>
-			</accessorymounts>
-			<accessories>
-				<accessory>
-					<name>Gas-Vent 2 System</name>
-				</accessory>
-				<accessory>
-					<name>Laser Sight</name>
-				</accessory>
-				<accessory>
-					<name>Tripod</name>
-			</accessory>
-			</accessories>
-			<range>Medium/Heavy Machinegun</range>
-			<source>RG</source>
-			<page>43</page>
-		</weapon>
-		<weapon>
-			<id>a95df82f-4c48-43b1-8cfe-58d9aedb0b07</id>
-			<name>Stoner-Ares M202</name>
-			<category>Medium Machine Guns</category>
-			<type>Ranged</type>
-			<conceal>10</conceal>
-			<spec>Machine Guns</spec>
-			<accuracy>5</accuracy>
-			<reach>0</reach>
-			<damage>10P</damage>
-			<ap>-3</ap>
-			<mode>FA</mode>
-			<rc>0</rc>
-			<ammo>50(c) or 100(belt)</ammo>
-			<avail>12F</avail>
-			<cost>7000</cost>
-			<allowaccessory>true</allowaccessory>
-			<accessorymounts>
-				<mount>Stock</mount>
-				<mount>Side</mount>
-				<mount>Internal</mount>
-				<mount>Barrel</mount>
-				<mount>Top</mount>
-				<mount>Under</mount>
-			</accessorymounts>
-			<range>Medium/Heavy Machinegun</range>
-			<source>SR5</source>
-			<page>430</page>
-		</weapon>
-		<weapon>
-			<id>08e04ae5-ee6f-451d-8dc9-7873b6f9d3a5</id>
-			<name>Ultamax MMG</name>
-			<category>Medium Machine Guns</category>
-			<type>Ranged</type>
-			<conceal>10</conceal>
-			<spec>Machine Guns</spec>
-			<accuracy>5</accuracy>
-			<reach>0</reach>
-			<damage>10P</damage>
-			<ap>-2</ap>
-			<mode>FA</mode>
-			<rc>0</rc>
-			<ammo>50(c) or 100(belt)</ammo>
-			<avail>16F</avail>
-			<cost>7600</cost>
-			<allowaccessory>true</allowaccessory>
-			<accessorymounts>
-				<mount>Stock</mount>
-				<mount>Side</mount>
-				<mount>Internal</mount>
-				<mount>Barrel</mount>
-				<mount>Top</mount>
-				<mount>Under</mount>
-			</accessorymounts>
-			<accessories>
-				<accessory>
-					<name>Foregrip</name>
-				</accessory>
-				<accessory>
-					<name>Laser Sight</name>
-				</accessory>
-				<accessory>
-					<name>Tripod</name>
-				</accessory>
-			</accessories>
-			<range>Medium/Heavy Machinegun</range>
-			<source>RG</source>
-			<page>44</page>
-		</weapon>
-		<weapon>
-			<id>c6410d5f-def3-4dc6-b5d6-68fff704f7f2</id>
-			<name>Aztechnology Striker</name>
-			<category>Missile Launchers</category>
-			<type>Ranged</type>
-			<conceal>10</conceal>
-			<accuracy>5</accuracy>
-			<reach>0</reach>
-			<damage>Missile</damage>
-			<ap>-</ap>
-			<mode>SS</mode>
-			<rc>0</rc>
-			<ammo>1(ml)</ammo>
-			<avail>10F</avail>
-			<cost>1200</cost>
-			<allowaccessory>true</allowaccessory>
-			<source>SR5</source>
-			<page>431</page>
-		</weapon>
-		<weapon>
-			<id>41eb651e-3efc-4978-9318-7ece7f151eef</id>
-			<name>Mitsubishi Yakusoku MRL</name>
-			<category>Missile Launchers</category>
-			<type>Ranged</type>
-			<conceal>10</conceal>
-			<accuracy>Missile</accuracy>
-			<reach>0</reach>
-			<damage>Missile</damage>
-			<ap>Missile</ap>
-			<mode>SA/BF</mode>
-			<rc>0</rc>
-			<ammo>4x2(m)</ammo>
-			<avail>20F</avail>
-			<cost>14000</cost>
-			<allowaccessory>true</allowaccessory>
-			<source>RG</source>
-			<page>47</page>
-		</weapon>
-		<weapon>
-			<id>b4e80557-89cc-40ef-ab2d-8970b818fae9</id>
-			<name>Onotari Arms Ballista MML</name>
-			<category>Missile Launchers</category>
-			<type>Ranged</type>
-			<conceal>10</conceal>
-			<accuracy>Missile</accuracy>
-			<reach>0</reach>
-			<damage>Missile</damage>
-			<ap>Missile</ap>
-			<mode>SS</mode>
-			<rc>0</rc>
-			<ammo>4(m)</ammo>
-			<avail>19F</avail>
-			<cost>7500</cost>
-			<allowaccessory>true</allowaccessory>
-			<source>RG</source>
-			<page>46</page>
-		</weapon>
-		<weapon>
-			<id>6753f5f1-72c5-41fb-beb6-6c1a37b82f5e</id>
-			<name>Onotari Interceptor</name>
-			<category>Missile Launchers</category>
-			<type>Ranged</type>
-			<conceal>10</conceal>
-			<accuracy>4</accuracy>
-			<reach>0</reach>
-			<damage>Missile</damage>
-			<ap>-</ap>
-			<mode>SS</mode>
-			<rc>0</rc>
-			<ammo>2(ml)</ammo>
-			<avail>18F</avail>
-			<cost>14000</cost>
-			<allowaccessory>true</allowaccessory>
-			<accessories>
-				<accessory><name>Smartgun System, Internal</name></accessory>
-			</accessories>
-			<source>SR5</source>
-			<page>431</page>
-		</weapon>
-		<weapon>
-			<id>923ba564-7883-49e8-82a2-415cbfa96685</id>
-			<name>Auto-Assault 16</name>
-			<category>Shotguns</category>
-			<type>Ranged</type>
-			<conceal>6</conceal>
-			<accuracy>4</accuracy>
-			<reach>0</reach>
-			<damage>13P</damage>
-			<ap>-1</ap>
-			<mode>SA/BF/FA</mode>
-			<rc>2</rc>
-			<ammo>10(c) or 32(d)</ammo>
-			<avail>18F</avail>
-			<cost>1800</cost>
-			<allowaccessory>true</allowaccessory>
-			<accessorymounts>
-				<mount>Stock</mount>
-				<mount>Side</mount>
-				<mount>Internal</mount>
-				<mount>Barrel</mount>
-				<mount>Top</mount>
-				<mount>Under</mount>
-			</accessorymounts>
-			<source>RG</source>
-			<page>40</page>
-		</weapon>
-		<weapon>
-			<id>31269939-24bb-405a-aa5e-a1b77458a1df</id>
-			<name>Cavalier Falchion</name>
-			<category>Shotguns</category>
-			<type>Ranged</type>
-			<conceal>6</conceal>
-			<accuracy>5</accuracy>
-			<reach>0</reach>
-			<damage>12P</damage>
-			<ap>-1</ap>
-			<mode>SS</mode>
-			<rc>0</rc>
-			<ammo>8(m)</ammo>
-			<avail>9R</avail>
-			<cost>1200</cost>
-			<allowaccessory>true</allowaccessory>
-			<accessorymounts>
-				<mount>Stock</mount>
-				<mount>Side</mount>
-				<mount>Internal</mount>
-				<mount>Barrel</mount>
-				<mount>Top</mount>
-				<mount>Under</mount>
-			</accessorymounts>
-			<accessories>
-				<accessory>
-					<name>Advanced Safety System, Basic</name>
-				</accessory>
-				<accessory>
-					<name>Smartgun System, Internal</name>
-				</accessory>
-				<accessory>
-					<name>Melee Hardening</name>
-				</accessory>
-				<accessory>
-					<name>Trigger Removal</name>
-				</accessory>
-			</accessories>
-			<source>GH3</source>
-			<page>22</page>
-		</weapon>
-		<weapon>
-			<id>97cab27f-620b-45d7-8da4-3136c1e69f2b</id>
-			<name>Cyber Shotgun</name>
-			<category>Shotguns</category>
-			<hide>yes</hide>
-			<type>Ranged</type>
-			<conceal>6</conceal>
-			<accuracy>4</accuracy>
-			<reach>0</reach>
-			<damage>10P</damage>
-			<ap>-1</ap>
-			<mode>SA</mode>
-			<rc>0</rc>
-			<ammo>4(m)/10(c)</ammo>
-			<avail>0</avail>
-			<cost>0</cost>
-			<cyberware>yes</cyberware>
-			<allowaccessory>true</allowaccessory>
-			<accessories>
-				<accessory><name>Smartgun System, Internal</name></accessory>
-			</accessories>
-			<source>SR5</source>
-			<page>458</page>
-		</weapon>
-		<weapon>
-			<id>c2c0e756-a099-4f9d-b6bb-18f412d670a3</id>
-			<name>Defiance T-250</name>
-			<category>Shotguns</category>
-			<type>Ranged</type>
-			<conceal>6</conceal>
-			<accuracy>4</accuracy>
-			<reach>0</reach>
-			<damage>10P</damage>
-			<ap>-1</ap>
-			<mode>SS/SA</mode>
-			<rc>0</rc>
-			<ammo>5(m)</ammo>
-			<avail>4R</avail>
-			<cost>450</cost>
-			<allowaccessory>true</allowaccessory>
-			<accessorymounts>
-				<mount>Stock</mount>
-				<mount>Side</mount>
-				<mount>Internal</mount>
-				<mount>Barrel</mount>
-				<mount>Top</mount>
-				<mount>Under</mount>
-			</accessorymounts>
-			<source>SR5</source>
-			<page>429</page>
-		</weapon>
-		<weapon>
-			<id>5011b79e-8594-4dbe-9768-0db4d11ead2b</id>
-			<name>Defiance T-250, Short-Barrel</name>
-			<category>Shotguns</category>
-			<type>Ranged</type>
-			<conceal>4</conceal>
-			<accuracy>4</accuracy>
-			<reach>0</reach>
-			<damage>9P</damage>
-			<ap>-1</ap>
-			<mode>SS/SA</mode>
-			<rc>0</rc>
-			<ammo>5(m)</ammo>
-			<avail>3R</avail>
-			<cost>475</cost>
-			<allowaccessory>true</allowaccessory>
-			<accessorymounts>
-				<mount>Stock</mount>
-				<mount>Side</mount>
-				<mount>Internal</mount>
-				<mount>Barrel</mount>
-				<mount>Top</mount>
-				<mount>Under</mount>
-			</accessorymounts>
-			<range>Heavy Pistols</range>
-			<source>SR5</source>
-			<page>429</page>
-		</weapon>
-		<weapon>
-			<id>622bd915-0e0c-431b-9da5-e0c0c31e2122</id>
-			<name>Enfield AS-7</name>
-			<category>Shotguns</category>
-			<type>Ranged</type>
-			<conceal>6</conceal>
-			<accuracy>4</accuracy>
-			<reach>0</reach>
-			<damage>13P</damage>
-			<ap>-1</ap>
-			<mode>SA/BF</mode>
-			<rc>0</rc>
-			<ammo>10(c) or 24(d)</ammo>
-			<avail>12F</avail>
-			<cost>1100</cost>
-			<allowaccessory>true</allowaccessory>
-			<accessorymounts>
-				<mount>Stock</mount>
-				<mount>Side</mount>
-				<mount>Internal</mount>
-				<mount>Barrel</mount>
-				<mount>Top</mount>
-				<mount>Under</mount>
-			</accessorymounts>
-			<accessories>
-				<accessory><name>Laser Sight</name></accessory>
-			</accessories>
-			<source>SR5</source>
-			<page>429</page>
-		</weapon>
-		<weapon>
-			<id>76e0ae30-a3cf-4d4f-b278-ad49a10df4d2</id>
-			<name>Franchi SPAS-24</name>
-			<category>Shotguns</category>
-			<type>Ranged</type>
-			<conceal>6</conceal>
-			<accuracy>4</accuracy>
-			<reach>0</reach>
-			<damage>12P</damage>
-			<ap>-1</ap>
-			<mode>SA/BF</mode>
-			<rc>0</rc>
-			<ammo>10(c)</ammo>
-			<avail>12F</avail>
-			<cost>1050</cost>
-			<allowaccessory>true</allowaccessory>
-			<accessorymounts>
-				<mount>Stock</mount>
-				<mount>Side</mount>
-				<mount>Internal</mount>
-				<mount>Barrel</mount>
-				<mount>Top</mount>
-				<mount>Under</mount>
-			</accessorymounts>
-			<accessories>
-				<accessory><name>Shock Pad</name></accessory>
-				<accessory><name>Smartgun System, Internal</name></accessory>
-			</accessories>
-			<source>RG</source>
-			<page>41</page>
-		</weapon>
-		<weapon>
-			<id>8818b584-e084-4fcb-94b8-632728015c6f</id>
-			<name>Krime Boss</name>
-			<category>Shotguns</category>
-			<type>Ranged</type>
-			<conceal>6</conceal>
-			<accuracy>3</accuracy>
-			<reach>0</reach>
-			<damage>13P</damage>
-			<ap>-1</ap>
-			<mode>SA</mode>
-			<rc>1</rc>
-			<ammo>15(d)</ammo>
-			<avail>11R</avail>
-			<cost>600</cost>
-			<allowaccessory>true</allowaccessory>
-			<accessorymounts>
-				<mount>Stock</mount>
-				<mount>Side</mount>
-				<mount>Internal</mount>
-				<mount>Barrel</mount>
-				<mount>Top</mount>
-				<mount>Under</mount>
-			</accessorymounts>
-			<source>GH3</source>
-			<page>17</page>
-		</weapon>
-		<weapon>
-			<id>228a2a5d-01e5-4f58-90bf-1d61602ad1c5</id>
-			<name>Mossberg AM-CMDT</name>
-			<category>Shotguns</category>
-			<type>Ranged</type>
-			<conceal>6</conceal>
-			<accuracy>5</accuracy>
-			<reach>0</reach>
-			<damage>12P</damage>
-			<ap>-1</ap>
-			<mode>SA/BF/FA</mode>
-			<rc>0</rc>
-			<ammo>10(c)</ammo>
-			<avail>12F</avail>
-			<cost>1400</cost>
-			<allowaccessory>true</allowaccessory>
-			<accessorymounts>
-				<mount>Stock</mount>
-				<mount>Side</mount>
-				<mount>Internal</mount>
-				<mount>Barrel</mount>
-				<mount>Top</mount>
-				<mount>Under</mount>
-			</accessorymounts>
-			<accessories>
-				<accessory><name>Smartgun System, Internal</name></accessory>
-			</accessories>
-			<source>RG</source>
-			<page>41</page>
-		</weapon>
-		<weapon>
-			<id>62221199-7958-4a76-a538-0c8e0a516608</id>
-			<name>PJSS Model 55</name>
-			<category>Shotguns</category>
-			<type>Ranged</type>
-			<conceal>6</conceal>
-			<accuracy>6</accuracy>
-			<reach>0</reach>
-			<damage>11P</damage>
-			<ap>-1</ap>
-			<mode>SS</mode>
-			<rc>0</rc>
-			<ammo>2(b)</ammo>
-			<avail>9R</avail>
-			<cost>1000</cost>
-			<allowaccessory>true</allowaccessory>
-			<accessorymounts>
-				<mount>Stock</mount>
-				<mount>Side</mount>
-				<mount>Internal</mount>
-				<mount>Barrel</mount>
-				<mount>Top</mount>
-				<mount>Under</mount>
-			</accessorymounts>
-			<accessories>
-				<accessory><name>Shock Pad</name></accessory>
-			</accessories>
-			<source>SR5</source>
-			<page>429</page>
-		</weapon>
-		<weapon>
-			<id>67f18a4a-e516-4946-984a-5254b3ba850f</id>
-			<name>Remington 990</name>
-			<category>Shotguns</category>
-			<type>Ranged</type>
-			<conceal>6</conceal>
-			<accuracy>4</accuracy>
-			<reach>0</reach>
-			<damage>11P</damage>
-			<ap>-1</ap>
-			<mode>SA</mode>
-			<rc>0</rc>
-			<ammo>8(c)</ammo>
-			<avail>6R</avail>
-			<cost>950</cost>
-			<allowaccessory>true</allowaccessory>
-			<accessorymounts>
-				<mount>Stock</mount>
-				<mount>Side</mount>
-				<mount>Internal</mount>
-				<mount>Barrel</mount>
-				<mount>Top</mount>
-				<mount>Under</mount>
-			</accessorymounts>
-			<accessories>
-				<accessory><name>Slide Mount</name></accessory>
-				<accessory><name>Slide Mount</name></accessory>
-			</accessories>
-			<source>RG</source>
-			<page>42</page>
-		</weapon>
-		<weapon>
-			<id>3af9c1f7-8582-4849-8b1e-b49dd14c207f</id>
-			<name>Shiawase Arms Rain</name>
-			<category>Shotguns</category>
-			<type>Ranged</type>
-			<conceal>6</conceal>
-			<accuracy>4</accuracy>
-			<reach>0</reach>
-			<damage>10P</damage>
-			<ap>-1</ap>
-			<mode>SA</mode>
-			<rc>0</rc>
-			<ammo>5(ml)</ammo>
-			<avail>4R</avail>
-			<cost>450</cost>
-			<allowaccessory>true</allowaccessory>
-			<accessorymounts>
-				<mount>Stock</mount>
-				<mount>Side</mount>
-				<mount>Internal</mount>
-				<mount>Barrel</mount>
-				<mount>Top</mount>
-				<mount>Under</mount>
-			</accessorymounts>
-			<accessories>
-				<accessory><name>Folding Stock</name></accessory>
-			</accessories>
-			<source>GH3</source>
-			<page>21</page>
-		</weapon>
-		<weapon>
-			<id>eaef40ea-c1ff-4f64-a4fe-31720b250860</id>
-			<name>Winchester Model 201</name>
-			<category>Shotguns</category>
-			<type>Ranged</type>
-			<conceal>6</conceal>
-			<accuracy>8</accuracy>
-			<reach>0</reach>
-			<damage>11P</damage>
-			<ap>-1</ap>
-			<mode>SA</mode>
-			<rc>0</rc>
-			<ammo>2(b)</ammo>
-			<avail>8R</avail>
-			<cost>1300</cost>
-			<allowaccessory>true</allowaccessory>
-			<accessorymounts>
-				<mount>Stock</mount>
-				<mount>Side</mount>
-				<mount>Internal</mount>
-				<mount>Barrel</mount>
-				<mount>Top</mount>
-				<mount>Under</mount>
-			</accessorymounts>
-			<source>GH3</source>
-			<page>18</page>
-		</weapon>
-		<weapon>
-			<id>93869598-2945-412f-8b42-90764ddc1e59</id>
-			<name>Winchester Model 2054</name>
-			<category>Shotguns</category>
-			<type>Ranged</type>
-			<conceal>6</conceal>
-			<accuracy>4</accuracy>
-			<reach>0</reach>
-			<damage>11P</damage>
-			<ap>-1</ap>
-			<mode>SA</mode>
-			<rc>0</rc>
-			<ammo>7(m)</ammo>
-			<avail>6R</avail>
-			<cost>900</cost>
-			<allowaccessory>true</allowaccessory>
-			<accessorymounts>
-				<mount>Stock</mount>
-				<mount>Side</mount>
-				<mount>Internal</mount>
-				<mount>Barrel</mount>
-				<mount>Top</mount>
-				<mount>Under</mount>
-			</accessorymounts>
-			<accessories>
-				<accessory><name>Folding Stock</name></accessory>
-				<accessory><name>Laser Sight</name></accessory>
-			</accessories>
-			<source>GH3</source>
-			<page>20</page>
-		</weapon>
-		<weapon>
-			<id>afee8d53-f1da-4500-ab6c-8e22b9c57c3e</id>
-			<name>Winchester Model 2066</name>
-			<category>Shotguns</category>
-			<type>Ranged</type>
-			<conceal>6</conceal>
-			<accuracy>4</accuracy>
-			<reach>0</reach>
-			<damage>11P</damage>
-			<ap>-1</ap>
-			<mode>SS</mode>
-			<rc>0</rc>
-			<ammo>5(m)</ammo>
-			<avail>4R</avail>
-			<cost>1000</cost>
-			<allowaccessory>true</allowaccessory>
-			<accessorymounts>
-				<mount>Stock</mount>
-				<mount>Side</mount>
-				<mount>Internal</mount>
-				<mount>Barrel</mount>
-				<mount>Top</mount>
-				<mount>Under</mount>
-			</accessorymounts>
-			<source>GH3</source>
-			<page>19</page>
-		</weapon>
-		<weapon>
-			<id>50cec60d-a421-4edd-9baa-d10bfbc08e70</id>
-			<name>Ares Desert Strike</name>
-			<category>Sniper Rifles</category>
-			<type>Ranged</type>
-			<conceal>8</conceal>
-			<accuracy>7</accuracy>
-			<reach>0</reach>
-			<damage>13P</damage>
-			<ap>-4</ap>
-			<mode>SA</mode>
-			<rc>0</rc>
-			<ammo>14(c)</ammo>
-			<avail>10F</avail>
-			<cost>17500</cost>
-			<allowaccessory>true</allowaccessory>
-			<accessorymounts>
-				<mount>Stock</mount>
-				<mount>Side</mount>
-				<mount>Internal</mount>
-				<mount>Barrel</mount>
-				<mount>Top</mount>
-				<mount>Under</mount>
-			</accessorymounts>
-			<accessories>
-				<accessory><name>Shock Pad</name></accessory>
-				<accessory><name>Imaging Scope</name></accessory>
-			</accessories>
-			<source>SR5</source>
-			<page>428</page>
-		</weapon>
-		<weapon>
-			<id>ffc2ae2b-fbaa-4d65-9456-c6433f3d53e8</id>
-			<name>Barret Model 122</name>
-			<category>Sniper Rifles</category>
-			<type>Ranged</type>
-			<conceal>8</conceal>
-			<accuracy>7</accuracy>
-			<reach>0</reach>
-			<damage>14P</damage>
-			<ap>-6</ap>
-			<mode>SA</mode>
-			<rc>0</rc>
-			<ammo>14(c)</ammo>
-			<avail>20F</avail>
-			<cost>38500</cost>
-			<allowaccessory>true</allowaccessory>
-			<accessorymounts>
-				<mount>Stock</mount>
-				<mount>Side</mount>
-				<mount>Internal</mount>
-				<mount>Barrel</mount>
-				<mount>Top</mount>
-				<mount>Under</mount>
-			</accessorymounts>
-			<accessories>
-				<accessory><name>Bipod</name></accessory>
-				<accessory><name>Smartgun System, Internal</name></accessory>
-				<accessory>
-					<name>Sound Suppressor</name>
-				</accessory>
-			</accessories>
-			<source>RG</source>
-			<page>40</page>
-		</weapon>
-		<weapon>
-			<id>8c22582e-56ff-4a44-9358-487d8a594833</id>
-			<name>Cavalier Arms Crockett EBR</name>
-			<category>Sniper Rifles</category>
-			<type>Ranged</type>
-			<conceal>8</conceal>
-			<accuracy>6</accuracy>
-			<reach>0</reach>
-			<damage>12P</damage>
-			<ap>-3</ap>
-			<mode>SA/BF</mode>
-			<rc>0</rc>
-			<ammo>20(c)</ammo>
-			<avail>12F</avail>
-			<cost>10300</cost>
-			<allowaccessory>true</allowaccessory>
-			<accessorymounts>
-				<mount>Stock</mount>
-				<mount>Side</mount>
-				<mount>Internal</mount>
-				<mount>Barrel</mount>
-				<mount>Top</mount>
-				<mount>Under</mount>
-			</accessorymounts>
-			<accessories>
-				<accessory><name>Shock Pad</name></accessory>
-				<accessory><name>Imaging Scope</name></accessory>
-			</accessories>
-			<source>SR5</source>
-			<page>428</page>
-		</weapon>
-		<weapon>
-			<id>8524048e-6c2c-414c-91e8-5d4bca711957</id>
-			<name>Onotari Arms JP-K50</name>
-			<category>Sniper Rifles</category>
-			<type>Ranged</type>
-			<conceal>8</conceal>
-			<accuracy>7</accuracy>
-			<reach>0</reach>
-			<damage>12P</damage>
-			<ap>-3</ap>
-			<mode>SA/BF</mode>
-			<rc>1</rc>
-			<ammo>25(c)</ammo>
-			<avail>13F</avail>
-			<cost>12500</cost>
-			<allowaccessory>true</allowaccessory>
-			<accessorymounts>
-				<mount>Stock</mount>
-				<mount>Side</mount>
-				<mount>Internal</mount>
-				<mount>Barrel</mount>
-				<mount>Top</mount>
-				<mount>Under</mount>
-			</accessorymounts>
-			<accessories>
-				<accessory><name>Shock Pad</name></accessory>
-			</accessories>
-			<source>RG</source>
-			<page>39</page>
-		</weapon>
-		<weapon>
-			<id>cf9d0938-73e5-4e40-9a50-003ded439586</id>
-			<name>Pioneer 60</name>
-			<category>Sniper Rifles</category>
-			<type>Ranged</type>
-			<conceal>8</conceal>
-			<accuracy>5</accuracy>
-			<reach>0</reach>
-			<damage>10P</damage>
-			<ap>-1</ap>
-			<mode>SS</mode>
-			<rc>0</rc>
-			<ammo>5(m)</ammo>
-			<avail>2R</avail>
-			<cost>500</cost>
-			<allowaccessory>true</allowaccessory>
-			<accessorymounts>
-				<mount>Stock</mount>
-				<mount>Side</mount>
-				<mount>Internal</mount>
-				<mount>Barrel</mount>
-				<mount>Top</mount>
-				<mount>Under</mount>
-			</accessorymounts>
-			<accessories>
-				<accessory><name>Shock Pad</name></accessory>
-			</accessories>
-			<source>RG</source>
-			<page>39</page>
-		</weapon>
-		<weapon>
-			<id>e2649ef2-c9a8-43ac-9f6c-9279e7be2f67</id>
-			<name>Ranger Arms SM-5</name>
-			<category>Sniper Rifles</category>
-			<type>Ranged</type>
-			<conceal>8</conceal>
-			<accuracy>8</accuracy>
-			<reach>0</reach>
-			<damage>14P</damage>
-			<ap>-5</ap>
-			<mode>SA</mode>
-			<rc>0</rc>
-			<ammo>15(c)</ammo>
-			<avail>16F</avail>
-			<cost>28000</cost>
-			<allowaccessory>true</allowaccessory>
-			<accessorymounts>
-				<mount>Stock</mount>
-				<mount>Side</mount>
-				<mount>Internal</mount>
-				<mount>Barrel</mount>
-				<mount>Top</mount>
-				<mount>Under</mount>
-			</accessorymounts>
-			<accessories>
-				<accessory><name>Silencer</name></accessory>
-				<accessory><name>Imaging Scope</name></accessory>
-				<accessory><name>Shock Pad</name></accessory>
-			</accessories>
-			<source>SR5</source>
-			<page>429</page>
-		</weapon>
-		<weapon>
-			<id>01d7b203-e57e-4cbd-9f68-a2134683e178</id>
-			<name>Remington 950</name>
-			<category>Sniper Rifles</category>
-			<type>Ranged</type>
-			<conceal>8</conceal>
-			<accuracy>7</accuracy>
-			<reach>0</reach>
-			<damage>12P</damage>
-			<ap>-4</ap>
-			<mode>SS</mode>
-			<rc>0</rc>
-			<ammo>5(m)</ammo>
-			<avail>4R</avail>
-			<cost>2100</cost>
-			<allowaccessory>true</allowaccessory>
-			<accessorymounts>
-				<mount>Barrel</mount>
-				<mount>Top</mount>
-				<mount>Stock</mount>
-				<mount>Side</mount>
-			</accessorymounts>
-			<accessories>
-				<accessory><name>Imaging Scope</name></accessory>
-			</accessories>
-			<source>SR5</source>
-			<page>429</page>
-		</weapon>
-		<weapon>
-			<id>6098fea5-3069-42b8-9405-80d07578b660</id>
-			<name>Ruger 101</name>
-			<category>Sniper Rifles</category>
-			<type>Ranged</type>
-			<conceal>8</conceal>
-			<accuracy>6</accuracy>
-			<reach>0</reach>
-			<damage>11P</damage>
-			<ap>-3</ap>
-			<mode>SA</mode>
-			<rc>0</rc>
-			<ammo>8(m)</ammo>
-			<avail>4R</avail>
-			<cost>1300</cost>
-			<allowaccessory>true</allowaccessory>
-			<accessorymounts>
-				<mount>Stock</mount>
-				<mount>Side</mount>
-				<mount>Internal</mount>
-				<mount>Barrel</mount>
-				<mount>Top</mount>
-				<mount>Under</mount>
-			</accessorymounts>
-			<accessories>
-				<accessory><name>Imaging Scope</name></accessory>
-				<accessory><name>Shock Pad</name></accessory>
-			</accessories>
-			<source>SR5</source>
-			<page>429</page>
-		</weapon>
-		<weapon>
-			<id>e238d380-5e5f-499c-9d33-548d02b50076</id>
-			<name>SVD</name>
-			<category>Sniper Rifles</category>
-			<type>Ranged</type>
-			<conceal>8</conceal>
-			<accuracy>6</accuracy>
-			<reach>0</reach>
-			<damage>10P</damage>
-			<ap>-2</ap>
-			<mode>SA</mode>
-			<rc>0</rc>
-			<ammo>10(c)</ammo>
-			<avail>6R</avail>
-			<cost>800</cost>
-			<allowaccessory>true</allowaccessory>
-			<accessorymounts>
-				<mount>Stock</mount>
-				<mount>Side</mount>
-				<mount>Internal</mount>
-				<mount>Barrel</mount>
-				<mount>Top</mount>
-				<mount>Under</mount>
-			</accessorymounts>
-			<source>AP</source>
-			<page>11</page>
-		</weapon>
-		<weapon>
-			<id>8d2c12e7-e08d-4c7a-907a-b5bc178ce9e3</id>
-			<name>Terracotta Arms AM-47</name>
-			<category>Sniper Rifles</category>
-			<type>Ranged</type>
-			<conceal>8</conceal>
-			<accuracy>7</accuracy>
-			<reach>0</reach>
-			<damage>15P</damage>
-			<ap>-4</ap>
-			<mode>SA</mode>
-			<rc>1</rc>
-			<ammo>18(c)</ammo>
-			<avail>14F</avail>
-			<cost>35000</cost>
-			<allowaccessory>true</allowaccessory>
-			<accessorymounts>
-				<mount>Stock</mount>
-				<mount>Side</mount>
-				<mount>Internal</mount>
-				<mount>Barrel</mount>
-				<mount>Top</mount>
-				<mount>Under</mount>
-			</accessorymounts>
-			<accessories>
-				<accessory>
-					<name>Bipod</name>
-				</accessory>
-				<accessory>
-					<name>Weapon Commlink</name>
-					<gears>
-						<usegear rating="5">Terracotta Arms AM-47 (Commlink)</usegear>
-					</gears>
-				</accessory>
-				<accessory>
-					<name>Smartgun System, Internal</name>
-				</accessory>
-				<accessory>
-					<name>Imaging Scope</name>
-					<gears>
-						<usegear>Image Link</usegear>
-						<usegear>Low Light</usegear>
-					</gears>
-				</accessory>
-				<accessory>
-					<name>Underbarrel Weight</name>
-				</accessory>
-				<accessory>
-					<name>Safe Target System, Base</name>
-				</accessory>
-			</accessories>
-			<source>RG</source>
-			<page>38</page>
-		</weapon>
-		<weapon>
-			<id>15ec7fbb-4c22-4cae-a7cd-d2c580a6b447</id>
-			<name>Ares S-III Super Squirt</name>
-			<category>Exotic Ranged Weapons</category>
-			<type>Ranged</type>
-			<conceal>6</conceal>
-			<accuracy>3</accuracy>
-			<reach>0</reach>
-			<damage>Chemical</damage>
-			<ap>-</ap>
-			<mode>SA</mode>
-			<rc>0</rc>
-			<ammo>20(c)</ammo>
-			<avail>7R</avail>
-			<cost>950</cost>
-			<allowaccessory>true</allowaccessory>
-			<accessorymounts>
-				<mount>Top</mount>
-				<mount>Under</mount>
-				<mount>Stock</mount>
-				<mount>Side</mount>
-			</accessorymounts>
-			<useskill>Exotic Ranged Weapon</useskill>
-			<range>Light Pistols</range>
-			<source>SR5</source>
-			<page>429</page>
-		</weapon>
-		<weapon>
-			<id>e85d55b3-06f1-48e0-bbe1-14b833ac4181</id>
-			<name>Ares Screech Sonic Rifle</name>
-			<category>Exotic Ranged Weapons</category>
-			<type>Ranged</type>
-			<conceal>6</conceal>
-			<accuracy>6</accuracy>
-			<reach>0</reach>
-			<damage>7S</damage>
-			<ap>-</ap>
-			<mode>SS</mode>
-			<rc>0</rc>
-			<ammo>10(c)</ammo>
-			<avail>16R</avail>
-			<cost>8000</cost>
-			<allowaccessory>true</allowaccessory>
-			<accessorymounts>
-				<mount>Top</mount>
-				<mount>Under</mount>
-				<mount>Stock</mount>
-				<mount>Side</mount>
-			</accessorymounts>
-			<useskill>Exotic Ranged Weapon</useskill>
-			<range>Shotguns</range>
-			<source>RG</source>
-			<page>26</page>
-		</weapon>
-		<weapon>
-			<id>92b11d6e-8dbb-448a-95a9-e72d11527fe5</id>
-			<name>Blowgun</name>
-			<category>Exotic Ranged Weapons</category>
-			<type>Ranged</type>
-			<conceal>4</conceal>
-			<accuracy>8</accuracy>
-			<reach>0</reach>
-			<damage>1P</damage>
-			<ap>-</ap>
-			<mode>SS</mode>
-			<rc>0</rc>
-			<ammo>1(ml)</ammo>
-			<avail>4</avail>
-			<cost>15</cost>
-			<allowaccessory>true</allowaccessory>
-			<useskill>Exotic Ranged Weapon</useskill>
-			<range>Tasers</range>
-			<source>RG</source>
-			<page>26</page>
-		</weapon>
-		<weapon>
-			<id>07200c8e-d3f3-4ec1-8911-11be322c6d5f</id>
-			<name>Bola</name>
-			<category>Exotic Ranged Weapons</category>
-			<type>Ranged</type>
-			<conceal>-2</conceal>
-			<accuracy>Physical</accuracy>
-			<reach>0</reach>
-			<damage>(STR+3)S</damage>
-			<ap>+4</ap>
-			<mode>SS</mode>
-			<rc>0</rc>
-			<ammo>1</ammo>
-			<avail>6</avail>
-			<cost>75</cost>
-			<allowaccessory>true</allowaccessory>
-			<useskill>Exotic Ranged Weapon</useskill>
-			<range>Shuriken</range>
-			<source>RG</source>
-			<page>26</page>
-		</weapon>
-		<weapon>
-			<id>a836fc0b-a1e1-491d-ad8d-7f803c88acdc</id>
-			<name>FN-AAL Gyrojet Pistol</name>
-			<category>Exotic Ranged Weapons</category>
-			<type>Ranged</type>
-			<conceal>+0</conceal>
-			<accuracy>5</accuracy>
-			<reach>0</reach>
-			<damage>10P</damage>
-			<ap>-2</ap>
-			<mode>SA</mode>
-			<rc>0</rc>
-			<ammo>10(c)</ammo>
-			<avail>12F</avail>
-			<cost>2000</cost>
-			<allowaccessory>true</allowaccessory>
-			<accessorymounts>
-				<mount>Top</mount>
-				<mount>Barrel</mount>
-				<mount>Stock</mount>
-				<mount>Side</mount>
-			</accessorymounts>
-			<useskill>Exotic Ranged Weapon</useskill>
-			<range>Heavy Pistols</range>
-			<source>RG</source>
-			<page>26</page>
-		</weapon>
-		<weapon>
-			<id>c884cf55-9a96-459d-a764-f223e1853149</id>
-			<name>Fichetti Pain Inducer</name>
-			<category>Exotic Ranged Weapons</category>
-			<type>Ranged</type>
-			<conceal>-2</conceal>
-			<accuracy>3</accuracy>
-			<reach>0</reach>
-			<damage>Special</damage>
-			<ap/>
-			<mode>SS</mode>
-			<rc>0</rc>
-			<ammo>Special</ammo>
-			<avail>11R</avail>
-			<cost>5000</cost>
-			<allowaccessory>true</allowaccessory>
-			<accessorymounts>
-				<mount>Top</mount>
-				<mount>Under</mount>
-				<mount>Stock</mount>
-				<mount>Side</mount>
-			</accessorymounts>
-			<useskill>Exotic Ranged Weapon</useskill>
-			<range>Submachine Guns</range>
-			<source>SR5</source>
-			<page>430</page>
-		</weapon>
-		<weapon>
-			<id>da91e16e-df0f-475e-9a41-c342c59540ab</id>
-			<name>Knockoff Gun Cane</name>
-			<category>Exotic Ranged Weapons</category>
-			<type>Ranged</type>
-			<conceal>4</conceal>
-			<accuracy>5</accuracy>
-			<reach>0</reach>
-			<damage>9P</damage>
-			<ap/>
-			<mode>SS</mode>
-			<rc>0</rc>
-			<ammo>1(b)</ammo>
-			<avail>6R</avail>
-			<cost>150</cost>
-			<allowaccessory>true</allowaccessory>
-			<useskill>Exotic Ranged Weapon</useskill>
-			<range>Heavy Pistols</range>
-			<source>RG</source>
-			<page>27</page>
-		</weapon>
-		<weapon>
-			<id>04fd6c88-6d3c-4e5e-8490-4cf422f3e02e</id>
-			<name>Monofilament Bola</name>
-			<category>Exotic Ranged Weapons</category>
-			<type>Ranged</type>
-			<conceal>-2</conceal>
-			<accuracy>Physical</accuracy>
-			<reach>0</reach>
-			<damage>(STR+3)S/12P</damage>
-			<ap>+4/-8</ap>
-			<mode>SS</mode>
-			<rc>0</rc>
-			<ammo>1</ammo>
-			<avail>18F</avail>
-			<cost>4000</cost>
-			<allowaccessory>true</allowaccessory>
-			<useskill>Exotic Ranged Weapon</useskill>
-			<range>Shuriken</range>
-			<source>RG</source>
-			<page>26</page>
-		</weapon>
-		<weapon>
-			<id>eb9c657d-d98d-476e-8a86-40d83d8cb821</id>
-			<name>Mortimer of London 'Trafalger' Gun Cane</name>
-			<category>Exotic Ranged Weapons</category>
-			<type>Ranged</type>
-			<conceal>4</conceal>
-			<accuracy>6</accuracy>
-			<reach>0</reach>
-			<damage>7P</damage>
-			<ap/>
-			<mode>SS</mode>
-			<rc>0</rc>
-			<ammo>1(b)</ammo>
-			<avail>9R</avail>
-			<cost>750</cost>
-			<allowaccessory>true</allowaccessory>
-			<useskill>Exotic Ranged Weapon</useskill>
-			<range>Heavy Pistols</range>
-			<source>RG</source>
-			<page>27</page>
-		</weapon>
-		<weapon>
-			<id>9c3d9b2e-336e-4c37-b05d-07bea9ae9c3f</id>
-			<name>Parashield Dart Pistol</name>
-			<category>Exotic Ranged Weapons</category>
-			<type>Ranged</type>
-			<conceal>0</conceal>
-			<accuracy>5</accuracy>
-			<reach>0</reach>
-			<damage>As Drug/Toxin</damage>
-			<ap>0</ap>
-			<mode>SA</mode>
-			<rc>0</rc>
-			<ammo>5(c)</ammo>
-			<avail>4R</avail>
-			<cost>600</cost>
-			<allowaccessory>true</allowaccessory>
-			<accessorymounts>
-				<mount>Top</mount>
-				<mount>Stock</mount>
-				<mount>Side</mount>
-			</accessorymounts>
-			<useskill>Exotic Ranged Weapon</useskill>
-			<range>Heavy Pistols</range>
-			<source>SR5</source>
-			<page>430</page>
-		</weapon>
-		<weapon>
-			<id>8432b006-0496-4930-b966-25ab56feb7e2</id>
-			<name>Parashield Dart Rifle</name>
-			<category>Exotic Ranged Weapons</category>
-			<type>Ranged</type>
-			<conceal>6</conceal>
-			<accuracy>6</accuracy>
-			<reach>0</reach>
-			<damage>As Drug/Toxin</damage>
-			<ap>0</ap>
-			<mode>SA</mode>
-			<rc>0</rc>
-			<ammo>6(m)</ammo>
-			<avail>6R</avail>
-			<cost>1200</cost>
-			<allowaccessory>true</allowaccessory>
-			<accessorymounts>
-				<mount>Top</mount>
-				<mount>Under</mount>
-				<mount>Stock</mount>
-				<mount>Side</mount>
-			</accessorymounts>
-			<useskill>Exotic Ranged Weapon</useskill>
-			<range>Sniper Rifles</range>
-			<source>SR5</source>
-			<page>430</page>
-		</weapon>
-		<weapon>
-			<id>61555ac9-9925-4252-bc25-92c948eb9dfd</id>
-			<name>SA Retarius Net Gun</name>
-			<category>Exotic Ranged Weapons</category>
-			<type>Ranged</type>
-			<conceal>6</conceal>
-			<accuracy>5</accuracy>
-			<reach>0</reach>
-			<damage>0</damage>
-			<ap>0</ap>
-			<mode>SA</mode>
-			<rc>0</rc>
-			<ammo>4(b)</ammo>
-			<avail>9</avail>
-			<cost>750</cost>
-			<allowaccessory>true</allowaccessory>
-			<useskill>Exotic Ranged Weapon</useskill>
-			<range>Light Pistols</range>
-			<source>RG</source>
-			<page>28</page>
-		</weapon>
-		<weapon>
-			<id>a4dda50f-fec2-4142-bc19-49bcc3a13516</id>
-			<name>SA Retarius Net Gun XL</name>
-			<category>Exotic Ranged Weapons</category>
-			<type>Ranged</type>
-			<conceal>6</conceal>
-			<accuracy>5</accuracy>
-			<reach>0</reach>
-			<damage>0</damage>
-			<ap>0</ap>
-			<mode>SA</mode>
-			<rc>0</rc>
-			<ammo>2(b)</ammo>
-			<avail>9</avail>
-			<cost>1000</cost>
-			<allowaccessory>true</allowaccessory>
-			<useskill>Exotic Ranged Weapon</useskill>
-			<range>Light Pistols</range>
-			<source>RG</source>
-			<page>28</page>
-		</weapon>
-		<weapon>
-			<id>a130db89-380f-49f8-b9f4-6cfd66cbc4fe</id>
-			<name>Tiffani Elegance Shooting Bracers</name>
-			<category>Exotic Ranged Weapons</category>
-			<type>Ranged</type>
-			<conceal>-5</conceal>
-			<accuracy>6</accuracy>
-			<reach>0</reach>
-			<damage>7P</damage>
-			<ap>0</ap>
-			<mode>SS</mode>
-			<rc>0</rc>
-			<ammo>1(b)</ammo>
-			<avail>10R</avail>
-			<cost>1250</cost>
-			<allowaccessory>true</allowaccessory>
-			<useskill>Exotic Ranged Weapon</useskill>
-			<range>Tasers</range>
-			<source>RG</source>
-			<page>28</page>
-		</weapon>
-		<weapon>
-			<id>b312c6dd-56db-4569-b96d-32a9e290e78b</id>
-			<name>M1 Garand</name>
-			<category>Sporting Rifles</category>
-			<type>Ranged</type>
-			<conceal>8</conceal>
-			<accuracy>5</accuracy>
-			<reach>0</reach>
-			<damage>12P</damage>
-			<ap>-1</ap>
-			<mode>SA</mode>
-			<rc>0</rc>
-			<ammo>8(c)</ammo>
-			<avail>3R</avail>
-			<cost>1100</cost>
-			<allowaccessory>true</allowaccessory>
-			<accessorymounts>
-				<mount>Stock</mount>
-				<mount>Side</mount>
-				<mount>Internal</mount>
-				<mount>Barrel</mount>
-				<mount>Top</mount>
-				<mount>Under</mount>
-			</accessorymounts>
-			<accessories>
-				<accessory><name>Vintage</name></accessory>
-			</accessories>
-			<source>GH3</source>
-			<page>27</page>
-		</weapon>
-		<weapon>
-			<id>1a1a3b5f-064a-4626-8ddb-efc015187236</id>
-			<name>Marlin 3041 BL</name>
-			<category>Sporting Rifles</category>
-			<type>Ranged</type>
-			<conceal>8</conceal>
-			<accuracy>5</accuracy>
-			<reach>0</reach>
-			<damage>10P</damage>
-			<ap>-3</ap>
-			<mode>SA</mode>
-			<rc>0</rc>
-			<ammo>6(m)</ammo>
-			<avail>5R</avail>
-			<cost>1100</cost>
-			<allowaccessory>true</allowaccessory>
-			<accessorymounts>
-				<mount>Stock</mount>
-				<mount>Side</mount>
-				<mount>Internal</mount>
-				<mount>Barrel</mount>
-				<mount>Top</mount>
-				<mount>Under</mount>
-			</accessorymounts>
-			<accessories>
-				<accessory><name>Imaging Scope</name></accessory>
-			</accessories>
-			<source>GH3</source>
-			<page>29</page>
-		</weapon>
-		<weapon>
-			<id>afbb08e1-9362-46c6-b890-9dbd3cd26d2d</id>
-			<name>Marlin 3468SS</name>
-			<category>Sporting Rifles</category>
-			<type>Ranged</type>
-			<conceal>8</conceal>
-			<accuracy>4</accuracy>
-			<reach>0</reach>
-			<damage>13P</damage>
-			<ap>-1</ap>
-			<mode>SS</mode>
-			<rc>0</rc>
-			<ammo>4(m)</ammo>
-			<avail>6R</avail>
-			<cost>1000</cost>
-			<allowaccessory>true</allowaccessory>
-			<accessorymounts>
-				<mount>Stock</mount>
-				<mount>Side</mount>
-				<mount>Internal</mount>
-				<mount>Barrel</mount>
-				<mount>Top</mount>
-				<mount>Under</mount>
-			</accessorymounts>
-			<source>GH3</source>
-			<page>25</page>
-		</weapon>
-		<weapon>
-			<id>c4cb38e3-3748-41ad-82e9-56abc111fafe</id>
-			<name>Marlin 79S</name>
-			<category>Sporting Rifles</category>
-			<type>Ranged</type>
-			<conceal>8</conceal>
-			<accuracy>4</accuracy>
-			<reach>0</reach>
-			<damage>6P</damage>
-			<ap>-</ap>
-			<mode>SA</mode>
-			<rc>0</rc>
-			<ammo>10(c)</ammo>
-			<avail>3R</avail>
-			<cost>300</cost>
-			<allowaccessory>true</allowaccessory>
-			<accessorymounts>
-				<mount>Stock</mount>
-				<mount>Side</mount>
-				<mount>Internal</mount>
-				<mount>Barrel</mount>
-				<mount>Top</mount>
-				<mount>Under</mount>
-			</accessorymounts>
-			<source>GH3</source>
-			<page>31</page>
-		</weapon>
-		<weapon>
-			<id>2082a58b-e94d-4911-a486-1ad33ac8e3b8</id>
-			<name>Marlin X71</name>
-			<category>Sporting Rifles</category>
-			<type>Ranged</type>
-			<conceal>8</conceal>
-			<accuracy>5</accuracy>
-			<reach>0</reach>
-			<damage>12P</damage>
-			<ap>-4</ap>
-			<mode>SS</mode>
-			<rc>0</rc>
-			<ammo>5(m)</ammo>
-			<avail>6R</avail>
-			<cost>1500</cost>
-			<allowaccessory>true</allowaccessory>
-			<accessorymounts>
-				<mount>Stock</mount>
-				<mount>Side</mount>
-				<mount>Internal</mount>
-				<mount>Barrel</mount>
-				<mount>Top</mount>
-				<mount>Under</mount>
-			</accessorymounts>
-			<accessories>
-				<accessory>
-					<name>Imaging Scope</name>
-					<gears>
-						<usegear>Low Light</usegear>
-						<usegear rating="2">Vision Enhancement</usegear>
-					</gears>
-				</accessory>
-				<accessory>
-					<name>Extreme Environment Modification</name>
-					<rating>1</rating>
-				</accessory>
-			</accessories>
-			<source>GH3</source>
-			<page>30</page>
-		</weapon>
-		<weapon>
-			<id>c571ea1e-dfd8-4c4e-84d8-9355f24874b0</id>
-			<name>Springfield 2003</name>
-			<category>Sporting Rifles</category>
-			<type>Ranged</type>
-			<conceal>8</conceal>
-			<accuracy>9</accuracy>
-			<reach>0</reach>
-			<damage>12P</damage>
-			<ap>-2</ap>
-			<mode>SS</mode>
-			<rc>0</rc>
-			<ammo>5(m)</ammo>
-			<avail>4R</avail>
-			<cost>3600</cost>
-			<allowaccessory>true</allowaccessory>
-			<accessorymounts>
-				<mount>Stock</mount>
-				<mount>Side</mount>
-				<mount>Internal</mount>
-				<mount>Barrel</mount>
-				<mount>Top</mount>
-				<mount>Under</mount>
-			</accessorymounts>
-			<accessories>
-				<accessory><name>Vintage</name></accessory>
-			</accessories>
-			<source>GH3</source>
-			<page>23</page>
-		</weapon>
-		<weapon>
-			<id>72659b65-56ab-4629-be63-d82549edb0b4</id>
-			<name>Springfield M1A</name>
-			<category>Sporting Rifles</category>
-			<type>Ranged</type>
-			<conceal>8</conceal>
-			<accuracy>6</accuracy>
-			<reach>0</reach>
-			<damage>12P</damage>
-			<ap>-1</ap>
-			<mode>SA</mode>
-			<rc>0</rc>
-			<ammo>20(c)</ammo>
-			<avail>6R</avail>
-			<cost>1700</cost>
-			<allowaccessory>true</allowaccessory>
-			<accessorymounts>
-				<mount>Stock</mount>
-				<mount>Side</mount>
-				<mount>Internal</mount>
-				<mount>Barrel</mount>
-				<mount>Top</mount>
-				<mount>Under</mount>
-			</accessorymounts>
-			<accessories>
-				<accessory>
-					<name>Imaging Scope</name>
-					<gears>
-						<usegear>Image Link</usegear>
-						<usegear rating="1">Vision Enhancement</usegear>
-					</gears>
-				</accessory>
-			</accessories>
-			<source>GH3</source>
-			<page>26</page>
-		</weapon>
-		<weapon>
-			<id>c154d964-599f-41bd-9b20-3b63dcbb213d</id>
-			<name>Springfield Model 1855 Reproduction</name>
-			<category>Sporting Rifles</category>
-			<type>Ranged</type>
-			<conceal>8</conceal>
-			<accuracy>2</accuracy>
-			<reach>0</reach>
-			<damage>10P</damage>
-			<ap>0</ap>
-			<mode>SS</mode>
-			<rc>0</rc>
-			<ammo>1(cb)</ammo>
-			<avail>4R</avail>
-			<cost>850</cost>
-			<allowaccessory>true</allowaccessory>
-			<accessorymounts>
-				<mount>Stock</mount>
-				<mount>Side</mount>
-				<mount>Internal</mount>
-				<mount>Barrel</mount>
-				<mount>Top</mount>
-				<mount>Under</mount>
-			</accessorymounts>
-			<accessories>
-				<accessory><name>Vintage</name></accessory>
-			</accessories>
-			<source>GH3</source>
-			<page>28</page>
-		</weapon>
-		<weapon>
-			<id>a6afb306-df84-4d99-8f62-1b9a988bea07</id>
-			<name>Winchester Model 2024</name>
-			<category>Sporting Rifles</category>
-			<type>Ranged</type>
-			<conceal>8</conceal>
-			<accuracy>6</accuracy>
-			<reach>0</reach>
-			<damage>12P</damage>
-			<ap>-</ap>
-			<mode>SA</mode>
-			<rc>0</rc>
-			<ammo>7(m)</ammo>
-			<avail>4R</avail>
-			<cost>1800</cost>
-			<allowaccessory>true</allowaccessory>
-			<accessorymounts>
-				<mount>Stock</mount>
-				<mount>Side</mount>
-				<mount>Internal</mount>
-				<mount>Barrel</mount>
-				<mount>Top</mount>
-				<mount>Under</mount>
-			</accessorymounts>
-			<accessories>
-				<accessory><name>Imaging Scope</name></accessory>
-			</accessories>
-			<source>GH3</source>
-			<page>24</page>
-		</weapon>
-		<weapon>
-			<id>7aa7ed5d-b094-45c9-9275-974e8aeb4de8</id>
-			<name>Winchester Model 2067</name>
-			<category>Sporting Rifles</category>
-			<type>Ranged</type>
-			<conceal>8</conceal>
-			<accuracy>5</accuracy>
-			<reach>0</reach>
-			<damage>8P</damage>
-			<ap>-1</ap>
-			<mode>SA</mode>
-			<rc>0</rc>
-			<ammo>15(m)</ammo>
-			<avail>4R</avail>
-			<cost>650</cost>
-			<allowaccessory>true</allowaccessory>
-			<accessorymounts>
-				<mount>Stock</mount>
-				<mount>Side</mount>
-				<mount>Internal</mount>
-				<mount>Barrel</mount>
-				<mount>Top</mount>
-				<mount>Under</mount>
-			</accessorymounts>
-			<accessories>
-				<accessory><name>Vintage</name></accessory>
-			</accessories>
-			<range>Submachine Guns</range>
-			<source>GH3</source>
-			<page>33</page>
-		</weapon>
-		<weapon>
-			<id>c9ae9813-cf66-4435-82c5-a5f28c441d5d</id>
-			<name>Ares Executioner</name>
-			<category>Submachine Guns</category>
-			<type>Ranged</type>
-			<conceal>2</conceal>
-			<accuracy>6</accuracy>
-			<reach>0</reach>
-			<damage>7P</damage>
-			<ap>-</ap>
-			<mode>SA/BF/FA</mode>
-			<rc>0</rc>
-			<ammo>30(c)</ammo>
-			<avail>14F</avail>
-			<cost>1000</cost>
-			<allowaccessory>true</allowaccessory>
-			<accessorymounts>
-				<mount>Barrel</mount>
-				<mount>Top</mount>
-				<mount>Stock</mount>
-				<mount>Side</mount>
-        <mount>Internal</mount>
-			</accessorymounts>
-			<accessories>
-				<accessory><name>Folding Stock</name></accessory>
-				<accessory><name>Sound Suppressor</name></accessory>
-			</accessories>
-			<source>RG</source>
-			<page>35</page>
-		</weapon>
-		<weapon>
-			<id>53393829-2f6d-445d-b3d4-325aabec7cba</id>
-			<name>Ares SIGMA 3</name>
-			<category>Submachine Guns</category>
-			<type>Ranged</type>
-			<conceal>2</conceal>
-			<accuracy>4</accuracy>
-			<reach>0</reach>
-			<damage>8P</damage>
-			<ap>-</ap>
-			<mode>SA/BF/FA</mode>
-			<rc>0</rc>
-			<ammo>50(d)</ammo>
-			<avail>7R</avail>
-			<cost>1000</cost>
-			<allowaccessory>true</allowaccessory>
-			<accessorymounts>
-				<mount>Stock</mount>
-				<mount>Side</mount>
-				<mount>Internal</mount>
-				<mount>Barrel</mount>
-				<mount>Top</mount>
-			</accessorymounts>
-			<accessories>
-				<accessory><name>Folding Stock</name></accessory>
-				<accessory><name>Slide Mount</name></accessory>
-				<accessory><name>Slide Mount</name></accessory>
-				<accessory>
-					<name>Foregrip</name>
-				</accessory>
-				<accessory><name>Smartgun System, Internal</name></accessory>
-			</accessories>
-			<source>GH3</source>
-			<page>11</page>
-		</weapon>
-		<weapon>
-			<id>1603b758-f59c-4288-937a-8d7467b9ed33</id>
-			<name>Cavalier Arms Gladius</name>
-			<category>Submachine Guns</category>
-			<type>Ranged</type>
-			<conceal>2</conceal>
-			<accuracy>3</accuracy>
-			<reach>0</reach>
-			<damage>7P</damage>
-			<ap>-</ap>
-			<mode>BF/FA</mode>
-			<rc>1</rc>
-			<ammo>32(c)</ammo>
-			<avail>6R</avail>
-			<cost>400</cost>
-			<allowaccessory>true</allowaccessory>
-			<accessorymounts>
-				<mount>Stock</mount>
-				<mount>Side</mount>
-				<mount>Internal</mount>
-				<mount>Barrel</mount>
-				<mount>Top</mount>
-			</accessorymounts>
-			<accessories>
-				<accessory><name>Folding Stock</name></accessory>
-				<accessory><name>Laser Sight</name></accessory>
-			</accessories>
-			<source>GH3</source>
-			<page>12</page>
-		</weapon>
-		<weapon>
-			<id>b2eefb04-0e33-4faa-8e92-5c4bcbfc3f16</id>
-			<name>Colt Cobra TZ-120</name>
-			<category>Submachine Guns</category>
-			<type>Ranged</type>
-			<conceal>2</conceal>
-			<accuracy>4</accuracy>
-			<reach>0</reach>
-			<damage>7P</damage>
-			<ap>-</ap>
-			<mode>SA/BF/FA</mode>
-			<rc>0</rc>
-			<ammo>32(c)</ammo>
-			<avail>5R</avail>
-			<cost>660</cost>
-			<allowaccessory>true</allowaccessory>
-			<accessorymounts>
-				<mount>Barrel</mount>
-				<mount>Top</mount>
-				<mount>Stock</mount>
-				<mount>Side</mount>
-        <mount>Internal</mount>
-			</accessorymounts>
-			<accessories>
-				<accessory><name>Folding Stock</name></accessory>
-				<accessory><name>Laser Sight</name></accessory>
-				<accessory><name>Gas-Vent 2 System</name></accessory>
-			</accessories>
-			<source>SR5</source>
-			<page>427</page>
-		</weapon>
-		<weapon>
-			<id>95295a59-46b3-4cc0-8a1d-ac869cf9912c</id>
-			<name>Cyber Submachine Gun</name>
-			<category>Submachine Guns</category>
-			<hide>yes</hide>
-			<type>Ranged</type>
-			<conceal>2</conceal>
-			<accuracy>4</accuracy>
-			<reach>0</reach>
-			<damage>7P</damage>
-			<ap>-</ap>
-			<mode>SA/BF</mode>
-			<rc>2</rc>
-			<ammo>18(m)/32(c)</ammo>
-			<avail>0</avail>
-			<cost>0</cost>
-			<cyberware>yes</cyberware>
-			<allowaccessory>true</allowaccessory>
-			<accessories>
-				<accessory><name>Smartgun System, Internal</name></accessory>
-			</accessories>
-			<source>SR5</source>
-			<page>458</page>
-		</weapon>
-		<weapon>
-			<id>de333a81-b997-4b17-ae0d-c221d22a28c7</id>
-			<name>FN P93 Praetor</name>
-			<category>Submachine Guns</category>
-			<type>Ranged</type>
-			<conceal>2</conceal>
-			<accuracy>6</accuracy>
-			<reach>0</reach>
-			<damage>8P</damage>
-			<ap>-</ap>
-			<mode>SA/BF/FA</mode>
-			<rc>1</rc>
-			<ammo>50(c)</ammo>
-			<avail>11F</avail>
-			<cost>900</cost>
-			<allowaccessory>true</allowaccessory>
-			<accessorymounts>
-				<mount>Barrel</mount>
-				<mount>Top</mount>
-				<mount>Stock</mount>
-				<mount>Side</mount>
-        <mount>Internal</mount>
-			</accessorymounts>
-			<accessories>
-				<accessory><name>Stock</name></accessory>
-				<accessory><name>Flashlight, Standard</name></accessory>
-			</accessories>
-			<source>SR5</source>
-			<page>427</page>
-		</weapon>
-		<weapon>
-			<id>f9ff7bf6-3ed4-41bd-b934-34e751ecf266</id>
-			<name>HK 227</name>
-			<category>Submachine Guns</category>
-			<type>Ranged</type>
-			<conceal>2</conceal>
-			<accuracy>5</accuracy>
-			<reach>0</reach>
-			<damage>7P</damage>
-			<ap>-</ap>
-			<mode>SA/BF/FA</mode>
-			<rc>0</rc>
-			<ammo>28(c)</ammo>
-			<avail>8R</avail>
-			<cost>730</cost>
-			<allowaccessory>true</allowaccessory>
-			<accessorymounts>
-				<mount>Barrel</mount>
-				<mount>Top</mount>
-				<mount>Stock</mount>
-				<mount>Side</mount>
-        <mount>Internal</mount>
-			</accessorymounts>
-			<accessories>
-				<accessory><name>Folding Stock</name></accessory>
-				<accessory><name>Smartgun System, Internal</name></accessory>
-				<accessory><name>Sound Suppressor</name></accessory>
-			</accessories>
-			<source>SR5</source>
-			<page>427</page>
-		</weapon>
-		<weapon>
-			<id>7bf032e5-7e53-4dbd-b5c8-8c57d6c4c9ba</id>
-			<name>HK Urban Combat</name>
-			<category>Submachine Guns</category>
-			<type>Ranged</type>
-			<conceal>2</conceal>
-			<accuracy>7</accuracy>
-			<reach>0</reach>
-			<damage>8P</damage>
-			<ap>-</ap>
-			<mode>SA/BF/FA</mode>
-			<rc>2</rc>
-			<ammo>36(c)</ammo>
-			<avail>16F</avail>
-			<cost>2300</cost>
-			<allowaccessory>true</allowaccessory>
-			<accessorymounts>
-				<mount>Barrel</mount>
-				<mount>Top</mount>
-				<mount>Stock</mount>
-				<mount>Side</mount>
-        <mount>Internal</mount>
-			</accessorymounts>
-			<accessories>
-				<accessory><name>Smartgun System, Internal</name></accessory>
-				<accessory><name>Sound Suppressor</name></accessory>
-			</accessories>
-			<source>RG</source>
-			<page>36</page>
-		</weapon>
-		<weapon>
-			<id>017d8327-3bce-420a-af24-a2bed3ab0e83</id>
-			<name>Ingram Smartgun X</name>
-			<category>Submachine Guns</category>
-			<type>Ranged</type>
-			<conceal>2</conceal>
-			<accuracy>4</accuracy>
-			<reach>0</reach>
-			<damage>8P</damage>
-			<ap>-</ap>
-			<mode>BF/FA</mode>
-			<rc>0</rc>
-			<ammo>32(c)</ammo>
-			<avail>6R</avail>
-			<cost>800</cost>
-			<allowaccessory>true</allowaccessory>
-			<accessorymounts>
-				<mount>Barrel</mount>
-				<mount>Top</mount>
-				<mount>Stock</mount>
-				<mount>Side</mount>
-        <mount>Internal</mount>
-			</accessorymounts>
-			<accessories>
-				<accessory><name>Smartgun System, Internal</name></accessory>
-				<accessory><name>Sound Suppressor</name></accessory>
-				<accessory><name>Gas-Vent 2 System</name></accessory>
-			</accessories>
-			<source>SR5</source>
-			<page>427</page>
-		</weapon>
-		<weapon>
-			<id>980bc771-06f2-41b5-8879-c609bd80254f</id>
-			<name>Krime Spree</name>
-			<category>Submachine Guns</category>
-			<type>Ranged</type>
-			<conceal>2</conceal>
-			<accuracy>4</accuracy>
-			<reach>0</reach>
-			<damage>7P</damage>
-			<ap>-</ap>
-			<mode>FA</mode>
-			<rc>1</rc>
-			<ammo>30(c)</ammo>
-			<avail>6R</avail>
-			<cost>425</cost>
-			<allowaccessory>true</allowaccessory>
-			<accessorymounts>
-				<mount>Stock</mount>
-				<mount>Side</mount>
-				<mount>Internal</mount>
-				<mount>Barrel</mount>
-				<mount>Top</mount>
-			</accessorymounts>
-			<source>GH3</source>
-			<page>10</page>
-		</weapon>
-		<weapon>
-			<id>be17251c-109c-4fbb-93e6-b59226592536</id>
-			<name>SCK Model 100</name>
-			<category>Submachine Guns</category>
-			<type>Ranged</type>
-			<conceal>2</conceal>
-			<accuracy>5</accuracy>
-			<reach>0</reach>
-			<damage>8P</damage>
-			<ap>-</ap>
-			<mode>SA/BF</mode>
-			<rc>0</rc>
-			<ammo>30(c)</ammo>
-			<avail>6R</avail>
-			<cost>875</cost>
-			<allowaccessory>true</allowaccessory>
-			<accessorymounts>
-				<mount>Barrel</mount>
-				<mount>Top</mount>
-				<mount>Stock</mount>
-				<mount>Side</mount>
-        <mount>Internal</mount>
-			</accessorymounts>
-			<accessories>
-				<accessory><name>Folding Stock</name></accessory>
-				<accessory><name>Smartgun System, Internal</name></accessory>
-			</accessories>
-			<source>SR5</source>
-			<page>428</page>
-		</weapon>
-		<weapon>
-			<id>e80cca4e-3210-4e38-b333-6c1cd42d6b54</id>
-			<name>Uzi IV</name>
-			<category>Submachine Guns</category>
-			<type>Ranged</type>
-			<conceal>2</conceal>
-			<accuracy>4</accuracy>
-			<reach>0</reach>
-			<damage>7P</damage>
-			<ap>-</ap>
-			<mode>BF</mode>
-			<rc>0</rc>
-			<ammo>24(c)</ammo>
-			<avail>4R</avail>
-			<cost>450</cost>
-			<allowaccessory>true</allowaccessory>
-			<accessorymounts>
-				<mount>Barrel</mount>
-				<mount>Top</mount>
-				<mount>Stock</mount>
-				<mount>Side</mount>
-        <mount>Internal</mount>
-			</accessorymounts>
-			<accessories>
-				<accessory><name>Folding Stock</name></accessory>
-				<accessory><name>Laser Sight</name></accessory>
-			</accessories>
-			<source>SR5</source>
-			<page>428</page>
-		</weapon>
-		<weapon>
-			<id>74475182-fc21-4583-b9b9-84db8af29328</id>
-			<name>Cavalier Safeguard</name>
-			<category>Tasers</category>
-			<type>Ranged</type>
-			<conceal>-2</conceal>
-			<accuracy>5</accuracy>
-			<reach>0</reach>
-			<damage>6S(e)</damage>
-			<ap>-5</ap>
-			<mode>SA</mode>
-			<rc>0</rc>
-			<ammo>6(m)</ammo>
-			<avail>0</avail>
-			<cost>275</cost>
-			<allowaccessory>true</allowaccessory>
-			<accessorymounts>
-				<mount>Top</mount>
-				<mount>Stock</mount>
-				<mount>Side</mount>
-			</accessorymounts>
-			<accessories>
-				<accessory><name>Laser Sight</name></accessory>
-			</accessories>
-			<source>RG</source>
-			<page>29</page>
-		</weapon>
-		<weapon>
-			<id>7d5bcc0b-9ec2-4c87-aaa7-a4d531d7974e</id>
-			<name>Defiance EX Shocker</name>
-			<category>Tasers</category>
-			<type>Ranged</type>
-			<conceal>-2</conceal>
-			<accuracy>4</accuracy>
-			<reach>0</reach>
-			<damage>9S(e)</damage>
-			<ap>-5</ap>
-			<mode>SS</mode>
-			<rc>0</rc>
-			<ammo>4(m)</ammo>
-			<avail>0</avail>
-			<cost>250</cost>
-			<underbarrels>
-				<underbarrel>Defiance EX Shocker (Melee Contacts)</underbarrel>
-			</underbarrels>
-			<allowaccessory>true</allowaccessory>
-			<accessorymounts>
-				<mount>Top</mount>
-				<mount>Stock</mount>
-				<mount>Side</mount>
-			</accessorymounts>
-			<source>SR5</source>
-			<page>424</page>
-		</weapon>
-		<weapon>
-			<id>3b12990b-afcb-4e0c-943d-ee215ffcfde1</id>
-			<name>Defiance EX Shocker (Melee Contacts)</name>
-			<category>Clubs</category>
-			<hide>yes</hide>
-			<avail>0</avail>
-			<type>Melee</type>
-			<conceal>-2</conceal>
-			<accuracy>3</accuracy>
-			<reach>0</reach>
-			<damage>8S(e)</damage>
-			<ap>-5</ap>
-			<mode>0</mode>
-			<rc>0</rc>
-			<ammo>10</ammo>
-			<cost>0</cost>
-			<requireammo>false</requireammo>
-			<source>SR5</source>
-			<page>424</page>
-		</weapon>
-		<weapon>
-			<id>3540d227-3288-410f-aa11-5048179ab322</id>
-			<name>Tiffani-Defiance Protector</name>
-			<category>Tasers</category>
-			<type>Ranged</type>
-			<conceal>-2</conceal>
-			<accuracy>5</accuracy>
-			<reach>0</reach>
-			<damage>7S(e)</damage>
-			<ap>-5</ap>
-			<mode>SA</mode>
-			<rc>0</rc>
-			<ammo>3(m)</ammo>
-			<avail>0</avail>
-			<cost>300</cost>
-			<allowaccessory>true</allowaccessory>
-			<accessorymounts>
-				<mount>Top</mount>
-				<mount>Stock</mount>
-				<mount>Side</mount>
-			</accessorymounts>
-			<accessories>
-				<accessory><name>Laser Sight</name></accessory>
-				<accessory><name>Gecko Grip</name></accessory>
-			</accessories>
-			<source>RG</source>
-			<page>29</page>
-		</weapon>
-		<weapon>
-			<id>21628e04-95d0-4ba4-bc66-fcbed5a1bf8e</id>
-			<name>Yamaha Pulsar</name>
-			<category>Tasers</category>
-			<type>Ranged</type>
-			<conceal>-2</conceal>
-			<accuracy>5</accuracy>
-			<reach>0</reach>
-			<damage>7S(e)</damage>
-			<ap>-5</ap>
-			<mode>SA</mode>
-			<rc>0</rc>
-			<ammo>4(m)</ammo>
-			<avail>0</avail>
-			<cost>180</cost>
-			<allowaccessory>true</allowaccessory>
-			<accessorymounts>
-				<mount>Top</mount>
-				<mount>Stock</mount>
-				<mount>Side</mount>
-			</accessorymounts>
-			<source>SR5</source>
-			<page>425</page>
-		</weapon>
-		<weapon>
-			<id>168c2aa5-c4d9-4fd7-a629-fc70c6720d03</id>
-			<name>Knucks</name>
-			<category>Unarmed</category>
-			<type>Melee</type>
-			<conceal>0</conceal>
-			<accuracy>Physical</accuracy>
-			<reach>0</reach>
-			<damage>(STR+1)P</damage>
-			<ap>-</ap>
-			<mode>0</mode>
-			<rc>0</rc>
-			<ammo>0</ammo>
-			<avail>2R</avail>
-			<cost>100</cost>
-			<allowaccessory>true</allowaccessory>
-			<useskill>Unarmed Combat</useskill>
-			<source>SR5</source>
-			<page>422</page>
-		</weapon>
-		<weapon>
-			<id>e789ce47-f1bf-4c08-88b8-3295dddd03b1</id>
-			<name>Shock Gloves</name>
-			<category>Unarmed</category>
-			<type>Melee</type>
-			<conceal>0</conceal>
-			<accuracy>Physical</accuracy>
-			<reach>0</reach>
-			<damage>8S(e)</damage>
-			<ap>-5</ap>
-			<mode>0</mode>
-			<rc>0</rc>
-			<ammo>0</ammo>
-			<avail>6R</avail>
-			<cost>550</cost>
-			<allowaccessory>true</allowaccessory>
-			<useskill>Unarmed Combat</useskill>
-			<source>SR5</source>
-			<page>423</page>
-		</weapon>
-		<weapon>
-			<id>fec4a4f8-4432-4bdc-b3b9-83c032d71d63</id>
-			<name>Shock Hand</name>
-			<category>Unarmed</category>
-			<hide>yes</hide>
-			<type>Melee</type>
-			<conceal>0</conceal>
-			<spec>Cyber Implants</spec>
-			<accuracy>Physical</accuracy>
-			<reach>0</reach>
-			<damage>9S(e)</damage>
-			<ap>-5</ap>
-			<mode>0</mode>
-			<rc>0</rc>
-			<ammo>0</ammo>
-			<avail>0</avail>
-			<cost>0</cost>
-			<cyberware>yes</cyberware>
-			<allowaccessory>true</allowaccessory>
-			<useskill>Unarmed Combat</useskill>
-			<source>SR5</source>
-			<page>458</page>
-		</weapon>
-		<weapon>
-			<id>63dcfdb6-bbd9-4a58-bbf4-cd35f7614fdc</id>
-			<name>Unarmed Attack</name>
-			<category>Unarmed</category>
-			<type>Melee</type>
-			<conceal>0</conceal>
-			<accuracy>Physical</accuracy>
-			<reach>0</reach>
-			<damage>(STR)S</damage>
-			<ap>-</ap>
-			<mode>0</mode>
-			<rc>0</rc>
-			<ammo>0</ammo>
-			<avail>0</avail>
-			<cost>0</cost>
-			<allowaccessory>true</allowaccessory>
-			<source>SR5</source>
-			<page>132</page>
-		</weapon>
-		<weapon>
-			<id>ae58f859-37ee-4fac-befa-365acd3c7da7</id>
-			<name>AK-98 Grenade Launcher</name>
-			<category>Underbarrel Weapons</category>
-			<hide>yes</hide>
-			<type>Ranged</type>
-			<conceal>6</conceal>
-			<accuracy>3</accuracy>
-			<reach>0</reach>
-			<damage>Grenade</damage>
-			<ap>-</ap>
-			<mode>SS</mode>
-			<rc>0</rc>
-			<ammo>6(m)</ammo>
-			<ammocategory>Grenade Launchers</ammocategory>
-			<avail>0</avail>
-			<cost>0</cost>
-			<allowaccessory>true</allowaccessory>
-			<accessorymounts>
-				<mount>Stock</mount>
-				<mount>Side</mount>
-				<mount>Internal</mount>
-				<mount>Barrel</mount>
-				<mount>Top</mount>
-				<mount>Under</mount>
-			</accessorymounts>
-			<useskill>Heavy Weapons</useskill>
-			<range>Grenade Launchers</range>
-			<source>SR5</source>
-			<page>428</page>
-		</weapon>
-		<weapon>
-			<id>e9bea546-f35d-4ecc-9d15-8b30df9bdb28</id>
-			<name>Ares Alpha Grenade Launcher</name>
-			<category>Underbarrel Weapons</category>
-			<hide>yes</hide>
-			<type>Ranged</type>
-			<conceal>6</conceal>
-			<accuracy>6</accuracy>
-			<reach>0</reach>
-			<damage>Grenade</damage>
-			<ap>-</ap>
-			<mode>SS</mode>
-			<rc>0</rc>
-			<ammo>6(c)</ammo>
-			<ammocategory>Grenade Launchers</ammocategory>
-			<avail>0</avail>
-			<cost>0</cost>
-			<allowaccessory>true</allowaccessory>
-			<accessorymounts>
-				<mount>Stock</mount>
-				<mount>Side</mount>
-				<mount>Internal</mount>
-				<mount>Barrel</mount>
-				<mount>Top</mount>
-				<mount>Under</mount>
-			</accessorymounts>
-			<useskill>Heavy Weapons</useskill>
-			<range>Grenade Launchers</range>
-			<source>SR5</source>
-			<page>428</page>
-		</weapon>
-    <weapon>
-      <id>5df8388e-9ca9-4455-9ac0-3d83ffd77d0d</id>
-      <name>Underbarrel Grenade Launcher</name>
-      <category>Underbarrel Weapons</category>
-      <hide>yes</hide>
-      <type>Ranged</type>
-      <conceal>6</conceal>
-      <accuracy>6</accuracy>
-      <reach>0</reach>
-      <damage>Grenade</damage>
-      <ap>-</ap>
-      <mode>SS</mode>
-      <rc>0</rc>
-      <ammo>6(c)</ammo>
-      <ammocategory>Grenade Launchers</ammocategory>
-      <avail>0</avail>
-      <cost>0</cost>
-      <allowaccessory>true</allowaccessory>
-      <accessorymounts>
-        <mount>Stock</mount>
-        <mount>Side</mount>
-        <mount>Internal</mount>
-        <mount>Barrel</mount>
-        <mount>Top</mount>
-        <mount>Under</mount>
-      </accessorymounts>
-      <useskill>Heavy Weapons</useskill>
-      <range>Grenade Launchers</range>
-      <source>SR5</source>
-      <page>428</page>
-    </weapon>
-		<!-- End Region -->
-		<!-- Region Run and Gun -->
-		<weapon>
-			<id>74e0b1e5-2449-4075-9b0d-eb0d8383033b</id>
-			<name>HK XM30 Grenade Launcher</name>
-			<category>Underbarrel Weapons</category>
-			<hide>yes</hide>
-			<type>Ranged</type>
-			<conceal>6</conceal>
-			<spec>Grenade Launchers</spec>
-			<accuracy>4</accuracy>
-			<reach>0</reach>
-			<damage>Grenade</damage>
-			<ap>-</ap>
-			<mode>SS</mode>
-			<rc>0</rc>
-			<ammo>6(c)</ammo>
-			<ammocategory>Grenade Launchers</ammocategory>
-			<avail>0</avail>
-			<cost>0</cost>
-			<allowaccessory>true</allowaccessory>
-			<accessorymounts>
-				<mount>Stock</mount>
-				<mount>Side</mount>
-				<mount>Internal</mount>
-				<mount>Barrel</mount>
-				<mount>Top</mount>
-				<mount>Under</mount>
-			</accessorymounts>
-			<accessories>
-				<accessory><name>Shock Pad</name></accessory>
-				<accessory><name>Imaging Scope</name></accessory>
-				<accessory><name>Smartgun System, Internal</name></accessory>
-			</accessories>
-			<useskill>Heavy Weapons</useskill>
-			<range>Grenade Launchers</range>
-			<source>RG</source>
-			<page>37</page>
-		</weapon>
-		<weapon>
-			<id>232dfc49-21ad-4b90-b05f-e5523b3ee142</id>
-			<name>Nissan Optiumum II Shotgun</name>
-			<category>Underbarrel Weapons</category>
-			<hide>yes</hide>
-			<type>Ranged</type>
-			<conceal>6</conceal>
-			<spec>Shotguns</spec>
-			<accuracy>4</accuracy>
-			<reach>0</reach>
-			<damage>10P</damage>
-			<ap>-1</ap>
-			<mode>SA</mode>
-			<rc>0</rc>
-			<ammo>5(m)</ammo>
-			<ammocategory>Shotguns</ammocategory>
-			<avail>0</avail>
-			<cost>0</cost>
-			<allowaccessory>true</allowaccessory>
-			<accessorymounts>
-				<mount>Stock</mount>
-				<mount>Side</mount>
-				<mount>Internal</mount>
-				<mount>Barrel</mount>
-				<mount>Top</mount>
-				<mount>Under</mount>
-			</accessorymounts>
-			<accessories>
-				<accessory><name>Shock Pad</name></accessory>
-				<accessory><name>Smartgun System, Internal</name></accessory>
-			</accessories>
-			<useskill>Longarms</useskill>
-			<range>Shotguns</range>
-			<source>RG</source>
-			<page>38</page>
-		</weapon>
-		<!-- End Region -->
-		<!-- Region Sail Away, Sweet Sister -->
-		<weapon>
-			<id>3a91672e-0588-45a6-b225-149624e813ac</id>
-			<name>Ares Predator III</name>
-			<category>Heavy Pistols</category>
-			<type>Ranged</type>
-			<conceal>0</conceal>
-			<spec>Semi-Automatics</spec>
-			<accuracy>5</accuracy>
-			<reach>0</reach>
-			<damage>7P</damage>
-			<ap>-1</ap>
-			<mode>SA</mode>
-			<rc>0</rc>
-			<ammo>15(c)</ammo>
-			<avail>6R</avail>
-			<cost>600</cost>
-			<allowaccessory>true</allowaccessory>
-			<accessorymounts>
-				<mount>Barrel</mount>
-				<mount>Top</mount>
-				<mount>Stock</mount>
-				<mount>Side</mount>
-			</accessorymounts>
-			<source>SASS</source>
-			<page>31</page>
-		</weapon>
-		<weapon>
-			<id>793034c5-61b9-4a91-beea-eb7c671ee956</id>
-			<name>Vibro Knife</name>
-			<category>Blades</category>
-			<type>Melee</type>
-			<conceal>-2</conceal>
-			<spec>Knives</spec>
-			<accuracy>5</accuracy>
-			<reach>0</reach>
-			<damage>(STR+2)P</damage>
-			<ap>-2</ap>
-			<mode>0</mode>
-			<rc>0</rc>
-			<ammo>0</ammo>
-			<avail>6R</avail>
-			<cost>1000</cost>
-			<allowaccessory>true</allowaccessory>
-			<source>SASS</source>
-			<page>31</page>
-		</weapon>
-		<weapon>
-			<id>a5a300fd-d9fa-41dc-a792-2f96015cbe8a</id>
-			<name>Vibro Sword</name>
-			<category>Blades</category>
-			<type>Melee</type>
-			<conceal>6</conceal>
-			<spec>Swords</spec>
-			<accuracy>6</accuracy>
-			<reach>1</reach>
-			<damage>(STR+4)P</damage>
-			<ap>-2</ap>
-			<mode>0</mode>
-			<rc>0</rc>
-			<ammo>0</ammo>
-			<avail>8F</avail>
-			<cost>2000</cost>
-			<allowaccessory>true</allowaccessory>
-			<source>SASS</source>
-			<page>31</page>
-		</weapon>
-		<!-- End Region -->
-		<!-- Region Run Faster -->
-		<!-- Region Metagenetic Weapons -->
-		<weapon>
-			<id>4b987699-ed39-479d-a02c-046ff7d05a9b</id>
-			<name>Digging Claws</name>
-			<category>Quality</category>
-			<type>Melee</type>
-			<conceal>0</conceal>
-      <hide>yes</hide>
-			<accuracy>Physical</accuracy>
-			<reach>0</reach>
-			<damage>(STR)P</damage>
-			<ap>+1</ap>
-			<mode>0</mode>
-			<rc>0</rc>
-			<ammo>0</ammo>
-			<avail>0</avail>
-			<cost>0</cost>
-			<allowaccessory>false</allowaccessory>
-			<useskill>Unarmed Combat</useskill>
-			<source>RF</source>
-			<page>113</page>
-		</weapon>
-		<weapon>
-			<id>18f07622-bdb4-4008-832e-be988fa0a5cd</id>
-			<name>Razor Claws</name>
-			<category>Quality</category>
-			<type>Melee</type>
-      <hide>yes</hide>
-			<conceal>0</conceal>
-			<accuracy>Physical</accuracy>
-			<reach>0</reach>
-			<damage>(STR+1)P</damage>
-			<ap>-1</ap>
-			<mode>0</mode>
-			<rc>0</rc>
-			<ammo>0</ammo>
-			<avail>0</avail>
-			<cost>0</cost>
-			<allowaccessory>false</allowaccessory>
-			<useskill>Unarmed Combat</useskill>
-			<source>RF</source>
-			<page>113</page>
-		</weapon>
-		<weapon>
-			<id>28652d27-e400-4764-acde-36746b5b3ef1</id>
-			<name>Retractable Claws</name>
-			<category>Quality</category>
-			<type>Melee</type>
-      <hide>yes</hide>
-			<conceal>0</conceal>
-			<accuracy>Physical</accuracy>
-			<reach>0</reach>
-			<damage>(STR+1)P</damage>
-			<ap>-1</ap>
-			<mode>0</mode>
-			<rc>0</rc>
-			<ammo>0</ammo>
-			<avail>0</avail>
-			<cost>0</cost>
-			<allowaccessory>false</allowaccessory>
-			<useskill>Unarmed Combat</useskill>
-			<source>RF</source>
-			<page>113</page>
-		</weapon>
-		<weapon>
-			<id>d8ce8d26-bccb-4107-aa90-3dd88af14d41</id>
-			<name>Raptor Beak</name>
-			<category>Quality</category>
-			<type>Melee</type>
-      <hide>yes</hide>
-			<conceal>0</conceal>
-			<accuracy>Physical</accuracy>
-			<reach>0</reach>
-			<damage>(STR+2)P</damage>
-			<ap>-2</ap>
-			<mode>0</mode>
-			<rc>0</rc>
-			<ammo>0</ammo>
-			<avail>0</avail>
-			<cost>0</cost>
-			<allowaccessory>false</allowaccessory>
-			<useskill>Unarmed Combat</useskill>
-			<source>RF</source>
-			<page>112</page>
-		</weapon>
-		<weapon>
-			<id>847c2843-717f-4192-bad9-df21ffd4083b</id>
-			<name>Fangs</name>
-			<category>Quality</category>
-			<type>Melee</type>
-      <hide>yes</hide>
-			<conceal>0</conceal>
-			<accuracy>Physical</accuracy>
-			<reach>-1</reach>
-			<damage>(STR+1)P</damage>
-			<ap>-</ap>
-			<mode>0</mode>
-			<rc>0</rc>
-			<ammo>0</ammo>
-			<avail>0</avail>
-			<cost>0</cost>
-			<allowaccessory>false</allowaccessory>
-			<useskill>Unarmed Combat</useskill>
-			<source>RF</source>
-			<page>115</page>
-		</weapon>
-		<weapon>
-			<id>63bb72d2-977f-4ea3-b119-898186d2c299</id>
-			<name>Functional Tail (Thagomizer)</name>
-			<category>Quality</category>
-			<type>Melee</type>
-      <hide>yes</hide>
-			<conceal>0</conceal>
-			<accuracy>Physical</accuracy>
-			<reach>1</reach>
-			<damage>(STR+3)P</damage>
-			<ap>-1</ap>
-			<mode>0</mode>
-			<rc>0</rc>
-			<ammo>0</ammo>
-			<avail>0</avail>
-			<cost>0</cost>
-			<allowaccessory>false</allowaccessory>
-			<useskill>Exotic Melee Weapon</useskill>
-			<source>RF</source>
-			<page>115</page>
-		</weapon>
-		<weapon>
-			<id>c847a859-8a72-4a1b-acb5-201ddc66fe73</id>
-			<name>Goring Horns</name>
-			<category>Quality</category>
-			<type>Melee</type>
-      <hide>yes</hide>
-			<conceal>0</conceal>
-			<accuracy>Physical</accuracy>
-			<reach>0</reach>
-			<damage>(STR+2)P</damage>
-			<ap>-1</ap>
-			<mode>0</mode>
-			<rc>0</rc>
-			<ammo>0</ammo>
-			<avail>0</avail>
-			<cost>0</cost>
-			<allowaccessory>false</allowaccessory>
-			<useskill>Exotic Melee Weapon</useskill>
-			<source>RF</source>
-			<page>115</page>
-		</weapon>	
-		<weapon>
-			<id>54048c9d-854e-41b5-b493-6aa863da8fbd</id>
-			<name>Larger Tusks</name>
-			<category>Quality</category>
-			<type>Melee</type>
-      <hide>yes</hide>
-			<conceal>0</conceal>
-			<accuracy>Physical</accuracy>
-			<reach>0</reach>
-			<damage>(STR+2)P</damage>
-			<ap>-</ap>
-			<mode>0</mode>
-			<rc>0</rc>
-			<ammo>0</ammo>
-			<avail>0</avail>
-			<cost>0</cost>
-			<allowaccessory>false</allowaccessory>
-			<useskill>Unarmed Combat</useskill>
-			<source>RF</source>
-			<page>115</page>
-		</weapon>	
-		<weapon>
-			<id>1cdc0732-eb63-42c4-b8f4-cdf0e2d7c67c</id>
-			<name>Proboscis</name>
-			<category>Quality</category>
-			<type>Melee</type>
-      <hide>yes</hide>
-			<conceal>0</conceal>
-			<accuracy>Physical</accuracy>
-			<reach>0</reach>
-			<damage>(STR-1)P</damage>
-			<ap>+1</ap>
-			<mode>0</mode>
-			<rc>0</rc>
-			<ammo>0</ammo>
-			<avail>0</avail>
-			<cost>0</cost>
-			<allowaccessory>false</allowaccessory>
-			<useskill>Unarmed Combat</useskill>
-			<source>RF</source>
-			<page>118</page>
-		</weapon>	
-		<weapon>
-			<id>e4124dde-69f2-4322-884a-620ba7792b82</id>
-			<name>Kick (Centaur)</name>
-			<category>Quality</category>
-			<type>Melee</type>
-      <hide>yes</hide>
-			<conceal>0</conceal>
-			<accuracy>Physical</accuracy>
-			<reach>1</reach>
-			<damage>(STR+2)P</damage>
-			<ap>+1</ap>
-			<mode>0</mode>
-			<rc>0</rc>
-			<ammo>0</ammo>
-			<avail>0</avail>
-			<cost>0</cost>
-			<allowaccessory>false</allowaccessory>
-			<useskill>Unarmed Combat</useskill>
-			<source>RF</source>
-			<page>105</page>
-		</weapon>
-		<weapon>
-			<id>e9dd389a-df19-4b1f-981f-342d23f2e506</id>
-			<name>Bite (Infected)</name>
-			<category>Quality</category>
-			<type>Melee</type>
-      <hide>yes</hide>
-			<conceal>0</conceal>
-			<accuracy>Physical</accuracy>
-			<reach>-1</reach>
-			<damage>(STR+1)P</damage>
-			<ap>-1</ap>
-			<mode>0</mode>
-			<rc>0</rc>
-			<ammo>0</ammo>
-			<avail>0</avail>
-			<cost>0</cost>
-			<allowaccessory>false</allowaccessory>
-			<useskill>Unarmed Combat</useskill>
-			<source>RF</source>
-			<page>137</page>
-		</weapon>
-		<weapon>
-<<<<<<< HEAD
-			<id>e9dd389a-df19-4b1f-981f-342d23f2e506</id>
-=======
-			<id>099f7e31-bb8d-4dfa-8fae-6d8e1a7fb3ab</id>
->>>>>>> c809f4a9
-			<name>Bite (Naga)</name>
-			<category>Quality</category>
-			<type>Melee</type>
-      <hide>yes</hide>
-			<conceal>0</conceal>
-			<accuracy>Physical</accuracy>
-			<reach>-1</reach>
-			<damage>(STR+1)P</damage>
-			<ap>-2</ap>
-			<mode>0</mode>
-			<rc>0</rc>
-			<ammo>0</ammo>
-			<avail>0</avail>
-			<cost>0</cost>
-			<allowaccessory>false</allowaccessory>
-			<useskill>Unarmed Combat</useskill>
-			<source>RF</source>
-			<page>105</page>
-		</weapon>
-		<weapon>
-			<id>30e8dab2-f435-4169-be3c-7e53a7840010</id>
-			<name>Claws (Sasquatch)</name>
-			<category>Quality</category>
-			<type>Melee</type>
-      <hide>yes</hide>
-			<conceal>0</conceal>
-			<accuracy>Physical</accuracy>
-			<reach>1</reach>
-			<damage>(STR+1)P</damage>
-			<ap>0</ap>
-			<mode>0</mode>
-			<rc>0</rc>
-			<ammo>0</ammo>
-			<avail>0</avail>
-			<cost>0</cost>
-			<allowaccessory>false</allowaccessory>
-			<useskill>Unarmed Combat</useskill>
-			<source>RF</source>
-			<page>105</page>
-		</weapon>
-		<!--End Region -->
-		<!--End Region -->
-		<!-- Region Chrome Flesh-->
-		<!-- Region Chrome Flesh Cyber-Weapons -->
-		<weapon>
-			<id>0b43e7a8-892d-403a-a0e2-0d015556b1af</id>
-			<name>Oral Slasher</name>
-			<category>Cyberweapon</category>
-			<hide>yes</hide>
-			<type>Melee</type>
-			<conceal>-4</conceal>
-			<accuracy>Physical</accuracy>
-			<reach>1</reach>
-			<damage>6P</damage>
-			<ap>-3</ap>
-			<mode>0</mode>
-			<rc>0</rc>
-			<ammo>0</ammo>
-			<avail>12R</avail>
-			<cost>0</cost>
-			<cyberware>yes</cyberware>
-			<allowaccessory>true</allowaccessory>
-			<useskill>Exotic Melee Weapon</useskill>
-			<source>CF</source>
-			<page>92</page>
-		</weapon>
-		<weapon>
-			<id>a67facdd-fbd1-48dd-bb10-e5eaca69ec3d</id>
-			<name>Flametosser</name>
-			<category>Flamethrowers</category>
-			<type>Ranged</type>
-			<hide>yes</hide>
-			<conceal>2</conceal>
-			<accuracy>4</accuracy>
-			<reach>0</reach>
-			<damage>6P</damage>
-			<ap>-6</ap>
-			<mode>SA/BF</mode>
-			<rc>0</rc>
-			<ammo>5(m)</ammo>
-			<avail>12F</avail>
-			<cost>0</cost>
-			<cyberware>yes</cyberware>
-			<allowaccessory>true</allowaccessory>
-			<useskill>Exotic Ranged Weapon</useskill>
-			<range>Light Pistols</range>
-			<source>CF</source>
-			<page>91</page>
-		</weapon>
-		<weapon>
-			<id>8a842089-5a2c-43ee-9613-7f3db793fa71</id>
-			<name>Cyberfangs</name>
-			<category>Cyberweapon</category>
-			<type>Melee</type>
-			<hide>yes</hide>
-			<conceal>-4</conceal>
-			<accuracy>Physical-2</accuracy>
-			<reach>0</reach>
-			<damage>(STR)P</damage>
-			<ap>0</ap>
-			<mode>0</mode>
-			<rc>0</rc>
-			<ammo>0</ammo>
-			<avail>0</avail>
-			<cost>0</cost>
-			<cyberware>yes</cyberware>
-			<allowaccessory>true</allowaccessory>
-			<useskill>Unarmed Combat</useskill>
-			<source>CF</source>
-			<page>91</page>
-		</weapon>
-		<weapon>
-			<id>D82CFA4C-DBEB-4CEA-977C-8849E97C0438</id>
-			<name>Extreme Cyberimplant</name>
-			<category>Cyberweapon</category>
-			<type>Melee</type>
-			<hide>yes</hide>
-			<conceal>0</conceal>
-			<accuracy>Physical</accuracy>
-			<reach>0</reach>
-			<damage>(STR+5)P</damage>
-			<ap>0</ap>
-			<mode>0</mode>
-			<rc>0</rc>
-			<ammo>0</ammo>
-			<avail>0</avail>
-			<cost>0</cost>
-			<cyberware>yes</cyberware>
-			<allowaccessory>true</allowaccessory>
-			<useskill>Unarmed Combat</useskill>
-			<source>CF</source>
-			<page>91</page>
-		</weapon>
-		<weapon>
-<<<<<<< HEAD
-			<id>D82CFA4C-DBEB-4CEA-977C-8849E97C0438</id>
-=======
-			<id>ca15807c-17c7-49a3-987c-118365446c34</id>
->>>>>>> c809f4a9
-			<name>Junkyard Jaw</name>
-			<category>Cyberweapon</category>
-			<type>Melee</type>
-			<hide>yes</hide>
-			<conceal>0</conceal>
-			<accuracy>Physical</accuracy>
-			<reach>0</reach>
-			<damage>(STR+3)P</damage>
-			<ap>-6</ap>
-			<mode>0</mode>
-			<rc>0</rc>
-			<ammo>0</ammo>
-			<avail>0</avail>
-			<cost>0</cost>
-			<cyberware>yes</cyberware>
-			<allowaccessory>true</allowaccessory>
-			<useskill>Unarmed Combat</useskill>
-			<source>CF</source>
-			<page>91</page>
-		</weapon>
-		<!-- End Region -->
-    <!--Region Chrome Flesh Bio-Weapons -->
-		<weapon>
-<<<<<<< HEAD
-			<id>458A2ECB-725D-414B-B033-23C18C62E61B</id>
-=======
-			<id>1d37e560-0e33-4129-95a9-a38217c00c0d</id>
->>>>>>> c809f4a9
-			<name>Claws (Bio-Weapon)</name>
-			<category>Bio-Weapon</category>
-			<hide>yes</hide>
-			<type>Melee</type>
-			<conceal>0</conceal>
-			<accuracy>Physical</accuracy>
-			<reach>0</reach>
-			<damage>(STR+1)P</damage>
-			<ap>-3</ap>
-			<mode>0</mode>
-			<rc>0</rc>
-			<ammo>0</ammo>
-			<avail>0</avail>
-			<cost>0</cost>
-			<allowaccessory>false</allowaccessory>
-			<useskill>Unarmed Combat</useskill>
-			<source>CF</source>
-			<page>121</page>
-		</weapon>
-		<weapon>
-<<<<<<< HEAD
-			<id>458A2ECB-725D-414B-B033-23C18C62E61B</id>
-=======
-			<id>8472cb1d-d3a3-4995-86d8-f07aca06b3a9</id>
->>>>>>> c809f4a9
-			<name>Retractable Claws (Bio-Weapon)</name>
-			<category>Bio-Weapon</category>
-			<hide>yes</hide>
-			<type>Melee</type>
-			<conceal>0</conceal>
-			<accuracy>Physical</accuracy>
-			<reach>0</reach>
-			<damage>(STR+1)P</damage>
-			<ap>-3</ap>
-			<mode>0</mode>
-			<rc>0</rc>
-			<ammo>0</ammo>
-			<avail>0</avail>
-			<cost>0</cost>
-			<allowaccessory>false</allowaccessory>
-			<useskill>Unarmed Combat</useskill>
-			<source>CF</source>
-			<page>121</page>
-		</weapon>
-		<weapon>
-<<<<<<< HEAD
-			<id>458A2ECB-725D-414B-B033-23C18C62E61B</id>
-=======
-			<id>99cbc9c0-11b6-4906-9dba-adc217592b92</id>
->>>>>>> c809f4a9
-			<name>Electrical Discharge</name>
-			<category>Bio-Weapon</category>
-			<hide>yes</hide>
-			<type>Melee</type>
-			<conceal>0</conceal>
-			<accuracy>Physical</accuracy>
-			<reach>0</reach>
-			<damage>1-8S(e) (Special)</damage>
-			<ap>-4</ap>
-			<mode>0</mode>
-			<rc>0</rc>
-			<ammo>0</ammo>
-			<avail>0</avail>
-			<cost>0</cost>
-			<allowaccessory>false</allowaccessory>
-			<useskill>Unarmed Combat</useskill>
-			<source>CF</source>
-			<page>122</page>
-		</weapon>
-		<weapon>
-<<<<<<< HEAD
-			<id>458A2ECB-725D-414B-B033-23C18C62E61B</id>
-=======
-			<id>bdb9e0d7-fba7-48ed-ba16-2b540f8ce151</id>
->>>>>>> c809f4a9
-			<name>Fangs (Bio-Weapon)</name>
-			<category>Bio-Weapon</category>
-			<hide>yes</hide>
-			<type>Melee</type>
-			<conceal>0</conceal>
-			<accuracy>3</accuracy>
-			<reach>0</reach>
-			<damage>(STR+2)P</damage>
-			<ap>-4</ap>
-			<mode>0</mode>
-			<rc>0</rc>
-			<ammo>0</ammo>
-			<avail>0</avail>
-			<cost>0</cost>
-			<allowaccessory>false</allowaccessory>
-			<useskill>Unarmed Combat</useskill>
-			<source>CF</source>
-			<page>121</page>
-		</weapon>
-    <weapon>
-      <id>576770af-b5da-4b76-afdf-5559e7401e2d</id>
-      <name>Retractable Fangs (Bio-Weapon)</name>
-      <category>Bio-Weapon</category>
-      <hide>yes</hide>
-      <type>Melee</type>
-			<conceal>0</conceal>
-			<accuracy>3</accuracy>
-			<reach>0</reach>
-			<damage>(STR+2)P</damage>
-			<ap>-4</ap>
-			<mode>0</mode>
-			<rc>0</rc>
-			<ammo>0</ammo>
-      <avail>0</avail>
-      <cost>0</cost>
-      <allowaccessory>false</allowaccessory>
-      <useskill>Unarmed Combat</useskill>
-      <source>CF</source>
-      <page>121</page>
-    </weapon>
-		<weapon>
-<<<<<<< HEAD
-			<id>458A2ECB-725D-414B-B033-23C18C62E61B</id>
-=======
-			<id>f15fe505-99a2-45b0-99d9-a1cbf83dc1c4</id>
->>>>>>> c809f4a9
-			<name>Horns (Bio-Weapon)</name>
-			<category>Bio-Weapon</category>
-			<hide>yes</hide>
-			<type>Melee</type>
-			<conceal>0</conceal>
-			<accuracy>4</accuracy>
-			<reach>0</reach>
-			<damage>(STR+1)P</damage>
-			<ap>-4</ap>
-			<mode>0</mode>
-			<rc>0</rc>
-			<ammo>0</ammo>
-			<avail>0</avail>
-			<cost>0</cost>
-			<allowaccessory>false</allowaccessory>
-			<useskill>Unarmed Combat</useskill>
-			<source>CF</source>
-			<page>121</page>
-		</weapon>
-		<weapon>
-<<<<<<< HEAD
-			<id>458A2ECB-725D-414B-B033-23C18C62E61B</id>
-=======
-			<id>380c0512-a672-4f94-a969-83a7679e52c6</id>
->>>>>>> c809f4a9
-			<name>Large Stinger</name>
-			<category>Bio-Weapon</category>
-			<hide>yes</hide>
-			<type>Melee</type>
-			<conceal>0</conceal>
-			<accuracy>Physical</accuracy>
-			<reach>1</reach>
-			<damage>(STR+3)P</damage>
-			<ap>-4</ap>
-			<mode>0</mode>
-			<rc>0</rc>
-			<ammo>0</ammo>
-			<avail>0</avail>
-			<cost>0</cost>
-			<allowaccessory>false</allowaccessory>
-			<useskill>Unarmed Combat</useskill>
-			<source>CF</source>
-			<page>121</page>
-		</weapon>
-		<weapon>
-<<<<<<< HEAD
-			<id>458A2ECB-725D-414B-B033-23C18C62E61B</id>
-=======
-			<id>5527b38d-2ecf-4729-8b7b-421e0985bab2</id>
->>>>>>> c809f4a9
-			<name>Medium Stinger</name>
-			<category>Bio-Weapon</category>
-			<hide>yes</hide>
-			<type>Melee</type>
-			<conceal>0</conceal>
-			<accuracy>Physical</accuracy>
-			<reach>1</reach>
-			<damage>(STR+2)P</damage>
-			<ap>-2</ap>
-			<mode>0</mode>
-			<rc>0</rc>
-			<ammo>0</ammo>
-			<avail>0</avail>
-			<cost>0</cost>
-			<allowaccessory>false</allowaccessory>
-			<useskill>Unarmed Combat</useskill>
-			<source>CF</source>
-			<page>121</page>
-		</weapon>
-		<weapon>
-<<<<<<< HEAD
-			<id>458A2ECB-725D-414B-B033-23C18C62E61B</id>
-			<name>Horns (Bio-Weapon)</name>
-			<category>Bio-Weapon</category>
-			<hide>yes</hide>
-			<type>Melee</type>
-			<conceal>0</conceal>
-			<accuracy>4</accuracy>
-			<reach>0</reach>
-			<damage>(STR+1)P</damage>
-			<ap>-2</ap>
-			<mode>0</mode>
-			<rc>0</rc>
-			<ammo>0</ammo>
-			<avail>0</avail>
-			<cost>0</cost>
-			<allowaccessory>false</allowaccessory>
-			<useskill>Unarmed Combat</useskill>
-			<source>CF</source>
-			<page>121</page>
-		</weapon>
-		<weapon>
-			<id>458A2ECB-725D-414B-B033-23C18C62E61B</id>
-=======
-			<id>57e51d68-076b-4f05-ac6f-0fb493333e2d</id>
->>>>>>> c809f4a9
-			<name>Medium Tusk(s)</name>
-			<category>Bio-Weapon</category>
-			<hide>yes</hide>
-			<type>Melee</type>
-			<conceal>0</conceal>
-			<accuracy>4</accuracy>
-			<reach>0</reach>
-			<damage>(STR)P</damage>
-			<ap>-1</ap>
-			<mode>0</mode>
-			<rc>0</rc>
-			<ammo>0</ammo>
-			<avail>0</avail>
-			<cost>0</cost>
-			<allowaccessory>false</allowaccessory>
-			<useskill>Unarmed Combat</useskill>
-			<source>CF</source>
-			<page>121</page>
-		</weapon>
-		<weapon>
-<<<<<<< HEAD
-			<id>458A2ECB-725D-414B-B033-23C18C62E61B</id>
-=======
-			<id>a2812fb9-0ad0-424d-98d6-9a48861c664f</id>
->>>>>>> c809f4a9
-			<name>Large Tusk(s)</name>
-			<category>Bio-Weapon</category>
-			<hide>yes</hide>
-			<type>Melee</type>
-			<conceal>0</conceal>
-			<accuracy>4</accuracy>
-			<reach>0</reach>
-			<damage>(STR+1)P</damage>
-			<ap>-2</ap>
-			<mode>0</mode>
-			<rc>0</rc>
-			<ammo>0</ammo>
-			<avail>0</avail>
-			<cost>0</cost>
-			<allowaccessory>false</allowaccessory>
-			<useskill>Unarmed Combat</useskill>
-			<source>CF</source>
-			<page>121</page>
-		</weapon>
-		<weapon>
-<<<<<<< HEAD
-			<id>458A2ECB-725D-414B-B033-23C18C62E61B</id>
-=======
-			<id>b6989b15-0ddb-4d0d-b178-312560e8bce2</id>
->>>>>>> c809f4a9
-			<name>Raptor Foot</name>
-			<category>Bio-Weapon</category>
-			<hide>yes</hide>
-			<type>Melee</type>
-			<conceal>0</conceal>
-			<accuracy>Physical-1</accuracy>
-			<reach>0</reach>
-			<damage>(STR+2)P</damage>
-			<ap>-3</ap>
-			<mode>0</mode>
-			<rc>0</rc>
-			<ammo>0</ammo>
-			<avail>0</avail>
-			<cost>0</cost>
-			<allowaccessory>false</allowaccessory>
-			<useskill>Unarmed Combat</useskill>
-			<source>CF</source>
-			<page>90</page>
-		</weapon>
-		<weapon>
-<<<<<<< HEAD
-			<id>458A2ECB-725D-414B-B033-23C18C62E61B</id>
-=======
-			<id>7daa50cc-67d5-43d1-b779-28d444a9d519</id>
->>>>>>> c809f4a9
-			<name>Grapple Fist</name>
-			<category>Bio-Weapon</category>
-			<hide>yes</hide>
-			<type>Ranged</type>
-			<conceal>0</conceal>
-			<spec>Grapple Gun</spec>
-			<accuracy>3</accuracy>
-			<reach>0</reach>
-			<damage>7S</damage>
-			<ap>-2</ap>
-			<mode>SS</mode>
-			<rc>0</rc>
-			<ammo>1(ml)</ammo>
-			<avail>0</avail>
-			<cost>0</cost>
-			<allowaccessory>False</allowaccessory>
-			<useskill>Exotic Ranged Weapon</useskill>
-			<range>Light Crossbows</range>
-			<source>CF</source>
-			<page>90</page>
-		</weapon>
-		<!-- End Region -->
-		<!-- End Region-->
-		<!-- Region Hard Targets -->
-		<weapon>
-			<id>3a60c3ee-9f6f-46cb-be2f-bec0bccc3318</id>
-			<name>Tactical Grapple Gun</name>
-			<category>Exotic Ranged Weapons</category>
-			<type>Ranged</type>
-			<conceal>6</conceal>
-			<spec>Grapple Gun</spec>
-			<accuracy>4</accuracy>
-			<reach>0</reach>
-			<damage>9S</damage>
-			<ap>-2</ap>
-			<mode>SS</mode>
-			<rc>0</rc>
-			<ammo>1(b)</ammo>
-			<avail>15F</avail>
-			<cost>10000</cost>
-			<allowaccessory>true</allowaccessory>
-			<accessories>
-				<accessory>
-					<name>Smartgun System, Internal</name>
-				</accessory>
-			</accessories>
-			<range>Heavy Crossbows</range>
-			<source>HT</source>
-			<page>187</page>
-		</weapon>
-		<weapon>
-			<id>a68d164d-4b79-47b9-ac89-4985ae18e882</id>
-			<name>Sapphire Knife</name>
-			<category>Blades</category>
-			<type>Melee</type>
-			<conceal>-2</conceal>
-			<spec>Knives</spec>
-			<accuracy>5</accuracy>
-			<reach>0</reach>
-			<damage>(STR+2)P</damage>
-			<ap>-3</ap>
-			<mode>0</mode>
-			<rc>0</rc>
-			<ammo>0</ammo>
-			<avail>6R</avail>
-			<cost>900</cost>
-			<allowaccessory>true</allowaccessory>
-			<source>HT</source>
-			<page>179</page>
-		</weapon>
-		<weapon>
-			<id>cbc5270f-5848-41cd-a723-e86a7f48cfb4</id>
-			<name>Ceramic/Plasteel Knife</name>
-			<category>Blades</category>
-			<type>Melee</type>
-			<conceal>-2</conceal>
-			<spec>Knives</spec>
-			<accuracy>5</accuracy>
-			<reach>0</reach>
-			<damage>(STR+1)P</damage>
-			<ap>-1</ap>
-			<mode>0</mode>
-			<rc>0</rc>
-			<ammo>0</ammo>
-			<avail>4</avail>
-			<cost>75</cost>
-			<allowaccessory>true</allowaccessory>
-			<source>HT</source>
-			<page>179</page>
-		</weapon>
-		<weapon>
-			<id>d036885b-4238-4ed7-ae9d-5dba97071e19</id>
-			<name>Foot Blade</name>
-			<category>Blades</category>
-			<hide>yes</hide>
-			<type>Melee</type>
-			<conceal>0</conceal>
-			<spec>Cyber Implants</spec>
-			<accuracy>Physical</accuracy>
-			<reach>0</reach>
-			<damage>(STR+2)P</damage>
-			<ap>0</ap>
-			<mode>0</mode>
-			<rc>0</rc>
-			<ammo>0</ammo>
-			<avail>0</avail>
-			<cost>0</cost>
-			<cyberware>yes</cyberware>
-			<allowaccessory>true</allowaccessory>
-			<useskill>Unarmed Combat</useskill>
-			<source>HT</source>
-			<page>185</page>
-		</weapon>
-		<weapon>
-			<id>7b928bc3-c44e-4002-b8ac-17a2bdd01d5a</id>
-			<name>Bone Spike I</name>
-			<category>Blades</category>
-			<hide>yes</hide>
-			<type>Melee</type>
-			<conceal>0</conceal>
-			<spec>Cyber Implants</spec>
-			<accuracy>Physical</accuracy>
-			<reach>0</reach>
-			<damage>(STR+2)P</damage>
-			<ap>0</ap>
-			<mode>0</mode>
-			<rc>0</rc>
-			<ammo>0</ammo>
-			<avail>0</avail>
-			<cost>0</cost>
-			<cyberware>yes</cyberware>
-			<allowaccessory>true</allowaccessory>
-			<useskill>Unarmed Combat</useskill>
-			<source>HT</source>
-			<page>185</page>
-		</weapon>
-		<weapon>
-			<id>2ef46f42-8890-48fd-bb94-67c34c12f0fb</id>
-			<name>Bone Spike II</name>
-			<category>Blades</category>
-			<hide>yes</hide>
-			<type>Melee</type>
-			<conceal>0</conceal>
-			<spec>Cyber Implants</spec>
-			<accuracy>Physical</accuracy>
-			<reach>0</reach>
-			<damage>(STR+3)P</damage>
-			<ap>0</ap>
-			<mode>0</mode>
-			<rc>0</rc>
-			<ammo>0</ammo>
-			<avail>0</avail>
-			<cost>0</cost>
-			<cyberware>yes</cyberware>
-			<allowaccessory>true</allowaccessory>
-			<useskill>Unarmed Combat</useskill>
-			<source>HT</source>
-			<page>185</page>
-		</weapon>
-		<weapon>
-			<id>3babb9d3-a3bb-4c8f-96ce-73f27b6ec7a6</id>
-			<name>Bone Spike III</name>
-			<category>Blades</category>
-			<hide>yes</hide>
-			<type>Melee</type>
-			<conceal>0</conceal>
-			<spec>Cyber Implants</spec>
-			<accuracy>Physical</accuracy>
-			<reach>0</reach>
-			<damage>(STR+4)P</damage>
-			<ap>0</ap>
-			<mode>0</mode>
-			<rc>0</rc>
-			<ammo>0</ammo>
-			<avail>0</avail>
-			<cost>0</cost>
-			<cyberware>yes</cyberware>
-			<allowaccessory>true</allowaccessory>
-			<useskill>Unarmed Combat</useskill>
-			<source>HT</source>
-			<page>185</page>
-		</weapon>
-		<weapon>
-			<id>9434fb76-1d7f-463e-b377-b7c07e2a18e2</id>
-			<name>Cougar Collapsible Spear</name>
-			<category>Blades</category>
-			<type>Melee</type>
-			<conceal>4</conceal>
-			<spec>Swords</spec>
-			<accuracy>5</accuracy>
-			<reach>3</reach>
-			<damage>(STR+3)P</damage>
-			<ap>-2</ap>
-			<mode>0</mode>
-			<rc>0</rc>
-			<ammo>0</ammo>
-			<avail>14R</avail>
-			<cost>1250</cost>
-			<allowaccessory>true</allowaccessory>
-			<source>HT</source>
-			<page>180</page>
-		</weapon>
-		<weapon>
-			<id>6967eea2-01f8-4931-a59f-d2cd64419561</id>
-			<name>Collapsible Scythe</name>
-			<category>Blades</category>
-			<type>Melee</type>
-			<conceal>4</conceal>
-			<spec>Swords</spec>
-			<accuracy>5</accuracy>
-			<reach>2</reach>
-			<damage>(STR+2)P</damage>
-			<ap>-2</ap>
-			<mode>0</mode>
-			<rc>0</rc>
-			<ammo>0</ammo>
-			<avail>16R</avail>
-			<cost>2350</cost>
-			<allowaccessory>true</allowaccessory>
-			<source>HT</source>
-			<page>183</page>
-		</weapon>
-		<weapon>
-			<id>023bb6db-4c14-470b-a063-9df1adf31a00</id>
-			<name>Victorinox Collapsible Hatchet</name>
-			<category>Blades</category>
-			<type>Melee</type>
-			<conceal>4</conceal>
-			<spec>Swords</spec>
-			<accuracy>5</accuracy>
-			<reach>1</reach>
-			<damage>(STR+2)P</damage>
-			<ap>-1</ap>
-			<mode>0</mode>
-			<rc>0</rc>
-			<ammo>0</ammo>
-			<avail>4</avail>
-			<cost>250</cost>
-			<allowaccessory>true</allowaccessory>
-			<source>HT</source>
-			<page>179</page>
-		</weapon>
-		<weapon>
-			<id>4225b0c1-2da0-4dd9-9c98-2136a57946cf</id>
-			<name>Throwing Syringe</name>
-			<category>Gear</category>
-			<type>Ranged</type>
-			<conceal>-2</conceal>
-			<accuracy>Physical</accuracy>
-			<reach>0</reach>
-<<<<<<< HEAD
-=======
-      <spec>Aerodynamic</spec>
->>>>>>> c809f4a9
-			<damage>(STR-2)P</damage>
-			<ap>-1</ap>
-			<mode>0</mode>
-			<rc>0</rc>
-			<ammo>0</ammo>
-			<avail>6F</avail>
-			<cost>40</cost>
-			<allowaccessory>true</allowaccessory>
-			<useskill>Exotic Ranged Weapon</useskill>
-			<range>Aerodynamic Grenade</range>
-			<source>HT</source>
-			<page>183</page>
-		</weapon>
-		<weapon>
-			<id>c965dee9-de62-4569-b96a-4026105440b1</id>
-			<name>Dynamic Tension Bow</name>
-			<category>Bows</category>
-			<type>Ranged</type>
-			<conceal>8</conceal>
-			<spec>Bow</spec>
-			<accuracy>5</accuracy>
-			<reach>0</reach>
-			<damage>(Rating+2)P</damage>
-			<ap>-(Rating/4)</ap>
-			<mode>SS</mode>
-			<rc>0</rc>
-			<ammo>1</ammo>
-			<avail>12</avail>
-			<cost>1200</cost>
-			<allowaccessory>true</allowaccessory>
-			<useskill>Archery</useskill>
-			<source>HT</source>
-			<page>179</page>
-		</weapon>
-		<weapon>
-			<id>1c738c1d-7abc-4756-a683-f5bf92902671</id>
-			<name>Cavalier Arms Adder Silvergun</name>
-			<category>Light Pistols</category>
-			<type>Ranged</type>
-			<conceal>-2</conceal>
-			<spec>Semi-Automatics</spec>
-			<accuracy>5</accuracy>
-			<reach>0</reach>
-			<damage>8P(f)</damage>
-			<ap>+5</ap>
-			<mode>SA</mode>
-			<rc>0</rc>
-			<ammo>20(c)</ammo>
-			<avail>7F</avail>
-			<cost>320</cost>
-			<allowaccessory>true</allowaccessory>
-			<accessorymounts>
-				<mount>Barrel</mount>
-				<mount>Top</mount>
-				<mount>Stock</mount>
-				<mount>Side</mount>
-			</accessorymounts>
-			<source>HT</source>
-			<page>178</page>
-		</weapon>
-		<weapon>
-			<id>a1b5cec9-e14d-4b4d-8377-436af40b09cd</id>
-			<name>Flame Bracer</name>
-			<category>Exotic Ranged Weapons</category>
-			<type>Ranged</type>
-			<conceal>-5</conceal>
-			<accuracy>4</accuracy>
-			<reach>0</reach>
-			<damage>6P(fire)</damage>
-			<ap>-6</ap>
-			<mode>SS</mode>
-			<rc>0</rc>
-			<ammo>2(c)</ammo>
-			<avail>8F</avail>
-			<cost>775</cost>
-			<allowaccessory>true</allowaccessory>
-			<useskill>Exotic Ranged Weapon</useskill>
-			<range>Tasers</range>
-			<source>HT</source>
-			<page>184</page>
-		</weapon>
-		<weapon>
-			<id>82aa8d25-179a-4c21-9a3c-61a171705f65</id>
-			<name>Shiawase Arms Simoom</name>
-			<category>Exotic Ranged Weapons</category>
-			<hide>yes</hide>
-			<type>Ranged</type>
-			<conceal>-4</conceal>
-			<accuracy>5</accuracy>
-			<reach>0</reach>
-			<damage>6P</damage>
-			<ap>0</ap>
-			<mode>SA/FA</mode>
-			<rc>0</rc>
-			<ammo>6(ml)</ammo>
-			<avail>14R</avail>
-			<cost>0</cost>
-			<allowaccessory>true</allowaccessory>
-			<useskill>Exotic Ranged Weapon</useskill>
-			<range>Light Pistols</range>
-			<source>HT</source>
-			<page>184</page>
-		</weapon>
-		<weapon>
-			<id>176ab92a-0c00-48fe-a994-668903407fbf</id>
-			<name>Ares Armatus</name>
-			<category>Exotic Ranged Weapons</category>
-			<type>Ranged</type>
-			<conceal>+4</conceal>
-			<accuracy>5</accuracy>
-			<reach>0</reach>
-			<damage>6P</damage>
-			<ap>-5</ap>
-			<mode>SA</mode>
-			<rc>0</rc>
-			<ammo>10(c)</ammo>
-			<avail>20F</avail>
-			<cost>19000</cost>
-			<allowaccessory>true</allowaccessory>
-			<accessorymounts>
-				<mount>Top</mount>
-				<mount>Under</mount>
-			</accessorymounts>
-			<useskill>Exotic Ranged Weapon</useskill>
-			<range>Shotgun</range>
-			<source>HT</source>
-			<page>184</page>
-		</weapon>
-		<weapon>
-			<id>7aa56de0-e709-4a0e-aadb-fbcdd2fcfeb0</id>
-			<name>Plasteel Toe Boots</name>
-			<category>Unarmed</category>
-			<type>Melee</type>
-			<conceal>0</conceal>
-			<accuracy>Physical</accuracy>
-			<reach>0</reach>
-			<damage>(STR+1)P</damage>
-			<ap>-</ap>
-			<mode>0</mode>
-			<rc>0</rc>
-			<ammo>0</ammo>
-			<avail>2</avail>
-			<cost>200</cost>
-			<allowaccessory>true</allowaccessory>
-			<useskill>Unarmed Combat</useskill>
-			<source>HT</source>
-			<page>179</page>
-		</weapon>
-		<weapon>
-			<id>431b07eb-8eb8-4091-a47c-5ffe8736bb50</id>
-			<name>Colt Manhunter</name>
-			<category>Heavy Pistols</category>
-			<type>Ranged</type>
-			<conceal>0</conceal>
-			<spec>Semi-Automatics</spec>
-			<accuracy>5</accuracy>
-			<reach>0</reach>
-			<damage>8P</damage>
-			<ap>-1</ap>
-			<mode>SA</mode>
-			<rc>0</rc>
-			<ammo>16(c)</ammo>
-			<avail>5R</avail>
-			<cost>700</cost>
-			<allowaccessory>true</allowaccessory>
-			<accessorymounts>
-				<mount>Barrel</mount>
-				<mount>Top</mount>
-				<mount>Stock</mount>
-				<mount>Side</mount>
-			</accessorymounts>
-			<accessories>
-				<accessory>
-					<name>Holographic Sight</name>
-				</accessory>
-			</accessories>
-			<source>HT</source>
-			<page>178</page>
-		</weapon>
-		<weapon>
-			<id>d36e75cc-73bc-4de3-9d9c-a236284e9d76</id>
-			<name>Lemat 2072</name>
-			<category>Heavy Pistols</category>
-			<type>Ranged</type>
-			<conceal>0</conceal>
-<<<<<<< HEAD
-			<spec>Semi-Automatics</spec>
-=======
-			<spec>Revolvers</spec>
->>>>>>> c809f4a9
-			<accuracy>5</accuracy>
-			<reach>0</reach>
-			<damage>8P</damage>
-			<ap>-1</ap>
-<<<<<<< HEAD
-			<mode>SA</mode>
-=======
-			<mode>SS</mode>
->>>>>>> c809f4a9
-			<rc>0</rc>
-			<ammo>9(cy)</ammo>
-			<avail>8R</avail>
-			<cost>1080</cost>
-			<allowaccessory>true</allowaccessory>
-			<underbarrels>
-				<underbarrel>Lemat 2072 (Shotgun Barrel)</underbarrel>
-			</underbarrels>
-			<accessorymounts>
-				<mount>Barrel</mount>
-				<mount>Top</mount>
-				<mount>Stock</mount>
-				<mount>Side</mount>
-			</accessorymounts>
-			<accessories>
-				<accessory>
-					<name>Ammo Skip</name>
-				</accessory>
-			</accessories>
-			<source>HT</source>
-			<page>178</page>
-		</weapon>
-		<weapon>
-			<id>e6c0ceab-ac8f-4b69-bb00-8f6e05396a64</id>
-			<name>Lemat 2072 (Shotgun Barrel)</name>
-			<category>Heavy Pistols</category>
-			<hide>yes</hide>
-			<type>Ranged</type>
-			<conceal>0</conceal>
-<<<<<<< HEAD
-			<spec>Semi-Automatics</spec>
-=======
-			<spec>Revolvers</spec>
->>>>>>> c809f4a9
-			<accuracy>5</accuracy>
-			<reach>0</reach>
-			<damage>10P(f)</damage>
-			<ap>+4</ap>
-			<mode>SS</mode>
-			<rc>0</rc>
-			<ammo>1(b)</ammo>
-			<avail>0</avail>
-			<cost>0</cost>
-			<allowaccessory>false</allowaccessory>
-			<accessorymounts />
-			<source>HT</source>
-			<page>178</page>
-		</weapon>
-		<!-- End Region -->
-		<!-- Region Boston Lockdown-->
-		<weapon>
-			<id>21fb8d4f-5958-4fd9-996f-7e88ee0282c2</id>
-			<name>Microwave Gun, High Frequency</name>
-			<category>Exotic Ranged Weapons</category>
-			<type>Ranged</type>
-			<conceal>4</conceal>
-			<spec>Microwave</spec>
-			<accuracy>6</accuracy>
-			<reach>0</reach>
-			<damage>7P</damage>
-			<ap>-6</ap>
-			<mode>SS</mode>
-			<rc>0</rc>
-			<ammo>Internal source</ammo>
-			<avail>20R</avail>
-			<cost>1000000</cost>
-			<allowaccessory>False</allowaccessory>
-			<range>Light Pistols</range>
-			<source>LCD</source>
-			<page>209</page>
-		</weapon>
-		<weapon>
-			<id>10fb69db-efd0-4f63-80a7-bda5ef0480a4</id>
-			<name>Microwave Gun, Low Frequency</name>
-			<category>Exotic Ranged Weapons</category>
-			<type>Ranged</type>
-			<conceal>4</conceal>
-			<spec>Microwave</spec>
-			<accuracy>4</accuracy>
-			<reach>0</reach>
-			<damage>10P</damage>
-			<ap>0</ap>
-			<mode>SS</mode>
-			<rc>0</rc>
-			<ammo>Internal source</ammo>
-			<avail>20R</avail>
-			<cost>1000000</cost>
-			<allowaccessory>False</allowaccessory>
-			<range>Light Pistols</range>
-			<source>LCD</source>
-			<page>209</page>
-		</weapon>
-		<weapon>
-			<id>bb17f788-f4d2-4a32-a758-2ed47a1beb63</id>
-			<name>Repeating Laser</name>
-			<category>Laser Weapons</category>
-			<type>Ranged</type>
-			<conceal>6</conceal>
-			<accuracy>7</accuracy>
-			<reach>0</reach>
-			<damage>7P</damage>
-			<ap>-8</ap>
-			<mode>SA/BF/FA</mode>
-			<rc>0</rc>
-			<ammo>10(c) or Internal source</ammo>
-			<avail>16F</avail>
-			<cost>1000000</cost>
-			<allowaccessory>true</allowaccessory>
-			<accessorymounts>
-				<mount>Top</mount>
-				<mount>Under</mount>
-			</accessorymounts>
-			<range>Submachine Guns</range>
-			<source>LCD</source>
-			<page>209</page>
-		</weapon>
-		<!-- End Region -->
-		<!-- Region Shadows in Focus -->
-		<!-- Region San Fancisco -->
-		<weapon>
-			<id>581fed02-2312-4a75-95ba-25215b12ab5f</id>
-			<name>Colt Manhunter</name>
-			<category>Heavy Pistols</category>
-			<type>Ranged</type>
-			<conceal>0</conceal>
-			<spec>Semi-Automatics</spec>
-			<accuracy>5</accuracy>
-			<reach>0</reach>
-			<damage>8P</damage>
-			<ap>-1</ap>
-			<mode>SA</mode>
-			<rc>0</rc>
-			<ammo>16(c)</ammo>
-			<avail>5R</avail>
-			<cost>700</cost>
-			<allowaccessory>true</allowaccessory>
-			<accessorymounts>
-				<mount>Barrel</mount>
-				<mount>Top</mount>
-				<mount>Stock</mount>
-				<mount>Side</mount>
-			</accessorymounts>
-			<accessories>
-				<accessory>
-					<name>Laser Sight</name>
-				</accessory>
-			</accessories>
-			<source>SFM</source>
-			<page>18</page>
-		</weapon>
-		<!-- End Region -->
-		<!-- End Region -->
-		<!-- Region Schattenhandbuch -->
-		<weapon>
-			<id>bb650f05-87ea-45de-bce4-ba1c4f9e98ed</id>
-			<name>Mannlicher Marpingen Pro D (Shotgun Barrels)</name>
-			<category>Shotguns</category>
-			<hide>yes</hide>
-			<type>Ranged</type>
-			<conceal>6</conceal>
-			<spec>Shotguns</spec>
-			<accuracy>3</accuracy>
-			<reach>0</reach>
-			<damage>10P</damage>
-			<ap>-1</ap>
-			<mode>SS</mode>
-			<rc>0</rc>
-			<ammo>10(c)</ammo>
-			<avail>0</avail>
-			<cost>0</cost>
-			<allowaccessory>false</allowaccessory>
-			<accessorymounts />
-			<accessories />
-			<useskill>Longarms</useskill>
-			<range>Shotguns (flechette)</range>
-			<source>SHB</source>
-			<page>0</page>
-		</weapon>
-		<weapon>
-			<id>026343e0-f47d-4c5a-905d-bbbc2411b5da</id>
-			<name>Mannlicher Marpingen Pro D</name>
-			<category>Sporting Rifles</category>
-			<type>Ranged</type>
-			<conceal>6</conceal>
-			<spec>Sporting Rifles</spec>
-			<accuracy>3</accuracy>
-			<reach>0</reach>
-			<damage>11P</damage>
-			<ap>-4</ap>
-			<mode>SA</mode>
-			<rc>1</rc>
-			<ammo>6(m)</ammo>
-			<avail>5R</avail>
-			<cost>1800</cost>
-			<underbarrels>
-				<underbarrel>Mannlicher Marpingen Pro D (Shotgun Barrels)</underbarrel>
-			</underbarrels>
-			<allowaccessory>true</allowaccessory>
-			<accessorymounts>
-				<mount>Stock</mount>
-				<mount>Side</mount>
-				<mount>Internal</mount>
-				<mount>Barrel</mount>
-				<mount>Top</mount>
-				<mount>Under</mount>
-			</accessorymounts>
-			<accessories>
-				<accessory>
-					<name>Slide Mount</name>
-				</accessory>
-			</accessories>
-			<useskill>Longarms</useskill>
-			<range>Sniper Rifles</range>
-			<source>SHB</source>
-			<page>0</page>
-		</weapon>
-		<weapon>
-			<id>5c04009f-7858-4c9a-bc9e-d21880e420cf</id>
-			<name>HK MP75</name>
-			<category>Submachine Guns</category>
-			<type>Ranged</type>
-			<conceal>6</conceal>
-			<accuracy>6</accuracy>
-			<reach>0</reach>
-			<damage>9P</damage>
-			<ap>-1</ap>
-			<mode>SA/BF/FA</mode>
-			<rc>2</rc>
-			<ammo>30(c)</ammo>
-			<avail>12F</avail>
-			<cost>1000</cost>
-			<allowaccessory>true</allowaccessory>
-			<accessorymounts>
-				<mount>Stock</mount>
-				<mount>Side</mount>
-				<mount>Internal</mount>
-				<mount>Barrel</mount>
-				<mount>Top</mount>
-				<mount>Under</mount>
-			</accessorymounts>
-			<accessories>
-				<accessory>
-					<name>Smartgun System, Internal</name>
-				</accessory>
-				<accessory>
-					<name>Advanced Safety System, Basic</name>
-				</accessory>
-				<accessory>
-					<name>Gas-Vent 2 System</name>
-				</accessory>
-				<useskill>Pistols</useskill>
-				<range>Light Pistols</range>
-			</accessories>
-			<source>SHB</source>
-			<page>0</page>
-		</weapon>
-		<weapon>
-			<id>e8324402-ac55-49c8-8286-40486a5ec8b6</id>
-			<name>Mannlicher Dirmingen SX BD: Shotgun Barrel</name>
-			<category>Shotguns</category>
-			<hide>yes</hide>
-			<type>Ranged</type>
-			<conceal>6</conceal>
-			<spec>Shotguns</spec>
-			<accuracy>3</accuracy>
-			<reach>0</reach>
-			<damage>13P</damage>
-			<ap>0</ap>
-			<mode>SS</mode>
-			<rc>1</rc>
-			<ammo>1(b)</ammo>
-			<avail>0</avail>
-			<cost>0</cost>
-			<allowaccessory>false</allowaccessory>
-			<accessorymounts />
-			<useskill>Longarms</useskill>
-			<range>Shotguns (flechette)</range>
-			<source>SHB</source>
-			<page>0</page>
-		</weapon>
-		<weapon>
-			<id>4dee0b90-b3d0-41a8-a784-8c3342a69719</id>
-			<name>Mannlicher Dirmingen SX BD</name>
-			<category>Sporting Rifles</category>
-			<type>Ranged</type>
-			<conceal>6</conceal>
-			<spec>Sporting Rifles</spec>
-			<accuracy>3</accuracy>
-			<reach>0</reach>
-			<damage>11P</damage>
-			<ap>-4</ap>
-			<mode>SA</mode>
-			<rc>1</rc>
-			<ammo>6(m)</ammo>
-			<avail>5R</avail>
-			<cost>1800</cost>
-			<underbarrels>
-				<underbarrel>Mannlicher Dirmingen SX BD: Shotgun Barrel</underbarrel>
-				<underbarrel>Mannlicher Dirmingen SX BD: Small Caliber</underbarrel>
-			</underbarrels>
-			<allowaccessory>true</allowaccessory>
-			<accessorymounts>
-				<mount>Stock</mount>
-				<mount>Side</mount>
-				<mount>Internal</mount>
-				<mount>Barrel</mount>
-				<mount>Top</mount>
-				<mount>Under</mount>
-			</accessorymounts>
-			<useskill>Longarms</useskill>
-			<range>Shotguns</range>
-			<source>SHB</source>
-			<page>0</page>
-		</weapon>
-		<weapon>
-			<id>deaf5a3d-7428-4a58-be14-c8447716b0f8</id>
-			<name>Mannlicher Dirmingen SX BD: Small Caliber</name>
-			<category>Sporting Rifles</category>
-			<hide>yes</hide>
-			<type>Ranged</type>
-			<conceal>6</conceal>
-			<spec>Sporting Rifles</spec>
-			<accuracy>3</accuracy>
-			<reach>0</reach>
-			<damage>11P</damage>
-			<ap>-4</ap>
-			<mode>SA</mode>
-			<rc>1</rc>
-			<ammo>6(m)</ammo>
-			<avail>0</avail>
-			<cost>0</cost>
-			<allowaccessory>false</allowaccessory>
-			<accessorymounts />
-			<useskill>Longarms</useskill>
-			<range>Light Pistols</range>
-			<source>SHB</source>
-			<page>0</page>
-		</weapon>
-		<weapon>
-			<id>581ed592-9caa-41ea-aaf2-55cee20c94e7e</id>
-			<name>Walther PP110</name>
-			<category>Light Pistols</category>
-			<type>Ranged</type>
-			<conceal>0</conceal>
-			<spec>Semi-Automatics</spec>
-			<accuracy>5</accuracy>
-			<reach>0</reach>
-			<damage>8P</damage>
-			<ap>-1</ap>
-			<mode>SA</mode>
-			<rc>0</rc>
-			<ammo>16(c)</ammo>
-			<avail>7R</avail>
-			<cost>325</cost>
-			<allowaccessory>true</allowaccessory>
-			<accessorymounts>
-				<mount>Barrel</mount>
-				<mount>Top</mount>
-				<mount>Stock</mount>
-				<mount>Side</mount>
-			</accessorymounts>
-			<accessories>
-				<accessory>
-					<name>Flashlight, Standard</name>
-				</accessory>
-				<accessory>
-					<name>Advanced Safety System, Basic</name>
-				</accessory>
-			</accessories>
-			<useskill>Pistols</useskill>
-			<range>Light Pistols</range>
-			<source>SHB</source>
-			<page>0</page>
-		</weapon>
-		<!-- End Region -->
-		<!-- Region Cutting Aces -->
-		<weapon>
-			<id>dfec9209-7bf7-49fa-b816-da173fad9963</id>
-			<name>Mortimer of London ‘Belgrave’ Sword Cane</name>
-			<category>Blades</category>
-			<type>Melee</type>
-			<conceal>0</conceal>
-			<spec>Swords</spec>
-			<accuracy>5</accuracy>
-			<reach>1</reach>
-			<damage>(STR+3)P</damage>
-			<ap>-2</ap>
-			<mode>0</mode>
-			<rc>0</rc>
-			<ammo>0</ammo>
-			<avail>8</avail>
-			<cost>450</cost>
-			<allowaccessory>true</allowaccessory>
-			<source>CA</source>
-			<page>132</page>
-		</weapon>
-		<weapon>
-			<id>79cbec3d-d832-4b57-83e0-e2ffecbcdb0a</id>
-			<name>Hammerli 620S</name>
-			<category>Light Pistols</category>
-			<type>Ranged</type>
-			<conceal>-2</conceal>
-			<spec>Semi-Automatics</spec>
-			<accuracy>5</accuracy>
-			<reach>0</reach>
-			<damage>6P</damage>
-			<ap>0</ap>
-			<mode>SA</mode>
-			<rc>0</rc>
-			<ammo>6(c)</ammo>
-			<avail>8R</avail>
-			<cost>325</cost>
-			<allowaccessory>true</allowaccessory>
-			<accessorymounts>
-				<mount>Barrel</mount>
-				<mount>Top</mount>
-				<mount>Stock</mount>
-				<mount>Side</mount>
-			</accessorymounts>
-			<accessories>
-				<accessory>
-					<name>Gas-Vent 1 System</name>
-				</accessory>
-				<accessory>
-					<name>Smartgun System, Internal</name>
-				</accessory>
-			</accessories>
-			<range>Heavy Pistols</range>
-			<source>CA</source>
-			<page>133</page>
-	</weapon>
-	<weapon>
-		<id>e46fce7e-a1bf-416e-86ea-2608368b44fe</id>
-		<name>Yamaha Sakura Fubuki SX</name>
-		<category>Light Pistols</category>
-		<type>Ranged</type>
-		<conceal>-2</conceal>
-		<spec>Semi-Automatics</spec>
-		<accuracy>6</accuracy>
-		<reach>0</reach>
-		<damage>6P</damage>
-		<ap>0</ap>
-		<mode>SA/BF</mode>
-		<rc>0</rc>
-		<ammo>8(ML)x4</ammo>
-		<avail>10R</avail>
-		<cost>750</cost>
-		<allowaccessory>true</allowaccessory>
-		<accessorymounts>
-			<mount>Barrel</mount>
-			<mount>Top</mount>
-			<mount>Stock</mount>
-			<mount>Side</mount>
-		</accessorymounts>
-		<accessories>
-			<accessory>
-				<name>Electronic Firing</name>
-			</accessory>
-		</accessories>
-		<source>CA</source>
-		<page>133</page>
-	</weapon>
-	<weapon>
-		<id>daa06575-86d4-449a-ba6f-85ad736c622e</id>
-		<name>Nemesis Arms Praetorian</name>
-		<category>Heavy Pistols</category>
-		<type>Ranged</type>
-		<conceal>0</conceal>
-		<spec>Semi-Automatics</spec>
-		<accuracy>4</accuracy>
-		<reach>0</reach>
-		<damage>8P</damage>
-		<ap>-1</ap>
-		<mode>SA</mode>
-		<rc>0</rc>
-		<ammo>12(c)</ammo>
-		<avail>9R</avail>
-		<cost>700</cost>
-		<allowaccessory>true</allowaccessory>
-		<accessorymounts>
-			<mount>Barrel</mount>
-			<mount>Top</mount>
-			<mount>Stock</mount>
-			<mount>Side</mount>
-		</accessorymounts>
-		<accessories>
-			<accessory>
-				<name>Laser Sight</name>
-			</accessory>
-			<accessory>
-				<name>Bayonet</name>
-			</accessory>
-			<accessory>
-				<name>Custom Look</name>
-			</accessory>
-		</accessories>
-		<source>CA</source>
-		<page>134</page>
-	</weapon>
-	<weapon>
-		<id>44802a19-05ea-4293-b234-a9d24155ce01</id>
-		<name>Stinger Pen Gun</name>
-		<category>Holdouts</category>
-		<type>Ranged</type>
-		<conceal>-4</conceal>
-		<accuracy>4</accuracy>
-		<reach>0</reach>
-		<damage>6P</damage>
-		<ap>0</ap>
-		<mode>SS</mode>
-		<rc>0</rc>
-		<ammo>1(b)</ammo>
-		<avail>6R</avail>
-		<cost>325</cost>
-		<allowaccessory>true</allowaccessory>
-		<accessorymounts />
-		<accessories />
-		<source>CA</source>
-		<page>134</page>
-	</weapon>
-	<weapon>
-		<id>a5bedab8-5421-4e70-9b9c-180ad91d0c0c</id>
-		<name>Injector Pen</name>
-		<category>Exotic Melee Weapons</category>
-		<type>Melee</type>
-		<conceal>-4</conceal>
-		<spec>Injector Pen</spec>
-		<accuracy>4</accuracy>
-		<reach>0</reach>
-		<damage>As drug/toxin</damage>
-		<ap>-2</ap>
-		<mode>-</mode>
-		<rc>0</rc>
-		<ammo>0</ammo>
-		<avail>9F</avail>
-		<cost>220</cost>
-		<allowaccessory>true</allowaccessory>
-		<accessorymounts />
-		<accessories />
-		<source>CA</source>
-		<page>134</page>
-	</weapon>
-	<weapon>
-		<id>97037590-5324-4ab1-acdb-b2d204cb937a</id>
-		<name>Pepper Punch Pen</name>
-		<category>Exotic Ranged Weapons</category>
-		<type>Ranged</type>
-		<conceal>-4</conceal>
-		<spec>Pepper Punch Pen</spec>
-		<accuracy>3</accuracy>
-		<reach>0</reach>
-		<damage>As Pepper Punch</damage>
-		<ap>0</ap>
-		<mode>SS</mode>
-		<rc>0</rc>
-		<ammo>1(c)</ammo>
-		<avail>3</avail>
-		<cost>45</cost>
-		<allowaccessory>true</allowaccessory>
-		<accessorymounts />
-		<accessories />
-		<source>CA</source>
-		<page>134</page>
-	</weapon>
-	<weapon>
-		<id>06cc6008-2aa1-4d39-8a5c-884136d82fee</id>
-		<name>Modified Spray Pen</name>
-		<category>Exotic Ranged Weapons</category>
-		<type>Ranged</type>
-		<conceal>-4</conceal>
-		<spec>Modified Spray Pen</spec>
-		<accuracy>3</accuracy>
-		<reach>0</reach>
-		<damage>As drug/toxin</damage>
-		<ap>0</ap>
-		<mode>SS</mode>
-		<rc>0</rc>
-		<ammo>1(c)</ammo>
-		<avail>4F</avail>
-		<cost>60</cost>
-		<allowaccessory>true</allowaccessory>
-		<accessorymounts />
-		<accessories />
-		<source>CA</source>
-		<page>134</page>
-	</weapon>
-	<weapon>
-		<id>bd9515ad-9d40-486e-974a-00babc4c24f9</id>
-		<name>Sap Cap</name>
-		<category>Clubs</category>
-		<type>Melee</type>
-		<conceal>0</conceal>
-		<spec>Saps</spec>
-		<accuracy>4</accuracy>
-		<reach>0</reach>
-		<damage>(STR+2)P</damage>
-		<ap>0</ap>
-		<mode>-</mode>
-		<rc>0</rc>
-		<ammo>0</ammo>
-		<avail>4</avail>
-		<cost>120</cost>
-		<allowaccessory>false</allowaccessory>
-		<accessorymounts />
-		<accessories />
-		<source>CA</source>
-		<page>135</page>
-	</weapon>
-	<weapon>
-		<id>9ed19faa-f870-4127-ac1d-7764b164b072</id>
-		<name>Lapel Dagger</name>
-		<category>Blades</category>
-		<type>Melee</type>
-		<conceal>-4</conceal>
-		<spec>Knives</spec>
-		<accuracy>4</accuracy>
-		<reach>0</reach>
-		<damage>(STR+1)P</damage>
-		<ap>-1</ap>
-		<mode>-</mode>
-		<rc>0</rc>
-		<ammo>0</ammo>
-		<avail>5</avail>
-		<cost>100</cost>
-		<allowaccessory>true</allowaccessory>
-		<accessorymounts />
-		<accessories />
-		<source>CA</source>
-		<page>135</page>
-	</weapon>
-		<weapon>
-			<id>b84e7ffe-acae-461c-a7ce-67056976a96e</id>
-			<name>Ares Briefcase Shield</name>
-			<category>Exotic Melee Weapons</category>
-			<hide>yes</hide>
-			<type>Melee</type>
-			<conceal>8</conceal>
-			<spec>Shields</spec>
-			<accuracy>3</accuracy>
-			<reach>0</reach>
-			<damage>(STR+2)P</damage>
-			<ap>0</ap>
-			<mode>0</mode>
-			<rc>0</rc>
-			<ammo>0</ammo>
-			<avail>14R</avail>
-			<cost>0</cost>
-			<allowaccessory>true</allowaccessory>
-			<source>CA</source>
-			<page>137</page>
-		</weapon>
-<<<<<<< HEAD
-		<!-- End Region -->
-	</weapons>
-	<accessories>
-		<!-- Region Shadowrun 5 -->
-		<accessory>
-			<id>d34a93a8-b695-4c46-8e34-0948df68d44f</id>
-			<name>Silencer, Ares Light Fire 70</name>
-			<mount>Barrel</mount>
-			<rating>0</rating>
-			<avail>6F</avail>
-			<cost>750</cost>
-			<required>
-				<weapondetails>
-					<name>Ares Light Fire 70</name>
-				</weapondetails>
-			</required>
-			<source>SR5</source>
-			<page>425</page>
-		</accessory>
-		<accessory>
-			<id>4026650e-ecd3-4514-b2c6-d03dc1d466b5</id>
-			<name>Silencer, Ares Light Fire 75</name>
-			<mount>Barrel</mount>
-			<rating>0</rating>
-			<avail>6F</avail>
-			<cost>0</cost>
-			<required>
-				<weapondetails>
-					<name>Ares Light Fire 75</name>
-				</weapondetails>
-			</required>
-			<source>SR5</source>
-			<page>425</page>
-		</accessory>
-		<accessory>
-			<id>294a6b30-6e1c-4b7d-8e93-10964647c2dd</id>
-			<name>Airburst Link</name>
-			<mount/>
-			<rating>0</rating>
-			<avail>6R</avail>
-			<cost>600</cost>
-			<forbidden>
-				<oneof>
-					<accessory>Vintage</accessory>
-				</oneof>
-			</forbidden>
-			<required>
-				<weapondetails>
-					<OR>
-						<category>Grenade Launchers</category>
-						<spec>Grenade Launchers</spec>
-						<spec2>Grenade Launchers</spec2>
-						<ammocategory>Grenade Launchers</ammocategory>
-						<category>Missile Launchers</category>
-						<spec>Missile Launchers</spec>
-						<spec2>Missile Launchers</spec2>
-						<ammocategory>Missile Launchers</ammocategory>
-					</OR>
-				</weapondetails>
-			</required>
-			<source>SR5</source>
-			<page>431</page>
-		</accessory>
-		<accessory>
-			<id>6e06df00-95b8-450f-9f2a-4a86c582d342</id>
-			<name>Bipod</name>
-			<mount>Under</mount>
-			<rc>2</rc>
-			<rating>0</rating>
-			<rcgroup>1</rcgroup>
-			<avail>2</avail>
-			<cost>200</cost>
-			<source>SR5</source>
-			<page>431</page>
-		</accessory>
-		<accessory>
-			<id>7f66a669-917a-4423-bd83-cf0e0a1fb2a8</id>
-			<name>Concealable Holster</name>
-			<mount/>
-			<rating>0</rating>
-			<conceal>-1</conceal>
-			<avail>2</avail>
-			<cost>150</cost>
-			<required>
-				<weapondetails>
-					<conceal operation="lessthanequals">0</conceal>
-				</weapondetails>
-			</required>
-			<source>SR5</source>
-			<page>431</page>
-		</accessory>
-		<accessory>
-			<id>f46b623b-75b5-4947-a3e4-baa2930749bf</id>
-			<name>Gas-Vent 1 System</name>
-			<mount>Barrel</mount>
-			<rc>1</rc>
-			<rating>0</rating>
-			<avail>3R</avail>
-			<cost>200</cost>
-			<source>SR5</source>
-			<page>431</page>
-		</accessory>
-		<accessory>
-			<id>b3827611-f631-461e-8660-e744593ba2d2</id>
-=======
-		<!-- SR5 2050 -->
-		<weapon>
-			<id>50b36198-aeed-4bcb-af46-5e8c18771c47</id>
-			<name>Hand Razors (fixed) (2050)</name>
-			<category>Blades</category>
-			<hide>yes</hide>
-			<type>Melee</type>
-			<conceal>-2</conceal>
-			<spec>Cyber Implants</spec>
-			<accuracy>Physical</accuracy>
-			<reach>0</reach>
-			<damage>(STR+1)P</damage>
-			<ap>-3</ap>
-			<mode>0</mode>
-			<rc>0</rc>
-			<ammo>0</ammo>
-			<avail>0</avail>
-			<cost>0</cost>
-			<cyberware>yes</cyberware>
-			<allowaccessory>true</allowaccessory>
-			<useskill>Unarmed Combat</useskill>
-			<source>2050</source>
-			<page>203</page>
-		</weapon>
-		<weapon>
-			<id>c6334eb1-2f37-4f7c-9e5a-1f2255f96a93</id>
-			<name>Hand Razors (retractable) (2050)</name>
-			<category>Blades</category>
-			<hide>yes</hide>
-			<type>Melee</type>
-			<conceal>0</conceal>
-			<spec>Cyber Implants</spec>
-			<accuracy>Physical</accuracy>
-			<reach>0</reach>
-			<damage>(STR+1)P</damage>
-			<ap>-3</ap>
-			<mode>0</mode>
-			<rc>0</rc>
-			<ammo>0</ammo>
-			<avail>0</avail>
-			<cost>0</cost>
-			<cyberware>yes</cyberware>
-			<allowaccessory>true</allowaccessory>
-			<useskill>Unarmed Combat</useskill>
-			<source>2050</source>
-			<page>203</page>
-		</weapon>
-		<weapon>
-			<id>6a2a5b60-c9d5-464c-9756-f3e6e0f63b36</id>
-			<name>Spur, Fixed (2050)</name>
-			<category>Blades</category>
-			<hide>yes</hide>
-			<type>Melee</type>
-			<conceal>0</conceal>
-			<spec>Cyber Implants</spec>
-			<accuracy>Physical</accuracy>
-			<reach>0</reach>
-			<damage>(STR+3)P</damage>
-			<ap>-2</ap>
-			<mode>0</mode>
-			<rc>0</rc>
-			<ammo>0</ammo>
-			<avail>0</avail>
-			<cost>0</cost>
-			<cyberware>yes</cyberware>
-			<allowaccessory>true</allowaccessory>
-			<useskill>Unarmed Combat</useskill>
-			<source>2050</source>
-			<page>203</page>
-		</weapon>
-		<weapon>
-			<id>9c003405-8e41-4a2e-bde3-dc67709a71e7</id>
-			<name>Spur, Retractable (2050)</name>
-			<category>Blades</category>
-			<hide>yes</hide>
-			<type>Melee</type>
-			<conceal>0</conceal>
-			<spec>Cyber Implants</spec>
-			<accuracy>Physical</accuracy>
-			<reach>0</reach>
-			<damage>(STR+3)P</damage>
-			<ap>-2</ap>
-			<mode>0</mode>
-			<rc>0</rc>
-			<ammo>0</ammo>
-			<avail>0</avail>
-			<cost>0</cost>
-			<cyberware>yes</cyberware>
-			<allowaccessory>true</allowaccessory>
-			<useskill>Unarmed Combat</useskill>
-			<source>2050</source>
-			<page>203</page>
-		</weapon>
-		<weapon>
-			<id>5c6a9db2-9518-4a60-a291-8a4041b60a71</id>
-			<name>Cyber Holdout Pistol (2050)</name>
-			<category>Holdouts</category>
-			<hide>yes</hide>
-			<type>Ranged</type>
-			<conceal>-6</conceal>
-			<spec>Semi-Automatics</spec>
-			<accuracy>4</accuracy>
-			<reach>0</reach>
-			<damage>6P</damage>
-			<ap>-</ap>
-			<mode>SA</mode>
-			<rc>0</rc>
-			<ammo>2(m)/6(c)</ammo>
-			<avail>0</avail>
-			<cost>0</cost>
-			<cyberware>yes</cyberware>
-			<allowaccessory>false</allowaccessory>
-			<source>2050</source>
-			<page>204</page>
-		</weapon>
-		<weapon>
-			<id>eb8ac46d-f961-4bbd-99b9-7993ecbacfff</id>
-			<name>Cyber Light Pistol (2050)</name>
-			<category>Light Pistols</category>
-			<hide>yes</hide>
-			<type>Ranged</type>
-			<conceal>-6</conceal>
-			<spec>Semi-Automatics</spec>
-			<accuracy>6</accuracy>
-			<reach>0</reach>
-			<damage>7P</damage>
-			<ap>-</ap>
-			<mode>SA</mode>
-			<rc>0</rc>
-			<ammo>10(m)/15(c)</ammo>
-			<avail>0</avail>
-			<cost>0</cost>
-			<cyberware>yes</cyberware>
-			<allowaccessory>falsye</allowaccessory>
-			<source>2050</source>
-			<page>204</page>
-		</weapon>
-		<weapon>
-			<id>7aba7a44-45eb-449f-bd05-5bee308eed3c</id>
-			<name>Cyber Machine Pistol (2050)</name>
-			<category>Machine Pistols</category>
-			<hide>yes</hide>
-			<type>Ranged</type>
-			<conceal>-6</conceal>
-			<spec>Semi-Automatics</spec>
-			<accuracy>4</accuracy>
-			<reach>0</reach>
-			<damage>7P</damage>
-			<ap>-</ap>
-			<mode>SA/BF</mode>
-			<rc>1</rc>
-			<ammo>18(m)/32(c)</ammo>
-			<avail>0</avail>
-			<cost>0</cost>
-			<cyberware>yes</cyberware>
-			<allowaccessory>false</allowaccessory>
-			<source>2050</source>
-			<page>204</page>
-		</weapon>
-		<weapon>
-			<id>dfddf65d-6275-456a-bfd9-8904ab4dc4cd</id>
-			<name>Cyber Heavy Pistol (2050)</name>
-			<category>Heavy Pistols</category>
-			<hide>yes</hide>
-			<type>Ranged</type>
-			<conceal>-6</conceal>
-			<spec>Semi-Automatics</spec>
-			<accuracy>4</accuracy>
-			<reach>0</reach>
-			<damage>7P</damage>
-			<ap>-1</ap>
-			<mode>SA</mode>
-			<rc>0</rc>
-			<ammo>8(m)/12(c)</ammo>
-			<avail>0</avail>
-			<cost>0</cost>
-			<cyberware>yes</cyberware>
-			<allowaccessory>false</allowaccessory>
-			<source>2050</source>
-			<page>204</page>
-		</weapon>		
-		<weapon>
-			<id>b75bf551-8ad5-469a-a0ae-7cc4fa62a663</id>
-			<name>Cyber Submachine Gun (2050)</name>
-			<category>Machine Pistols</category>
-			<hide>yes</hide>
-			<type>Ranged</type>
-			<conceal>-6</conceal>
-			<spec>Semi-Automatics</spec>
-			<accuracy>4</accuracy>
-			<reach>0</reach>
-			<damage>7P</damage>
-			<ap>-</ap>
-			<mode>SA/BF</mode>
-			<rc>1</rc>
-			<ammo>18(m)/32(c)</ammo>
-			<avail>0</avail>
-			<cost>0</cost>
-			<cyberware>yes</cyberware>
-			<allowaccessory>false</allowaccessory>
-			<source>2050</source>
-			<page>204</page>
-		</weapon>
-		<weapon>
-			<id>3011640d-c504-4af1-bbb5-25f42492a7ff</id>
-			<name>Cyber Shotgun (2050)</name>
-			<category>Shotguns</category>
-			<hide>yes</hide>
-			<type>Ranged</type>
-			<conceal>-6</conceal>
-			<accuracy>4</accuracy>
-			<reach>0</reach>
-			<damage>12P</damage>
-			<ap>4</ap>
-			<mode>SA</mode>
-			<rc>0</rc>
-			<ammo>4(m)/10(c)</ammo>
-			<avail>0</avail>
-			<cost>0</cost>
-			<cyberware>yes</cyberware>
-			<allowaccessory>false</allowaccessory>
-			<source>2050</source>
-			<page>204</page>
-		</weapon>
-		<weapon>
-			<id>09a84b7f-50f0-4889-bae4-16442edbee12</id>
-			<name>Defiance Super Shock (2050)</name>
-			<category>Tasers</category>
-			<type>Ranged</type>
-			<conceal>0</conceal>
-			<accuracy>4</accuracy>
-			<reach>0</reach>
-			<damage>9S(e)</damage>
-			<ap>-5</ap>
-			<mode>SA</mode>
-			<rc>0</rc>
-			<ammo>4(m)</ammo>
-			<avail>3R</avail>
-			<cost>1000</cost>
-			<allowaccessory>true</allowaccessory>
-			<accessorymounts>
-				<mount>Stock</mount>
-				<mount>Side</mount>
-			</accessorymounts>
-			<accessories>
-			<accessory><name>Imaging Scope (2050)</name></accessory>
-			</accessories>
-			<source>2050</source>
-			<page>184</page>
-		</weapon>
-		<weapon>
-			<id>a87aa823-732b-4efe-8164-6235bc492ef0</id>
-			<name>Streetline Special (2050)</name>
-			<category>Holdouts</category>
-			<type>Ranged</type>
-			<conceal>-4</conceal>
-			<accuracy>4</accuracy>
-			<reach>0</reach>
-			<damage>6P</damage>
-			<ap>-</ap>
-			<mode>SA</mode>
-			<rc>0</rc>
-			<ammo>6(c)</ammo>
-			<avail>4R</avail>
-			<cost>100</cost>
-			<allowaccessory>true</allowaccessory>
-			<source>2050</source>
-			<page>184</page>
-		</weapon>
-		<weapon>
-			<id>d9068427-9f9e-4768-be27-cb9c5ee6da13</id>
-			<name>Tiffani Self-Defender (2050)</name>
-			<category>Holdouts</category>
-			<type>Ranged</type>
-			<conceal>-4</conceal>
-			<accuracy>4</accuracy>
-			<reach>0</reach>
-			<damage>6P</damage>
-			<ap>-</ap>
-			<mode>SS</mode>
-			<rc>0</rc>
-			<ammo>4(c)</ammo>
-			<avail>2R</avail>
-			<cost>450</cost>
-			<allowaccessory>true</allowaccessory>
-			<source>2050</source>
-			<page>184</page>
-		</weapon>
-		<weapon>
-			<id>5f10b28e-bdf2-461f-b751-9de1153200a1</id>
-			<name>Walther Palm Pistol (2050)</name>
-			<category>Holdouts</category>
-			<type>Ranged</type>
-			<conceal>-4</conceal>
-			<accuracy>4</accuracy>
-			<reach>0</reach>
-			<damage>7P</damage>
-			<ap>-</ap>
-			<mode>SS/BF</mode>
-			<rc>0</rc>
-			<ammo>2(b)</ammo>
-			<avail>3R</avail>
-			<cost>200</cost>
-			<allowaccessory>true</allowaccessory>
-			<source>2050</source>
-			<page>184</page>
-		</weapon>
-		<weapon>
-			<id>ddfe3423-53c9-44bd-8d4a-f9b88b81a382</id>
-			<name>Ares Light Fire 70 (2050)</name>
-			<category>Light Pistols</category>
-			<type>Ranged</type>
-			<conceal>-3</conceal>
-			<spec>Semi-Automatics</spec>
-			<accuracy>7</accuracy>
-			<reach>0</reach>
-			<damage>6P</damage>
-			<ap>-</ap>
-			<mode>SA</mode>
-			<rc>0</rc>
-			<ammo>16(c)</ammo>
-			<avail>3R</avail>
-			<cost>475</cost>
-			<allowaccessory>true</allowaccessory>
-			<accessorymounts>
-				<mount>Barrel</mount>
-				<mount>Top</mount>
-				<mount>Stock</mount>
-				<mount>Side</mount>
-			</accessorymounts>
-			<source>2050</source>
-			<page>184</page>
-		</weapon>
-		<weapon>
-			<id>f02d5f6e-d317-4559-93ee-48225e5c4017</id>
-			<name>Beretta 200 ST (2050)</name>
-			<category>Light Pistols</category>
-			<type>Ranged</type>
-			<conceal>-2</conceal>
-			<spec>Semi-Automatics</spec>
-			<accuracy>6</accuracy>
-			<reach>0</reach>
-			<damage>6P</damage>
-			<ap>-</ap>
-			<mode>SA/BF</mode>
-			<rc>1</rc>
-			<ammo>20(c)</ammo>
-			<avail>5R</avail>
-			<cost>750</cost>
-			<allowaccessory>true</allowaccessory>
-			<accessorymounts>
-				<mount>Barrel</mount>
-				<mount>Top</mount>
-				<mount>Stock</mount>
-				<mount>Side</mount>
-			</accessorymounts>
-			<accessories>
-				<accessory><name>Stock</name></accessory>
-			</accessories>
-			<source>2050</source>
-			<page>184</page>
-		</weapon>
-		<weapon>
-			<id>847a9604-0890-4f24-bea2-83d372feef7e</id>
-			<name>Beretta Modell 101T (2050)</name>
-			<category>Light Pistols</category>
-			<type>Ranged</type>
-			<conceal>-2</conceal>
-			<spec>Semi-Automatics</spec>
-			<accuracy>6</accuracy>
-			<reach>0</reach>
-			<damage>6P</damage>
-			<ap>-</ap>
-			<mode>SA</mode>
-			<rc>0</rc>
-			<ammo>12(c)</ammo>
-			<avail>4R</avail>
-			<cost>350</cost>
-			<allowaccessory>true</allowaccessory>
-			<accessorymounts>
-				<mount>Barrel</mount>
-				<mount>Top</mount>
-				<mount>Stock</mount>
-				<mount>Side</mount>
-			</accessorymounts>
-			<source>2050</source>
-			<page>184</page>
-		</weapon>
-		<weapon>
-			<id>f8356115-1a00-4ac8-a28a-91655b2075b7</id>
-			<name>Colt America L36 (2050)</name>
-			<category>Light Pistols</category>
-			<type>Ranged</type>
-			<conceal>-2</conceal>
-			<spec>Semi-Automatics</spec>
-			<accuracy>7</accuracy>
-			<reach>0</reach>
-			<damage>7P</damage>
-			<ap>-</ap>
-			<mode>SA</mode>
-			<rc>0</rc>
-			<ammo>11(c)</ammo>
-			<avail>4R</avail>
-			<cost>350</cost>
-			<allowaccessory>true</allowaccessory>
-			<accessorymounts>
-				<mount>Barrel</mount>
-				<mount>Top</mount>
-				<mount>Stock</mount>
-				<mount>Side</mount>
-			</accessorymounts>
-			<source>2050</source>
-			<page>184</page>
-		</weapon>
-		<weapon>
-			<id>132466ad-0ef5-49e2-b453-0e54cf1b31a8</id>
-			<name>Fichetti Security 500 (2050)</name>
-			<category>Light Pistols</category>
-			<type>Ranged</type>
-			<conceal>-2</conceal>
-			<spec>Semi-Automatics</spec>
-			<accuracy>6</accuracy>
-			<reach>0</reach>
-			<damage>7P</damage>
-			<ap>-</ap>
-			<mode>SA</mode>
-			<rc>1</rc>
-			<ammo>10(c)</ammo>
-			<avail>6R</avail>
-			<cost>400</cost>
-			<allowaccessory>true</allowaccessory>
-			<accessorymounts>
-				<mount>Barrel</mount>
-				<mount>Top</mount>
-				<mount>Stock</mount>
-				<mount>Side</mount>
-			</accessorymounts>
-			<accessories>
-			<accessory>
-				<name>Stock</name>
-			</accessory>
-			</accessories>
-			<source>2050</source>
-			<page>184</page>
-		</weapon>
-		<weapon>
-			<id>21259f65-59a0-4456-be11-cb6f7c5da2c0</id>
-			<name>Fichetti Security 500a (2050)</name>
-			<category>Light Pistols</category>
-			<type>Ranged</type>
-			<conceal>-2</conceal>
-			<spec>Semi-Automatics</spec>
-			<accuracy>6</accuracy>
-			<reach>0</reach>
-			<damage>7P</damage>
-			<ap>-</ap>
-			<mode>SA</mode>
-			<rc>1</rc>
-			<ammo>22(c)</ammo>
-			<avail>6R</avail>
-			<cost>450</cost>
-			<allowaccessory>true</allowaccessory>
-			<accessorymounts>
-				<mount>Barrel</mount>
-				<mount>Top</mount>
-				<mount>Stock</mount>
-				<mount>Side</mount>
-			</accessorymounts>
-			<accessories>
-			<accessory>
-				<name>Stock</name>
-			</accessory>
-			</accessories>
-			<source>2050</source>
-			<page>184</page>
-		</weapon>
-		<weapon>
-			<id>1e5c5537-9d78-45e2-b2ac-68d5622fce4d</id>
-			<name>Ares Crusader MP 6 (2050)</name>
-			<category>Machine Pistols</category>
-			<type>Ranged</type>
-			<conceal>0</conceal>
-			<spec>Semi-Automatics</spec>
-			<accuracy>5</accuracy>
-			<reach>0</reach>
-			<damage>7P</damage>
-			<ap>-</ap>
-			<mode>SA/BF</mode>
-			<rc>2</rc>
-			<ammo>40(c)</ammo>
-			<avail>5F</avail>
-			<cost>950</cost>
-			<allowaccessory>true</allowaccessory>
-			<accessorymounts>
-				<mount>Stock</mount>
-				<mount>Side</mount>
-				<mount>Internal</mount>
-				<mount>Barrel</mount>
-				<mount>Top</mount>
-				<mount>Under</mount>
-			</accessorymounts>
-			<source>2050</source>
-			<page>184</page>
-		</weapon>		
-		<weapon>
-			<id>bc343de1-aa17-4fb8-b3dc-5cd44fc973a1</id>
-			<name>Ceska Black Scorpion (2050)</name>
-			<category>Machine Pistols</category>
-			<type>Ranged</type>
-			<conceal>0</conceal>
-			<spec>Semi-Automatics</spec>
-			<accuracy>5</accuracy>
-			<reach>0</reach>
-			<damage>6P</damage>
-			<ap>-</ap>
-			<mode>SA/BF</mode>
-			<rc>0</rc>
-			<ammo>35(c)</ammo>
-			<avail>6R</avail>
-			<cost>270</cost>
-			<allowaccessory>true</allowaccessory>
-			<accessorymounts>
-				<mount>Stock</mount>
-				<mount>Side</mount>
-				<mount>Internal</mount>
-				<mount>Barrel</mount>
-				<mount>Top</mount>
-				<mount>Under</mount>
-			</accessorymounts>
-			<accessories>
-				<accessory><name>Folding Stock</name></accessory>
-			</accessories>
-			<source>2050</source>
-			<page>184</page>
-		</weapon>
-		<weapon>
-			<id>ec050588-9a36-468a-aab4-5be80e96ac90</id>
-			<name>Ares Predator (2050)</name>
-			<category>Heavy Pistols</category>
-			<type>Ranged</type>
-			<conceal>0</conceal>
-			<spec>Semi-Automatics</spec>
-			<accuracy>5</accuracy>
-			<reach>0</reach>
-			<damage>8P</damage>
-			<ap>-1</ap>
-			<mode>SA</mode>
-			<rc>0</rc>
-			<ammo>15(c)</ammo>
-			<avail>4R</avail>
-			<cost>450</cost>
-			<allowaccessory>true</allowaccessory>
-			<accessorymounts>
-				<mount>Barrel</mount>
-				<mount>Top</mount>
-				<mount>Stock</mount>
-				<mount>Side</mount>
-			</accessorymounts>
-			<source>2050</source>
-			<page>185</page>
-		</weapon>
-		<weapon>
-			<id>6f88796e-bf03-4d20-b1f0-2d215bb980fb</id>
-			<name>Ares Viper Slivergun (2050)</name>
-			<category>Heavy Pistols</category>
-			<type>Ranged</type>
-			<conceal>0</conceal>
-			<spec>Semi-Automatics</spec>
-			<accuracy>4</accuracy>
-			<reach>0</reach>
-			<damage>9P(f)</damage>
-			<ap>+4</ap>
-			<mode>SA/BF</mode>
-			<rc>0</rc>
-			<ammo>30(c)</ammo>
-			<avail>5R</avail>
-			<cost>600</cost>
-			<allowaccessory>true</allowaccessory>
-			<accessorymounts>
-				<mount>Barrel</mount>
-				<mount>Top</mount>
-				<mount>Stock</mount>
-				<mount>Side</mount>
-			</accessorymounts>
-			<accessories>
-				<accessory>
-					<name>Silencer</name>
-			</accessory>
-			</accessories>
-			<source>2050</source>
-			<page>185</page>
-		</weapon>
-		<weapon>
-			<id>1d1dc9e6-bdad-49f1-b2d6-b968aecf095c</id>
-			<name>Browning Max-Power (2050)</name>
-			<category>Heavy Pistols</category>
-			<type>Ranged</type>
-			<conceal>0</conceal>
-			<spec>Semi-Automatics</spec>
-			<accuracy>5</accuracy>
-			<reach>0</reach>
-			<damage>8P</damage>
-			<ap>-1</ap>
-			<mode>SA</mode>
-			<rc>0</rc>
-			<ammo>10(c)</ammo>
-			<avail>3R</avail>
-			<cost>450</cost>
-			<allowaccessory>true</allowaccessory>
-			<accessorymounts>
-				<mount>Barrel</mount>
-				<mount>Top</mount>
-				<mount>Stock</mount>
-				<mount>Side</mount>
-			</accessorymounts>
-			<source>2050</source>
-			<page>185</page>
-		</weapon>
-		<weapon>
-			<id>36e7b132-6b4d-4932-86e0-9b8a1afe6c00</id>
-			<name>Colt Manhunter (2050)</name>
-			<category>Heavy Pistols</category>
-			<type>Ranged</type>
-			<conceal>0</conceal>
-			<spec>Semi-Automatics</spec>
-			<accuracy>6</accuracy>
-			<reach>0</reach>
-			<damage>7P</damage>
-			<ap>-1</ap>
-			<mode>SA</mode>
-			<rc>0</rc>
-			<ammo>16(c)</ammo>
-			<avail>4R</avail>
-			<cost>300</cost>
-			<allowaccessory>true</allowaccessory>
-			<accessorymounts>
-				<mount>Barrel</mount>
-				<mount>Top</mount>
-				<mount>Stock</mount>
-				<mount>Side</mount>
-			</accessorymounts>
-			<accessories>
-				<accessory>
-					<name>Laser Sight</name>
-				</accessory>
-			</accessories>
-			<source>2050</source>
-			<page>185</page>
-		</weapon>
-		<weapon>
-			<id>cc5538fc-a62b-43b1-9e45-ea1e4c58901b</id>
-			<name>Remington Roomsweeper (2050)</name>
-			<category>Heavy Pistols</category>
-			<type>Ranged</type>
-			<conceal>0</conceal>
-			<spec>Semi-Automatics</spec>
-			<accuracy>4</accuracy>
-			<reach>0</reach>
-			<damage>9P(f)</damage>
-			<ap>+4</ap>
-			<mode>SA</mode>
-			<rc>0</rc>
-			<ammo>8(m)</ammo>
-			<avail>4R</avail>
-			<cost>300</cost>
-			<allowaccessory>true</allowaccessory>
-			<accessorymounts>
-				<mount>Barrel</mount>
-				<mount>Top</mount>
-				<mount>Stock</mount>
-				<mount>Side</mount>
-			</accessorymounts>
-			<source>2050</source>
-			<page>185</page>
-		</weapon>
-		<weapon>
-			<id>8a455cca-8a94-445b-bff1-e364d6896908</id>
-			<name>Ruger Super Warhawk (2050)</name>
-			<category>Heavy Pistols</category>
-			<type>Ranged</type>
-			<conceal>0</conceal>
-			<spec>Revolvers</spec>
-			<accuracy>5</accuracy>
-			<reach>0</reach>
-			<damage>9P</damage>
-			<ap>-2</ap>
-			<mode>SS</mode>
-			<rc>0</rc>
-			<ammo>6(cy)</ammo>
-			<avail>3R</avail>
-			<cost>300</cost>
-			<allowaccessory>true</allowaccessory>
-			<accessorymounts>
-				<mount>Barrel</mount>
-				<mount>Top</mount>
-				<mount>Stock</mount>
-				<mount>Side</mount>
-			</accessorymounts>
-			<source>2050</source>
-			<page>185</page>
-		</weapon>
-		<weapon>
-			<id>459205e8-54bd-44aa-ba25-f7fb8d056d70</id>
-			<name>AK-97 Karabiner (2050)</name>
-			<category>Submachine Guns</category>
-			<type>Ranged</type>
-			<conceal>2</conceal>
-			<accuracy>6</accuracy>
-			<reach>0</reach>
-			<damage>7P</damage>
-			<ap>0</ap>
-			<mode>SA/BF/FA</mode>
-			<rc>0</rc>
-			<ammo>30(c)</ammo>
-			<avail>5F</avail>
-			<cost>800</cost>
-			<allowaccessory>true</allowaccessory>
-			<accessorymounts>
-				<mount>Stock</mount>
-				<mount>Side</mount>
-				<mount>Internal</mount>
-				<mount>Barrel</mount>
-				<mount>Top</mount>
-				<mount>Under</mount>
-			</accessorymounts>
-			<accessories>
-				<accessory>
-					<name>Folding Stock</name>
-				</accessory>
-			</accessories>
-			<source>2050</source>
-			<page>185</page>
-		</weapon>
-		<weapon>
-			<id>fe671fb0-85ba-4d10-9fa6-e3dff6c55645</id>
-			<name>Beretta Modell 70 (2050)</name>
-			<category>Submachine Guns</category>
-			<type>Ranged</type>
-			<conceal>2</conceal>
-			<accuracy>6</accuracy>
-			<reach>0</reach>
-			<damage>7P</damage>
-			<ap>0</ap>
-			<mode>BF/FA</mode>
-			<rc>0</rc>
-			<ammo>35(c)</ammo>
-			<avail>5F</avail>
-			<cost>900</cost>
-			<allowaccessory>true</allowaccessory>
-			<accessorymounts>
-				<mount>Stock</mount>
-				<mount>Side</mount>
-				<mount>Internal</mount>
-				<mount>Barrel</mount>
-				<mount>Top</mount>
-				<mount>Under</mount>
-			</accessorymounts>
-			<accessories>
-				<accessory>
-					<name>Laser Sight</name>
-				</accessory>
-				<accessory>	
-					<name>Silencer</name>					
-				</accessory>
-			</accessories>
-			<source>2050</source>
-			<page>185</page>
-		</weapon>
-		<weapon>
-			<id>5f40d965-f1d4-4b09-a61b-f4b46016a482</id>
-			<name>HK227 (2050)</name>
-			<category>Submachine Guns</category>
-			<type>Ranged</type>
-			<conceal>2</conceal>
-			<accuracy>5</accuracy>
-			<reach>0</reach>
-			<damage>7P</damage>
-			<ap>0</ap>
-			<mode>SA/BF/FA</mode>
-			<rc>0</rc>
-			<ammo>28(c)</ammo>
-			<avail>4F</avail>
-			<cost>1500</cost>
-			<allowaccessory>true</allowaccessory>
-			<accessorymounts>
-				<mount>Stock</mount>
-				<mount>Side</mount>
-				<mount>Internal</mount>
-				<mount>Barrel</mount>
-				<mount>Top</mount>
-				<mount>Under</mount>
-			</accessorymounts>
-			<accessories>
-				<accessory>
-					<name>Gas-Vent 2 System</name>
-				</accessory>
-				<accessory>	
-					<name>Laser Sight</name>					
-				</accessory>
-				<accessory>
-					<name>Folding Stock</name>
-				</accessory>
-			</accessories>
-			<source>2050</source>
-			<page>185</page>
-		</weapon>
-		<weapon>
-			<id>21dffe97-d055-4a8a-99d6-20f65054b522</id>
-			<name>Ingram Smartgun (2050)</name>
-			<category>Submachine Guns</category>
-			<type>Ranged</type>
-			<conceal>2</conceal>
-			<accuracy>4</accuracy>
-			<reach>0</reach>
-			<damage>8P</damage>
-			<ap>-</ap>
-			<mode>BF/FA</mode>
-			<rc>0</rc>
-			<ammo>32(c)</ammo>
-			<avail>4F</avail>
-			<cost>950</cost>
-			<allowaccessory>true</allowaccessory>
-			<accessorymounts>
-				<mount>Barrel</mount>
-				<mount>Top</mount>
-				<mount>Stock</mount>
-				<mount>Side</mount>
-			</accessorymounts>
-			<accessories>
-				<accessory><name>Smartgun System, Internal</name></accessory>
-				<accessory><name>Folding Stock</name></accessory>
-				<accessory><name>Gas-Vent 2 System</name></accessory>
-			</accessories>
-			<source>2050</source>
-			<page>185</page>
-		</weapon>
-		<weapon>
-			<id>317ad4f6-85ce-48e0-a3a7-ec5fb09d41e1</id>
-			<name>Uzi III (2050)</name>
-			<category>Submachine Guns</category>
-			<type>Ranged</type>
-			<conceal>2</conceal>
-			<accuracy>4</accuracy>
-			<reach>0</reach>
-			<damage>7P</damage>
-			<ap>-</ap>
-			<mode>BF</mode>
-			<rc>0</rc>
-			<ammo>24(c)</ammo>
-			<avail>4F</avail>
-			<cost>600</cost>
-			<allowaccessory>true</allowaccessory>
-			<accessorymounts>
-				<mount>Barrel</mount>
-				<mount>Top</mount>
-				<mount>Stock</mount>
-				<mount>Side</mount>
-			</accessorymounts>
-			<accessories>
-				<accessory><name>Folding Stock</name></accessory>
-				<accessory><name>Laser Sight</name></accessory>
-			</accessories>
-			<source>2050</source>
-			<page>185</page>
-		</weapon>
-		<weapon>
-			<id>b297c2b3-0cc0-4321-95be-ca6d73e9af03</id>
-			<name>AK-97 (2050)</name>
-			<category>Assault Rifles</category>
-			<type>Ranged</type>
-			<conceal>6</conceal>
-			<accuracy>5</accuracy>
-			<reach>0</reach>
-			<damage>10P</damage>
-			<ap>-2</ap>
-			<mode>SA/BF/FA</mode>
-			<rc>0</rc>
-			<ammo>22(c)</ammo>
-			<avail>3F</avail>
-			<cost>500</cost>
-			<allowaccessory>true</allowaccessory>
-			<accessorymounts>
-				<mount>Stock</mount>
-				<mount>Side</mount>
-				<mount>Internal</mount>
-				<mount>Barrel</mount>
-				<mount>Top</mount>
-				<mount>Under</mount>
-			</accessorymounts>
-			<source>2050</source>
-			<page>185</page>
-		</weapon>
-		<weapon>
-			<id>4cdded3c-831d-456f-a0f7-7e7921118dd8</id>
-			<name>AK-98 (2050)</name>
-			<category>Assault Rifles</category>
-			<type>Ranged</type>
-			<conceal>6</conceal>
-			<accuracy>5</accuracy>
-			<reach>0</reach>
-			<damage>10P</damage>
-			<ap>-2</ap>
-			<mode>SA/BF/FA</mode>
-			<rc>0</rc>
-			<ammo>22(c)</ammo>
-			<avail>6F</avail>
-			<cost>2500</cost>
-			<underbarrels>
-				<underbarrel>AK-98 Grenade Launcher</underbarrel>
-			</underbarrels>
-			<allowaccessory>true</allowaccessory>
-			<accessorymounts>
-				<mount>Stock</mount>
-				<mount>Side</mount>
-				<mount>Internal</mount>
-				<mount>Barrel</mount>
-				<mount>Top</mount>
-				<mount>Under</mount>
-			</accessorymounts>
-			<source>2050</source>
-			<page>185</page>
-		</weapon>
-		<weapon>
-			<id>d1e01a1b-9ada-46c7-8007-e49932e6f727</id>
-			<name>Colt M22A2 (2050)</name>
-			<category>Assault Rifles</category>
-			<type>Ranged</type>
-			<conceal>6</conceal>
-			<accuracy>4</accuracy>
-			<reach>0</reach>
-			<damage>9P</damage>
-			<ap>-2</ap>
-			<mode>SA/BF/FA</mode>
-			<rc>0</rc>
-			<ammo>40(c)</ammo>
-			<avail>4F</avail>
-			<cost>1600</cost>
-			<underbarrels>
-				<underbarrel>Colt M22A2 Grenade Launcher (2050)</underbarrel>
-			</underbarrels>
-			<allowaccessory>true</allowaccessory>
-			<accessorymounts>
-				<mount>Stock</mount>
-				<mount>Side</mount>
-				<mount>Internal</mount>
-				<mount>Barrel</mount>
-				<mount>Top</mount>
-				<mount>Under</mount>
-			</accessorymounts>
-			<source>2050</source>
-			<page>185</page>
-		</weapon>
-		<weapon>
-			<id>8d399d02-9829-4943-8b60-7c32698c0888</id>
-			<name>Colt M22A2 Grenade Launcher (2050)</name>
-			<category>Underbarrel Weapons</category>
-			<hide>yes</hide>
-			<type>Ranged</type>
-			<conceal>6</conceal>
-			<accuracy>3</accuracy>
-			<reach>0</reach>
-			<damage>Grenade</damage>
-			<ap>-</ap>
-			<mode>SS</mode>
-			<rc>0</rc>
-			<ammo>6(m)</ammo>
-			<ammocategory>Grenade Launchers</ammocategory>
-			<avail>0</avail>
-			<cost>0</cost>
-			<allowaccessory>true</allowaccessory>
-			<useskill>Heavy Weapons</useskill>
-			<range>Grenade Launchers</range>
-			<source>2050</source>
-			<page>185</page>
-		</weapon>
-		<weapon>
-			<id>2f4724d3-4644-411c-998c-b0a12461e508</id>
-			<name>FN HAR (2050)</name>
-			<category>Assault Rifles</category>
-			<type>Ranged</type>
-			<conceal>6</conceal>
-			<accuracy>5</accuracy>
-			<reach>0</reach>
-			<damage>10P</damage>
-			<ap>-2</ap>
-			<mode>SA/BF/FA</mode>
-			<rc>0</rc>
-			<ammo>20(c)</ammo>
-			<avail>4F</avail>
-			<cost>1200</cost>
-			<accessories>
-				<accessory><name>Laser Sight</name></accessory>
-				<accessory><name>Folding Stock</name></accessory>
-				<accessory><name>Gas-Vent 2 System</name></accessory>
-			</accessories>
-			<allowaccessory>true</allowaccessory>
-			<accessorymounts>
-				<mount>Stock</mount>
-				<mount>Side</mount>
-				<mount>Internal</mount>
-				<mount>Barrel</mount>
-				<mount>Top</mount>
-				<mount>Under</mount>
-			</accessorymounts>
-			<source>2050</source>
-			<page>185</page>
-		</weapon>		
-		<weapon>
-			<id>89bfe11e-c916-439d-9abe-937737735af9</id>
-			<name>Ranger Arms SM-3 (2050)</name>
-			<category>Sniper Rifles</category>
-			<type>Ranged</type>
-			<conceal>8</conceal>
-			<accuracy>8</accuracy>
-			<reach>0</reach>
-			<damage>14P</damage>
-			<ap>-5</ap>
-			<mode>SA</mode>
-			<rc>0</rc>
-			<ammo>6(m)</ammo>
-			<avail>12F</avail>
-			<cost>4000</cost>
-			<allowaccessory>true</allowaccessory>
-			<accessorymounts>
-				<mount>Stock</mount>
-				<mount>Side</mount>
-				<mount>Internal</mount>
-				<mount>Barrel</mount>
-				<mount>Top</mount>
-				<mount>Under</mount>
-			</accessorymounts>
-			<accessories>
-				<accessory><name>Silencer</name></accessory>
-				<accessory><name>Imaging Scope (2050)</name></accessory>
-			</accessories>
-			<source>2050</source>
-			<page>186</page>
-		</weapon>
-		<weapon>
-			<id>ae59bc8e-5b56-4dc8-8540-1211f059c4b9</id>
-			<name>Remington 750 (2050)</name>
-			<category>Sniper Rifles</category>
-			<type>Ranged</type>
-			<conceal>8</conceal>
-			<accuracy>7</accuracy>
-			<reach>0</reach>
-			<damage>11P</damage>
-			<ap>-3</ap>
-			<mode>SS</mode>
-			<rc>0</rc>
-			<ammo>5(m)</ammo>
-			<avail>3R</avail>
-			<cost>600</cost>
-			<allowaccessory>true</allowaccessory>
-			<accessorymounts>
-				<mount>Stock</mount>
-				<mount>Side</mount>
-				<mount>Internal</mount>
-				<mount>Barrel</mount>
-				<mount>Top</mount>
-			</accessorymounts>
-			<accessories>
-				<accessory><name>Imaging Scope (2050)</name></accessory>
-			</accessories>
-			<source>2050</source>
-			<page>186</page>
-		</weapon>
-		<weapon>
-			<id>38202c82-5580-4746-8639-2ab097a0ff4f</id>
-			<name>Remington 950 (2050)</name>
-			<category>Sniper Rifles</category>
-			<type>Ranged</type>
-			<conceal>8</conceal>
-			<accuracy>7</accuracy>
-			<reach>0</reach>
-			<damage>12P</damage>
-			<ap>-4</ap>
-			<mode>SS</mode>
-			<rc>0</rc>
-			<ammo>5(m)</ammo>
-			<avail>3R</avail>
-			<cost>800</cost>
-			<allowaccessory>true</allowaccessory>
-			<accessorymounts>
-				<mount>Stock</mount>
-				<mount>Side</mount>
-				<mount>Internal</mount>
-				<mount>Barrel</mount>
-				<mount>Top</mount>
-			</accessorymounts>
-			<accessories>
-				<accessory><name>Imaging Scope (2050)</name></accessory>
-			</accessories>
-			<source>2050</source>
-			<page>186</page>
-		</weapon>
-		<weapon>
-			<id>50b8bd98-59de-4c1b-acbd-bd24550c91c1</id>
-			<name>Ruger 100 (2050)</name>
-			<category>Sniper Rifles</category>
-			<type>Ranged</type>
-			<conceal>8</conceal>
-			<accuracy>6</accuracy>
-			<reach>0</reach>
-			<damage>11P</damage>
-			<ap>-3</ap>
-			<mode>SA</mode>
-			<rc>0</rc>
-			<ammo>5(m)</ammo>
-			<avail>3R</avail>
-			<cost>1300</cost>
-			<allowaccessory>true</allowaccessory>
-			<accessorymounts>
-				<mount>Stock</mount>
-				<mount>Side</mount>
-				<mount>Internal</mount>
-				<mount>Barrel</mount>
-				<mount>Top</mount>
-				<mount>Under</mount>
-			</accessorymounts>
-			<accessories>
-				<accessory><name>Imaging Scope (2050)</name></accessory>
-				<accessory><name>Shock Pad</name></accessory>
-			</accessories>
-			<source>2050</source>
-			<page>186</page>
-		</weapon>
-		<weapon>
-			<id>2e2f798a-c3a3-4829-942e-cd7e0952a9e7</id>
-			<name>Walther MA-2100 (2050)</name>
-			<category>Sniper Rifles</category>
-			<type>Ranged</type>
-			<conceal>8</conceal>
-			<accuracy>6</accuracy>
-			<reach>0</reach>
-			<damage>12P</damage>
-			<ap>-3</ap>
-			<mode>SA</mode>
-			<rc>0</rc>
-			<ammo>10(m)</ammo>
-			<avail>12F</avail>
-			<cost>6500</cost>
-			<allowaccessory>true</allowaccessory>
-			<accessorymounts>
-				<mount>Stock</mount>
-				<mount>Side</mount>
-				<mount>Internal</mount>
-				<mount>Barrel</mount>
-				<mount>Top</mount>
-				<mount>Under</mount>
-			</accessorymounts>
-			<accessories>
-				<accessory><name>Smartgun System, Internal (2050)</name></accessory>
-			</accessories>
-			<source>2050</source>
-			<page>186</page>
-		</weapon>
-		<weapon>
-			<id>f82903f3-3f8d-48b8-95db-c8cf1238c7a1</id>
-			<name>Styre AUG-CSL (2050)</name>
-			<category>Assault Rifles</category>
-			<type>Ranged</type>
-			<conceal>6</conceal>
-			<accuracy>0</accuracy>
-			<reach>0</reach>
-			<damage>0</damage>
-			<ap>0</ap>
-			<mode>0</mode>
-			<rc>0</rc>
-			<ammo>40(c)</ammo>
-			<avail>10F</avail>
-			<cost>4500</cost>
-			<underbarrels>
-				<underbarrel>Styre AUG-CSL SMG (2050)</underbarrel>
-				<underbarrel>Styre AUG-CSL Carbine (2050)</underbarrel>
-				<underbarrel>Styre AUG-CSL Assault Rifles (2050)</underbarrel>
-				<underbarrel>Styre AUG-CSL LMG (2050)</underbarrel>
-			</underbarrels>
-			<allowaccessory>true</allowaccessory>
-			<accessorymounts>
-				<mount>Stock</mount>
-				<mount>Side</mount>
-				<mount>Internal</mount>
-				<mount>Barrel</mount>
-				<mount>Top</mount>
-				<mount>Under</mount>
-			</accessorymounts>
-			<source>2050</source>
-			<page>184</page>
-		</weapon>
-		<weapon>
-			<id>5e116545-08b4-4eae-8dab-6f1546786296</id>
-			<name>Styre AUG-CSL SMG (2050)</name>
-			<category>Submachine Guns</category>
-			<hide>yes</hide>
-			<type>Ranged</type>
-			<conceal>6</conceal>
-			<accuracy>5</accuracy>
-			<reach>0</reach>
-			<damage>7P</damage>
-			<ap>0</ap>
-			<mode>SA/BF</mode>
-			<rc>0</rc>
-			<ammo>40(c)</ammo>
-			<avail>0</avail>
-			<cost>0</cost>
-			<allowaccessory>true</allowaccessory>
-			<accessorymounts>
-				<mount>Stock</mount>
-				<mount>Side</mount>
-				<mount>Internal</mount>
-				<mount>Barrel</mount>
-				<mount>Top</mount>
-				<mount>Under</mount>
-			</accessorymounts>
-			<accessories>
-				<accessory>
-					<name>Gas-Vent 1 System</name>
-				</accessory>
-			</accessories>				
-			<source>2050</source>
-			<page>184</page>
-		</weapon>
-		<weapon>
-			<id>ef76228b-c339-4262-b8e3-597de652d9b4</id>
-			<name>Styre AUG-CSL Carbine (2050)</name>
-			<category>Sniper Rifles</category>
-			<hide>yes</hide>
-			<type>Ranged</type>
-			<conceal>6</conceal>
-			<accuracy>5</accuracy>
-			<reach>0</reach>
-			<damage>8P</damage>
-			<ap>0</ap>
-			<mode>SA/BF</mode>
-			<rc>0</rc>
-			<ammo>40(c)</ammo>
-			<avail>0</avail>
-			<cost>0</cost>
-			<allowaccessory>true</allowaccessory>
-			<accessorymounts>
-				<mount>Stock</mount>
-				<mount>Side</mount>
-				<mount>Internal</mount>
-				<mount>Barrel</mount>
-				<mount>Top</mount>
-				<mount>Under</mount>
-			</accessorymounts>
-			<accessories>
-				<accessory>
-					<name>Gas-Vent 1 System</name>
-				</accessory>
-			</accessories>			
-			<source>2050</source>
-			<page>184</page>
-		</weapon>
-		<weapon>
-			<id>4c09761e-d2a2-4958-9113-5b61db145a20</id>
-			<name>Styre AUG-CSL Assault Rifles (2050)</name>
-			<category>Assault Rifles</category>
-			<hide>yes</hide>
-			<type>Ranged</type>
-			<conceal>6</conceal>
-			<accuracy>5</accuracy>
-			<reach>0</reach>
-			<damage>9P</damage>
-			<ap>-2</ap>
-			<mode>SA/BF/FA</mode>
-			<rc>0</rc>
-			<ammo>40(c)</ammo>
-			<avail>0</avail>
-			<cost>0</cost>
-			<allowaccessory>true</allowaccessory>
-			<accessorymounts>
-				<mount>Stock</mount>
-				<mount>Side</mount>
-				<mount>Internal</mount>
-				<mount>Barrel</mount>
-				<mount>Top</mount>
-				<mount>Under</mount>
-			</accessorymounts>
-			<accessories>
-				<accessory>
-					<name>Gas-Vent 1 System</name>
-				</accessory>
-			</accessories>			
-			<source>2050</source>
-			<page>184</page>
-		</weapon>
-		<weapon>
-			<id>39a5d782-6537-4b6d-93f9-f5d30d90d8ef</id>
-			<name>Styre AUG-CSL LMG (2050)</name>
-			<category>Light Machine Guns</category>
-			<hide>yes</hide>
-			<type>Ranged</type>
-			<conceal>6</conceal>
-			<accuracy>5</accuracy>
-			<reach>0</reach>
-			<damage>10P</damage>
-			<ap>-2</ap>
-			<mode>SA/BF/FA</mode>
-			<rc>0</rc>
-			<ammo>40(c)</ammo>
-			<avail>0</avail>
-			<cost>0</cost>
-			<allowaccessory>true</allowaccessory>
-			<accessorymounts>
-				<mount>Stock</mount>
-				<mount>Side</mount>
-				<mount>Internal</mount>
-				<mount>Barrel</mount>
-				<mount>Top</mount>
-				<mount>Under</mount>
-			</accessorymounts>
-			<accessories>
-				<accessory>
-					<name>Gas-Vent 1 System</name>
-				</accessory>
-			</accessories>			
-			<source>2050</source>
-			<page>184</page>
-		</weapon>
-		<!-- Grenade -->
-		<weapon>
-			<id>1c4b568b-7591-433f-8618-2ca75fedabb2</id>
-			<name>Grenade: Shock (2050)</name>
-			<category>Gear</category>
-			<type>Ranged</type>
-			<conceal>0</conceal>
-			<accuracy>Physical</accuracy>
-			<reach>0</reach>
-			<damage>10S (10m Radius)</damage>
-			<ap>-4</ap>
-			<mode>0</mode>
-			<rc>0</rc>
-			<ammo>0</ammo>
-			<avail>5F</avail>
-			<cost>30</cost>
-			<allowaccessory>true</allowaccessory>
-			<useskill>Throwing Weapons</useskill>
-			<range>Standard Grenade</range>
-			<source>2050</source>
-			<page>191</page>
-		</weapon>
-		<weapon>
-			<id>eef0fb7c-572e-49e9-88ee-5f52f0cdea8a</id>
-			<name>Minigrenade: Shock (2050)</name>
-			<category>Gear</category>
-			<type>Ranged</type>
-			<conceal>-2</conceal>
-			<spec>Grenade Launcher</spec>
-			<accuracy>0</accuracy>
-			<reach>0</reach>
-			<damage>10S (10m Radius)</damage>
-			<ap>-4</ap>
-			<mode>0</mode>
-			<rc>0</rc>
-			<ammo>0</ammo>
-			<avail>8F</avail>
-			<cost>60</cost>
-			<allowaccessory>true</allowaccessory>
-			<useskill>Heavy Weapons</useskill>
-			<range>Grenade Launcher</range>
-			<source>2050</source>
-			<page>191</page>
-		</weapon>
-		<weapon>
-			<id>ee5f14ba-32c9-48bb-8c56-bd55665a3ad7</id>
-			<name>Grenade: Defensive (2050)</name>
-			<category>Gear</category>
-			<type>Ranged</type>
-			<conceal>0</conceal>
-			<accuracy>Physical</accuracy>
-			<reach>0</reach>
-			<damage>16P (-2/m)</damage>
-			<ap>-2</ap>
-			<mode>0</mode>
-			<rc>0</rc>
-			<ammo>0</ammo>
-			<avail>4F</avail>
-			<cost>45</cost>
-			<allowaccessory>true</allowaccessory>
-			<useskill>Throwing Weapons</useskill>
-			<range>Standard Grenade</range>
-			<source>2050</source>
-			<page>191</page>
-		</weapon>
-		<weapon>
-			<id>2cc3e198-3a4a-444a-86b3-3b44848c0b80</id>
-			<name>Minigrenade: Defensive (2050)</name>
-			<category>Gear</category>
-			<type>Ranged</type>
-			<conceal>0</conceal>
-			<accuracy>Physical</accuracy>
-			<reach>0</reach>
-			<damage>16P (-2/m)</damage>
-			<ap>-2</ap>
-			<mode>0</mode>
-			<rc>0</rc>
-			<ammo>0</ammo>
-			<avail>8F</avail>
-			<cost>60</cost>
-			<allowaccessory>true</allowaccessory>
-			<useskill>Heavy Weapons</useskill>
-			<range>Grenade Launcher</range>
-			<source>2050</source>
-			<page>191</page>
-		</weapon>
-		<weapon>
-			<id>3a8c38e1-6428-43ff-9a34-98932ab26ca9</id>
-			<name>Grenade: Offensive (2050)</name>
-			<category>Gear</category>
-			<type>Ranged</type>
-			<conceal>0</conceal>
-			<accuracy>Physical</accuracy>
-			<reach>0</reach>
-			<damage>18P(f) (-1/m)</damage>
-			<ap>+5</ap>
-			<mode>0</mode>
-			<rc>0</rc>
-			<ammo>0</ammo>
-			<avail>4F</avail>
-			<cost>35</cost>
-			<allowaccessory>true</allowaccessory>
-			<useskill>Throwing Weapons</useskill>
-			<range>Standard Grenade</range>
-			<source>2050</source>
-			<page>191</page>
-		</weapon>
-		<weapon>
-			<id>a3005aaf-ae61-48e4-bc08-1915d41c934c</id>
-			<name>Minigrenade: Offensive (2050)</name>
-			<category>Gear</category>
-			<type>Ranged</type>
-			<conceal>0</conceal>
-			<accuracy>Physical</accuracy>
-			<reach>0</reach>
-			<damage>18P(f) (-1/m)</damage>
-			<ap>+5</ap>
-			<mode>0</mode>
-			<rc>0</rc>
-			<ammo>0</ammo>
-			<avail>8F</avail>
-			<cost>60</cost>
-			<allowaccessory>true</allowaccessory>
-			<useskill>Heavy Weapons</useskill>
-			<range>Grenade Launcher</range>
-			<source>2050</source>
-			<page>191</page>
-		</weapon>
-		<weapon>
-			<id>a5212451-eb18-48b6-ba94-bc9e7a8962ea</id>
-			<name>Grenade: Smoke (2050)</name>
-			<category>Gear</category>
-			<type>Ranged</type>
-			<conceal>0</conceal>
-			<accuracy>Physical</accuracy>
-			<reach>0</reach>
-			<damage>(10m Radius)</damage>
-			<ap>-</ap>
-			<mode>0</mode>
-			<rc>0</rc>
-			<ammo>0</ammo>
-			<avail>3R</avail>
-			<cost>30</cost>
-			<allowaccessory>true</allowaccessory>
-			<useskill>Throwing Weapons</useskill>
-			<range>Standard Grenade</range>
-			<source>2050</source>
-			<page>191</page>
-		</weapon>
-		<weapon>
-			<id>8424fc8f-00b2-445f-a023-6ea608425093</id>
-			<name>Minigrenade: Smoke (2050)</name>
-			<category>Gear</category>
-			<type>Ranged</type>
-			<conceal>0</conceal>
-			<accuracy>Physical</accuracy>
-			<reach>0</reach>
-			<damage>(10m Radius)</damage>
-			<ap>-</ap>
-			<mode>0</mode>
-			<rc>0</rc>
-			<ammo>0</ammo>
-			<avail>3R</avail>
-			<cost>60</cost>
-			<allowaccessory>true</allowaccessory>
-			<useskill>Heavy Weapons</useskill>
-			<range>Grenade Launcher</range>
-			<source>2050</source>
-			<page>191</page>
-		</weapon>
-		<weapon>
-			<id>41b3215e-2c3f-4417-a39c-4b3725318b86</id>
-			<name>Rocket: Anti-Personnel (2050)</name>
-			<category>Gear</category>
-			<type>Ranged</type>
-			<conceal>10</conceal>
-			<accuracy>0</accuracy>
-			<reach>0</reach>
-			<damage>23P(f) (-1/m)</damage>
-			<ap>+5</ap>
-			<mode>0</mode>
-			<rc>0</rc>
-			<ammo>0</ammo>
-			<avail>8F</avail>
-			<cost>1000</cost>
-			<allowaccessory>true</allowaccessory>
-			<source>2050</source>
-			<page>191</page>
-		</weapon>
-		<weapon>
-			<id>1f62b179-c89e-45d6-b879-2584bcf0b570</id>
-			<name>Rocket: Anti-Vehicle (2050)</name>
-			<category>Gear</category>
-			<type>Ranged</type>
-			<conceal>10</conceal>
-			<accuracy>0</accuracy>
-			<reach>0</reach>
-			<damage>24P (-4/m)</damage>
-			<ap>-4/-10</ap>
-			<mode>0</mode>
-			<rc>0</rc>
-			<ammo>0</ammo>
-			<avail>8F</avail>
-			<cost>2000</cost>
-			<allowaccessory>true</allowaccessory>
-			<source>2050</source>
-			<page>191</page>
-		</weapon>
-		<weapon>
-			<id>435750bb-c9ad-42da-aeda-cc42a401ffda</id>
-			<name>Rocket: High Explosive (2050)</name>
-			<category>Gear</category>
-			<type>Ranged</type>
-			<conceal>10</conceal>
-			<accuracy>0</accuracy>
-			<reach>0</reach>
-			<damage>21P (-2/m)</damage>
-			<ap>-2</ap>
-			<mode>0</mode>
-			<rc>0</rc>
-			<ammo>0</ammo>
-			<avail>8F</avail>
-			<cost>1500</cost>
-			<allowaccessory>true</allowaccessory>
-			<source>2050</source>
-			<page>191</page>
-		</weapon>
-		<weapon>
-			<id>2b35b950-a44d-4071-abca-f3fc2d912ba9</id>
-			<name>Missile: Anti-Personnel (2050)</name>
-			<category>Gear</category>
-			<type>Ranged</type>
-			<conceal>10</conceal>
-			<accuracy>0</accuracy>
-			<reach>0</reach>
-			<damage>23P(f) (-1/m)</damage>
-			<ap>+5</ap>
-			<mode>0</mode>
-			<rc>0</rc>
-			<ammo>0</ammo>
-			<avail>12F</avail>
-			<cost>1000</cost>
-			<allowaccessory>true</allowaccessory>
-			<source>2050</source>
-			<page>191</page>
-		</weapon>
-		<weapon>
-			<id>438a902c-ce97-475d-aa9d-c8b9ef7f6a8b</id>
-			<name>Missile: Anti-Vehicle (2050)</name>
-			<category>Gear</category>
-			<rating>6</rating>
-			<conceal>10</conceal>
-			<accuracy>0</accuracy>
-			<reach>0</reach>
-			<damage>24P (-4/m)</damage>
-			<ap>-4/-10</ap>
-			<mode>0</mode>
-			<rc>0</rc>
-			<ammo>0</ammo>
-			<avail>12F</avail>
-			<cost>2000</cost>
-			<allowaccessory>true</allowaccessory>
-			<source>2050</source>
-			<page>191</page>
-		</weapon>
-		<weapon>
-			<id>1194223f-0943-49de-9138-ee8a7ad1636b</id>
-			<name>Missile: High Explosive (2050)</name>
-			<category>Gear</category>
-			<type>Ranged</type>
-			<conceal>10</conceal>
-			<accuracy>0</accuracy>
-			<reach>0</reach>
-			<damage>21P (-2/m)</damage>
-			<ap>-2</ap>
-			<mode>0</mode>
-			<rc>0</rc>
-			<ammo>0</ammo>
-			<avail>12F</avail>
-			<cost>1500</cost>
-			<allowaccessory>true</allowaccessory>
-			<source>2050</source>
-			<page>191</page>
-		</weapon>
-		<weapon>
-			<id>90eca76a-4e5a-4cce-a6a1-0921d12d4d74</id>
-			<name>Autocannon (2050)</name>
-			<category>Assault Cannons</category>
-			<type>Ranged</type>
-			<conceal>10</conceal>
-			<accuracy>0</accuracy>
-			<reach>0</reach>
-			<damage>13P</damage>
-			<ap>-6</ap>
-			<mode>SS</mode>
-			<rc>0</rc>
-			<ammo>10(c)</ammo>
-			<avail>12F</avail>
-			<cost>12000</cost>
-			<allowaccessory>true</allowaccessory>
-			<source>2050</source>
-			<page>196</page>
-		</weapon>		
-		<weapon>
-			<id>3e4c13e4-ae4a-4928-937f-6e0038514350</id>
-			<name>Launcher, Vehicle (2050)</name>
-			<category>Missile Launchers</category>
-			<type>Ranged</type>
-			<conceal>10</conceal>
-			<accuracy>0</accuracy>
-			<reach>0</reach>
-			<damage>Missile</damage>
-			<ap>Missile</ap>
-			<mode>SS</mode>
-			<rc>0</rc>
-			<ammo>6(b)</ammo>
-			<avail>12F</avail>
-			<cost>15000</cost>
-			<allowaccessory>true</allowaccessory>
-			<source>2050</source>
-			<page>196</page>
-		</weapon>
-		<weapon>
-			<id>c6540493-21b1-44db-9cd3-e2b22770a320</id>
-			<name>Water Cannon (2050)</name>
-			<category>Assault Cannons</category>
-			<type>Ranged</type>
-			<conceal>10</conceal>
-			<accuracy>0</accuracy>
-			<reach>0</reach>
-			<damage>12S</damage>
-			<ap>-6</ap>
-			<mode>SS</mode>
-			<rc>0</rc>
-			<ammo>200 (tank)</ammo>
-			<avail>15R</avail>
-			<cost>20000</cost>
-			<range>Submachine Guns</range>
-			<allowaccessory>true</allowaccessory>
-			<source>2050</source>
-			<page>196</page>
-		</weapon>		
-		<!-- End SR5 2050 -->		
-		<!-- End Region -->
-	</weapons>
-	<accessories>
-		<!-- Region Shadowrun 5 -->
-		<accessory>
-			<id>d34a93a8-b695-4c46-8e34-0948df68d44f</id>
-			<name>Silencer, Ares Light Fire 70</name>
-			<mount>Barrel</mount>
-			<rating>0</rating>
-			<avail>6F</avail>
-			<cost>750</cost>
-			<required>
-				<weapondetails>
-					<name>Ares Light Fire 70</name>
-				</weapondetails>
-			</required>
-			<source>SR5</source>
-			<page>425</page>
-		</accessory>
-		<accessory>
-			<id>4026650e-ecd3-4514-b2c6-d03dc1d466b5</id>
-			<name>Silencer, Ares Light Fire 75</name>
-			<mount>Barrel</mount>
-			<rating>0</rating>
-			<avail>6F</avail>
-			<cost>0</cost>
-			<required>
-				<weapondetails>
-					<name>Ares Light Fire 75</name>
-				</weapondetails>
-			</required>
-			<source>SR5</source>
-			<page>425</page>
-		</accessory>
-		<accessory>
-			<id>294a6b30-6e1c-4b7d-8e93-10964647c2dd</id>
-			<name>Airburst Link</name>
-			<mount/>
-			<rating>0</rating>
-			<avail>6R</avail>
-			<cost>600</cost>
-			<forbidden>
-				<oneof>
-					<accessory>Vintage</accessory>
-				</oneof>
-			</forbidden>
-			<required>
-				<weapondetails>
-					<OR>
-						<category>Grenade Launchers</category>
-						<spec>Grenade Launchers</spec>
-						<spec2>Grenade Launchers</spec2>
-						<ammocategory>Grenade Launchers</ammocategory>
-						<category>Missile Launchers</category>
-						<spec>Missile Launchers</spec>
-						<spec2>Missile Launchers</spec2>
-						<ammocategory>Missile Launchers</ammocategory>
-					</OR>
-				</weapondetails>
-			</required>
-			<source>SR5</source>
-			<page>431</page>
-		</accessory>
-		<accessory>
-			<id>6e06df00-95b8-450f-9f2a-4a86c582d342</id>
-			<name>Bipod</name>
-			<mount>Under</mount>
-			<rc>2</rc>
-			<rating>0</rating>
-			<rcgroup>1</rcgroup>
-			<avail>2</avail>
-			<cost>200</cost>
-			<source>SR5</source>
-			<page>431</page>
-		</accessory>
-		<accessory>
-			<id>7f66a669-917a-4423-bd83-cf0e0a1fb2a8</id>
-			<name>Concealable Holster</name>
-			<mount/>
-			<rating>0</rating>
-			<conceal>-1</conceal>
-			<avail>2</avail>
-			<cost>150</cost>
-			<required>
-				<weapondetails>
-					<conceal operation="lessthanequals">0</conceal>
-				</weapondetails>
-			</required>
-			<source>SR5</source>
-			<page>431</page>
-		</accessory>
-		<accessory>
-			<id>f46b623b-75b5-4947-a3e4-baa2930749bf</id>
-			<name>Gas-Vent 1 System</name>
-			<mount>Barrel</mount>
-			<rc>1</rc>
-			<rating>0</rating>
-			<avail>3R</avail>
-			<cost>200</cost>
-			<source>SR5</source>
-			<page>431</page>
-		</accessory>
-		<accessory>
-			<id>b3827611-f631-461e-8660-e744593ba2d2</id>
->>>>>>> c809f4a9
-			<name>Gas-Vent 2 System</name>
-			<mount>Barrel</mount>
-			<rc>2</rc>
-			<rating>0</rating>
-			<avail>6R</avail>
-			<cost>400</cost>
-			<source>SR5</source>
-			<page>431</page>
-		</accessory>
-		<accessory>
-			<id>6b06cf52-04fa-4034-bb10-2bcdd58c4bfb</id>
-			<name>Gas-Vent 3 System</name>
-			<mount>Barrel</mount>
-			<rc>3</rc>
-			<rating>0</rating>
-			<avail>9R</avail>
-			<cost>600</cost>
-			<source>SR5</source>
-			<page>431</page>
-		</accessory>
-		<accessory>
-			<id>baecb236-6b4a-4f7d-b9c4-25212f115d4a</id>
-			<name>Gyro Mount</name>
-			<mount>Under</mount>
-			<rc>6</rc>
-			<rating>0</rating>
-			<rcgroup>1</rcgroup>
-			<avail>7</avail>
-			<cost>1400</cost>
-			<source>SR5</source>
-			<page>432</page>
-		</accessory>
-		<accessory>
-			<id>7ca0c689-a05e-4377-ae44-3dc15abe2ee2</id>
-			<name>Hidden Gun Arm Slide</name>
-			<mount/>
-			<rating>0</rating>
-			<conceal>-1</conceal>
-			<avail>4R</avail>
-			<cost>350</cost>
-			<required>
-				<weapondetails>
-					<conceal operation="lessthanequals">-2</conceal>
-				</weapondetails>
-			</required>
-			<source>SR5</source>
-			<page>432</page>
-		</accessory>
-		<accessory>
-			<id>2905095e-937e-4dbc-aa56-3b66676e1559</id>
-			<name>Imaging Scope</name>
-			<mount>Top</mount>
-			<rating>0</rating>
-			<avail>2</avail>
-			<cost>300</cost>
-			<gears>
-				<usegear>Camera, Micro</usegear>
-				<usegear>Vision Magnification</usegear>
-			</gears>
-			<allowgear>
-				<gearcategory>Vision Enhancements</gearcategory>
-			</allowgear>
-			<source>SR5</source>
-			<page>432</page>
-		</accessory>
-		<accessory>
-			<id>036742ce-95d8-4510-b25f-5c380ef1076e</id>
-			<name>Imaging Scope (Optical)</name>
-			<mount>Top</mount>
-			<rating>0</rating>
-			<avail>2</avail>
-			<cost>300</cost>
-			<gears>
-				<usegear>Vision Magnification</usegear>
-			</gears>
-			<source>SR5</source>
-			<page>432</page>
-		</accessory>
-		<accessory>
-			<id>521f9c2e-dfb2-42a6-b707-9808ae4885de</id>
-			<name>Laser Sight</name>
-			<mount>Top/Under</mount>
-			<accuracy>1</accuracy>
-			<rating>0</rating>
-			<avail>2</avail>
-			<cost>125</cost>
-			<source>SR5</source>
-			<page>432</page>
-		</accessory>
-		<accessory>
-			<id>12e3bb7f-0058-4c9f-ba36-3a865d52b5a0</id>
-			<name>Periscope</name>
-			<mount>Top</mount>
-			<rating>0</rating>
-			<avail>3</avail>
-			<cost>70</cost>
-			<source>SR5</source>
-			<page>432</page>
-		</accessory>
-		<accessory>
-			<id>18e18bbc-f287-4455-bedf-ba349779a4cb</id>
-			<name>Quick-Draw Holster</name>
-			<mount/>
-			<rating>0</rating>
-			<avail>4</avail>
-			<cost>175</cost>
-			<required>
-				<weapondetails>
-					<conceal operation="lessthanequals">0</conceal>
-				</weapondetails>
-			</required>
-			<source>SR5</source>
-			<page>432</page>
-		</accessory>
-		<accessory>
-			<id>46596db4-6f25-4990-80cc-c4102eaf80f7</id>
-			<name>Shock Pad</name>
-			<mount/>
-			<rcdeployable>True</rcdeployable>
-			<rc>1</rc>
-			<rating>0</rating>
-			<rcgroup>2</rcgroup>
-			<avail>2</avail>
-			<cost>50</cost>
-			<required>
-				<weapondetails>
-					<OR>
-						<category operation="contains">Rifles</category>
-						<category>Shotguns</category>
-						<category>Light Machine Guns</category>
-						<category>Medium Machine Guns</category>
-						<category>Heavy Machine Guns</category>
-						<category>Underbarrel Weapons</category>
-						<category>Assault Cannons</category>
-						<category>Flamethrowers</category>
-						<category>Laser Weapons</category>
-						<category>Grenade Launchers</category>
-						<category>Missile Launchers</category>
-					</OR>
-				</weapondetails>
-			</required>
-			<forbidden>
-				<oneof>
-					<accessory>Stock Removal</accessory>
-					<accessory>Sawed Off/Shortbarrel and Stock Removal</accessory>
-				</oneof>
-			</forbidden>
-			<source>SR5</source>
-			<page>432</page>
-		</accessory>
-		<accessory>
-			<id>0da6149e-982f-4051-825b-52c1b79c7e52</id>
-			<name>Silencer</name>
-			<mount>Barrel</mount>
-			<rating>0</rating>
-			<avail>9F</avail>
-			<cost>500</cost>
-			<forbidden>
-				<weapondetails>
-					<OR>
-						<ammo operation="contains">(cy)</ammo>
-						<spec>Revolvers</spec>
-						<spec2>Revolvers</spec2>
-						<category>Shotguns</category>
-						<spec>Shotguns</spec>
-						<spec2>Shotguns</spec2>
-						<ammocategory>Shotguns</ammocategory>
-						<name>PSK-3 Collapsible Heavy Pistol</name>
-					</OR>
-				</weapondetails>
-			</forbidden>
-			<source>SR5</source>
-			<page>432</page>
-		</accessory>
-		<accessory>
-			<id>3c329adb-7c13-4d2c-b25c-49be89173fa1</id>
-			<name>Sound Suppressor</name>
-			<mount>Barrel</mount>
-			<rating>0</rating>
-			<avail>9F</avail>
-			<cost>500</cost>
-			<forbidden>
-				<weapondetails>
-					<OR>
-						<ammo operation="contains">(cy)</ammo>
-						<spec>Revolvers</spec>
-						<spec2>Revolvers</spec2>
-						<category>Shotguns</category>
-						<spec>Shotguns</spec>
-						<spec2>Shotguns</spec2>
-						<ammocategory>Shotguns</ammocategory>
-						<name>PSK-3 Collapsible Heavy Pistol</name>
-					</OR>
-				</weapondetails>
-			</forbidden>
-			<source>SR5</source>
-			<page>432</page>
-		</accessory>
-		<accessory>
-			<id>7e25eb59-3ce1-44d8-8367-527fd8c8bc1d</id>
-			<name>Smart Firing Platform</name>
-			<mount>Under</mount>
-			<forbidden>
-				<oneof>
-					<accessory>Vintage</accessory>
-				</oneof>
-			</forbidden>
-<<<<<<< HEAD
-=======
-      <allowgear>
-        <gearcategory>Autosofts</gearcategory>
-      </allowgear>
->>>>>>> c809f4a9
-			<rating>0</rating>
-			<avail>12F</avail>
-			<cost>2000</cost>
-			<source>SR5</source>
-			<page>433</page>
-		</accessory>
-		<accessory>
-			<id>d57d2c64-1f61-4f5f-a465-8ce0dfacec6a</id>
-			<name>Smartgun System, Internal</name>
-			<mount/>
-			<forbidden>
-				<oneof>
-					<accessory>Ceramic/Plasteel Components</accessory>
-					<accessory>Collapsible Traditional Bow</accessory>
-					<accessory>Vintage</accessory>
-				</oneof>
-				<weapondetails>
-					<type>Melee</type>
-				</weapondetails>
-			</forbidden>
-			<accuracy>2</accuracy>
-			<rating>0</rating>
-			<avail>+2R</avail>
-			<cost>Weapon Cost</cost>
-			<gears>
-				<usegear>Laser Range Finder</usegear>
-				<usegear>Camera, Micro</usegear>
-			</gears>
-			<source>SR5</source>
-			<page>433</page>
-		</accessory>
-		<accessory>
-			<id>b3562903-b1c6-4300-9f6e-25e0102aa69b</id>
-			<name>Smartgun System, External</name>
-			<mount>Top/Under</mount>
-			<forbidden>
-				<oneof>
-					<accessory>Ceramic/Plasteel Components</accessory>
-					<accessory>Collapsible Traditional Bow</accessory>
-					<accessory>Vintage</accessory>
-				</oneof>
-				<weapondetails>
-					<type>Melee</type>
-				</weapondetails>
-			</forbidden>
-			<accuracy>2</accuracy>
-			<rating>0</rating>
-			<avail>4R</avail>
-			<cost>200</cost>
-			<gears>
-				<usegear>Laser Range Finder</usegear>
-				<usegear>Camera, Micro</usegear>
-			</gears>
-			<source>SR5</source>
-			<page>433</page>
-		</accessory>
-		<accessory>
-			<id>4ed24342-276e-4455-acba-22b551e4d775</id>
-			<name>Spare Clip</name>
-			<ammoslots>1</ammoslots>
-			<mount/>
-			<rating>0</rating>
-			<avail>4</avail>
-			<cost>5</cost>
-			<required>
-				<weapondetails>
-					<OR>
-						<ammo operation="contains">(c)</ammo>
-						<ammo operation="contains">(d)</ammo>
-					</OR>
-				</weapondetails>
-			</required>
-			<source>SR5</source>
-			<page>433</page>
-		</accessory>
-		<accessory>
-			<id>4c47baf0-6b34-4e00-8627-a0f605f84ba0</id>
-			<name>Speed Loader</name>
-			<ammoslots>1</ammoslots>
-			<mount/>
-			<rating>0</rating>
-			<avail>2</avail>
-			<cost>25</cost>
-			<required>
-				<weapondetails>
-					<ammo operation="contains">(cy)</ammo>
-				</weapondetails>
-			</required>
-			<source>SR5</source>
-			<page>433</page>
-		</accessory>
-		<accessory>
-			<id>28936368-9e16-498f-b028-92ec31e89a00</id>
-			<name>Tripod</name>
-			<mount>Under</mount>
-			<rcdeployable>True</rcdeployable>
-			<rc>6</rc>
-			<rating>0</rating>
-			<rcgroup>1</rcgroup>
-			<avail>4</avail>
-			<cost>500</cost>
-			<source>SR5</source>
-			<page>433</page>
-		</accessory>
-		<!-- End Region-->
-		<!-- Region Run and Gun-->
-		<accessory>
-			<id>06e128ee-00fd-4992-8bf5-4be35815fd11</id>
-			<name>Advanced Safety System, Basic</name>
-			<mount/>
-			<required>
-				<oneof>
-					<accessory>Smartgun System, External</accessory>
-					<accessory>Smartgun System, Internal</accessory>
-				</oneof>
-			</required>
-			<forbidden>
-				<oneof>
-					<accessory>Advanced Safety System, Immobilization</accessory>
-					<accessory>Advanced Safety System, Self Destruct</accessory>
-					<accessory>Advanced Safety System, Explosive Self Destruct</accessory>
-					<accessory>Advanced Safety System, Electro Shocker</accessory>
-				</oneof>
-			</forbidden>
-			<rating>0</rating>
-			<avail>4</avail>
-			<cost>600</cost>
-			<source>RG</source>
-			<page>50</page>
-		</accessory>
-		<accessory>
-			<id>7898e7dc-3ee6-46a9-83d7-d3ec54a456fb</id>
-			<name>Silencer, PSK-3 Collapsible Heavy Pistol</name>
-			<mount>Barrel</mount>
-			<rating>0</rating>
-			<avail>6F</avail>
-			<cost>700</cost>
-			<required>
-				<weapondetails>
-					<name>PSK-3 Collapsible Heavy Pistol</name>
-				</weapondetails>
-			</required>
-			<source>RG</source>
-			<page>32</page>
-		</accessory>
-		<accessory>
-			<id>90804D8B-16CA-4A6F-81E6-454F71768DCE</id>
-			<name>Collapsed Frame</name>
-			<mount>Internal</mount>
-			<rating>0</rating>
-			<conceal>-6</conceal>
-			<avail>0</avail>
-			<cost>0</cost>
-			<required>
-				<weapondetails>
-					<name>PPSK-4 Collapsible Machine Pistol</name>
-				</weapondetails>
-			</required>
-			<source>RG</source>
-			<page>34</page>
-		</accessory>
-		<accessory>
-			<id>b895c431-3fb0-49b7-a3fc-ddb4e54b69ee</id>
-			<name>Extra Case, Ares Executioner</name>
-			<mount/>
-			<rating>0</rating>
-			<avail>0</avail>
-			<cost>400</cost>
-			<required>
-				<weapondetails>
-					<name>Ares Executioner</name>
-				</weapondetails>
-			</required>
-			<source>RG</source>
-			<page>35</page>
-		</accessory>
-		<accessory>
-			<id>2fa27223-dd56-4520-b26b-a112e8733320</id>
-			<name>Vindicator 200-Round Belt</name>
-			<mount/>
-			<rating>0</rating>
-			<avail>4</avail>
-			<cost>100</cost>
-			<required>
-				<weapondetails>
-					<name>GE Vindicator Mini-Gun</name>
-				</weapondetails>
-			</required>
-			<source>RG</source>
-			<page>42</page>
-		</accessory>
-		<accessory>
-			<id>fad8757c-622f-41ce-8412-8bbb6fbf6445</id>
-			<name>Advanced Safety System, Immobilization</name>
-			<mount/>
-			<required>
-				<oneof>
-					<accessory>Smartgun System, External</accessory>
-					<accessory>Smartgun System, Internal</accessory>
-				</oneof>
-			</required>
-			<forbidden>
-				<oneof>
-					<accessory>Advanced Safety System, Basic</accessory>
-					<accessory>Advanced Safety System, Self Destruct</accessory>
-					<accessory>Advanced Safety System, Explosive Self Destruct</accessory>
-					<accessory>Advanced Safety System, Electro Shocker</accessory>
-				</oneof>
-			</forbidden>
-			<rating>0</rating>
-			<avail>6</avail>
-			<cost>700</cost>
-			<source>RG</source>
-			<page>50</page>
-		</accessory>
-		<accessory>
-			<id>c9739e50-bbaf-47e7-a19b-c3d7fd2b95af</id>
-			<name>Advanced Safety System, Self Destruct</name>
-			<mount/>
-			<required>
-				<oneof>
-					<accessory>Smartgun System, External</accessory>
-					<accessory>Smartgun System, Internal</accessory>
-				</oneof>
-			</required>
-			<forbidden>
-				<oneof>
-					<accessory>Advanced Safety System, Immobilization</accessory>
-					<accessory>Advanced Safety System, Basic</accessory>
-					<accessory>Advanced Safety System, Explosive Self Destruct</accessory>
-					<accessory>Advanced Safety System, Electro Shocker</accessory>
-				</oneof>
-			</forbidden>
-			<rating>0</rating>
-			<avail>6</avail>
-			<cost>800</cost>
-			<source>RG</source>
-			<page>50</page>
-		</accessory>
-		<accessory>
-			<id>25b695f8-ed5a-4b75-baf0-164dcde74f2d</id>
-			<name>Advanced Safety System, Explosive Self Destruct</name>
-			<mount/>
-			<required>
-				<oneof>
-					<accessory>Smartgun System, External</accessory>
-					<accessory>Smartgun System, Internal</accessory>
-				</oneof>
-			</required>
-			<forbidden>
-				<oneof>
-					<accessory>Advanced Safety System, Immobilization</accessory>
-					<accessory>Advanced Safety System, Self Destruct</accessory>
-					<accessory>Advanced Safety System, Basic</accessory>
-					<accessory>Advanced Safety System, Electro Shocker</accessory>
-				</oneof>
-			</forbidden>
-			<rating>0</rating>
-			<avail>11F</avail>
-			<cost>1000</cost>
-			<source>RG</source>
-			<page>50</page>
-		</accessory>
-		<accessory>
-			<id>b64d5256-0c24-4842-b05d-25ee735c9b6a</id>
-			<name>Advanced Safety System, Electro Shocker</name>
-			<mount/>
-			<required>
-				<oneof>
-					<accessory>Smartgun System, External</accessory>
-					<accessory>Smartgun System, Internal</accessory>
-				</oneof>
-			</required>
-			<forbidden>
-				<oneof>
-					<accessory>Advanced Safety System, Immobilization</accessory>
-					<accessory>Advanced Safety System, Self Destruct</accessory>
-					<accessory>Advanced Safety System, Explosive Self Destruct</accessory>
-					<accessory>Advanced Safety System, Basic</accessory>
-				</oneof>
-			</forbidden>
-			<rating>0</rating>
-			<avail>6R</avail>
-			<cost>950</cost>
-			<source>RG</source>
-			<page>50</page>
-		</accessory>
-		<accessory>
-			<id>dc859601-1271-4f5d-ac37-e389c95f052a</id>
-			<name>Bayonet</name>
-			<mount>Top/Under</mount>
-			<rating>0</rating>
-			<avail>4R</avail>
-			<cost>50</cost>
-			<required>
-				<weapondetails>
-					<conceal operation="greaterthan">0</conceal>
-				</weapondetails>
-			</required>
-			<source>RG</source>
-			<page>50</page>
-		</accessory>
-		<accessory>
-			<id>ea64527d-0e1e-4248-957b-7c02d79dad30</id>
-			<name>Concealed Quick-Draw Holster</name>
-			<mount/>
-			<rating>0</rating>
-			<conceal>-1</conceal>
-			<avail>6</avail>
-			<cost>275</cost>
-			<required>
-				<weapondetails>
-					<conceal operation="lessthanequals">0</conceal>
-				</weapondetails>
-			</required>
-			<source>RG</source>
-			<page>51</page>
-		</accessory>
-		<accessory>
-			<id>381dd922-19af-46fd-9999-0202c85574de</id>
-			<name>Extreme Environment Modification</name>
-			<mount/>
-			<rating>2</rating>
-			<avail>8</avail>
-			<cost>Rating * 1500</cost>
-			<source>RG</source>
-			<page>51</page>
-		</accessory>
-		<accessory>
-			<id>41ca17be-6fe4-469f-9a66-7345263c4733</id>
-			<name>Flashlight, Standard</name>
-			<mount>Top/Under/Side</mount>
-			<rating>0</rating>
-			<avail>2</avail>
-			<cost>50</cost>
-			<source>RG</source>
-			<page>51</page>
-		</accessory>
-		<accessory>
-			<id>487ae8d8-f45b-4133-a79f-c831a6b6a651</id>
-			<name>Flashlight, Low Light</name>
-			<mount>Top/Under/Side</mount>
-			<rating>0</rating>
-			<avail>4</avail>
-			<cost>200</cost>
-			<source>RG</source>
-			<page>51</page>
-		</accessory>
-		<accessory>
-			<id>fa873465-a678-4077-888f-f7a1fb792d47</id>
-			<name>Flashlight, Infrared</name>
-			<mount>Top/Under/Side</mount>
-			<rating>0</rating>
-			<avail>6</avail>
-			<cost>400</cost>
-			<source>RG</source>
-			<page>51</page>
-		</accessory>
-		<accessory>
-			<id>f8090e1f-424a-4298-a5d9-f2e6d650ef39</id>
-			<name>Folding Stock</name>
-			<mount>Stock</mount>
-			<rcdeployable>True</rcdeployable>
-			<rc>1</rc>
-			<rating>0</rating>
-			<rcgroup>2</rcgroup>
-			<avail>2</avail>
-			<cost>30</cost>
-			<source>RG</source>
-			<page>51</page>
-		</accessory>
-		<accessory>
-			<id>27de824f-d5e4-43fd-abaa-e42da6023569</id>
-			<name>Stock</name>
-			<mount>Stock</mount>
-			<rc>1</rc>
-			<rating>0</rating>
-			<rcgroup>2</rcgroup>
-			<avail>2</avail>
-			<cost>30</cost>
-			<source>RG</source>
-			<page>51</page>
-		</accessory>
-		<accessory>
-			<id>8eec5df1-88e2-4822-b156-9c2340a33efc</id>
-			<name>Foregrip</name>
-			<mount>Under/Barrel</mount>
-			<rc>1</rc>
-			<rating>0</rating>
-			<rcgroup>1</rcgroup>
-			<conceal>1</conceal>
-			<avail>2</avail>
-			<cost>100</cost>
-			<forbidden>
-				<weapondetails>
-					<OR>
-						<useskill>Pistols</useskill>
-						<AND>
-							<useskill NOT="" operation="exists" />
-							<OR>
-								<category>Tasers</category>
-								<category>Holdouts</category>
-								<category>Light Pistols</category>
-								<category>Heavy Pistols</category>
-							</OR>
-						</AND>
-						<category>Machine Pistols</category>
-						<conceal operation="lessthanequals">0</conceal>
-					</OR>
-				</weapondetails>
-			</forbidden>
-			<source>RG</source>
-			<page>52</page>
-		</accessory>
-		<accessory>
-			<id>627f212a-ac15-4739-afbc-f44676dfe508</id>
-			<name>Gecko Grip (for Weapon with No Stock Slot)</name>
-			<mount/>
-			<rating>0</rating>
-			<avail>6</avail>
-			<cost>100</cost>
-			<forbidden>
-				<weapondetails>
-					<accessorymounts>
-						<mount>Stock</mount>
-					</accessorymounts>
-				</weapondetails>
-			</forbidden>
-			<source>RG</source>
-			<page>52</page>
-		</accessory>
-		<accessory>
-			<id>bf18c385-77bf-4f45-a51c-c17fd702526f</id>
-			<name>Gecko Grip</name>
-			<mount>Stock</mount>
-			<rating>0</rating>
-			<avail>6</avail>
-			<cost>100</cost>
-			<required>
-				<weapondetails>
-					<accessorymounts>
-						<mount>Stock</mount>
-					</accessorymounts>
-				</weapondetails>
-			</required>
-			<source>RG</source>
-			<page>52</page>
-		</accessory>
-		<accessory>
-			<id>9a27efa9-f3f4-4e47-9165-76e8adbad4ba</id>
-			<name>Guncam</name>
-			<mount>Top/Under/Barrel/Side/Internal</mount>
-			<rating>0</rating>
-			<avail>4</avail>
-			<cost>350</cost>
-			<source>RG</source>
-			<page>52</page>
-		</accessory>
-		<accessory>
-			<id>71a37dd2-d162-4829-a233-5afdd954691d</id>
-			<name>Hip Pad Bracing System</name>
-			<mount>Stock</mount>
-			<rc>1</rc>
-			<rating>0</rating>
-			<rcgroup>2</rcgroup>
-			<avail>4</avail>
-			<cost>250</cost>
-			<source>RG</source>
-			<page>52</page>
-		</accessory>
-		<accessory>
-			<id>21bc8b85-3fd7-4bde-ac8d-35e1fa099f21</id>
-			<name>Improved Range Finder</name>
-			<mount>Top/Under/Barrel/Side/Internal</mount>
-			<required>
-				<oneof>
-					<accessory>Smartgun System, External</accessory>
-					<accessory>Smartgun System, Internal</accessory>
-				</oneof>
-			</required>
-			<rating>0</rating>
-			<avail>6</avail>
-			<cost>2000</cost>
-			<source>RG</source>
-			<page>52</page>
-		</accessory>
-		<accessory>
-			<id>06af1f95-772c-457d-9287-489cf1b0286d</id>
-			<name>Peak-Discharge Battery Pack, Power Clip</name>
-			<ammoslots>1</ammoslots>
-			<ammoreplace>10</ammoreplace>
-			<mount/>
-			<required>
-				<weapondetails>
-					<OR>
-						<ammo operation="contains">Internal source</ammo>
-						<ammo operation="contains">energy</ammo>
-					</OR>
-				</weapondetails>
-			</required>
-			<rating>0</rating>
-			<avail>14F</avail>
-			<cost>400</cost>
-			<source>RG</source>
-			<page>52</page>
-		</accessory>
-		<accessory>
-			<id>dda0b64a-6fa5-4e61-8631-f662f7066756</id>
-			<name>Peak-Discharge Battery Pack, Satchel Power Pack</name>
-			<ammoslots>1</ammoslots>
-			<ammoreplace>20</ammoreplace>
-			<mount/>
-			<required>
-				<weapondetails>
-					<OR>
-						<ammo operation="contains">Internal source</ammo>
-						<ammo operation="contains">energy</ammo>
-					</OR>
-				</weapondetails>
-			</required>
-			<rating>0</rating>
-			<avail>16F</avail>
-			<cost>900</cost>
-			<source>RG</source>
-			<page>52</page>
-		</accessory>
-		<accessory>
-			<id>5a7459f5-2d95-4866-a855-110c0bc4f158</id>
-			<name>Peak-Discharge Battery Pack, Power Backpack</name>
-			<ammoslots>1</ammoslots>
-			<ammoreplace>30</ammoreplace>
-			<mount/>
-			<required>
-				<weapondetails>
-					<OR>
-						<ammo operation="contains">Internal source</ammo>
-						<ammo operation="contains">energy</ammo>
-					</OR>
-				</weapondetails>
-			</required>
-			<rating>0</rating>
-			<avail>20F</avail>
-			<cost>2500</cost>
-			<source>RG</source>
-			<page>52</page>
-		</accessory>
-		<accessory>
-			<id>51740a3d-4464-4a38-8e2e-8858b3c1481e</id>
-			<name>Safe Target System, Base</name>
-			<mount>Top/Under/Barrel/Side/Internal</mount>
-			<forbidden>
-				<oneof>
-					<accessory>Vintage</accessory>
-				</oneof>
-			</forbidden>
-			<rating>0</rating>
-			<avail>6</avail>
-			<cost>750</cost>
-			<source>RG</source>
-			<page>52</page>
-		</accessory>
-		<accessory>
-			<id>fbf1ac2e-b131-499c-809e-c2c93c5ec286</id>
-			<name>Safe Target System, Additional set of RFID or GPS data (10 data sets)</name>
-			<mount/>
-			<required>
-				<oneof>
-					<accessory>Safe Target System, Base</accessory>
-				</oneof>
-			</required>
-			<rating>0</rating>
-			<avail>6</avail>
-			<cost>25</cost>
-			<source>RG</source>
-			<page>52</page>
-		</accessory>
-		<accessory>
-			<id>9147a5ee-fba6-4915-9123-709df5835998</id>
-			<name>Safe Target System, Image Recognition Capabilities</name>
-			<mount/>
-			<required>
-				<oneof>
-					<accessory>Safe Target System, Base</accessory>
-				</oneof>
-			</required>
-			<rating>0</rating>
-			<avail>8</avail>
-			<cost>300</cost>
-			<source>RG</source>
-			<page>52</page>
-		</accessory>
-		<accessory>
-			<id>69e7431a-cf62-4712-8e71-728297385d20</id>
-			<name>Safe Target System, Extra image profiles (10 profiles)</name>
-			<mount/>
-			<required>
-				<oneof>
-					<accessory>Safe Target System, Base</accessory>
-				</oneof>
-			</required>
-			<rating>0</rating>
-			<avail>8</avail>
-			<cost>25</cost>
-			<source>RG</source>
-			<page>52</page>
-		</accessory>
-		<accessory>
-			<id>de62b79f-2864-4023-a286-6c1f270aade3</id>
-			<name>Slide Mount</name>
-			<mount>Top/Under/Side</mount>
-			<rating>0</rating>
-			<avail>4</avail>
-			<cost>500</cost>
-			<source>RG</source>
-			<page>52</page>
-		</accessory>
-		<accessory>
-			<id>a1865555-8ad5-43ec-a30e-b7d77e804fab</id>
-			<name>Sling</name>
-			<mount/>
-			<rating>0</rating>
-			<avail>0</avail>
-			<cost>15</cost>
-			<source>RG</source>
-			<page>52</page>
-		</accessory>
-		<accessory>
-			<id>324ee965-d210-4768-a282-aa3180588fc7</id>
-			<name>Tracker</name>
-			<mount/>
-			<rating>0</rating>
-			<avail>4</avail>
-			<cost>150</cost>
-			<source>RG</source>
-			<page>53</page>
-		</accessory>
-		<accessory>
-			<id>dd786d50-9f42-406e-82d6-359213c086cc</id>
-			<name>Underbarrel Bola Launcher</name>
-			<mount>Under</mount>
-			<rating>0</rating>
-			<avail>8R</avail>
-			<cost>350</cost>
-			<required>
-				<weapondetails>
-					<conceal operation="greaterthan">0</conceal>
-				</weapondetails>
-			</required>
-			<source>RG</source>
-			<page>53</page>
-		</accessory>
-		<accessory>
-			<id>2ce42c74-5129-4b33-b829-aa392c8eb392</id>
-			<name>Underbarrel Chainsaw</name>
-			<mount>Under</mount>
-			<rating>0</rating>
-			<avail>10R</avail>
-			<cost>500</cost>
-			<required>
-				<weapondetails>
-					<conceal operation="greaterthan">0</conceal>
-				</weapondetails>
-			</required>
-			<source>RG</source>
-			<page>53</page>
-		</accessory>
-		<accessory>
-			<id>c0191eaa-058c-437c-9e10-141785fc7bc8</id>
-			<name>Underbarrel Flamethrower</name>
-			<mount>Under</mount>
-			<rating>0</rating>
-			<avail>2</avail>
-			<cost>200</cost>
-			<required>
-				<weapondetails>
-					<conceal operation="greaterthan">0</conceal>
-				</weapondetails>
-			</required>
-			<source>RG</source>
-			<page>53</page>
-		</accessory>
-		<accessory>
-			<id>b479bb05-3b39-4d1f-a4b2-65da27335f18</id>
-			<name>Underbarrel Grapple Gun</name>
-			<mount>Under</mount>
-			<rating>0</rating>
-			<avail>8R</avail>
-			<cost>600</cost>
-			<required>
-				<weapondetails>
-					<conceal operation="greaterthan">0</conceal>
-				</weapondetails>
-			</required>
-			<source>RG</source>
-			<page>53</page>
-		</accessory>
-		<accessory>
-			<id>25691076-94be-4869-a067-34e7657285b7</id>
-			<name>Underbarrel Grenade Launcher</name>
-			<mount>Under</mount>
-			<rating>0</rating>
-			<avail>10F</avail>
-			<cost>3500</cost>
-			<required>
-				<weapondetails>
-					<conceal operation="greaterthan">0</conceal>
-				</weapondetails>
-			</required>
-			<source>RG</source>
-			<page>53</page>
-		</accessory>
-		<accessory>
-			<id>9dc660bb-a0b2-4b14-8c43-f5893b174265</id>
-			<name>Underbarrel Weight</name>
-			<mount>Under</mount>
-			<rc>1</rc>
-			<rating>0</rating>
-			<rcgroup>1</rcgroup>
-			<avail>0</avail>
-			<cost>0</cost>
-			<source>RG</source>
-			<page>53</page>
-		</accessory>
-		<accessory>
-			<id>6c703f4e-fade-4045-9d88-ea636e1266f6</id>
-			<name>Weapon Commlink</name>
-			<mount/>
-			<forbidden>
-				<oneof>
-					<accessory>Vintage</accessory>
-				</oneof>
-			</forbidden>
-			<rating>0</rating>
-			<avail>0</avail>
-			<cost>200</cost>
-			<allowgear>
-				<gearcategory>Commlinks</gearcategory>
-			</allowgear>
-			<source>RG</source>
-			<page>53</page>
-		</accessory>
-		<accessory>
-			<id>e09095d7-72b5-44ef-b52a-aa2de172da2f</id>
-			<name>Weapon Personality</name>
-			<mount/>
-			<forbidden>
-				<oneof>
-					<accessory>Vintage</accessory>
-				</oneof>
-			</forbidden>
-			<rating>0</rating>
-			<avail>8</avail>
-			<cost>250</cost>
-			<source>RG</source>
-			<page>53</page>
-		</accessory>
-		<!-- End Region-->
-		<!-- Region Gun H(e)aven 3 -->
-		<accessory>
-			<id>4821b29d-55cd-4cb1-a6e2-c51e9d3a95a1</id>
-			<name>Vintage</name>
-			<mount/>
-			<forbidden>
-				<oneof>
-					<accessory>Weapon Personality</accessory>
-					<accessory>Weapon Commlink</accessory>
-					<accessory>Safe Target System, Base</accessory>
-					<accessory>Smartgun System, External</accessory>
-					<accessory>Smartgun System, Internal</accessory>
-					<accessory>Smart Firing Platform</accessory>
-					<accessory>Airburst Link</accessory>
-					<accessory>Ammo Skip</accessory>
-					<accessory>Chameleon Coating (Pistol)</accessory>
-					<accessory>Chameleon Coating (Rifle)</accessory>
-					<accessory>Easy Breakdown (Powered)</accessory>
-					<accessory>Electronic Firing</accessory>
-					<accessory>Trigger Removal</accessory>
-				</oneof>
-			</forbidden>
-			<accessorycostmultiplier>2</accessorycostmultiplier>
-			<rating>0</rating>
-			<avail>0</avail>
-			<cost>0</cost>
-			<source>GH3</source>
-			<page>3</page>
-		</accessory>
-		<!-- End Region -->
-		<!-- Region Chrome Flesh -->
-		<accessory>
-			<id>ca3f4cb7-6c0e-4736-8a7c-339d00f03567</id>
-			<name>Cyberimplanted</name>
-			<mount/>
-			<rating>0</rating>
-			<avail>+4</avail>
-			<cost>0</cost>
-			<source>CF</source>
-			<page>90</page>
-		</accessory>		
-		<!-- End Region -->
-		<!-- Region Hard Targets -->
-		<accessory>
-			<id>0c315fd8-3a1a-4748-8359-cb6a04436fbd</id>
-			<name>Ammo Skip</name>
-			<mount>Under</mount>
-			<rating>0</rating>
-			<avail>8R</avail>
-			<cost>250</cost>
-			<forbidden>
-				<oneof>
-					<accessory>Vintage</accessory>
-				</oneof>
-			</forbidden>
-			<required>
-				<weapondetails>
-					<OR>
-						<ammo operation="contains">(cy)</ammo>
-						<ammo operation="contains">(d)</ammo>
-					</OR>
-				</weapondetails>
-			</required>
-			<source>HT</source>
-			<page>180</page>
-		</accessory>
-		<accessory>
-			<id>5157f235-47c7-4121-aebb-d76709c4b6f8</id>
-			<name>Explosive Magazine</name>
-			<ammoslots>1</ammoslots>
-			<mount />
-			<rating>0</rating>
-			<avail>2F</avail>
-			<cost>20</cost>
-			<ammobonus>-2</ammobonus>
-			<required>
-				<weapondetails>
-					<OR>
-						<ammo operation="contains">(c)</ammo>
-						<ammo operation="contains">(d)</ammo>
-					</OR>
-				</weapondetails>
-			</required>
-			<source>HT</source>
-			<page>180</page>
-		</accessory>
-		<accessory>
-			<id>d40d2fc6-3aad-4793-843d-20e3597b2365</id>
-			<name>Extended Clip</name>
-			<ammoslots>1</ammoslots>
-			<mount />
-			<rating>2</rating>
-			<conceal>Rating</conceal>
-			<avail>6R</avail>
-			<cost>35</cost>
-			<required>
-				<weapondetails>
-					<ammo operation="contains">(c)</ammo>
-				</weapondetails>
-			</required>
-			<forbidden>
-				<weapondetails>
-					<OR>
-						<name>Ares Crusader II</name>
-						<name>Ceska Black Scorpion</name>
-						<name>PPSK-4 Collapsible Machine Pistol</name>
-						<name>Steyr TMP</name>
-					</OR>
-				</weapondetails>
-			</forbidden>
-			<source>HT</source>
-			<page>180</page>
-		</accessory>
-		<accessory>
-			<id>5f672085-49f9-4fed-9a1f-4bebfea82e8d</id>
-			<name>Extended Clip (Large Ammo Machine Pistols)</name>
-			<ammoslots>1</ammoslots>
-			<mount />
-			<rating>1</rating>
-			<conceal>2</conceal>
-			<avail>6R</avail>
-			<cost>35</cost>
-			<required>
-				<weapondetails>
-					<OR>
-						<name>Ares Crusader II</name>
-						<name>Ceska Black Scorpion</name>
-						<name>PPSK-4 Collapsible Machine Pistol</name>
-						<name>Steyr TMP</name>
-					</OR>
-				</weapondetails>
-			</required>
-			<source>HT</source>
-			<page>180</page>
-		</accessory>
-		<accessory>
-			<id>5d819147-d262-48c2-bb0e-80e0049c67ed</id>
-			<name>Ceramic/Plasteel Components</name>
-			<mount />
-			<forbidden>
-				<oneof>
-					<accessory>Smartgun System, Internal</accessory>
-					<accessory>Smartgun System, External</accessory>
-					<accessory>Chameleon Coating (Pistol)</accessory>
-					<accessory>Chameleon Coating (Rifle)</accessory>
-				</oneof>
-			</forbidden>
-			<rating>6</rating>
-			<avail>12 + Rating</avail>
-			<cost>Weapon Cost * Rating</cost>
-			<source>HT</source>
-			<page>180</page>
-		</accessory>
-		<accessory>
-			<id>5cc39a55-3973-4368-81ee-c7a5c0432323</id>
-			<name>Chameleon Coating (Pistol)</name>
-			<mount>Side</mount>
-			<forbidden>
-				<oneof>
-					<accessory>Ceramic/Plasteel Components</accessory>
-					<accessory>Vintage</accessory>
-				</oneof>
-			</forbidden>
-			<required>
-				<weapondetails>
-					<conceal operation="lessthanequals">0</conceal>
-				</weapondetails>
-			</required>
-			<rating>0</rating>
-			<conceal>-2</conceal>
-			<avail>10R</avail>
-			<cost>1000</cost>
-			<source>HT</source>
-			<page>180</page>
-		</accessory>
-		<accessory>
-			<id>98c9ed33-2636-40bb-a455-334e8fb8e65f</id>
-			<name>Chameleon Coating (Rifle)</name>
-			<mount>Side</mount>
-			<forbidden>
-				<oneof>
-					<accessory>Ceramic/Plasteel Components</accessory>
-					<accessory>Vintage</accessory>
-				</oneof>
-			</forbidden>
-			<required>
-				<weapondetails>
-					<conceal operation="greaterthan">0</conceal>
-				</weapondetails>
-			</required>
-			<rating>0</rating>
-			<conceal>-1</conceal>
-			<avail>10R</avail>
-			<cost>1000</cost>
-			<source>HT</source>
-			<page>180</page>
-		</accessory>
-		<accessory>
-			<id>4e54b271-2617-44b5-a70f-ab389890dda8</id>
-			<name>Holographic Sight</name>
-			<mount>Top</mount>
-			<accuracy>1</accuracy>
-			<rating>0</rating>
-			<avail>2</avail>
-			<cost>125</cost>
-			<source>HT</source>
-			<page>181</page>
-		</accessory>
-		<accessory>
-			<id>d5abeadd-fba4-47f9-ac35-bfbb31ce34be</id>
-			<name>Long Barrel</name>
-			<mount>Barrel</mount>
-			<accuracy>1</accuracy>
-			<rating>0</rating>
-			<conceal>+1</conceal>
-			<avail>8R</avail>
-			<cost>Weapon Cost</cost>
-			<source>HT</source>
-			<page>181</page>
-		</accessory>
-		<accessory>
-			<id>806bfacc-095e-448d-a5b2-c271c569ae51</id>
-			<name>Melee Hardening</name>
-			<mount />
-			<rating>0</rating>
-			<avail>6</avail>
-			<cost>500</cost>
-			<source>HT</source>
-			<page>181</page>
-		</accessory>
-		<accessory>
-			<id>83902f51-5f87-444f-a3ff-a74ce865e1af</id>
-			<name>Easy Breakdown (Unpowered)</name>
-			<mount>Side</mount>
-			<rating>0</rating>
-			<avail>8R</avail>
-			<cost>750</cost>
-			<source>HT</source>
-			<page>180</page>
-		</accessory>
-		<accessory>
-			<id>f27402fa-2845-4314-a97d-2747b3263e0d</id>
-			<name>Easy Breakdown (Powered)</name>
-			<mount>Side</mount>
-			<forbidden>
-				<oneof>
-					<accessory>Vintage</accessory>
-				</oneof>
-			</forbidden>
-			<rating>0</rating>
-			<avail>10R</avail>
-			<cost>1250</cost>
-			<source>HT</source>
-			<page>180</page>
-		</accessory>
-		<accessory>
-			<id>2da4f104-cf0c-4e0c-a001-4a6da4c2b46b</id>
-			<name>Electronic Firing</name>
-			<mount>Barrel</mount>
-			<forbidden>
-				<oneof>
-					<accessory>Vintage</accessory>
-				</oneof>
-			</forbidden>
-			<rc>1</rc>
-			<rating>0</rating>
-			<avail>10R</avail>
-			<cost>1000</cost>
-			<source>HT</source>
-			<page>180</page>
-		</accessory>
-		<accessory>
-			<id>a2e4fcc6-cc21-4fc8-bbdf-efb489e9c377</id>
-			<name>Mounted Crossbow</name>
-			<mount>Under/Barrel</mount>
-			<extramount>Under/Barrel</extramount>
-			<rating>0</rating>
-			<avail>8R</avail>
-			<cost>1000</cost>
-			<required>
-				<OR>
-					<category>Assault Rifles</category>
-          <category>Sniper Rifles</category>
-          <category>Sporting Rifles</category>
-					<useskill>Longarms</useskill>
-					<AND>
-						<useskill NOT="" operation="exists" />
-						<OR>
-							<category>Shotguns</category>
-							<category>Sporting Rifles</category>
-							<category>Sniper Rifles</category>
-						</OR>
-					</AND>
-				</OR>
-			</required>
-			<source>HT</source>
-			<page>182</page>
-		</accessory>
-		<accessory>
-			<id>b83d5f60-7be2-4991-a518-775f6ae49207</id>
-			<name>Underbarrel Laser</name>
-			<mount>Under/Side</mount>
-			<extramount>Under/Side</extramount>
-			<rating>0</rating>
-			<avail>16F</avail>
-			<cost>22000</cost>
-			<source>HT</source>
-			<page>182</page>
-		</accessory>
-		<accessory>
-			<id>13d90aa2-6a67-47e5-a211-89aabea5f837</id>
-			<name>Underbarrel Shotgun</name>
-			<mount>Under</mount>
-			<rating>0</rating>
-			<avail>5R</avail>
-			<cost>600</cost>
-			<required>
-				<OR>
-					<category>Assault Rifles</category>
-          <category>Sniper Rifles</category>
-          <category>Sporting Rifles</category>
-					<useskill>Longarms</useskill>
-					<useskill>Heavy Weapons</useskill>
-					<AND>
-						<useskill NOT="" operation="exists" />
-						<OR>
-							<category>Shotguns</category>
-							<category>Sporting Rifles</category>
-							<category>Sniper Rifles</category>
-							<category>Light Machine Guns</category>
-							<category>Medium Machine Guns</category>
-							<category>Heavy Machine Guns</category>
-							<category>Assault Cannons</category>
-							<category>Grenade Launchers</category>
-							<category>Missile Launchers</category>
-						</OR>
-					</AND>
-				</OR>
-			</required>
-      <addunderbarrels>
-        <weapon>Underbarrel Shotgun</weapon>
-      </addunderbarrels>
-			<source>HT</source>
-			<page>182</page>
-		</accessory>
-		<accessory>
-			<id>b8c019cc-5772-43b0-8ba8-a08581bab406</id>
-			<name>Overclocked</name>
-			<mount />
-			<damage>-2</damage>
-			<damagetype>P</damagetype>
-			<rating>0</rating>
-			<avail>6F</avail>
-			<cost>200</cost>
-			<required>
-				<weapondetails>
-					<type>Melee</type>
-					<damage operation="contains">S(e)</damage>
-				</weapondetails>
-			</required>
-			<source>HT</source>
-			<page>182</page>
-		</accessory>
-		<accessory>
-			<id>b83bfd3a-8011-4a8e-8e76-033dbd6a79c1</id>
-			<name>Retractable Bayonet</name>
-			<mount>Under</mount>
-			<rating>0</rating>
-			<avail>6R</avail>
-			<cost>200</cost>
-			<source>HT</source>
-			<page>182</page>
-		</accessory>
-		<accessory>
-			<id>d67f3194-61f3-4440-b02c-e5f173532b01</id>
-			<name>Custom Look</name>
-			<mount />
-			<rating>0</rating>
-			<avail>2</avail>
-			<cost>300</cost>
-			<source>HT</source>
-			<page>180</page>
-		</accessory>
-		<accessory>
-			<id>225d5411-953e-4537-9e97-40bced059bd3</id>
-			<name>Sawed Off/Shortbarrel</name>
-			<mount>Barrel</mount>
-			<forbidden>
-				<oneof>
-					<accessory>Stock Removal</accessory>
-					<accessory>Sawed Off/Shortbarrel and Stock Removal</accessory>
-				</oneof>
-			</forbidden>
-			<required>
-				<weapondetails>
-					<OR>
-						<category>Heavy Pistols</category>
-						<category>Assault Rifles</category>
-            <category>Shotguns</category>
-            <category>Sniper Rifles</category>
-            <category>Sporting Rifles</category>
-						<useskill>Longarms</useskill>
-						<AND>
-							<useskill NOT="" operation="exists" />
-							<OR>
-								<category>Shotguns</category>
-								<category>Sporting Rifles</category>
-								<category>Sniper Rifles</category>
-							</OR>
-						</AND>
-					</OR>
-				</weapondetails>
-			</required>
-			<damage>-1</damage>
-			<rating>0</rating>
-			<conceal>-1</conceal>
-			<avail>4R</avail>
-			<cost>20</cost>
-			<source>HT</source>
-			<page>182</page>
-		</accessory>
-		<accessory>
-			<id>88d0e08b-1ac2-442e-8f2f-dfaeb9cda9ab</id>
-			<name>Stock Removal</name>
-			<mount>Stock</mount>
-			<rating>0</rating>
-			<forbidden>
-				<oneof>
-					<accessory>Sawed Off/Shortbarrel</accessory>
-					<accessory>Sawed Off/Shortbarrel and Stock Removal</accessory>
-				</oneof>
-			</forbidden>
-			<required>
-				<weapondetails>
-					<conceal operation="greaterthan">0</conceal>
-				</weapondetails>
-			</required>
-			<conceal>-1</conceal>
-			<avail>2</avail>
-			<cost>20</cost>
-			<source>HT</source>
-			<page>182</page>
-		</accessory>
-		<accessory>
-			<id>01bb2926-c25f-4eba-acfc-aa4b14019607</id>
-			<name>Sawed Off/Shortbarrel and Stock Removal</name>
-			<mount>Stock</mount>
-			<forbidden>
-				<oneof>
-					<accessory>Stock Removal</accessory>
-					<accessory>Sawed Off/Shortbarrel</accessory>
-				</oneof>
-			</forbidden>
-			<required>
-				<weapondetails>
-					<OR>
-						<category>Heavy Pistols</category>
-						<category>Assault Rifles</category>
-						<useskill>Longarms</useskill>
-						<AND>
-							<useskill NOT="" operation="exists" />
-							<OR>
-								<category>Shotguns</category>
-								<category>Sporting Rifles</category>
-								<category>Sniper Rifles</category>
-							</OR>
-						</AND>
-					</OR>
-					<conceal operation="greaterthan">0</conceal>
-				</weapondetails>
-			</required>
-			<extramount>Barrel</extramount>
-			<rating>0</rating>
-			<accuracy>-1</accuracy>
-			<damage>-1</damage>
-			<conceal>-2</conceal>
-			<avail>2</avail>
-			<cost>20</cost>
-			<source>HT</source>
-			<page>182</page>
-		</accessory>
-		<accessory>
-			<id>f2eee4ed-d0cb-4163-84d9-91e537cd13d9</id>
-			<name>Trigger Removal</name>
-			<mount />
-			<accuracy>1</accuracy>
-			<rating>0</rating>
-			<avail>2</avail>
-			<cost>50</cost>
-			<forbidden>
-				<oneof>
-					<accessory>Vintage</accessory>
-				</oneof>
-				<weapondetails>
-					<OR>
-						<category>Bows</category>
-						<type>Melee</type>
-					</OR>
-				</weapondetails>
-			</forbidden>
-			<source>HT</source>
-			<page>182</page>
-		</accessory>
-		<accessory>
-			<id>85b01b5c-c788-4b43-8190-9e0c18391436</id>
-			<name>Personalized Grip</name>
-			<mount/>
-			<accuracy>1</accuracy>
-			<rating>0</rating>
-			<avail>2</avail>
-			<cost>100</cost>
-			<source>HT</source>
-			<page>182</page>
-		</accessory>
-		<accessory>
-			<id>f277db83-e5f0-47c8-a465-e0307105796f</id>
-			<name>Collapsible Traditional Bow</name>
-			<mount/>
-			<rating>10</rating>
-			<avail>0</avail>
-			<cost>Rating * 50</cost>
-			<required>
-				<weapondetails>
-					<OR>
-						<category>Bows</category>
-						<spec>Bow</spec>
-					</OR>
-				</weapondetails>
-			</required>
-			<forbidden>
-				<oneof>
-					<accessory>Smartgun System, Internal</accessory>
-					<accessory>Smartgun System, External</accessory>
-				</oneof>
-			</forbidden>
-			<source>HT</source>
-			<page>197</page>
-		</accessory>
-		<!-- End Region -->
-<<<<<<< HEAD
-=======
-		<!-- Shadowrun 2050 SR5 -->
-		<accessory>
-			<id>0c2e21a0-4f1d-409d-a33e-cb3d5f0b0897</id>
-			<name>Tripod (2050)</name>
-			<mount>Under</mount>
-			<rcdeployable>True</rcdeployable>
-			<rc>6</rc>
-			<rating>0</rating>
-			<rcgroup>1</rcgroup>
-			<avail>10</avail>
-			<cost>600</cost>
-			<source>2050</source>
-			<page>186</page>
-		</accessory>
-		<accessory>
-			<id>ec157e2d-5868-4652-8cf0-8e30e46fb130</id>
-			<name>Spare Clip (2050)</name>
-			<ammoslots>1</ammoslots>
-			<mount/>
-			<rating>0</rating>
-			<avail>2</avail>
-			<cost>5</cost>
-			<required>
-				<weapondetails>
-					<OR>
-						<ammo operation="contains">(c)</ammo>
-						<ammo operation="contains">(d)</ammo>
-					</OR>
-				</weapondetails>
-			</required>
-			<source>2050</source>
-			<page>189</page>
-		</accessory>
-		<accessory>
-			<id>e632b766-55fb-42bf-8bd3-6c9c46830a29</id>
-			<name>Gas-Vent 2 System (2050)</name>
-			<mount>Barrel</mount>
-			<rc>2</rc>
-			<rating>0</rating>
-			<avail>2R</avail>
-			<cost>450</cost>
-			<source>2050</source>
-			<page>189</page>
-		</accessory>
-		<accessory>
-			<id>9998a80c-6452-4fcb-9508-66da27eea850</id>
-			<name>Gas-Vent 3 System (2050)</name>
-			<mount>Barrel</mount>
-			<rc>2</rc>
-			<rating>0</rating>
-			<avail>2R</avail>
-			<cost>700</cost>
-			<source>2050</source>
-			<page>189</page>
-		</accessory>
-		<accessory>
-			<id>ac1e63bd-4cce-44c4-ac65-71831ebaa1d4</id>
-			<name>Grenade Launcher (2050)</name>
-			<mount>Under</mount>
-			<rating>0</rating>
-			<avail>8F</avail>
-			<cost>1700</cost>
-			<required>
-				<weapondetails>
-					<conceal operation="greaterthan">0</conceal>
-				</weapondetails>
-			</required>
-			<source>2050</source>
-			<page>189</page>
-		</accessory>
-		<accessory>
-			<id>e6b1550c-c392-4e85-b618-04f8a09b8020</id>
-			<name>Gyro Mount, default (2050) </name>
-			<mount>Under</mount>
-			<rc>5</rc>
-			<rating>0</rating>
-			<rcgroup>1</rcgroup>
-			<avail>4</avail>
-			<cost>2500</cost>
-			<source>2050</source>
-			<page>189</page>
-		</accessory>
-		<accessory>
-			<id>6ed9f566-4696-4436-9d79-4e807fbb2a1f</id>
-			<name>Gyro Mount, Deluxe (2050) </name>
-			<mount>Under</mount>
-			<rc>6</rc>
-			<rating>0</rating>
-			<rcgroup>1</rcgroup>
-			<avail>4</avail>
-			<cost>6000</cost>
-			<source>2050</source>
-			<page>189</page>
-		</accessory>
-		<accessory>
-			<id>1bf98490-9642-436b-9b7c-fdbd6d5a65f1</id>
-			<name>Laser Sight (2050)</name>
-			<mount>Top/Under</mount>
-			<accuracy>1</accuracy>
-			<rating>0</rating>
-			<avail>6</avail>
-			<cost>500</cost>
-			<source>2050</source>
-			<page>189</page>
-		</accessory>
-		<accessory>
-			<id>dd5a1cf9-38a6-49a6-9ed5-c7ee79670e4e</id>
-			<name>Silencer (2050)</name>
-			<mount>Barrel</mount>
-			<rating>0</rating>
-			<avail>9F</avail>
-			<cost>500</cost>
-			<forbidden>
-				<weapondetails>
-					<OR>
-						<ammo operation="contains">(cy)</ammo>
-						<spec>Revolvers</spec>
-						<spec2>Revolvers</spec2>
-						<category>Shotguns</category>
-						<spec>Shotguns</spec>
-						<spec2>Shotguns</spec2>
-						<ammocategory>Shotguns</ammocategory>
-						<name>PSK-3 Collapsible Heavy Pistol</name>
-					</OR>
-				</weapondetails>
-			</forbidden>
-			<source>2050</source>
-			<page>189</page>
-		</accessory>
-		<accessory>
-			<id>57651486-8344-4b4b-af96-780e99cfb015</id>
-			<name>Speed Loader (2050)</name>
-			<ammoslots>1</ammoslots>
-			<mount/>
-			<rating>0</rating>
-			<avail>2</avail>
-			<cost>10</cost>
-			<required>
-				<weapondetails>
-					<ammo operation="contains">(cy)</ammo>
-				</weapondetails>
-			</required>
-			<source>2050</source>
-			<page>189</page>
-		</accessory>
-		<accessory>
-			<id>1c8c3432-315b-4365-8a15-31e9427cbff9</id>
-			<name>Shock Pad (2050)</name>
-			<mount/>
-			<rcdeployable>True</rcdeployable>
-			<rc>1</rc>
-			<rating>0</rating>
-			<rcgroup>2</rcgroup>
-			<avail>2</avail>
-			<cost>200</cost>
-			<required>
-				<weapondetails>
-					<OR>
-						<category operation="contains">Rifles</category>
-						<category>Shotguns</category>
-						<category>Light Machine Guns</category>
-						<category>Medium Machine Guns</category>
-						<category>Heavy Machine Guns</category>
-						<category>Underbarrel Weapons</category>
-						<category>Assault Cannons</category>
-						<category>Flamethrowers</category>
-						<category>Laser Weapons</category>
-						<category>Grenade Launchers</category>
-						<category>Missile Launchers</category>
-					</OR>
-				</weapondetails>
-			</required>
-			<forbidden>
-				<oneof>
-					<accessory>Stock Removal</accessory>
-					<accessory>Sawed Off/Shortbarrel and Stock Removal</accessory>
-				</oneof>
-			</forbidden>
-			<source>2050</source>
-			<page>189</page>
-		</accessory>
-		<accessory>
-			<id>e62964cd-767f-4b10-b456-d87f5a04b64e</id>
-			<name>Smartgun System, Internal (2050)</name>
-			<mount/>
-			<forbidden>
-				<oneof>
-					<accessory>Ceramic/Plasteel Components</accessory>
-					<accessory>Collapsible Traditional Bow</accessory>
-					<accessory>Vintage</accessory>
-				</oneof>
-				<weapondetails>
-					<type>Melee</type>
-				</weapondetails>
-			</forbidden>
-			<accuracy>2</accuracy>
-			<rating>0</rating>
-			<avail>+2R</avail>
-			<cost>Weapon Cost</cost>
-			<source>2050</source>
-			<page>189</page>
-		</accessory>
-		<accessory>
-			<id>e6058e8b-c4b5-422f-aa2f-d0f23769b094</id>
-			<name>Smartgun System, External (2050)</name>
-			<mount>Top/Under</mount>
-			<forbidden>
-				<oneof>
-					<accessory>Ceramic/Plasteel Components</accessory>
-					<accessory>Collapsible Traditional Bow</accessory>
-					<accessory>Vintage</accessory>
-				</oneof>
-				<weapondetails>
-					<type>Melee</type>
-				</weapondetails>
-			</forbidden>
-			<accuracy>2</accuracy>
-			<rating>0</rating>
-			<avail>4R</avail>
-			<cost>600</cost>
-			<source>2050</source>
-			<page>189</page>
-		</accessory>
-		<accessory>
-			<id>a465112e-b597-4b39-b2c3-19d1b2fafb09</id>
-			<name>Concealable Holster (2050)</name>
-			<mount/>
-			<rating>0</rating>
-			<conceal>-2</conceal>
-			<avail>2</avail>
-			<cost>100</cost>
-			<required>
-				<weapondetails>
-					<conceal operation="lessthanequals">0</conceal>
-				</weapondetails>
-			</required>
-			<source>2050</source>
-			<page>189</page>
-		</accessory>
-		<accessory>
-			<id>97de111c-4cf2-4a45-963f-14349b3b9c38</id>
-			<name>Imaging Scope (2050)</name>
-			<mount>Top</mount>
-			<rating>0</rating>
-			<avail>3</avail>
-			<cost>500</cost>
-			<gears>
-				<usegear>Vision Magnification</usegear>
-			</gears>
-			<allowgear>
-				<gearcategory>Vision Enhancements</gearcategory>
-			</allowgear>
-			<source>2050</source>
-			<page>189</page>
-		</accessory>
-		<accessory>
-			<id>605c079d-baeb-422d-9653-9efe595d9dc2</id>
-			<name>Bipod (2050)</name>
-			<mount>Under</mount>
-			<rc>2</rc>
-			<rating>0</rating>
-			<rcgroup>1</rcgroup>
-			<avail>2</avail>
-			<cost>400</cost>
-			<source>2050</source>
-			<page>189</page>
-		</accessory>
-		<!-- End Region -->
->>>>>>> c809f4a9
-	</accessories>
-</chummer>
+<?xml version="1.0" encoding="utf-8"?>
+<!--This file is part of Chummer5a.
+
+    Chummer5a is free software: you can redistribute it and/or modify
+    it under the terms of the GNU General Public License as published by
+    the Free Software Foundation, either version 3 of the License, or
+    (at your option) any later version.
+
+    Chummer5a is distributed in the hope that it will be useful,
+    but WITHOUT ANY WARRANTY; without even the implied warranty of
+    MERCHANTABILITY or FITNESS FOR A PARTICULAR PURPOSE.  See the
+    GNU General Public License for more details.
+
+    You should have received a copy of the GNU General Public License
+    along with Chummer5a.  If not, see <http://www.gnu.org/licenses/>.
+
+    You can obtain the full source code for Chummer5a at
+    https://github.com/chummer5a/chummer5a
+-->
+<chummer>
+	<version>0</version>
+	<categories>
+    <category type="melee">Blades</category>
+    <category type="melee">Clubs</category>
+    <category type="melee">Improvised Weapons</category>
+    <category type="melee">Exotic Melee Weapons</category>
+		<category type="exotic">Exotic Ranged Weapons</category>
+    <category type="melee">Bio-Weapon</category>
+    <category type="melee">Cyberweapon</category>
+		<category type="melee">Unarmed</category>
+		<category type="bow">Bows</category>
+		<category type="crossbow">Crossbows</category>
+		<category type="taser">Tasers</category>
+		<category type="gun">Holdouts</category>
+		<category type="gun">Light Pistols</category>
+    <category type="gun">Heavy Pistols</category>
+    <category type="gun">Machine Pistols</category>
+    <category type="gun">Submachine Guns</category>
+    <category type="gun">Assault Rifles</category>
+    <category type="gun">Sporting Rifles</category>
+    <category type="gun">Sniper Rifles</category>
+    <category type="gun">Shotguns</category>
+    <category type="gun">Light Machine Guns</category>
+    <category type="gun">Medium Machine Guns</category>
+    <category type="gun">Heavy Machine Guns</category>
+    <category type="gun">Underbarrel Weapons</category>
+    <category type="gun">Micro-Drone Weapons</category>
+		<category type="cannon">Assault Cannons</category>
+		<category type="flame">Flamethrowers</category>
+		<category type="laser">Laser Weapons</category>
+		<category type="glauncher">Grenade Launchers</category>
+		<category type="mlauncher">Missile Launchers</category>
+	</categories>
+	<weapons>
+		<!-- Region Shadowrun 5 -->
+		<weapon>
+			<id>e5ac06f4-3755-42a7-9da9-88de4b3b2ad8</id>
+			<name>Ares Thunderstruck Gauss Rifle</name>
+			<category>Assault Cannons</category>
+			<type>Ranged</type>
+			<conceal>6</conceal>
+			<accuracy>7</accuracy>
+			<reach>0</reach>
+			<damage>15P</damage>
+			<ap>-8</ap>
+			<mode>SA</mode>
+			<rc>0</rc>
+			<ammo>10(c) + energy</ammo>
+			<avail>24F</avail>
+			<cost>26000</cost>
+			<allowaccessory>true</allowaccessory>
+			<accessorymounts>
+				<mount>Stock</mount>
+				<mount>Side</mount>
+				<mount>Internal</mount>
+				<mount>Barrel</mount>
+				<mount>Top</mount>
+				<mount>Under</mount>
+			</accessorymounts>
+			<accessories>
+				<accessory>
+					<name>Laser Sight</name>
+				</accessory>
+				<accessory>
+					<name>Shock Pad</name>
+				</accessory>
+			</accessories>
+			<source>RG</source>
+			<page>45</page>
+		</weapon>
+		<weapon>
+			<id>944dfbc8-5972-44f7-810e-039d9f7d98b7</id>
+			<name>Ares Vigorous Assault Cannon</name>
+			<category>Assault Cannons</category>
+			<type>Ranged</type>
+			<conceal>6</conceal>
+			<accuracy>4</accuracy>
+			<reach>0</reach>
+			<damage>16P</damage>
+			<ap>-6</ap>
+			<mode>SS</mode>
+			<rc>0</rc>
+			<ammo>12(c)</ammo>
+			<avail>18F</avail>
+			<cost>24500</cost>
+			<allowaccessory>true</allowaccessory>
+			<accessorymounts>
+				<mount>Stock</mount>
+				<mount>Side</mount>
+				<mount>Internal</mount>
+				<mount>Barrel</mount>
+				<mount>Top</mount>
+				<mount>Under</mount>
+			</accessorymounts>
+			<source>RG</source>
+			<page>46</page>
+		</weapon>
+		<weapon>
+			<id>4a4810ca-4d11-49ee-8705-0411edc4d523</id>
+			<name>Krime Bomb</name>
+			<category>Assault Cannons</category>
+			<type>Ranged</type>
+			<conceal>6</conceal>
+			<accuracy>6</accuracy>
+			<reach>0</reach>
+			<damage>16P</damage>
+			<ap>-6</ap>
+			<mode>SS</mode>
+			<rc>0</rc>
+			<ammo>4(m)</ammo>
+			<avail>20F</avail>
+			<cost>23000</cost>
+			<allowaccessory>true</allowaccessory>
+			<accessorymounts>
+				<mount>Stock</mount>
+				<mount>Side</mount>
+				<mount>Internal</mount>
+				<mount>Barrel</mount>
+				<mount>Top</mount>
+				<mount>Under</mount>
+			</accessorymounts>
+			<accessories>
+				<accessory>
+					<name>Laser Sight</name>
+			</accessory>
+				<accessory>
+					<name>Slide Mount</name>
+			</accessory>
+			</accessories>
+			<source>GH3</source>
+			<page>35</page>
+		</weapon>
+		<weapon>
+			<id>3320c670-23ae-4cce-9c2c-e59d2554ddd7</id>
+			<name>Krime Cannon</name>
+			<category>Assault Cannons</category>
+			<type>Ranged</type>
+			<conceal>6</conceal>
+			<accuracy>4</accuracy>
+			<reach>0</reach>
+			<damage>16P</damage>
+			<ap>-6</ap>
+			<mode>SA</mode>
+			<rc>1</rc>
+			<ammo>6(m)</ammo>
+			<avail>20F</avail>
+			<cost>21000</cost>
+			<allowaccessory>true</allowaccessory>
+			<accessorymounts>
+				<mount>Stock</mount>
+				<mount>Side</mount>
+				<mount>Internal</mount>
+				<mount>Barrel</mount>
+				<mount>Top</mount>
+				<mount>Under</mount>
+			</accessorymounts>
+			<source>SR5</source>
+			<page>431</page>
+		</weapon>
+		<weapon>
+			<id>b59116dd-eeba-4091-ad87-a1216e7e52fe</id>
+			<name>Ogre Hammer SWS Assault Cannon</name>
+			<category>Assault Cannons</category>
+			<type>Ranged</type>
+			<conceal>6</conceal>
+			<accuracy>6</accuracy>
+			<reach>0</reach>
+			<damage>16P</damage>
+			<ap>-4</ap>
+			<mode>SA</mode>
+			<rc>0</rc>
+			<ammo>6(c)</ammo>
+			<avail>20F</avail>
+			<cost>32000</cost>
+			<allowaccessory>true</allowaccessory>
+			<accessorymounts>
+				<mount>Stock</mount>
+				<mount>Side</mount>
+				<mount>Internal</mount>
+				<mount>Barrel</mount>
+				<mount>Top</mount>
+				<mount>Under</mount>
+			</accessorymounts>
+			<accessories>
+				<accessory>
+					<name>Advanced Safety System, Basic</name>
+				</accessory>
+				<accessory>
+					<name>Weapon Commlink</name>
+					<gears>
+						<usegear rating="4">Ogre Hammer SWS Assault Cannon (Commlink)</usegear>
+					</gears>
+				</accessory>
+				<accessory>
+					<name>Imaging Scope</name>
+					<gears>
+						<usegear>Image Link</usegear>
+						<usegear>Flare Compensation</usegear>
+						<usegear>Low Light</usegear>
+					</gears>
+				</accessory>
+			</accessories>
+			<source>RG</source>
+			<page>46</page>
+		</weapon>
+		<weapon>
+			<id>8b7cce7a-6e85-4e37-b953-9f79a0ae77fe</id>
+			<name>Panther XXL</name>
+			<category>Assault Cannons</category>
+			<type>Ranged</type>
+			<conceal>6</conceal>
+			<accuracy>5</accuracy>
+			<reach>0</reach>
+			<damage>17P</damage>
+			<ap>-6</ap>
+			<mode>SS</mode>
+			<rc>0</rc>
+			<ammo>15(c)</ammo>
+			<avail>20F</avail>
+			<cost>43000</cost>
+			<allowaccessory>true</allowaccessory>
+			<accessorymounts>
+				<mount>Stock</mount>
+				<mount>Side</mount>
+				<mount>Internal</mount>
+				<mount>Barrel</mount>
+				<mount>Top</mount>
+				<mount>Under</mount>
+			</accessorymounts>
+			<accessories>
+				<accessory>
+					<name>Smartgun System, Internal</name>
+			</accessory>
+			</accessories>
+			<source>SR5</source>
+			<page>431</page>
+		</weapon>
+		<weapon>
+			<id>b625833a-88bc-4047-b3fc-bc432d96744b</id>
+			<name>AK-97</name>
+			<category>Assault Rifles</category>
+			<type>Ranged</type>
+			<conceal>6</conceal>
+			<accuracy>5</accuracy>
+			<reach>0</reach>
+			<damage>10P</damage>
+			<ap>-2</ap>
+			<mode>SA/BF/FA</mode>
+			<rc>0</rc>
+			<ammo>38(c)</ammo>
+			<avail>4R</avail>
+			<cost>950</cost>
+			<allowaccessory>true</allowaccessory>
+			<accessorymounts>
+				<mount>Stock</mount>
+				<mount>Side</mount>
+				<mount>Internal</mount>
+				<mount>Barrel</mount>
+				<mount>Top</mount>
+				<mount>Under</mount>
+			</accessorymounts>
+			<source>SR5</source>
+			<page>428</page>
+		</weapon>
+		<weapon>
+			<id>1a5768a6-012a-4884-9bdd-4f3b32e86aa2</id>
+			<name>AK-98</name>
+			<category>Assault Rifles</category>
+			<type>Ranged</type>
+			<conceal>6</conceal>
+			<accuracy>5</accuracy>
+			<reach>0</reach>
+			<damage>10P</damage>
+			<ap>-2</ap>
+			<mode>SA/BF/FA</mode>
+			<rc>0</rc>
+			<ammo>38(c)</ammo>
+			<avail>8F</avail>
+			<cost>1250</cost>
+			<underbarrels>
+				<underbarrel>AK-98 Grenade Launcher</underbarrel>
+			</underbarrels>
+			<allowaccessory>true</allowaccessory>
+			<accessorymounts>
+				<mount>Stock</mount>
+				<mount>Side</mount>
+				<mount>Internal</mount>
+				<mount>Barrel</mount>
+				<mount>Top</mount>
+				<mount>Under</mount>
+			</accessorymounts>
+			<source>RG</source>
+			<page>36</page>
+		</weapon>
+		<weapon>
+			<id>3a7a90ce-fbb5-4599-a857-b9849eb9769c</id>
+			<name>Ares Alpha</name>
+			<category>Assault Rifles</category>
+			<type>Ranged</type>
+			<conceal>6</conceal>
+			<accuracy>5</accuracy>
+			<reach>0</reach>
+			<damage>11P</damage>
+			<ap>-2</ap>
+			<mode>SA/BF/FA</mode>
+			<rc>2</rc>
+			<ammo>42(c)</ammo>
+			<avail>11F</avail>
+			<cost>2650</cost>
+			<underbarrels>
+				<underbarrel>Ares Alpha Grenade Launcher</underbarrel>
+			</underbarrels>
+			<allowaccessory>true</allowaccessory>
+			<accessorymounts>
+				<mount>Stock</mount>
+				<mount>Side</mount>
+				<mount>Internal</mount>
+				<mount>Barrel</mount>
+				<mount>Top</mount>
+				<mount>Under</mount>
+			</accessorymounts>
+			<accessories>
+				<accessory>
+					<name>Smartgun System, Internal</name>
+				</accessory>
+			</accessories>
+			<source>SR5</source>
+			<page>428</page>
+		</weapon>
+		<weapon>
+			<id>413200d1-fbd4-485f-8a18-152b60cfb290</id>
+			<name>Ares HVAR</name>
+			<category>Assault Rifles</category>
+			<type>Ranged</type>
+			<conceal>6</conceal>
+			<accuracy>5</accuracy>
+			<reach>0</reach>
+			<damage>8P</damage>
+			<ap>0</ap>
+			<mode>SA/BF/FA</mode>
+			<rc>3</rc>
+			<ammo>50(c)</ammo>
+			<avail>11F</avail>
+			<cost>2400</cost>
+			<allowaccessory>true</allowaccessory>
+			<accessorymounts>
+				<mount>Stock</mount>
+				<mount>Side</mount>
+				<mount>Internal</mount>
+				<mount>Barrel</mount>
+				<mount>Top</mount>
+				<mount>Under</mount>
+			</accessorymounts>
+			<accessories>
+				<accessory>
+					<name>Shock Pad</name>
+			</accessory>
+				<accessory>
+					<name>Smartgun System, Internal</name>
+			</accessory>
+			</accessories>
+			<source>RG</source>
+			<page>37</page>
+		</weapon>
+		<weapon>
+			<id>6d99b7b6-7610-4ba0-833b-ecda09d83366</id>
+			<name>Colt Inception</name>
+			<category>Assault Rifles</category>
+			<type>Ranged</type>
+			<conceal>6</conceal>
+			<accuracy>7</accuracy>
+			<reach>0</reach>
+			<damage>10P</damage>
+			<ap>-1</ap>
+			<mode>SA/BF</mode>
+			<rc>1</rc>
+			<ammo>36(c)</ammo>
+			<avail>11R</avail>
+			<cost>2250</cost>
+			<allowaccessory>true</allowaccessory>
+			<accessorymounts>
+				<mount>Stock</mount>
+				<mount>Side</mount>
+				<mount>Internal</mount>
+				<mount>Barrel</mount>
+				<mount>Top</mount>
+				<mount>Under</mount>
+			</accessorymounts>
+			<accessories>
+				<accessory>
+					<name>Bipod</name>
+				</accessory>
+				<accessory>
+					<name>Electronic Firing</name>
+				</accessory>
+				<accessory>
+					<name>Laser Sight</name>
+				</accessory>
+				<accessory>
+					<name>Melee Hardening</name>
+				</accessory>
+			</accessories>
+			<source>GH3</source>
+			<page>14</page>
+		</weapon>
+		<weapon>
+			<id>e27e14ac-01bb-46e0-8d63-62994052d92c</id>
+			<name>Colt M23</name>
+			<category>Assault Rifles</category>
+			<type>Ranged</type>
+			<conceal>6</conceal>
+			<accuracy>4</accuracy>
+			<reach>0</reach>
+			<damage>9P</damage>
+			<ap>-2</ap>
+			<mode>SA/BF/FA</mode>
+			<rc>0</rc>
+			<ammo>40(c)</ammo>
+			<avail>4R</avail>
+			<cost>550</cost>
+			<allowaccessory>true</allowaccessory>
+			<accessorymounts>
+				<mount>Stock</mount>
+				<mount>Side</mount>
+				<mount>Internal</mount>
+				<mount>Barrel</mount>
+				<mount>Top</mount>
+				<mount>Under</mount>
+			</accessorymounts>
+			<source>SR5</source>
+			<page>428</page>
+		</weapon>
+		<weapon>
+			<id>e39c445a-9657-4e71-949e-a1ea093c3504</id>
+			<name>FN HAR</name>
+			<category>Assault Rifles</category>
+			<type>Ranged</type>
+			<conceal>6</conceal>
+			<accuracy>5</accuracy>
+			<reach>0</reach>
+			<damage>10P</damage>
+			<ap>-2</ap>
+			<mode>SA/BF/FA</mode>
+			<rc>0</rc>
+			<ammo>35(c)</ammo>
+			<avail>8R</avail>
+			<cost>1500</cost>
+			<allowaccessory>true</allowaccessory>
+			<accessorymounts>
+				<mount>Stock</mount>
+				<mount>Side</mount>
+				<mount>Internal</mount>
+				<mount>Barrel</mount>
+				<mount>Top</mount>
+				<mount>Under</mount>
+			</accessorymounts>
+			<accessories>
+				<accessory>
+					<name>Laser Sight</name>
+				</accessory>
+				<accessory>
+					<name>Gas-Vent 2 System</name>
+				</accessory>
+			</accessories>
+			<source>SR5</source>
+			<page>428</page>
+		</weapon>
+		<weapon>
+			<id>5f512bfb-c620-491a-bef4-d7c1b1601035</id>
+			<name>HK XM30</name>
+			<category>Assault Rifles</category>
+			<type>Ranged</type>
+			<conceal>6</conceal>
+			<accuracy>6</accuracy>
+			<reach>0</reach>
+			<damage>9P</damage>
+			<ap>-2</ap>
+			<mode>SA/BF/FA</mode>
+			<rc>0</rc>
+			<ammo>30(c)</ammo>
+			<avail>15F</avail>
+			<cost>4500</cost>
+			<underbarrels>
+			<underbarrel>HK XM30 Grenade Launcher</underbarrel>
+			</underbarrels>
+			<allowaccessory>true</allowaccessory>
+			<accessorymounts>
+				<mount>Stock</mount>
+				<mount>Side</mount>
+				<mount>Internal</mount>
+				<mount>Barrel</mount>
+				<mount>Top</mount>
+				<mount>Under</mount>
+			</accessorymounts>
+			<accessories>
+				<accessory>
+					<name>Shock Pad</name>
+				</accessory>
+				<accessory>
+					<name>Imaging Scope</name>
+				</accessory>
+				<accessory>
+					<name>Smartgun System, Internal</name>
+				</accessory>
+			</accessories>
+			<source>RG</source>
+			<page>37</page>
+		</weapon>
+		<weapon>
+			<id>cc446f64-1dbd-42dd-8fc4-ca17dc6bcf42</id>
+			<name>HK XM30 Carbine</name>
+			<category>Assault Rifles</category>
+			<type>Ranged</type>
+			<conceal>6</conceal>
+			<spec>Submachine Guns</spec>
+			<accuracy>6</accuracy>
+			<reach>0</reach>
+			<damage>9P</damage>
+			<ap>-2</ap>
+			<mode>SA/BF/FA</mode>
+			<rc>0</rc>
+			<ammo>30(c)</ammo>
+			<avail>0</avail>
+			<cost>0</cost>
+			<allowaccessory>true</allowaccessory>
+			<accessorymounts>
+				<mount>Stock</mount>
+				<mount>Side</mount>
+				<mount>Internal</mount>
+				<mount>Barrel</mount>
+				<mount>Top</mount>
+				<mount>Under</mount>
+			</accessorymounts>
+			<accessories>
+				<accessory>
+					<name>Shock Pad</name>
+				</accessory>
+				<accessory>
+					<name>Imaging Scope</name>
+				</accessory>
+				<accessory>
+					<name>Smartgun System, Internal</name>
+				</accessory>
+			</accessories>
+			<useskill>Automatics</useskill>
+			<range>Submachine Guns</range>
+			<source>RG</source>
+			<page>37</page>
+		</weapon>
+		<weapon>
+			<id>1bdda305-3448-4419-871d-42bcd971751b</id>
+			<name>HK XM30 LMG</name>
+			<category>Assault Rifles</category>
+			<type>Ranged</type>
+			<conceal>6</conceal>
+			<spec>Machine Guns</spec>
+			<accuracy>6</accuracy>
+			<reach>0</reach>
+			<damage>9P</damage>
+			<ap>-2</ap>
+			<mode>BF/FA</mode>
+			<rc>0</rc>
+			<ammo>100(belt)</ammo>
+			<avail>0</avail>
+			<cost>0</cost>
+			<allowaccessory>true</allowaccessory>
+			<accessorymounts>
+				<mount>Stock</mount>
+				<mount>Side</mount>
+				<mount>Internal</mount>
+				<mount>Barrel</mount>
+				<mount>Top</mount>
+				<mount>Under</mount>
+			</accessorymounts>
+			<accessories>
+				<accessory>
+					<name>Bipod</name>
+				</accessory>
+				<accessory>
+					<name>Shock Pad</name>
+				</accessory>
+				<accessory>
+					<name>Imaging Scope</name>
+				</accessory>
+				<accessory>
+					<name>Smartgun System, Internal</name>
+				</accessory>
+			</accessories>
+			<useskill>Heavy Weapons</useskill>
+			<range>Light Machine Guns</range>
+			<source>RG</source>
+			<page>37</page>
+		</weapon>
+		<weapon>
+			<id>146d58e4-d705-41a0-bd92-c1901b71ffc0</id>
+			<name>HK XM30 Shotgun</name>
+			<category>Assault Rifles</category>
+			<type>Ranged</type>
+			<conceal>6</conceal>
+			<spec>Shotguns</spec>
+			<accuracy>3</accuracy>
+			<reach>0</reach>
+			<damage>10P</damage>
+			<ap>-1</ap>
+			<mode>SA</mode>
+			<rc>0</rc>
+			<ammo>10(c)</ammo>
+			<avail>0</avail>
+			<cost>0</cost>
+			<allowaccessory>true</allowaccessory>
+			<accessorymounts>
+				<mount>Stock</mount>
+				<mount>Side</mount>
+				<mount>Internal</mount>
+				<mount>Barrel</mount>
+				<mount>Top</mount>
+				<mount>Under</mount>
+			</accessorymounts>
+			<accessories>
+				<accessory>
+					<name>Shock Pad</name>
+				</accessory>
+				<accessory>
+					<name>Imaging Scope</name>
+				</accessory>
+				<accessory>
+					<name>Smartgun System, Internal</name>
+				</accessory>
+			</accessories>
+			<useskill>Longarms</useskill>
+			<range>Shotguns (flechette)</range>
+			<source>RG</source>
+			<page>37</page>
+		</weapon>
+		<weapon>
+			<id>5d366d23-c0cd-4613-a035-f5a5378dcfa9</id>
+			<name>HK XM30 Sniper</name>
+			<category>Assault Rifles</category>
+			<type>Ranged</type>
+			<conceal>6</conceal>
+			<spec>Sniper Rifles</spec>
+			<accuracy>7</accuracy>
+			<reach>0</reach>
+			<damage>9P</damage>
+			<ap>-2</ap>
+			<mode>SA</mode>
+			<rc>2</rc>
+			<ammo>10(c)</ammo>
+			<avail>0</avail>
+			<cost>0</cost>
+			<allowaccessory>true</allowaccessory>
+			<accessorymounts>
+				<mount>Stock</mount>
+				<mount>Side</mount>
+				<mount>Internal</mount>
+				<mount>Barrel</mount>
+				<mount>Top</mount>
+				<mount>Under</mount>
+			</accessorymounts>
+			<accessories>
+				<accessory>
+					<name>Bipod</name>
+				</accessory>
+				<accessory>
+					<name>Shock Pad</name>
+				</accessory>
+				<accessory>
+					<name>Imaging Scope</name>
+				</accessory>
+				<accessory>
+					<name>Smartgun System, Internal</name>
+				</accessory>
+			</accessories>
+			<useskill>Longarms</useskill>
+			<range>Sniper Rifles</range>
+			<source>RG</source>
+			<page>37</page>
+		</weapon>
+		<weapon>
+			<id>2abf6c76-fe19-4678-b6a3-f0b8750ee61c</id>
+			<name>Krupp Arms Kriegfaust</name>
+			<category>Assault Rifles</category>
+			<type>Ranged</type>
+			<conceal>6</conceal>
+			<accuracy>8</accuracy>
+			<reach>0</reach>
+			<damage>9P</damage>
+			<ap>-1</ap>
+			<mode>SA/BF</mode>
+			<rc>1</rc>
+			<ammo>25(d)</ammo>
+			<avail>10R</avail>
+			<cost>1300</cost>
+			<allowaccessory>true</allowaccessory>
+			<accessorymounts>
+				<mount>Stock</mount>
+				<mount>Side</mount>
+				<mount>Internal</mount>
+				<mount>Barrel</mount>
+				<mount>Top</mount>
+				<mount>Under</mount>
+			</accessorymounts>
+			<accessories>
+				<accessory>
+					<name>Imaging Scope</name>
+					<gears>
+						<usegear rating="1">Vision Enhancement</usegear>
+					</gears>
+				</accessory>
+			</accessories>
+			<source>GH3</source>
+			<page>15</page>
+		</weapon>
+		<weapon>
+			<id>fd7f400f-c8d5-4e8c-94aa-001109635f19</id>
+			<name>Nissan Optimum II</name>
+			<category>Assault Rifles</category>
+			<type>Ranged</type>
+			<conceal>6</conceal>
+			<accuracy>5</accuracy>
+			<reach>0</reach>
+			<damage>9P</damage>
+			<ap>-2</ap>
+			<mode>SA/BF/FA</mode>
+			<rc>0</rc>
+			<ammo>30(c)</ammo>
+			<avail>10F</avail>
+			<cost>2300</cost>
+			<underbarrels>
+				<underbarrel>Nissan Optiumum II Shotgun</underbarrel>
+			</underbarrels>
+			<allowaccessory>true</allowaccessory>
+			<accessorymounts>
+				<mount>Stock</mount>
+				<mount>Side</mount>
+				<mount>Internal</mount>
+				<mount>Barrel</mount>
+				<mount>Top</mount>
+				<mount>Under</mount>
+			</accessorymounts>
+			<accessories>
+				<accessory>
+					<name>Shock Pad</name>
+				</accessory>
+				<accessory>
+					<name>Smartgun System, Internal</name>
+				</accessory>
+			</accessories>
+			<source>RG</source>
+			<page>38</page>
+		</weapon>
+		<weapon>
+			<id>89396ad6-c605-4577-ad5b-6a18cf58d167</id>
+			<name>SBd-44</name>
+			<category>Assault Rifles</category>
+			<type>Ranged</type>
+			<conceal>6</conceal>
+			<accuracy>3</accuracy>
+			<reach>0</reach>
+			<damage>10P</damage>
+			<ap>-1</ap>
+			<mode>SA/BF/FA</mode>
+			<rc>0</rc>
+			<ammo>32(c)</ammo>
+			<avail>4R</avail>
+			<cost>500</cost>
+			<allowaccessory>true</allowaccessory>
+			<accessorymounts>
+				<mount>Stock</mount>
+				<mount>Side</mount>
+				<mount>Internal</mount>
+				<mount>Barrel</mount>
+				<mount>Top</mount>
+				<mount>Under</mount>
+			</accessorymounts>
+			<accessories>
+				<accessory>
+					<name>Vintage</name>
+				</accessory>
+			</accessories>
+			<source>GH3</source>
+			<page>16</page>
+		</weapon>
+		<weapon>
+			<id>23141cfc-e7c9-4af9-b4e0-a7f0443f1170</id>
+			<name>Shiawase Arms Monsoon</name>
+			<category>Assault Rifles</category>
+			<type>Ranged</type>
+			<conceal>6</conceal>
+			<accuracy>5</accuracy>
+			<reach>0</reach>
+			<damage>10P</damage>
+			<ap>-1</ap>
+			<mode>SA/FA</mode>
+			<rc>0</rc>
+			<ammo>6x20(ml)</ammo>
+			<avail>10F</avail>
+			<cost>1900</cost>
+			<allowaccessory>true</allowaccessory>
+			<accessorymounts>
+				<mount>Stock</mount>
+				<mount>Side</mount>
+				<mount>Internal</mount>
+				<mount>Barrel</mount>
+				<mount>Top</mount>
+				<mount>Under</mount>
+			</accessorymounts>
+			<accessories>
+				<accessory>
+					<name>Electronic Firing</name>
+				</accessory>
+				<accessory>
+					<name>Smartgun System, Internal</name>
+			</accessory>
+			</accessories>
+			<source>GH3</source>
+			<page>13</page>
+		</weapon>
+		<weapon>
+			<id>40bf3eed-b239-4521-ac1d-80a4e472451e</id>
+			<name>Ultimax Rain Forest Carbine</name>
+			<category>Assault Rifles</category>
+			<type>Ranged</type>
+			<conceal>6</conceal>
+			<accuracy>5</accuracy>
+			<reach>0</reach>
+			<damage>11P</damage>
+			<ap>-2</ap>
+			<mode>SA/BF</mode>
+			<rc>0</rc>
+			<ammo>18(c)</ammo>
+			<avail>8R</avail>
+			<cost>2800</cost>
+			<allowaccessory>true</allowaccessory>
+			<accessorymounts>
+				<mount>Stock</mount>
+				<mount>Side</mount>
+				<mount>Internal</mount>
+				<mount>Barrel</mount>
+				<mount>Top</mount>
+				<mount>Under</mount>
+			</accessorymounts>
+			<accessories>
+				<accessory>
+					<name>Imaging Scope</name>
+					<gears>
+						<usegear>Image Link</usegear>
+						<usegear>Flare Compensation</usegear>
+						<usegear>Low Light</usegear>
+					</gears>
+				</accessory>
+				<accessory>
+					<name>Folding Stock</name>
+				</accessory>
+			</accessories>
+			<source>GH3</source>
+			<page>32</page>
+		</weapon>
+		<weapon>
+			<id>01e0eee7-452b-4fd5-abe1-29145da4a5e6</id>
+			<name>Yamaha Raiden</name>
+			<category>Assault Rifles</category>
+			<type>Ranged</type>
+			<conceal>6</conceal>
+			<accuracy>6</accuracy>
+			<reach>0</reach>
+			<damage>11P</damage>
+			<ap>-2</ap>
+			<mode>BF/FA</mode>
+			<rc>0</rc>
+			<ammo>60(c)</ammo>
+			<avail>14F</avail>
+			<cost>2600</cost>
+			<allowaccessory>true</allowaccessory>
+			<accessorymounts>
+				<mount>Stock</mount>
+				<mount>Side</mount>
+				<mount>Internal</mount>
+				<mount>Barrel</mount>
+				<mount>Top</mount>
+				<mount>Under</mount>
+			</accessorymounts>
+			<accessories>
+				<accessory>
+					<name>Electronic Firing</name>
+				</accessory>
+				<accessory>
+					<name>Sound Suppressor</name>
+				</accessory>
+				<accessory>
+					<name>Smartgun System, Internal</name>
+				</accessory>
+			</accessories>
+			<source>SR5</source>
+			<page>428</page>
+		</weapon>
+		<weapon>
+			<id>ad4a06e3-7f8e-4f05-a42e-5be2c875bb72</id>
+			<name>Ares 'One' Monosword</name>
+			<category>Blades</category>
+			<type>Melee</type>
+			<conceal>6</conceal>
+			<spec>Swords</spec>
+			<accuracy>5</accuracy>
+			<reach>1</reach>
+			<damage>(STR+3)P</damage>
+			<ap>-3</ap>
+			<mode>0</mode>
+			<rc>0</rc>
+			<ammo>0</ammo>
+			<avail>8R</avail>
+			<cost>900</cost>
+			<allowaccessory>true</allowaccessory>
+			<source>RG</source>
+			<page>19</page>
+		</weapon>
+		<weapon>
+			<id>7c59cf2f-87ea-4dca-95e7-ad17008386a0</id>
+			<name>Combat Axe</name>
+			<category>Blades</category>
+			<type>Melee</type>
+			<conceal>10</conceal>
+			<spec>Axes</spec>
+			<accuracy>4</accuracy>
+			<reach>2</reach>
+			<damage>(STR+5)P</damage>
+			<ap>-4</ap>
+			<mode>0</mode>
+			<rc>0</rc>
+			<ammo>0</ammo>
+			<avail>12R</avail>
+			<cost>4000</cost>
+			<allowaccessory>true</allowaccessory>
+			<source>SR5</source>
+			<page>422</page>
+		</weapon>
+		<weapon>
+			<id>656906d8-b6a4-47a2-9554-de365097eba0</id>
+			<name>Combat Knife</name>
+			<category>Blades</category>
+			<type>Melee</type>
+			<conceal>-2</conceal>
+			<spec>Knives</spec>
+			<accuracy>6</accuracy>
+			<reach>0</reach>
+			<damage>(STR+2)P</damage>
+			<ap>-3</ap>
+			<mode>0</mode>
+			<rc>0</rc>
+			<ammo>0</ammo>
+			<avail>4</avail>
+			<cost>300</cost>
+			<allowaccessory>true</allowaccessory>
+			<source>SR5</source>
+			<page>422</page>
+		</weapon>
+		<weapon>
+			<id>78bcb170-2292-4f90-af26-dd16ff303569</id>
+			<name>Cougar Fineblade: Long</name>
+			<category>Blades</category>
+			<type>Melee</type>
+			<conceal>2</conceal>
+			<spec>Swords</spec>
+			<accuracy>7</accuracy>
+			<reach>0</reach>
+			<damage>(STR+3)P</damage>
+			<ap>-1</ap>
+			<mode>0</mode>
+			<rc>0</rc>
+			<ammo>0</ammo>
+			<avail>7R</avail>
+			<cost>600</cost>
+			<allowaccessory>true</allowaccessory>
+			<source>RG</source>
+			<page>20</page>
+		</weapon>
+		<weapon>
+			<id>bb068078-540d-4c98-85fd-e526e381dec9</id>
+			<name>Cougar Fineblade: Short</name>
+			<category>Blades</category>
+			<type>Melee</type>
+			<conceal>0</conceal>
+			<spec>Swords</spec>
+			<accuracy>7</accuracy>
+			<reach>0</reach>
+			<damage>(STR+2)P</damage>
+			<ap>-1</ap>
+			<mode>0</mode>
+			<rc>0</rc>
+			<ammo>0</ammo>
+			<avail>5R</avail>
+			<cost>350</cost>
+			<allowaccessory>true</allowaccessory>
+			<source>RG</source>
+			<page>20</page>
+		</weapon>
+		<weapon>
+			<id>4ca64aa3-f172-4f0b-8c6d-954ddd1133b1</id>
+			<name>Forearm Snap-Blades</name>
+			<category>Blades</category>
+			<type>Melee</type>
+			<conceal>-2</conceal>
+			<accuracy>4</accuracy>
+			<reach>0</reach>
+			<damage>(STR+2)P</damage>
+			<ap>-2</ap>
+			<mode>0</mode>
+			<rc>0</rc>
+			<ammo>0</ammo>
+			<avail>7R</avail>
+			<cost>200</cost>
+			<allowaccessory>true</allowaccessory>
+			<source>SR5</source>
+			<page>422</page>
+		</weapon>
+		<weapon>
+			<id>5ec246dc-c129-4e61-a27a-c4d82b223bea</id>
+			<name>Hand Blade</name>
+			<category>Blades</category>
+			<hide>yes</hide>
+			<type>Melee</type>
+			<conceal>-2</conceal>
+			<spec>Cyber Implants</spec>
+			<accuracy>Physical</accuracy>
+			<reach>0</reach>
+			<damage>(STR+2)P</damage>
+			<ap>-2</ap>
+			<mode>0</mode>
+			<rc>0</rc>
+			<ammo>0</ammo>
+			<avail>0</avail>
+			<cost>0</cost>
+			<cyberware>yes</cyberware>
+			<allowaccessory>true</allowaccessory>
+			<useskill>Unarmed Combat</useskill>
+			<source>SR5</source>
+			<page>458</page>
+		</weapon>
+		<weapon>
+			<id>16fe95d3-9c66-4ac6-b4e3-562de5e5619e</id>
+			<name>Hand Razors</name>
+			<category>Blades</category>
+			<hide>yes</hide>
+			<type>Melee</type>
+			<conceal>-2</conceal>
+			<spec>Cyber Implants</spec>
+			<accuracy>Physical</accuracy>
+			<reach>0</reach>
+			<damage>(STR+1)P</damage>
+			<ap>-3</ap>
+			<mode>0</mode>
+			<rc>0</rc>
+			<ammo>0</ammo>
+			<avail>0</avail>
+			<cost>0</cost>
+			<cyberware>yes</cyberware>
+			<allowaccessory>true</allowaccessory>
+			<useskill>Unarmed Combat</useskill>
+			<source>SR5</source>
+			<page>458</page>
+		</weapon>
+		<weapon>
+			<id>cae4ffe9-cf22-4917-92b1-57be89741f07</id>
+			<name>Highland Forge Claymore</name>
+			<category>Blades</category>
+			<type>Melee</type>
+			<conceal>10</conceal>
+			<spec>Swords</spec>
+			<accuracy>5</accuracy>
+			<reach>2</reach>
+			<damage>(STR+5)P</damage>
+			<ap>-5</ap>
+			<mode>0</mode>
+			<rc>0</rc>
+			<ammo>0</ammo>
+			<avail>14R</avail>
+			<cost>4500</cost>
+			<allowaccessory>true</allowaccessory>
+			<source>RG</source>
+			<page>18</page>
+		</weapon>
+		<weapon>
+			<id>2ac6ad2e-1252-4204-943e-7b65ffbe803f</id>
+			<name>Horizon-Flynn Rapier</name>
+			<category>Blades</category>
+			<type>Melee</type>
+			<conceal>4</conceal>
+			<spec>Swords</spec>
+			<accuracy>7</accuracy>
+			<reach>1</reach>
+			<damage>(STR+2)P</damage>
+			<ap>-3</ap>
+			<mode>0</mode>
+			<rc>0</rc>
+			<ammo>0</ammo>
+			<avail>9R</avail>
+			<cost>500</cost>
+			<allowaccessory>true</allowaccessory>
+			<source>RG</source>
+			<page>18</page>
+		</weapon>
+		<weapon>
+			<id>8f266b4c-4035-4ba3-aa89-3289d0f42ce1</id>
+			<name>Katana</name>
+			<category>Blades</category>
+			<type>Melee</type>
+			<conceal>6</conceal>
+			<spec>Swords</spec>
+			<accuracy>7</accuracy>
+			<reach>1</reach>
+			<damage>(STR+3)P</damage>
+			<ap>-3</ap>
+			<mode>0</mode>
+			<rc>0</rc>
+			<ammo>0</ammo>
+			<avail>9R</avail>
+			<cost>1000</cost>
+			<allowaccessory>true</allowaccessory>
+			<source>SR5</source>
+			<page>422</page>
+		</weapon>
+		<weapon>
+			<id>eb16de72-e646-4880-aa5b-21a5a0a2b342</id>
+			<name>Knife</name>
+			<category>Blades</category>
+			<type>Melee</type>
+			<conceal>-2</conceal>
+			<spec>Knives</spec>
+			<accuracy>5</accuracy>
+			<reach>0</reach>
+			<damage>(STR+1)P</damage>
+			<ap>-1</ap>
+			<mode>0</mode>
+			<rc>0</rc>
+			<ammo>0</ammo>
+			<avail>0</avail>
+			<cost>10</cost>
+			<allowaccessory>true</allowaccessory>
+			<source>SR5</source>
+			<page>422</page>
+		</weapon>
+		<weapon>
+			<id>60f52b1f-6376-49fc-a746-b811c54197e7</id>
+			<name>Pole Arm</name>
+			<category>Blades</category>
+			<type>Melee</type>
+			<conceal>10</conceal>
+			<accuracy>5</accuracy>
+			<reach>3</reach>
+			<damage>(STR+3)P</damage>
+			<ap>-2</ap>
+			<mode>0</mode>
+			<rc>0</rc>
+			<ammo>0</ammo>
+			<avail>6R</avail>
+			<cost>1000</cost>
+			<allowaccessory>true</allowaccessory>
+			<source>SR5</source>
+			<page>422</page>
+		</weapon>
+		<weapon>
+			<id>fe835c72-a973-4976-bf5f-751aff1371d4</id>
+			<name>Spurs</name>
+			<category>Blades</category>
+			<hide>yes</hide>
+			<type>Melee</type>
+			<conceal>0</conceal>
+			<spec>Cyber Implants</spec>
+			<accuracy>Physical</accuracy>
+			<reach>0</reach>
+			<damage>(STR+3)P</damage>
+			<ap>-2</ap>
+			<mode>0</mode>
+			<rc>0</rc>
+			<ammo>0</ammo>
+			<avail>0</avail>
+			<cost>0</cost>
+			<cyberware>yes</cyberware>
+			<allowaccessory>true</allowaccessory>
+			<useskill>Unarmed Combat</useskill>
+			<source>SR5</source>
+			<page>458</page>
+		</weapon>
+		<weapon>
+			<id>e5e5e025-8622-406c-a2bb-030ad5392d79</id>
+			<name>Survival Knife</name>
+			<category>Blades</category>
+			<type>Melee</type>
+			<conceal>-2</conceal>
+			<spec>Knives</spec>
+			<accuracy>5</accuracy>
+			<reach>0</reach>
+			<damage>(STR+2)P</damage>
+			<ap>-1</ap>
+			<mode>0</mode>
+			<rc>0</rc>
+			<ammo>0</ammo>
+			<avail>0</avail>
+			<cost>100</cost>
+			<allowaccessory>true</allowaccessory>
+			<source>SR5</source>
+			<page>422</page>
+		</weapon>
+		<weapon>
+			<id>95fd2fb9-f174-4f03-add9-80e1d947bd5b</id>
+			<name>Sword</name>
+			<category>Blades</category>
+			<type>Melee</type>
+			<conceal>4</conceal>
+			<spec>Swords</spec>
+			<accuracy>6</accuracy>
+			<reach>1</reach>
+			<damage>(STR+3)P</damage>
+			<ap>-2</ap>
+			<mode>0</mode>
+			<rc>0</rc>
+			<ammo>0</ammo>
+			<avail>5R</avail>
+			<cost>500</cost>
+			<allowaccessory>true</allowaccessory>
+			<source>SR5</source>
+			<page>422</page>
+		</weapon>
+		<weapon>
+			<id>dd817517-aa02-4035-9a3c-c0274f705822</id>
+			<name>Victorinox Memory Blade: Dagger</name>
+			<category>Blades</category>
+			<type>Melee</type>
+			<conceal>-2</conceal>
+			<spec>Knives</spec>
+			<accuracy>5</accuracy>
+			<reach>0</reach>
+			<damage>(STR+1)P</damage>
+			<ap>-2</ap>
+			<mode>0</mode>
+			<rc>0</rc>
+			<ammo>0</ammo>
+			<avail>14R</avail>
+			<cost>1250</cost>
+			<allowaccessory>true</allowaccessory>
+			<source>RG</source>
+			<page>19</page>
+		</weapon>
+		<weapon>
+			<id>47cb2812-b8dd-4f6d-8671-0f2736f29124</id>
+			<name>Victorinox Memory Blade: Sword</name>
+			<category>Blades</category>
+			<type>Melee</type>
+			<conceal>4</conceal>
+			<spec>Swords</spec>
+			<accuracy>5</accuracy>
+			<reach>1</reach>
+			<damage>(STR+2)P</damage>
+			<ap>-2</ap>
+			<mode>0</mode>
+			<rc>0</rc>
+			<ammo>0</ammo>
+			<avail>14R</avail>
+			<cost>1500</cost>
+			<allowaccessory>true</allowaccessory>
+			<source>RG</source>
+			<page>19</page>
+		</weapon>
+		<weapon>
+			<id>2d4e1dae-eedd-426c-84c2-2aba387d98d0</id>
+			<name>Bow (Rating 1)</name>
+			<category>Bows</category>
+			<type>Ranged</type>
+			<conceal>8</conceal>
+			<spec>Bow</spec>
+			<accuracy>6</accuracy>
+			<reach>0</reach>
+			<damage>3P</damage>
+			<ap>-</ap>
+			<mode>SS</mode>
+			<rc>0</rc>
+			<ammo>1</ammo>
+			<avail>1</avail>
+			<cost>100</cost>
+			<allowaccessory>true</allowaccessory>
+			<useskill>Archery</useskill>
+			<source>SR5</source>
+			<page>423</page>
+		</weapon>
+		<weapon>
+			<id>01c3880f-d0a7-4cd5-8460-ba69fc36ae63</id>
+			<name>Bow (Rating 10)</name>
+			<category>Bows</category>
+			<type>Ranged</type>
+			<conceal>8</conceal>
+			<spec>Bow</spec>
+			<accuracy>6</accuracy>
+			<reach>0</reach>
+			<damage>12P</damage>
+			<ap>-2</ap>
+			<mode>SS</mode>
+			<rc>0</rc>
+			<ammo>1</ammo>
+			<avail>10</avail>
+			<cost>1000</cost>
+			<allowaccessory>true</allowaccessory>
+			<useskill>Archery</useskill>
+			<source>SR5</source>
+			<page>423</page>
+		</weapon>
+		<weapon>
+			<id>ad373842-3031-4ecf-a985-d27f67f096d6</id>
+			<name>Bow (Rating 2)</name>
+			<category>Bows</category>
+			<type>Ranged</type>
+			<conceal>8</conceal>
+			<spec>Bow</spec>
+			<accuracy>6</accuracy>
+			<reach>0</reach>
+			<damage>4P</damage>
+			<ap>-</ap>
+			<mode>SS</mode>
+			<rc>0</rc>
+			<ammo>1</ammo>
+			<avail>2</avail>
+			<cost>200</cost>
+			<allowaccessory>true</allowaccessory>
+			<useskill>Archery</useskill>
+			<source>SR5</source>
+			<page>423</page>
+		</weapon>
+		<weapon>
+			<id>9c17f382-b1c9-45e1-abe6-9644d477d258</id>
+			<name>Bow (Rating 3)</name>
+			<category>Bows</category>
+			<type>Ranged</type>
+			<conceal>8</conceal>
+			<spec>Bow</spec>
+			<accuracy>6</accuracy>
+			<reach>0</reach>
+			<damage>5P</damage>
+			<ap>-</ap>
+			<mode>SS</mode>
+			<rc>0</rc>
+			<ammo>1</ammo>
+			<avail>3</avail>
+			<cost>300</cost>
+			<allowaccessory>true</allowaccessory>
+			<useskill>Archery</useskill>
+			<source>SR5</source>
+			<page>423</page>
+		</weapon>
+		<weapon>
+			<id>b6bf94d9-3513-409f-b5aa-29f415fe9fd7</id>
+			<name>Bow (Rating 4)</name>
+			<category>Bows</category>
+			<type>Ranged</type>
+			<conceal>8</conceal>
+			<spec>Bow</spec>
+			<accuracy>6</accuracy>
+			<reach>0</reach>
+			<damage>6P</damage>
+			<ap>-1</ap>
+			<mode>SS</mode>
+			<rc>0</rc>
+			<ammo>1</ammo>
+			<avail>4</avail>
+			<cost>400</cost>
+			<allowaccessory>true</allowaccessory>
+			<useskill>Archery</useskill>
+			<source>SR5</source>
+			<page>423</page>
+		</weapon>
+		<weapon>
+			<id>47d48423-4042-416d-a9e8-f9b69b2dfa4f</id>
+			<name>Bow (Rating 5)</name>
+			<category>Bows</category>
+			<type>Ranged</type>
+			<conceal>8</conceal>
+			<spec>Bow</spec>
+			<accuracy>6</accuracy>
+			<reach>0</reach>
+			<damage>7P</damage>
+			<ap>-1</ap>
+			<mode>SS</mode>
+			<rc>0</rc>
+			<ammo>1</ammo>
+			<avail>5</avail>
+			<cost>500</cost>
+			<allowaccessory>true</allowaccessory>
+			<useskill>Archery</useskill>
+			<source>SR5</source>
+			<page>423</page>
+		</weapon>
+		<weapon>
+			<id>48e0644a-9cdb-4dc6-8cca-c5ef08433177</id>
+			<name>Bow (Rating 6)</name>
+			<category>Bows</category>
+			<type>Ranged</type>
+			<conceal>8</conceal>
+			<spec>Bow</spec>
+			<accuracy>6</accuracy>
+			<reach>0</reach>
+			<damage>8P</damage>
+			<ap>-1</ap>
+			<mode>SS</mode>
+			<rc>0</rc>
+			<ammo>1</ammo>
+			<avail>6</avail>
+			<cost>600</cost>
+			<allowaccessory>true</allowaccessory>
+			<useskill>Archery</useskill>
+			<source>SR5</source>
+			<page>423</page>
+		</weapon>
+		<weapon>
+			<id>a2445838-ebba-46f7-95a6-ed7e02f8373f</id>
+			<name>Bow (Rating 7)</name>
+			<category>Bows</category>
+			<type>Ranged</type>
+			<conceal>8</conceal>
+			<spec>Bow</spec>
+			<accuracy>6</accuracy>
+			<reach>0</reach>
+			<damage>9P</damage>
+			<ap>-1</ap>
+			<mode>SS</mode>
+			<rc>0</rc>
+			<ammo>1</ammo>
+			<avail>7</avail>
+			<cost>700</cost>
+			<allowaccessory>true</allowaccessory>
+			<useskill>Archery</useskill>
+			<source>SR5</source>
+			<page>423</page>
+		</weapon>
+		<weapon>
+			<id>c28934c2-b82c-4a81-9964-999dc2a66ddd</id>
+			<name>Bow (Rating 8)</name>
+			<category>Bows</category>
+			<type>Ranged</type>
+			<conceal>8</conceal>
+			<spec>Bow</spec>
+			<accuracy>6</accuracy>
+			<reach>0</reach>
+			<damage>10P</damage>
+			<ap>-2</ap>
+			<mode>SS</mode>
+			<rc>0</rc>
+			<ammo>1</ammo>
+			<avail>8</avail>
+			<cost>800</cost>
+			<allowaccessory>true</allowaccessory>
+			<useskill>Archery</useskill>
+			<source>SR5</source>
+			<page>423</page>
+		</weapon>
+		<weapon>
+			<id>82953b59-7e08-4abb-afe7-7b568d9a07d1</id>
+			<name>Bow (Rating 9)</name>
+			<category>Bows</category>
+			<type>Ranged</type>
+			<conceal>8</conceal>
+			<spec>Bow</spec>
+			<accuracy>6</accuracy>
+			<reach>0</reach>
+			<damage>11P</damage>
+			<ap>-2</ap>
+			<mode>SS</mode>
+			<rc>0</rc>
+			<ammo>1</ammo>
+			<avail>9</avail>
+			<cost>900</cost>
+			<allowaccessory>true</allowaccessory>
+			<useskill>Archery</useskill>
+			<source>SR5</source>
+			<page>423</page>
+		</weapon>
+		<weapon>
+			<id>5af85697-7d67-4bf7-b539-dbd4e63a34d1</id>
+			<name>Club</name>
+			<category>Clubs</category>
+			<type>Melee</type>
+			<conceal>0</conceal>
+			<accuracy>4</accuracy>
+			<reach>1</reach>
+			<damage>(STR+3)P</damage>
+			<ap>-</ap>
+			<mode>0</mode>
+			<rc>0</rc>
+			<ammo>0</ammo>
+			<avail>0</avail>
+			<cost>30</cost>
+			<allowaccessory>true</allowaccessory>
+			<source>SR5</source>
+			<page>422</page>
+		</weapon>
+		<weapon>
+			<id>2eccd04e-e85c-402e-8c3a-80686e9ec217</id>
+			<name>Extendable Baton</name>
+			<category>Clubs</category>
+			<type>Melee</type>
+			<conceal>0</conceal>
+			<spec>Batons</spec>
+			<accuracy>5</accuracy>
+			<reach>1</reach>
+			<damage>(STR+2)P</damage>
+			<ap>-</ap>
+			<mode>0</mode>
+			<rc>0</rc>
+			<ammo>0</ammo>
+			<avail>4</avail>
+			<cost>100</cost>
+			<allowaccessory>true</allowaccessory>
+			<source>SR5</source>
+			<page>422</page>
+		</weapon>
+		<weapon>
+			<id>94c29c4b-e4f4-493f-9155-447608e00874</id>
+			<name>Nemesis Arms Maul Stun Staff</name>
+			<category>Clubs</category>
+			<type>Melee</type>
+			<conceal>10</conceal>
+			<accuracy>6</accuracy>
+			<reach>2</reach>
+			<damage>9S(e)</damage>
+			<ap>-5</ap>
+			<mode>0</mode>
+			<rc>0</rc>
+			<ammo>0</ammo>
+			<avail>8R</avail>
+			<cost>1000</cost>
+			<allowaccessory>true</allowaccessory>
+			<source>RG</source>
+			<page>20</page>
+		</weapon>
+		<weapon>
+			<id>e6d9f23b-f4a4-4ba8-86ea-b3811f87fc82</id>
+			<name>Sap</name>
+			<category>Clubs</category>
+			<type>Melee</type>
+			<conceal>0</conceal>
+			<spec>Saps</spec>
+			<accuracy>5</accuracy>
+			<reach>0</reach>
+			<damage>(STR+2)P</damage>
+			<ap>-</ap>
+			<mode>0</mode>
+			<rc>0</rc>
+			<ammo>0</ammo>
+			<avail>2</avail>
+			<cost>30</cost>
+			<allowaccessory>true</allowaccessory>
+			<source>SR5</source>
+			<page>422</page>
+		</weapon>
+		<weapon>
+			<id>73c71350-fafe-4f9e-af22-198727241a4d</id>
+			<name>Staff</name>
+			<category>Clubs</category>
+			<type>Melee</type>
+			<conceal>10</conceal>
+			<spec>Staves</spec>
+			<accuracy>6</accuracy>
+			<reach>2</reach>
+			<damage>(STR+3)P</damage>
+			<ap>-</ap>
+			<mode>0</mode>
+			<rc>0</rc>
+			<ammo>0</ammo>
+			<avail>3</avail>
+			<cost>100</cost>
+			<allowaccessory>true</allowaccessory>
+			<source>SR5</source>
+			<page>422</page>
+		</weapon>
+		<weapon>
+			<id>c0011883-a35b-4d32-94fd-dbb21e25882f</id>
+			<name>Stun Baton</name>
+			<category>Clubs</category>
+			<type>Melee</type>
+			<conceal>2</conceal>
+			<spec>Batons</spec>
+			<accuracy>4</accuracy>
+			<reach>1</reach>
+			<damage>9S(e)</damage>
+			<ap>-5</ap>
+			<mode>0</mode>
+			<rc>0</rc>
+			<ammo>10</ammo>
+			<requireammo>false</requireammo>
+			<avail>6R</avail>
+			<cost>750</cost>
+			<allowaccessory>true</allowaccessory>
+			<source>SR5</source>
+			<page>422</page>
+		</weapon>
+		<weapon>
+			<id>b4b3a872-1532-4477-9bf3-76db34dc7bbf</id>
+			<name>Telescoping Staff</name>
+			<category>Clubs</category>
+			<type>Melee</type>
+			<conceal>0</conceal>
+			<spec>Staves</spec>
+			<accuracy>4</accuracy>
+			<reach>2</reach>
+			<damage>(STR+2)P</damage>
+			<ap>-</ap>
+			<mode>0</mode>
+			<rc>0</rc>
+			<ammo>0</ammo>
+			<avail>4</avail>
+			<cost>350</cost>
+			<allowaccessory>true</allowaccessory>
+			<source>SR5</source>
+			<page>422</page>
+		</weapon>
+		<weapon>
+			<id>9c960f46-ba6c-4674-8141-26dad10508d9</id>
+			<name>Stun Dongle</name>
+			<category>Clubs</category>
+			<hide>yes</hide>
+			<type>Melee</type>
+			<conceal>-4</conceal>
+			<accuracy>4</accuracy>
+			<reach>0</reach>
+			<damage>8S(e)</damage>
+			<ap>-5</ap>
+			<mode>0</mode>
+			<rc>0</rc>
+			<ammo>3</ammo>
+			<requireammo>false</requireammo>
+			<avail>6R</avail>
+			<cost>0</cost>
+			<allowaccessory>true</allowaccessory>
+			<source>DT</source>
+			<page>62</page>
+		</weapon>
+		<weapon>
+			<id>a20f44a1-ced0-4018-9522-8a0e7234c29d</id>
+			<name>Aquadyne Shark-XS Harpoon Gun</name>
+			<category>Crossbows</category>
+			<type>Ranged</type>
+			<conceal>6</conceal>
+			<accuracy>5</accuracy>
+			<reach>1</reach>
+			<damage>9P</damage>
+			<ap>-2</ap>
+			<mode>SS</mode>
+			<rc>0</rc>
+			<ammo>5(m)</ammo>
+			<avail>8R</avail>
+			<cost>800</cost>
+			<allowaccessory>true</allowaccessory>
+			<range>Light Crossbows</range>
+			<source>RG</source>
+			<page>22</page>
+		</weapon>
+		<weapon>
+			<id>437c30e5-580a-401a-8097-e9fab0dc2b57</id>
+			<name>Ares Giantslayer Slingshot</name>
+			<category>Crossbows</category>
+			<type>Ranged</type>
+			<conceal>6</conceal>
+			<accuracy>7</accuracy>
+			<reach>1</reach>
+			<damage>2P</damage>
+			<ap>0</ap>
+			<mode>SS</mode>
+			<rc>0</rc>
+			<ammo>5(m)</ammo>
+			<avail>0</avail>
+			<cost>50</cost>
+			<allowaccessory>true</allowaccessory>
+			<range>Shuriken</range>
+			<source>RG</source>
+			<page>23</page>
+		</weapon>
+		<weapon>
+			<id>db213a06-0430-4711-81a3-5790d5152ba3</id>
+			<name>Heavy Crossbow</name>
+			<category>Crossbows</category>
+			<type>Ranged</type>
+			<conceal>6</conceal>
+			<accuracy>5</accuracy>
+			<reach>0</reach>
+			<damage>10P</damage>
+			<ap>-3</ap>
+			<mode>SS</mode>
+			<rc>0</rc>
+			<ammo>4</ammo>
+			<avail>8R</avail>
+			<cost>1000</cost>
+			<allowaccessory>true</allowaccessory>
+			<range>Heavy Crossbows</range>
+			<source>SR5</source>
+			<page>424</page>
+		</weapon>
+		<weapon>
+			<id>bc9db3ec-6fa2-407d-ad76-e49daac3c06f</id>
+			<name>Light Crossbow</name>
+			<category>Crossbows</category>
+			<type>Ranged</type>
+			<conceal>2</conceal>
+			<accuracy>7</accuracy>
+			<reach>0</reach>
+			<damage>5P</damage>
+			<ap>-1</ap>
+			<mode>SS</mode>
+			<rc>0</rc>
+			<ammo>4</ammo>
+			<avail>2</avail>
+			<cost>300</cost>
+			<allowaccessory>true</allowaccessory>
+			<range>Light Crossbows</range>
+			<source>SR5</source>
+			<page>424</page>
+		</weapon>
+		<weapon>
+			<id>0df17331-7631-4f78-b857-0f3929678db2</id>
+			<name>Medium Crossbow</name>
+			<category>Crossbows</category>
+			<type>Ranged</type>
+			<conceal>4</conceal>
+			<accuracy>6</accuracy>
+			<reach>0</reach>
+			<damage>7P</damage>
+			<ap>-2</ap>
+			<mode>SS</mode>
+			<rc>0</rc>
+			<ammo>4</ammo>
+			<avail>4R</avail>
+			<cost>500</cost>
+			<allowaccessory>true</allowaccessory>
+			<range>Medium Crossbows</range>
+			<source>SR5</source>
+			<page>424</page>
+		</weapon>
+		<weapon>
+			<id>28072a3f-5153-444e-83e3-46129b9ff572</id>
+			<name>Ranger Silver Pistol Crossbow</name>
+			<category>Crossbows</category>
+			<type>Ranged</type>
+			<conceal>-4</conceal>
+			<accuracy>7</accuracy>
+			<reach>1</reach>
+			<damage>4P</damage>
+			<ap>0</ap>
+			<mode>SS</mode>
+			<rc>0</rc>
+			<ammo>5(m)</ammo>
+			<avail>6R</avail>
+			<cost>300</cost>
+			<allowaccessory>true</allowaccessory>
+			<range>Heavy Pistols</range>
+			<source>RG</source>
+			<page>23</page>
+		</weapon>
+		<weapon>
+			<id>d50f0212-490b-44ca-8365-09e62ea69697</id>
+			<name>Standard Harpoon Gun</name>
+			<category>Crossbows</category>
+			<type>Ranged</type>
+			<conceal>6</conceal>
+			<accuracy>5</accuracy>
+			<reach>1</reach>
+			<damage>9P</damage>
+			<ap>-2</ap>
+			<mode>SS</mode>
+			<rc>0</rc>
+			<ammo>1</ammo>
+			<avail>6R</avail>
+			<cost>200</cost>
+			<allowaccessory>true</allowaccessory>
+			<range>Light Crossbows</range>
+			<source>RG</source>
+			<page>22</page>
+		</weapon>
+		<weapon>
+			<id>a47e8191-869a-456e-b376-ed04ba7a59f0</id>
+			<name>Ballistic Shield</name>
+			<category>Exotic Melee Weapons</category>
+			<hide>yes</hide>
+			<type>Melee</type>
+			<conceal>8</conceal>
+			<spec>Shields</spec>
+			<accuracy>4</accuracy>
+			<reach>0</reach>
+			<damage>(STR+2)S</damage>
+			<ap>0</ap>
+			<mode>0</mode>
+			<rc>0</rc>
+			<ammo>0</ammo>
+			<avail>12R</avail>
+			<cost>0</cost>
+			<allowaccessory>true</allowaccessory>
+			<source>SR5</source>
+			<page>438</page>
+		</weapon>
+		<weapon>
+			<id>1752def7-cfed-44d8-a79f-bc95f32c4c13</id>
+			<name>Battering Ram, Fluid-Motion</name>
+			<category>Exotic Melee Weapons</category>
+			<type>Melee</type>
+			<conceal>8</conceal>
+			<spec>Battering Ram</spec>
+			<accuracy>4</accuracy>
+			<reach>0</reach>
+			<damage>(STR+3)P</damage>
+			<ap>-1</ap>
+			<mode>0</mode>
+			<rc>0</rc>
+			<ammo>0</ammo>
+			<avail>10R</avail>
+			<cost>3500</cost>
+			<allowaccessory>true</allowaccessory>
+			<source>RG</source>
+			<page>103</page>
+		</weapon>
+		<weapon>
+			<id>375930d0-6a29-480e-a6d8-46fe4eaf2a16</id>
+			<name>Battering Ram, Pneumatic</name>
+			<category>Exotic Melee Weapons</category>
+			<type>Melee</type>
+			<conceal>8</conceal>
+			<spec>Battering Ram</spec>
+			<accuracy>4</accuracy>
+			<reach>0</reach>
+			<damage>16P</damage>
+			<ap>-4</ap>
+			<mode>0</mode>
+			<rc>0</rc>
+			<ammo>0</ammo>
+			<avail>18R</avail>
+			<cost>10000</cost>
+			<allowaccessory>true</allowaccessory>
+			<source>RG</source>
+			<page>104</page>
+		</weapon>
+		<weapon>
+			<id>c0e77aad-3ecb-4136-b39d-00e9db6e6407</id>
+			<name>Battering Ram, Shock</name>
+			<category>Exotic Melee Weapons</category>
+			<type>Melee</type>
+			<conceal>8</conceal>
+			<spec>Battering Ram</spec>
+			<accuracy>4</accuracy>
+			<reach>1</reach>
+			<damage>(STR+2)P + 12(e)</damage>
+			<ap>-3</ap>
+			<mode>0</mode>
+			<rc>0</rc>
+			<ammo>0</ammo>
+			<avail>10R</avail>
+			<cost>15000</cost>
+			<allowaccessory>true</allowaccessory>
+			<source>RG</source>
+			<page>104</page>
+		</weapon>
+		<weapon>
+			<id>5ed720a1-bfa5-4670-85a2-5867f5caafbf</id>
+			<name>Battering Ram, Standard</name>
+			<category>Exotic Melee Weapons</category>
+			<type>Melee</type>
+			<conceal>8</conceal>
+			<spec>Battering Ram</spec>
+			<accuracy>4</accuracy>
+			<reach>0</reach>
+			<damage>(STR+2)P</damage>
+			<ap>-1</ap>
+			<mode>0</mode>
+			<rc>0</rc>
+			<ammo>0</ammo>
+			<avail>10R</avail>
+			<cost>2000</cost>
+			<allowaccessory>true</allowaccessory>
+			<source>RG</source>
+			<page>103</page>
+		</weapon>
+		<weapon>
+			<id>ebbdbe5e-17da-4a97-8a65-9839513c91fe</id>
+			<name>Blast Shield</name>
+			<category>Exotic Melee Weapons</category>
+			<type>Melee</type>
+			<conceal>8</conceal>
+			<spec>Shield</spec>
+			<accuracy>4</accuracy>
+			<reach>0</reach>
+			<damage>20P</damage>
+			<ap>-4</ap>
+			<mode>0</mode>
+			<rc>0</rc>
+			<ammo>0</ammo>
+			<avail>8R</avail>
+			<cost>20000</cost>
+			<allowaccessory>true</allowaccessory>
+			<source>RG</source>
+			<page>104</page>
+		</weapon>
+		<weapon>
+			<id>fb814f8e-7284-4ae8-b362-63958d6a1921</id>
+			<name>Monofilament Chainsaw</name>
+			<category>Exotic Melee Weapons</category>
+			<type>Melee</type>
+			<conceal>8</conceal>
+			<spec>Chainsaw</spec>
+			<accuracy>3</accuracy>
+			<reach>1</reach>
+			<damage>8P</damage>
+			<ap>-6</ap>
+			<mode>0</mode>
+			<rc>0</rc>
+			<ammo>0</ammo>
+			<avail>8</avail>
+			<cost>500</cost>
+			<allowaccessory>true</allowaccessory>
+			<source>SR5</source>
+			<page>448</page>
+		</weapon>
+		<weapon>
+			<id>e66ab7ea-3408-4a3b-9ab9-7bc26a8e8a6e</id>
+			<name>Riot Shield</name>
+			<category>Exotic Melee Weapons</category>
+			<hide>yes</hide>
+			<type>Melee</type>
+			<conceal>8</conceal>
+			<spec>Shields</spec>
+			<accuracy>4</accuracy>
+			<reach>0</reach>
+			<damage>9S(e)</damage>
+			<ap>0</ap>
+			<mode>0</mode>
+			<rc>0</rc>
+			<ammo>0</ammo>
+			<avail>10R</avail>
+			<cost>0</cost>
+			<allowaccessory>true</allowaccessory>
+			<source>SR5</source>
+			<page>438</page>
+		</weapon>
+		<weapon>
+			<id>c0f77a8a-6bda-489e-aea6-bd4d6b3efe33</id>
+			<name>Ash Arms Combat Chainsaw</name>
+			<category>Exotic Melee Weapons</category>
+			<type>Melee</type>
+			<conceal>8</conceal>
+			<accuracy>5</accuracy>
+			<reach>1</reach>
+			<damage>8P</damage>
+			<ap>-4</ap>
+			<mode>0</mode>
+			<rc>0</rc>
+			<ammo>0</ammo>
+			<avail>6R</avail>
+			<cost>2000</cost>
+			<allowaccessory>true</allowaccessory>
+			<source>RG</source>
+			<page>21</page>
+		</weapon>
+		<weapon>
+			<id>05313081-d711-4af0-9a11-ebfbcdd4583f</id>
+			<name>Ash Arms Monofilament Chainsaw</name>
+			<category>Exotic Melee Weapons</category>
+			<type>Melee</type>
+			<conceal>8</conceal>
+			<accuracy>5</accuracy>
+			<reach>1</reach>
+			<damage>12P</damage>
+			<ap>-8</ap>
+			<mode>0</mode>
+			<rc>0</rc>
+			<ammo>0</ammo>
+			<avail>8R</avail>
+			<cost>7500</cost>
+			<allowaccessory>true</allowaccessory>
+			<source>RG</source>
+			<page>21</page>
+		</weapon>
+		<weapon>
+			<id>e3f90df3-a19e-458a-a09f-01ee4cd04502</id>
+			<name>Bullwhip</name>
+			<category>Exotic Melee Weapons</category>
+			<type>Melee</type>
+			<conceal>2</conceal>
+			<accuracy>6</accuracy>
+			<reach>2</reach>
+			<damage>(STR+1)P</damage>
+			<ap>+3</ap>
+			<mode>0</mode>
+			<rc>0</rc>
+			<ammo>0</ammo>
+			<avail>6</avail>
+			<cost>100</cost>
+			<allowaccessory>true</allowaccessory>
+			<source>RG</source>
+			<page>20</page>
+		</weapon>
+		<weapon>
+			<id>e9e5f7a1-a17f-4331-843d-c257af2130aa</id>
+			<name>Garrote</name>
+			<category>Exotic Melee Weapons</category>
+			<type>Melee</type>
+			<conceal>-4</conceal>
+			<accuracy>5</accuracy>
+			<reach>0</reach>
+			<damage>(STR+4)S</damage>
+			<ap>-6</ap>
+			<mode>0</mode>
+			<rc>0</rc>
+			<ammo>0</ammo>
+			<avail>0</avail>
+			<cost>50</cost>
+			<allowaccessory>true</allowaccessory>
+			<source>RG</source>
+			<page>20</page>
+		</weapon>
+		<weapon>
+			<id>f2ac00fc-305c-4f2e-b48d-62f9daa528c7</id>
+			<name>Monofilament Garrote</name>
+			<category>Exotic Melee Weapons</category>
+			<type>Melee</type>
+			<conceal>-4</conceal>
+			<accuracy>5</accuracy>
+			<reach>0</reach>
+			<damage>(STR+6)P</damage>
+			<ap>-8</ap>
+			<mode>0</mode>
+			<rc>0</rc>
+			<ammo>0</ammo>
+			<avail>18F</avail>
+			<cost>2000</cost>
+			<allowaccessory>true</allowaccessory>
+			<source>RG</source>
+			<page>20</page>
+		</weapon>
+		<weapon>
+			<id>c3ea1ed4-b117-4ba7-99eb-7d7b4b130b55</id>
+			<name>Monofilament Whip</name>
+			<category>Exotic Melee Weapons</category>
+			<type>Melee</type>
+			<conceal>-4</conceal>
+			<accuracy>5</accuracy>
+			<reach>2</reach>
+			<damage>12P</damage>
+			<ap>-8</ap>
+			<mode>0</mode>
+			<rc>0</rc>
+			<ammo>0</ammo>
+			<avail>12F</avail>
+			<cost>10000</cost>
+			<allowaccessory>true</allowaccessory>
+			<source>SR5</source>
+			<page>423</page>
+		</weapon>
+		<weapon>
+			<id>4f1d1416-5af6-4853-a1b3-2bb44a132d8f</id>
+			<name>Stimtouch Hosiery</name>
+			<category>Exotic Melee Weapons</category>
+			<hide>yes</hide>
+			<type>Melee</type>
+			<conceal>0</conceal>
+			<accuracy>Physical</accuracy>
+			<reach>0</reach>
+			<damage>8S(e)</damage>
+			<ap>-5</ap>
+			<mode>0</mode>
+			<rc>0</rc>
+			<ammo>0</ammo>
+			<avail>6R</avail>
+			<cost>0</cost>
+			<allowaccessory>true</allowaccessory>
+			<source>SS</source>
+			<page>178</page>
+		</weapon>
+		<weapon>
+			<id>9c267b03-103e-43f4-bfe8-986c69dc17d2</id>
+			<name>Grapple Gun</name>
+			<category>Exotic Ranged Weapons</category>
+			<hide>yes</hide>
+			<type>Ranged</type>
+			<conceal>6</conceal>
+			<spec>Grapple Gun</spec>
+			<accuracy>3</accuracy>
+			<reach>0</reach>
+			<damage>7S</damage>
+			<ap>-2</ap>
+			<mode>SS</mode>
+			<rc>0</rc>
+			<ammo>1(ml)</ammo>
+			<avail>0</avail>
+			<cost>0</cost>
+			<allowaccessory>true</allowaccessory>
+			<range>Light Crossbows</range>
+			<source>SR5</source>
+			<page>449</page>
+		</weapon>
+		<weapon>
+			<id>87a94632-b229-44b7-a150-9808388cfa20</id>
+			<name>Hold-Fast Sprayer</name>
+			<category>Exotic Ranged Weapons</category>
+			<hide>yes</hide>
+			<type>Ranged</type>
+			<conceal>6</conceal>
+			<spec>Sprayer</spec>
+			<accuracy>2</accuracy>
+			<reach>0</reach>
+			<damage>Special</damage>
+			<ap>-2</ap>
+			<mode>SS</mode>
+			<rc>0</rc>
+			<ammo>10</ammo>
+			<avail>0</avail>
+			<cost>0</cost>
+			<allowaccessory>true</allowaccessory>
+			<range>Tasers</range>
+			<source>RG</source>
+			<page>104</page>
+		</weapon>
+		<weapon>
+			<id>fac9d052-4f7d-43cd-a649-8703b4c0b9c2</id>
+			<name>Micro Flare Launcher</name>
+			<category>Exotic Ranged Weapons</category>
+			<hide>yes</hide>
+			<type>Ranged</type>
+			<conceal>-2</conceal>
+			<spec>Flare Launcher</spec>
+			<accuracy>3</accuracy>
+			<reach>0</reach>
+			<damage>5P(fire)</damage>
+			<ap>-5</ap>
+			<mode>SS</mode>
+			<rc>0</rc>
+			<ammo>1(ml)</ammo>
+			<avail>0</avail>
+			<cost>0</cost>
+			<allowaccessory>true</allowaccessory>
+			<range>Tasers</range>
+			<source>SR5</source>
+			<page>449</page>
+		</weapon>
+		<weapon>
+			<id>dd4a69d9-6861-41de-9557-83617a3fa904</id>
+			<name>Shiawase Arms Incinerator</name>
+			<category>Flamethrowers</category>
+			<type>Ranged</type>
+			<conceal>2</conceal>
+			<accuracy>4</accuracy>
+			<reach>0</reach>
+			<damage>12P</damage>
+			<ap>-6</ap>
+			<mode>SS</mode>
+			<rc>0</rc>
+			<ammo>6(c)</ammo>
+			<avail>12F</avail>
+			<cost>10000</cost>
+			<allowaccessory>true</allowaccessory>
+      <accessorymounts>
+        <mount>Under</mount>
+      </accessorymounts>      
+			<accessories>
+				<accessory>
+					<name>Slide Mount</name>
+				</accessory>
+			</accessories>
+			<range>Light Pistols</range>
+			<source>GH3</source>
+			<page>36</page>
+		</weapon>
+		<weapon>
+			<id>a9a07174-a498-4e91-95c9-b6604e03a02c</id>
+			<name>Shiawase Blazer</name>
+			<category>Flamethrowers</category>
+			<type>Ranged</type>
+			<conceal>6</conceal>
+			<accuracy>6</accuracy>
+			<reach>0</reach>
+			<damage>10P</damage>
+			<ap>-6</ap>
+			<mode>SA/BF/FA</mode>
+			<rc>0</rc>
+			<ammo>4(c)</ammo>
+			<avail>16F</avail>
+			<cost>2200</cost>
+			<allowaccessory>true</allowaccessory>
+			<range>Tasers</range>
+			<source>RG</source>
+			<page>50</page>
+		</weapon>
+		<weapon>
+			<id>6a8221c2-f926-4148-9349-4c16664630ae</id>
+			<name>Boomerang</name>
+			<category>Gear</category>
+			<type>Ranged</type>
+			<conceal>-2</conceal>
+      <spec>Aerodynamic</spec>
+			<accuracy>Physical-1</accuracy>
+			<reach>0</reach>
+			<damage>(STR+2)P</damage>
+			<ap>0</ap>
+			<mode>0</mode>
+			<rc>0</rc>
+			<ammo>0</ammo>
+			<avail>4</avail>
+			<cost>50</cost>
+			<allowaccessory>true</allowaccessory>
+			<useskill>Throwing Weapons</useskill>
+			<range>Aerodynamic Grenade</range>
+			<source>RG</source>
+			<page>24</page>
+		</weapon>
+		<weapon>
+			<id>011493be-12eb-47ba-a445-f0c8cf139d4f</id>
+			<name>Urban Tribe Tomahawk</name>
+			<category>Gear</category>
+			<type>Ranged</type>
+			<conceal>-2</conceal>
+      <spec>Blades</spec>
+      <spec2>Aerodynamic</spec2>
+			<accuracy>Physical+1</accuracy>
+			<reach>0</reach>
+			<damage>(STR+2)P</damage>
+			<ap>-1</ap>
+			<mode>0</mode>
+			<rc>0</rc>
+			<ammo>0</ammo>
+			<avail>4</avail>
+			<cost>200</cost>
+			<allowaccessory>true</allowaccessory>
+			<useskill>Throwing Weapons</useskill>
+			<range>Aerodynamic Grenade</range>
+			<source>RG</source>
+			<page>25</page>
+		</weapon>
+		<weapon>
+			<id>9629810f-8db3-44a4-afc4-97eb5b391fb5</id>
+			<name>Grenade: Flash-Bang</name>
+			<category>Gear</category>
+			<type>Ranged</type>
+			<conceal>0</conceal>
+			<accuracy>Physical</accuracy>
+			<reach>0</reach>
+			<damage>10S (10m Radius)</damage>
+			<ap>-4</ap>
+			<mode>0</mode>
+			<rc>0</rc>
+			<ammo>0</ammo>
+			<avail>6R</avail>
+			<cost>100</cost>
+			<allowaccessory>true</allowaccessory>
+			<useskill>Throwing Weapons</useskill>
+			<range>Standard Grenade</range>
+			<source>SR5</source>
+			<page>435</page>
+		</weapon>
+		<weapon>
+			<id>fdee91ef-c382-49c4-87f6-b9166b9bd9fa</id>
+			<name>Grenade: Flash-Pak</name>
+			<category>Gear</category>
+			<type>Ranged</type>
+			<conceal>0</conceal>
+			<accuracy>Physical</accuracy>
+			<reach>0</reach>
+			<damage>Special</damage>
+			<ap>-</ap>
+			<mode>0</mode>
+			<rc>0</rc>
+			<ammo>0</ammo>
+			<avail>4</avail>
+			<cost>125</cost>
+			<allowaccessory>true</allowaccessory>
+			<useskill>Throwing Weapons</useskill>
+			<range>Standard Grenade</range>
+			<source>SR5</source>
+			<page>435</page>
+		</weapon>
+		<weapon>
+			<id>c674a254-d47b-4215-a12d-e6dd3f0910af</id>
+			<name>Grenade: Fragmentation</name>
+			<category>Gear</category>
+			<type>Ranged</type>
+			<conceal>0</conceal>
+			<accuracy>Physical</accuracy>
+			<reach>0</reach>
+			<damage>18P(f) (-1/m)</damage>
+			<ap>+5</ap>
+			<mode>0</mode>
+			<rc>0</rc>
+			<ammo>0</ammo>
+			<avail>11F</avail>
+			<cost>100</cost>
+			<allowaccessory>true</allowaccessory>
+			<useskill>Throwing Weapons</useskill>
+			<range>Standard Grenade</range>
+			<source>SR5</source>
+			<page>435</page>
+		</weapon>
+		<weapon>
+			<id>aecfccf7-d22e-4ead-abf9-e29f6dbf8550</id>
+			<name>Grenade: Gas</name>
+			<category>Gear</category>
+			<type>Ranged</type>
+			<conceal>0</conceal>
+      <spec>Non-Aerodynamic</spec>
+			<accuracy>Physical</accuracy>
+			<reach>0</reach>
+			<damage>Chemical (10m Radius)</damage>
+			<ap>-</ap>
+			<mode>0</mode>
+			<rc>0</rc>
+			<ammo>0</ammo>
+			<avail>4R</avail>
+			<cost>40</cost>
+			<allowaccessory>true</allowaccessory>
+			<useskill>Throwing Weapons</useskill>
+			<range>Standard Grenade</range>
+			<source>SR5</source>
+			<page>435</page>
+		</weapon>
+		<weapon>
+			<id>cbe5694e-9da3-4aad-a0a0-036087dbab55</id>
+			<name>Grenade: High Explosive</name>
+			<category>Gear</category>
+			<type>Ranged</type>
+			<conceal>0</conceal>
+      <spec>Non-Aerodynamic</spec>
+			<accuracy>Physical</accuracy>
+			<reach>0</reach>
+			<damage>16P (-2/m)</damage>
+			<ap>-2</ap>
+			<mode>0</mode>
+			<rc>0</rc>
+			<ammo>0</ammo>
+			<avail>11F</avail>
+			<cost>100</cost>
+			<allowaccessory>true</allowaccessory>
+			<useskill>Throwing Weapons</useskill>
+			<range>Standard Grenade</range>
+			<source>SR5</source>
+			<page>435</page>
+		</weapon>
+		<weapon>
+			<id>cbce4476-7c0b-448c-8e43-0d5c3293d25d</id>
+			<name>Grenade: Paint</name>
+			<category>Gear</category>
+			<type>Ranged</type>
+			<conceal>0</conceal>
+      <spec>Non-Aerodynamic</spec>
+			<accuracy>Physical</accuracy>
+			<reach>0</reach>
+			<damage>(10m Radius)</damage>
+			<ap>-</ap>
+			<mode>0</mode>
+			<rc>0</rc>
+			<ammo>0</ammo>
+			<avail>8R</avail>
+			<cost>100</cost>
+			<allowaccessory>true</allowaccessory>
+			<useskill>Throwing Weapons</useskill>
+			<range>Standard Grenade</range>
+			<source>RG</source>
+			<page>102</page>
+		</weapon>
+		<weapon>
+			<id>bb4e9274-2cf0-4c73-a312-f1b51649d1bc</id>
+			<name>Smokebomb</name>
+			<category>Gear</category>
+			<type>Ranged</type>
+			<conceal>0</conceal>
+      <spec>Non-Aerodynamic</spec>
+			<accuracy>Physical</accuracy>
+			<reach>0</reach>
+			<damage>(3m Radius)</damage>
+			<ap>-</ap>
+			<mode>0</mode>
+			<rc>0</rc>
+			<ammo>0</ammo>
+			<avail>6</avail>
+			<cost>25</cost>
+			<allowaccessory>true</allowaccessory>
+			<useskill>Throwing Weapons</useskill>
+			<range>Standard Grenade</range>
+			<source>HT</source>
+			<page>187</page>
+		</weapon>
+		<weapon>
+			<id>aab70ade-8586-4539-a184-99cb63e7bfab</id>
+			<name>Grenade: Smoke</name>
+			<category>Gear</category>
+			<type>Ranged</type>
+			<conceal>0</conceal>
+      <spec>Non-Aerodynamic</spec>
+			<accuracy>Physical</accuracy>
+			<reach>0</reach>
+			<damage>(10m Radius)</damage>
+			<ap>-</ap>
+			<mode>0</mode>
+			<rc>0</rc>
+			<ammo>0</ammo>
+			<avail>4R</avail>
+			<cost>40</cost>
+			<allowaccessory>true</allowaccessory>
+			<useskill>Throwing Weapons</useskill>
+			<range>Standard Grenade</range>
+			<source>SR5</source>
+			<page>435</page>
+		</weapon>
+		<weapon>
+			<id>691ba610-d99a-4a86-a010-e21fa17e924c</id>
+			<name>Grenade: Thermal Smoke</name>
+			<category>Gear</category>
+			<type>Ranged</type>
+			<conceal>0</conceal>
+      <spec>Non-Aerodynamic</spec>
+			<accuracy>Physical</accuracy>
+			<reach>0</reach>
+			<damage>(10m Radius)</damage>
+			<ap>-</ap>
+			<mode>0</mode>
+			<rc>0</rc>
+			<ammo>0</ammo>
+			<avail>6R</avail>
+			<cost>60</cost>
+			<allowaccessory>true</allowaccessory>
+			<useskill>Throwing Weapons</useskill>
+			<range>Standard Grenade</range>
+			<source>SR5</source>
+			<page>435</page>
+		</weapon>
+		<weapon>
+			<id>44eca724-0196-407c-820c-7631a6d4c981</id>
+			<name>Harpoon</name>
+			<category>Gear</category>
+			<type>Ranged</type>
+			<conceal>-2</conceal>
+      <spec>Aerodynamic</spec>
+			<accuracy>Physical</accuracy>
+			<reach>0</reach>
+			<damage>(STR+3)P</damage>
+			<ap>-1</ap>
+			<mode>0</mode>
+			<rc>0</rc>
+			<ammo>0</ammo>
+			<avail>6</avail>
+			<cost>125</cost>
+			<allowaccessory>true</allowaccessory>
+			<useskill>Throwing Weapons</useskill>
+			<range>Aerodynamic Grenade</range>
+			<source>RG</source>
+			<page>24</page>
+		</weapon>
+		<weapon>
+			<id>184e07a0-fff1-4102-961c-02c8f53ac335</id>
+			<name>Javelin</name>
+			<category>Gear</category>
+			<type>Ranged</type>
+			<conceal>-2</conceal>
+      <spec>Blades</spec>
+      <spec2>Non-Aerodynamic</spec2>
+			<accuracy>Physical</accuracy>
+			<reach>0</reach>
+			<damage>(STR+3)P</damage>
+			<ap>-1</ap>
+			<mode>0</mode>
+			<rc>0</rc>
+			<ammo>0</ammo>
+			<avail>6</avail>
+			<cost>125</cost>
+			<allowaccessory>true</allowaccessory>
+			<useskill>Throwing Weapons</useskill>
+			<range>Aerodynamic Grenade</range>
+			<source>RG</source>
+			<page>24</page>
+		</weapon>
+		<weapon>
+			<id>a12169ea-a345-407f-96a3-32bf32449bf3</id>
+			<name>Minigrenade: Flash-Bang</name>
+			<category>Gear</category>
+			<type>Ranged</type>
+			<conceal>-2</conceal>
+			<spec>Grenade Launcher</spec>
+			<accuracy>0</accuracy>
+			<reach>0</reach>
+			<damage>10S (10m Radius)</damage>
+			<ap>-4</ap>
+			<mode>0</mode>
+			<rc>0</rc>
+			<ammo>0</ammo>
+			<avail>6R</avail>
+			<cost>100</cost>
+			<allowaccessory>true</allowaccessory>
+			<useskill>Heavy Weapons</useskill>
+			<range>Grenade Launcher</range>
+			<source>SR5</source>
+			<page>435</page>
+		</weapon>
+		<weapon>
+			<id>a4aa3021-b760-4531-96af-6dcc19b6018e</id>
+			<name>Minigrenade: Flash-Pak</name>
+			<category>Gear</category>
+			<type>Ranged</type>
+			<conceal>-2</conceal>
+			<spec>Grenade Launcher</spec>
+			<accuracy>0</accuracy>
+			<reach>0</reach>
+			<damage>Special</damage>
+			<ap>-</ap>
+			<mode>0</mode>
+			<rc>0</rc>
+			<ammo>0</ammo>
+			<avail>4</avail>
+			<cost>125</cost>
+			<allowaccessory>true</allowaccessory>
+			<useskill>Heavy Weapons</useskill>
+			<range>Grenade Launcher</range>
+			<source>SR5</source>
+			<page>435</page>
+		</weapon>
+		<weapon>
+			<id>dca59877-c9c9-4f53-81d2-9376c2b363cf</id>
+			<name>Minigrenade: Fragmentation</name>
+			<category>Gear</category>
+			<type>Ranged</type>
+			<conceal>-2</conceal>
+			<spec>Grenade Launcher</spec>
+			<accuracy>0</accuracy>
+			<reach>0</reach>
+			<damage>18P(f) (-1/m)</damage>
+			<ap>+5</ap>
+			<mode>0</mode>
+			<rc>0</rc>
+			<ammo>0</ammo>
+			<avail>11F</avail>
+			<cost>100</cost>
+			<allowaccessory>true</allowaccessory>
+			<useskill>Heavy Weapons</useskill>
+			<range>Grenade Launcher</range>
+			<source>SR5</source>
+			<page>435</page>
+		</weapon>
+		<weapon>
+			<id>e5ce47b1-f829-4ecf-ab68-471ab782bf7c</id>
+			<name>Minigrenade: Gas</name>
+			<category>Gear</category>
+			<type>Ranged</type>
+			<conceal>-2</conceal>
+			<spec>Grenade Launcher</spec>
+			<accuracy>0</accuracy>
+			<reach>0</reach>
+			<damage>Chemical (10m Radius)</damage>
+			<ap>-</ap>
+			<mode>0</mode>
+			<rc>0</rc>
+			<ammo>0</ammo>
+			<avail>4R</avail>
+			<cost>40</cost>
+			<allowaccessory>true</allowaccessory>
+			<useskill>Heavy Weapons</useskill>
+			<range>Grenade Launcher</range>
+			<source>SR5</source>
+			<page>435</page>
+		</weapon>
+		<weapon>
+			<id>d7c9b470-018c-4d49-b954-6fbe39e0499b</id>
+			<name>Minigrenade: High Explosive</name>
+			<category>Gear</category>
+			<type>Ranged</type>
+			<conceal>-2</conceal>
+			<spec>Grenade Launcher</spec>
+			<accuracy>0</accuracy>
+			<reach>0</reach>
+			<damage>16P (-2/m)</damage>
+			<ap>-2</ap>
+			<mode>0</mode>
+			<rc>0</rc>
+			<ammo>0</ammo>
+			<avail>11F</avail>
+			<cost>100</cost>
+			<allowaccessory>true</allowaccessory>
+			<useskill>Heavy Weapons</useskill>
+			<range>Grenade Launcher</range>
+			<source>SR5</source>
+			<page>435</page>
+		</weapon>
+		<weapon>
+			<id>38d67d7b-91b6-4b24-a936-d6ac49fdd6df</id>
+			<name>Minigrenade: Smoke</name>
+			<category>Gear</category>
+			<type>Ranged</type>
+			<conceal>-2</conceal>
+			<spec>Grenade Launcher</spec>
+			<accuracy>0</accuracy>
+			<reach>0</reach>
+			<damage>(10m Radius)</damage>
+			<ap>-</ap>
+			<mode>0</mode>
+			<rc>0</rc>
+			<ammo>0</ammo>
+			<avail>4R</avail>
+			<cost>40</cost>
+			<allowaccessory>true</allowaccessory>
+			<useskill>Heavy Weapons</useskill>
+			<range>Grenade Launcher</range>
+			<source>SR5</source>
+			<page>435</page>
+		</weapon>
+		<weapon>
+			<id>6247a897-218b-4488-bcd7-01c990703a9c</id>
+			<name>Minigrenade: Thermal Smoke</name>
+			<category>Gear</category>
+			<type>Ranged</type>
+			<conceal>-2</conceal>
+			<spec>Grenade Launcher</spec>
+			<accuracy>0</accuracy>
+			<reach>0</reach>
+			<damage>(10m Radius)</damage>
+			<ap>-</ap>
+			<mode>0</mode>
+			<rc>0</rc>
+			<ammo>0</ammo>
+			<avail>6R</avail>
+			<cost>60</cost>
+			<allowaccessory>true</allowaccessory>
+			<useskill>Heavy Weapons</useskill>
+			<range>Grenade Launcher</range>
+			<source>SR5</source>
+			<page>435</page>
+		</weapon>
+		<weapon>
+			<id>5f04a3bf-666e-4efd-a037-9cd053e6b1eb</id>
+			<name>Missile: Anti-Vehicle</name>
+			<category>Gear</category>
+			<type>Ranged</type>
+			<conceal>10</conceal>
+			<accuracy>0</accuracy>
+			<reach>0</reach>
+			<damage>24P (-4/m)</damage>
+			<ap>-4/-10</ap>
+			<mode>0</mode>
+			<rc>0</rc>
+			<ammo>0</ammo>
+			<avail>18F</avail>
+			<cost>2800</cost>
+			<allowaccessory>true</allowaccessory>
+			<source>SR5</source>
+			<page>436</page>
+		</weapon>
+		<weapon>
+			<id>046241b3-d009-4bed-b68b-89a3fcdbf99b</id>
+			<name>Missile: Fragmentation</name>
+			<category>Gear</category>
+			<type>Ranged</type>
+			<conceal>10</conceal>
+			<accuracy>0</accuracy>
+			<reach>0</reach>
+			<damage>23P(f) (-1/m)</damage>
+			<ap>+5</ap>
+			<mode>0</mode>
+			<rc>0</rc>
+			<ammo>0</ammo>
+			<avail>12F</avail>
+			<cost>2000</cost>
+			<allowaccessory>true</allowaccessory>
+			<source>SR5</source>
+			<page>436</page>
+		</weapon>
+		<weapon>
+			<id>034a4b54-02d3-4891-84fa-931f0124e260</id>
+			<name>Missile: High Explosive</name>
+			<category>Gear</category>
+			<type>Ranged</type>
+			<conceal>10</conceal>
+			<accuracy>0</accuracy>
+			<reach>0</reach>
+			<damage>21P (-2/m)</damage>
+			<ap>-2</ap>
+			<mode>0</mode>
+			<rc>0</rc>
+			<ammo>0</ammo>
+			<avail>18F</avail>
+			<cost>2100</cost>
+			<allowaccessory>true</allowaccessory>
+			<source>SR5</source>
+			<page>436</page>
+		</weapon>
+		<weapon>
+			<id>e360eb17-5cf2-40c7-a65a-92d37f7c9511</id>
+			<name>Net</name>
+			<category>Gear</category>
+			<type>Ranged</type>
+			<conceal>-2</conceal>
+			<accuracy>Physical-2</accuracy>
+			<reach>0</reach>
+			<damage>0</damage>
+			<ap>0</ap>
+			<mode>0</mode>
+			<rc>0</rc>
+			<ammo>0</ammo>
+			<avail>6</avail>
+			<cost>350</cost>
+			<allowaccessory>true</allowaccessory>
+			<useskill>Exotic Ranged Weapon</useskill>
+			<range>Thrown Knife</range>
+			<source>RG</source>
+			<page>24</page>
+		</weapon>
+		<weapon>
+			<id>469a2853-64ea-4701-8c63-dfa905f9c6fb</id>
+			<name>Rocket: Anti-Vehicle</name>
+			<category>Gear</category>
+			<type>Ranged</type>
+			<conceal>10</conceal>
+			<accuracy>0</accuracy>
+			<reach>0</reach>
+			<damage>24P (-4/m)</damage>
+			<ap>-4/-10</ap>
+			<mode>0</mode>
+			<rc>0</rc>
+			<ammo>0</ammo>
+			<avail>18F</avail>
+			<cost>2800</cost>
+			<allowaccessory>true</allowaccessory>
+			<source>SR5</source>
+			<page>436</page>
+		</weapon>
+		<weapon>
+			<id>5f60fc01-7411-4e55-9227-968391430d1f</id>
+			<name>Rocket: Fragmentation</name>
+			<category>Gear</category>
+			<type>Ranged</type>
+			<conceal>10</conceal>
+			<accuracy>0</accuracy>
+			<reach>0</reach>
+			<damage>23P(f) (-1/m)</damage>
+			<ap>+5</ap>
+			<mode>0</mode>
+			<rc>0</rc>
+			<ammo>0</ammo>
+			<avail>12F</avail>
+			<cost>2000</cost>
+			<allowaccessory>true</allowaccessory>
+			<source>SR5</source>
+			<page>436</page>
+		</weapon>
+		<weapon>
+			<id>0477cd16-a295-4ffa-b7ac-1f2c9471c5ed</id>
+			<name>Rocket: High Explosive</name>
+			<category>Gear</category>
+			<type>Ranged</type>
+			<conceal>10</conceal>
+			<accuracy>0</accuracy>
+			<reach>0</reach>
+			<damage>21P (-2/m)</damage>
+			<ap>-2</ap>
+			<mode>0</mode>
+			<rc>0</rc>
+			<ammo>0</ammo>
+			<avail>18F</avail>
+			<cost>2100</cost>
+			<allowaccessory>true</allowaccessory>
+			<source>SR5</source>
+			<page>436</page>
+		</weapon>
+		<weapon>
+			<id>e3b33b2b-3cd4-408d-b579-3a9d73d387f7</id>
+			<name>Shuriken</name>
+			<category>Gear</category>
+			<type>Ranged</type>
+			<conceal>-2</conceal>
+      <spec>Blades</spec>
+			<accuracy>Physical</accuracy>
+			<reach>0</reach>
+			<damage>(STR+1)P</damage>
+			<ap>-1</ap>
+			<mode>0</mode>
+			<rc>0</rc>
+			<ammo>0</ammo>
+			<avail>4R</avail>
+			<cost>25</cost>
+			<allowaccessory>true</allowaccessory>
+			<useskill>Throwing Weapons</useskill>
+			<range>Thrown Knife</range>
+			<source>SR5</source>
+			<page>424</page>
+		</weapon>
+		<weapon>
+			<id>AB91307F-B8D1-46E5-A3C1-9A0047F5B1EF</id>
+			<name>Chakram</name>
+			<category>Gear</category>
+			<type>Ranged</type>
+			<conceal>0</conceal>
+      <spec>Blades</spec>
+			<accuracy>4</accuracy>
+			<reach>0</reach>
+			<damage>(STR)P</damage>
+			<ap>0</ap>
+			<mode>0</mode>
+			<rc>0</rc>
+			<ammo>0</ammo>
+			<avail>8R</avail>
+			<cost>750</cost>
+			<allowaccessory>true</allowaccessory>
+			<useskill>Throwing Weapons</useskill>
+			<range>Thrown Knife</range>
+			<source>RG</source>
+			<page>20</page>
+		</weapon>
+		<weapon>
+			<id>f096953c-1418-4dd3-887b-71c6a4436583</id>
+			<name>Throwing Knife</name>
+			<category>Gear</category>
+			<type>Ranged</type>
+			<conceal>-2</conceal>
+      <spec>Blades</spec>
+			<accuracy>Physical</accuracy>
+			<reach>0</reach>
+			<damage>(STR+1)P</damage>
+			<ap>-1</ap>
+			<mode>0</mode>
+			<rc>0</rc>
+			<ammo>0</ammo>
+			<avail>4R</avail>
+			<cost>25</cost>
+			<allowaccessory>true</allowaccessory>
+			<useskill>Throwing Weapons</useskill>
+			<range>Thrown Knife</range>
+			<source>SR5</source>
+			<page>424</page>
+		</weapon>
+		<weapon>
+			<id>504cba24-2141-4879-8062-782332e83386</id>
+			<name>Ares Antioch-2</name>
+			<category>Grenade Launchers</category>
+			<type>Ranged</type>
+			<conceal>8</conceal>
+			<accuracy>4</accuracy>
+			<reach>0</reach>
+			<damage>Grenade</damage>
+			<ap>-</ap>
+			<mode>SS</mode>
+			<rc>0</rc>
+			<ammo>8(m)</ammo>
+			<avail>8F</avail>
+			<cost>3200</cost>
+			<allowaccessory>true</allowaccessory>
+			<accessorymounts>
+				<mount>Stock</mount>
+				<mount>Side</mount>
+				<mount>Internal</mount>
+				<mount>Barrel</mount>
+				<mount>Top</mount>
+				<mount>Under</mount>
+			</accessorymounts>
+			<accessories>
+				<accessory>
+					<name>Smartgun System, Internal</name>
+			</accessory>
+			</accessories>
+			<source>SR5</source>
+			<page>430</page>
+		</weapon>
+		<weapon>
+			<id>5b98b55d-c87c-453a-ad87-9b34c8cbf04b</id>
+			<name>ArmTech MGL-12</name>
+			<category>Grenade Launchers</category>
+			<type>Ranged</type>
+			<conceal>8</conceal>
+			<accuracy>4</accuracy>
+			<reach>0</reach>
+			<damage>Grenade</damage>
+			<ap>-</ap>
+			<mode>SA</mode>
+			<rc>0</rc>
+			<ammo>12(c)</ammo>
+			<avail>10F</avail>
+			<cost>5000</cost>
+			<allowaccessory>true</allowaccessory>
+			<accessorymounts>
+				<mount>Stock</mount>
+				<mount>Side</mount>
+				<mount>Internal</mount>
+				<mount>Barrel</mount>
+				<mount>Top</mount>
+				<mount>Under</mount>
+			</accessorymounts>
+			<source>SR5</source>
+			<page>431</page>
+		</weapon>
+		<weapon>
+			<id>5fe3a884-8213-4fe3-a538-750eba3bda27</id>
+			<name>Cyber Microgrenade Launcher</name>
+			<category>Grenade Launchers</category>
+			<hide>yes</hide>
+			<type>Ranged</type>
+			<conceal>8</conceal>
+			<accuracy>4</accuracy>
+			<reach>0</reach>
+			<damage>As Grenade</damage>
+			<ap>As Grenade</ap>
+			<mode>SS</mode>
+			<rc>0</rc>
+			<ammo>2(m)/6(c)</ammo>
+			<avail>0</avail>
+			<cost>0</cost>
+			<cyberware>yes</cyberware>
+			<allowaccessory>true</allowaccessory>
+			<accessories>
+				<accessory>
+					<name>Smartgun System, Internal</name>
+			</accessory>
+			</accessories>
+			<source>SR5</source>
+			<page>458</page>
+		</weapon>
+		<weapon>
+			<id>bcaa065e-3a38-4c14-9839-a24d3aef2cc3</id>
+			<name>RPK HMG</name>
+			<category>Heavy Machine Guns</category>
+			<type>Ranged</type>
+			<conceal>10</conceal>
+			<spec>Machine Guns</spec>
+			<accuracy>5</accuracy>
+			<reach>0</reach>
+			<damage>12P</damage>
+			<ap>-4</ap>
+			<mode>FA</mode>
+			<rc>0</rc>
+			<ammo>50(c) or 100(belt)</ammo>
+			<avail>16F</avail>
+			<cost>16300</cost>
+			<allowaccessory>true</allowaccessory>
+			<accessorymounts>
+				<mount>Stock</mount>
+				<mount>Side</mount>
+				<mount>Internal</mount>
+				<mount>Barrel</mount>
+				<mount>Top</mount>
+				<mount>Under</mount>
+			</accessorymounts>
+			<accessories>
+				<accessory>
+					<name>Tripod</name>
+			</accessory>
+			</accessories>
+			<range>Medium/Heavy Machinegun</range>
+			<source>SR5</source>
+			<page>430</page>
+		</weapon>
+		<weapon>
+			<id>d13da888-212b-4eff-9d1d-7d02419250e9</id>
+			<name>Ruhrmetall SF-20</name>
+			<category>Heavy Machine Guns</category>
+			<type>Ranged</type>
+			<conceal>10</conceal>
+			<spec>Machine Guns</spec>
+			<accuracy>5</accuracy>
+			<reach>0</reach>
+			<damage>12P</damage>
+			<ap>-4</ap>
+			<mode>FA</mode>
+			<rc>0</rc>
+			<ammo>50(c) or 100(belt)</ammo>
+			<avail>18F</avail>
+			<cost>19600</cost>
+			<allowaccessory>true</allowaccessory>
+			<accessorymounts>
+				<mount>Stock</mount>
+				<mount>Side</mount>
+				<mount>Internal</mount>
+				<mount>Barrel</mount>
+				<mount>Top</mount>
+				<mount>Under</mount>
+			</accessorymounts>
+			<accessories>
+				<accessory>
+					<name>Hip Pad Bracing System</name>
+				</accessory>
+				<accessory>
+					<name>Laser Sight</name>
+				</accessory>
+				<accessory>
+					<name>Gas-Vent 3 System</name>
+				</accessory>
+			</accessories>
+			<range>Medium/Heavy Machinegun</range>
+			<source>RG</source>
+			<page>44</page>
+		</weapon>
+		<weapon>
+			<id>c0857027-d3b2-4677-bc97-3f98bcc6f80f</id>
+			<name>Ultamax HMG-2</name>
+			<category>Heavy Machine Guns</category>
+			<type>Ranged</type>
+			<conceal>10</conceal>
+			<spec>Machine Guns</spec>
+			<accuracy>4</accuracy>
+			<reach>0</reach>
+			<damage>11P</damage>
+			<ap>-4</ap>
+			<mode>FA</mode>
+			<rc>0</rc>
+			<ammo>50(c) or 100(belt)</ammo>
+			<avail>16F</avail>
+			<cost>16000</cost>
+			<allowaccessory>true</allowaccessory>
+			<accessorymounts>
+				<mount>Stock</mount>
+				<mount>Side</mount>
+				<mount>Internal</mount>
+				<mount>Barrel</mount>
+				<mount>Top</mount>
+				<mount>Under</mount>
+			</accessorymounts>
+			<accessories>
+				<accessory>
+					<name>Tripod</name>
+				</accessory>
+				<accessory>
+					<name>Laser Sight</name>
+				</accessory>
+			</accessories>
+			<range>Medium/Heavy Machinegun</range>
+			<source>RG</source>
+			<page>45</page>
+		</weapon>
+		<weapon>
+			<id>971c711b-db32-4339-9203-865ef38f350e</id>
+			<name>Ares Predator V</name>
+			<category>Heavy Pistols</category>
+			<type>Ranged</type>
+			<conceal>0</conceal>
+			<spec>Semi-Automatics</spec>
+			<accuracy>5</accuracy>
+			<reach>0</reach>
+			<damage>8P</damage>
+			<ap>-1</ap>
+			<mode>SA</mode>
+			<rc>0</rc>
+			<ammo>15(c)</ammo>
+			<avail>5R</avail>
+			<cost>725</cost>
+			<allowaccessory>true</allowaccessory>
+			<accessorymounts>
+				<mount>Barrel</mount>
+				<mount>Top</mount>
+				<mount>Stock</mount>
+				<mount>Side</mount>
+			</accessorymounts>
+			<accessories>
+				<accessory>
+					<name>Smartgun System, Internal</name>
+			</accessory>
+			</accessories>
+			<source>SR5</source>
+			<page>426</page>
+		</weapon>
+		<weapon>
+			<id>b6078372-786c-4aa0-9d16-38541b403730</id>
+			<name>Ares Viper Slivergun</name>
+			<category>Heavy Pistols</category>
+			<type>Ranged</type>
+			<conceal>0</conceal>
+			<spec>Semi-Automatics</spec>
+			<accuracy>4</accuracy>
+			<reach>0</reach>
+			<damage>9P(f)</damage>
+			<ap>+4</ap>
+			<mode>SA/BF</mode>
+			<rc>0</rc>
+			<ammo>30(c)</ammo>
+			<avail>8F</avail>
+			<cost>380</cost>
+			<allowaccessory>true</allowaccessory>
+			<accessorymounts>
+				<mount>Barrel</mount>
+				<mount>Top</mount>
+				<mount>Stock</mount>
+				<mount>Side</mount>
+			</accessorymounts>
+			<accessories>
+				<accessory>
+					<name>Sound Suppressor</name>
+			</accessory>
+			</accessories>
+			<source>SR5</source>
+			<page>426</page>
+		</weapon>
+		<weapon>
+			<id>6fb39402-3ae3-4a21-9ed1-50b2c2e1b2c8</id>
+			<name>Browning Ultra-Power</name>
+			<category>Heavy Pistols</category>
+			<type>Ranged</type>
+			<conceal>0</conceal>
+			<spec>Semi-Automatics</spec>
+			<accuracy>5</accuracy>
+			<reach>0</reach>
+			<damage>8P</damage>
+			<ap>-1</ap>
+			<mode>SA</mode>
+			<rc>0</rc>
+			<ammo>10(c)</ammo>
+			<avail>4R</avail>
+			<cost>640</cost>
+			<allowaccessory>true</allowaccessory>
+			<accessorymounts>
+				<mount>Barrel</mount>
+				<mount>Top</mount>
+				<mount>Stock</mount>
+				<mount>Side</mount>
+			</accessorymounts>
+			<accessories>
+				<accessory>
+					<name>Laser Sight</name>
+			</accessory>
+			</accessories>
+			<source>SR5</source>
+			<page>426</page>
+		</weapon>
+		<weapon>
+			<id>4fcefd61-567a-4f26-a041-d000a07c96d1</id>
+			<name>Cavalier Deputy</name>
+			<category>Heavy Pistols</category>
+			<type>Ranged</type>
+			<conceal>0</conceal>
+			<spec>Revolvers</spec>
+			<accuracy>6</accuracy>
+			<reach>0</reach>
+			<damage>7P</damage>
+			<ap>-1</ap>
+			<mode>SA</mode>
+			<rc>0</rc>
+			<ammo>7(cy)</ammo>
+			<avail>3R</avail>
+			<cost>225</cost>
+			<allowaccessory>true</allowaccessory>
+			<accessorymounts>
+				<mount>Barrel</mount>
+				<mount>Top</mount>
+				<mount>Stock</mount>
+				<mount>Side</mount>
+			</accessorymounts>
+			<source>RG</source>
+			<page>32</page>
+		</weapon>
+		<weapon>
+			<id>36957626-3c6f-4e15-a3ee-dce8c82e2c94</id>
+			<name>Colt Future Frontier</name>
+			<category>Heavy Pistols</category>
+			<type>Ranged</type>
+			<conceal>0</conceal>
+			<spec>Revolvers</spec>
+			<accuracy>5</accuracy>
+			<reach>0</reach>
+			<damage>8P</damage>
+			<ap>-1</ap>
+			<mode>SS</mode>
+			<rc>0</rc>
+			<ammo>7(cy)</ammo>
+			<avail>6R</avail>
+			<cost>500</cost>
+			<allowaccessory>true</allowaccessory>
+			<accessorymounts>
+				<mount>Barrel</mount>
+				<mount>Top</mount>
+				<mount>Stock</mount>
+				<mount>Side</mount>
+			</accessorymounts>
+			<source>GH3</source>
+			<page>6</page>
+		</weapon>
+		<weapon>
+			<id>6366691e-c1e0-4d5e-b7a6-1c0371708714</id>
+			<name>Colt Government 2066</name>
+			<category>Heavy Pistols</category>
+			<type>Ranged</type>
+			<conceal>0</conceal>
+			<spec>Semi-Automatics</spec>
+			<accuracy>6</accuracy>
+			<reach>0</reach>
+			<damage>7P</damage>
+			<ap>-1</ap>
+			<mode>SA</mode>
+			<rc>0</rc>
+			<ammo>14(c)</ammo>
+			<avail>7R</avail>
+			<cost>425</cost>
+			<allowaccessory>true</allowaccessory>
+			<accessorymounts>
+				<mount>Barrel</mount>
+				<mount>Top</mount>
+				<mount>Stock</mount>
+				<mount>Side</mount>
+			</accessorymounts>
+			<source>SR5</source>
+			<page>426</page>
+		</weapon>
+		<weapon>
+			<id>158224db-e409-407f-b2f0-4617886ad80f</id>
+			<name>Heavy Cyber Pistol</name>
+			<category>Heavy Pistols</category>
+			<hide>yes</hide>
+			<type>Ranged</type>
+			<conceal>0</conceal>
+			<spec>Semi-Automatics</spec>
+			<accuracy>4</accuracy>
+			<reach>0</reach>
+			<damage>7P</damage>
+			<ap>-1</ap>
+			<mode>SA</mode>
+			<rc>0</rc>
+			<ammo>8(m)/12(c)</ammo>
+			<avail>0</avail>
+			<cost>0</cost>
+			<cyberware>yes</cyberware>
+			<allowaccessory>true</allowaccessory>
+			<accessories>
+				<accessory>
+					<name>Smartgun System, Internal</name>
+			</accessory>
+			</accessories>
+			<source>SR5</source>
+			<page>458</page>
+		</weapon>
+		<weapon>
+			<id>0158c348-b0e0-41e1-a171-1a34af39f0e5</id>
+			<name>Onotari Arms Violator</name>
+			<category>Heavy Pistols</category>
+			<type>Ranged</type>
+			<conceal>0</conceal>
+			<spec>Semi-Automatics</spec>
+			<accuracy>5</accuracy>
+			<reach>0</reach>
+			<damage>7P</damage>
+			<ap>-1</ap>
+			<mode>SA</mode>
+			<rc>1</rc>
+			<ammo>10(c)</ammo>
+			<avail>7R</avail>
+			<cost>550</cost>
+			<allowaccessory>true</allowaccessory>
+			<accessorymounts>
+				<mount>Barrel</mount>
+				<mount>Top</mount>
+				<mount>Stock</mount>
+				<mount>Side</mount>
+			</accessorymounts>
+			<accessories>
+				<accessory>
+					<name>Smartgun System, Internal</name>
+			</accessory>
+				<accessory>
+					<name>Safe Target System, Base</name>
+			</accessory>
+				<accessory>
+					<name>Advanced Safety System, Basic</name>
+			</accessory>
+			</accessories>
+			<source>RG</source>
+			<page>33</page>
+		</weapon>
+		<weapon>
+			<id>43103267-c408-4499-92da-602f70ccb24e</id>
+			<name>PSK-3 Collapsible Heavy Pistol</name>
+			<category>Heavy Pistols</category>
+			<type>Ranged</type>
+			<conceal>0</conceal>
+			<spec>Semi-Automatics</spec>
+			<accuracy>4</accuracy>
+			<reach>0</reach>
+			<damage>8P</damage>
+			<ap>-1</ap>
+			<mode>SA</mode>
+			<rc>0</rc>
+			<ammo>10(c)</ammo>
+			<avail>16F</avail>
+			<cost>1050</cost>
+			<allowaccessory>true</allowaccessory>
+			<accessorymounts>
+				<mount>Barrel</mount>
+				<mount>Top</mount>
+				<mount>Stock</mount>
+				<mount>Side</mount>
+			</accessorymounts>
+			<source>RG</source>
+			<page>32</page>
+		</weapon>
+		<weapon>
+			<id>c6c02391-12b5-4361-bc24-e1b5afc1ec6e</id>
+			<name>Remington Roomsweeper</name>
+			<category>Heavy Pistols</category>
+			<type>Ranged</type>
+			<conceal>0</conceal>
+			<spec>Semi-Automatics</spec>
+			<accuracy>4</accuracy>
+			<reach>0</reach>
+			<damage>7P</damage>
+			<ap>-1</ap>
+			<mode>SA</mode>
+			<rc>0</rc>
+			<ammo>8(m)</ammo>
+			<avail>6R</avail>
+			<cost>250</cost>
+			<allowaccessory>true</allowaccessory>
+			<accessorymounts>
+				<mount>Barrel</mount>
+				<mount>Top</mount>
+				<mount>Stock</mount>
+				<mount>Side</mount>
+			</accessorymounts>
+			<source>SR5</source>
+			<page>426</page>
+		</weapon>
+		<weapon>
+			<id>61c59a89-3c51-46b7-880a-933b29394315</id>
+			<name>Ruger Super Warhawk</name>
+			<category>Heavy Pistols</category>
+			<type>Ranged</type>
+			<conceal>0</conceal>
+			<spec>Revolvers</spec>
+			<accuracy>5</accuracy>
+			<reach>0</reach>
+			<damage>9P</damage>
+			<ap>-2</ap>
+			<mode>SS</mode>
+			<rc>0</rc>
+			<ammo>6(cy)</ammo>
+			<avail>4R</avail>
+			<cost>400</cost>
+			<allowaccessory>true</allowaccessory>
+			<accessorymounts>
+				<mount>Barrel</mount>
+				<mount>Top</mount>
+				<mount>Stock</mount>
+				<mount>Side</mount>
+			</accessorymounts>
+			<source>SR5</source>
+			<page>427</page>
+		</weapon>
+		<weapon>
+			<id>54a29917-7a30-4e21-b577-e0324b860501</id>
+			<name>Savalette Guardian</name>
+			<category>Heavy Pistols</category>
+			<type>Ranged</type>
+			<conceal>0</conceal>
+			<spec>Semi-Automatics</spec>
+			<accuracy>5</accuracy>
+			<reach>0</reach>
+			<damage>8P</damage>
+			<ap>-1</ap>
+			<mode>SA/BF</mode>
+			<rc>1</rc>
+			<ammo>12(c)</ammo>
+			<avail>6R</avail>
+			<cost>870</cost>
+			<allowaccessory>true</allowaccessory>
+			<accessorymounts>
+				<mount>Barrel</mount>
+				<mount>Top</mount>
+				<mount>Stock</mount>
+				<mount>Side</mount>
+			</accessorymounts>
+			<accessories>
+				<accessory>
+					<name>Smartgun System, Internal</name>
+			</accessory>
+			</accessories>
+			<source>RG</source>
+			<page>33</page>
+		</weapon>
+		<weapon>
+			<id>c87b03f7-403d-4db9-987a-022ab525b4be</id>
+			<name>Cyber Hold-Out</name>
+			<category>Holdouts</category>
+			<hide>yes</hide>
+			<type>Ranged</type>
+			<conceal>-4</conceal>
+			<spec>Semi-Automatics</spec>
+			<accuracy>4</accuracy>
+			<reach>0</reach>
+			<damage>6P</damage>
+			<ap>-</ap>
+			<mode>SA</mode>
+			<rc>0</rc>
+			<ammo>2(m)/6(c)</ammo>
+			<avail>0</avail>
+			<cost>0</cost>
+			<cyberware>yes</cyberware>
+			<allowaccessory>true</allowaccessory>
+			<accessories>
+				<accessory>
+					<name>Smartgun System, Internal</name>
+				</accessory>
+			</accessories>
+			<source>SR5</source>
+			<page>458</page>
+		</weapon>
+		<weapon>
+			<id>71655ecf-6cb5-4adb-ac96-583b57fa6e9a</id>
+			<name>Fichetti Tiffani Needler</name>
+			<category>Holdouts</category>
+			<type>Ranged</type>
+			<conceal>-4</conceal>
+			<accuracy>5</accuracy>
+			<reach>0</reach>
+			<damage>8P(f)</damage>
+			<ap>+5</ap>
+			<mode>SA</mode>
+			<rc>0</rc>
+			<ammo>4(c)</ammo>
+			<avail>5R</avail>
+			<cost>1000</cost>
+			<allowaccessory>true</allowaccessory>
+			<source>SR5</source>
+			<page>425</page>
+		</weapon>
+		<weapon>
+			<id>1f122193-a0f5-4f4d-b4bf-6cfc7455ce3b</id>
+			<name>Fichetti Tiffani Self-Defender</name>
+			<category>Holdouts</category>
+			<type>Ranged</type>
+			<conceal>-4</conceal>
+			<accuracy>4</accuracy>
+			<reach>0</reach>
+			<damage>6P</damage>
+			<ap>0</ap>
+			<mode>SS</mode>
+			<rc>0</rc>
+			<ammo>4(c)</ammo>
+			<avail>3R</avail>
+			<cost>350</cost>
+			<allowaccessory>true</allowaccessory>
+			<source>RG</source>
+			<page>30</page>
+		</weapon>
+		<weapon>
+			<id>f5497ad2-f4aa-4b84-9d1d-a9d2dfe90bfc</id>
+			<name>Streetline Special</name>
+			<category>Holdouts</category>
+			<type>Ranged</type>
+			<conceal>-4</conceal>
+			<accuracy>4</accuracy>
+			<reach>0</reach>
+			<damage>6P</damage>
+			<ap>-</ap>
+			<mode>SA</mode>
+			<rc>0</rc>
+			<ammo>6(c)</ammo>
+			<avail>4R</avail>
+			<cost>120</cost>
+			<allowaccessory>true</allowaccessory>
+			<source>SR5</source>
+			<page>425</page>
+		</weapon>
+		<weapon>
+			<id>0b4c00be-d7bb-4480-b9f4-6300abde27c4</id>
+			<name>Walther Palm Pistol</name>
+			<category>Holdouts</category>
+			<type>Ranged</type>
+			<conceal>-4</conceal>
+			<accuracy>4</accuracy>
+			<reach>0</reach>
+			<damage>7P</damage>
+			<ap>-</ap>
+			<mode>SS/BF</mode>
+			<rc>0</rc>
+			<ammo>2(b)</ammo>
+			<avail>4R</avail>
+			<cost>180</cost>
+			<allowaccessory>true</allowaccessory>
+			<source>SR5</source>
+			<page>425</page>
+		</weapon>
+		<weapon>
+			<id>07ce89c6-7c69-45a4-91a9-3375847c878a</id>
+			<name>Bottle (broken, after first hit)</name>
+			<category>Improvised Weapons</category>
+			<type>Melee</type>
+			<conceal>-4</conceal>
+			<accuracy>3</accuracy>
+			<reach>0</reach>
+			<damage>(STR)P</damage>
+			<ap>0</ap>
+			<mode>0</mode>
+			<rc>0</rc>
+			<ammo>0</ammo>
+			<avail>0</avail>
+			<cost>0</cost>
+			<allowaccessory>false</allowaccessory>
+			<useskill>Clubs</useskill>
+			<source>RG</source>
+			<page>22</page>
+		</weapon>
+		<weapon>
+			<id>4c1d521e-bc16-4b6f-9f54-f92e8f957ef4</id>
+			<name>Bottle (unbroken)</name>
+			<category>Improvised Weapons</category>
+			<type>Melee</type>
+			<conceal>-4</conceal>
+			<accuracy>3</accuracy>
+			<reach>0</reach>
+			<damage>(STR+1)S</damage>
+			<ap>0</ap>
+			<mode>0</mode>
+			<rc>0</rc>
+			<ammo>0</ammo>
+			<avail>0</avail>
+			<cost>0</cost>
+			<useskill>Clubs</useskill>
+			<source>RG</source>
+			<page>22</page>
+		</weapon>
+		<weapon>
+			<id>0e43cd31-af94-44aa-9916-bddd579e602e</id>
+			<name>Chain</name>
+			<category>Improvised Weapons</category>
+			<type>Melee</type>
+			<conceal>2</conceal>
+			<accuracy>4</accuracy>
+			<reach>2</reach>
+			<damage>(STR+1)P</damage>
+			<ap>0</ap>
+			<mode>0</mode>
+			<rc>0</rc>
+			<ammo>0</ammo>
+			<avail>0</avail>
+			<cost>10</cost>
+			<allowaccessory>true</allowaccessory>
+			<useskill>Exotic Melee Weapon</useskill>
+			<source>RG</source>
+			<page>22</page>
+		</weapon>
+		<weapon>
+			<id>fe954a0e-2d54-4bd4-9ea2-f1fc2c5bac58</id>
+			<name>Chair</name>
+			<category>Improvised Weapons</category>
+			<type>Melee</type>
+			<conceal>10</conceal>
+			<accuracy>3</accuracy>
+			<reach>0</reach>
+			<damage>(STR+2)S</damage>
+			<ap>0</ap>
+			<mode>0</mode>
+			<rc>0</rc>
+			<ammo>0</ammo>
+			<avail>0</avail>
+			<cost>30</cost>
+			<allowaccessory>true</allowaccessory>
+			<useskill>Clubs</useskill>
+			<source>RG</source>
+			<page>22</page>
+		</weapon>
+		<weapon>
+			<id>a9d3f2e3-256b-4557-8c06-3821d9d9b370</id>
+			<name>Fork</name>
+			<category>Improvised Weapons</category>
+			<type>Melee</type>
+			<conceal>-4</conceal>
+			<accuracy>4</accuracy>
+			<reach>0</reach>
+			<damage>(STR-1)P</damage>
+			<ap>+1</ap>
+			<mode>0</mode>
+			<rc>0</rc>
+			<ammo>0</ammo>
+			<avail>0</avail>
+			<cost>0</cost>
+			<allowaccessory>true</allowaccessory>
+			<useskill>Blades</useskill>
+			<source>RG</source>
+			<page>22</page>
+		</weapon>
+		<weapon>
+			<id>7b6f0b51-e218-4f67-9ca4-99cdf6990535</id>
+			<name>Frying Pan</name>
+			<category>Improvised Weapons</category>
+			<type>Melee</type>
+			<conceal>0</conceal>
+			<accuracy>3</accuracy>
+			<reach>0</reach>
+			<damage>(STR+1)P</damage>
+			<ap>0</ap>
+			<mode>0</mode>
+			<rc>0</rc>
+			<ammo>0</ammo>
+			<avail>0</avail>
+			<cost>20</cost>
+			<allowaccessory>true</allowaccessory>
+			<useskill>Clubs</useskill>
+			<source>RG</source>
+			<page>22</page>
+		</weapon>
+		<weapon>
+			<id>9442e7c1-01ca-4331-831e-9ad2209fceb1</id>
+			<name>Hammer</name>
+			<category>Improvised Weapons</category>
+			<type>Melee</type>
+			<conceal>-2</conceal>
+			<accuracy>4</accuracy>
+			<reach>0</reach>
+			<damage>(STR+1)P</damage>
+			<ap>-1/-2</ap>
+			<mode>0</mode>
+			<rc>0</rc>
+			<ammo>0</ammo>
+			<avail>0</avail>
+			<cost>30</cost>
+			<allowaccessory>true</allowaccessory>
+			<useskill>Clubs</useskill>
+			<spec>Hammers</spec>
+			<source>RG</source>
+			<page>22</page>
+		</weapon>
+		<weapon>
+			<id>639651f0-a8bf-4884-ab73-0d78affa1a22</id>
+			<name>Pistol</name>
+			<category>Improvised Weapons</category>
+			<type>Melee</type>
+			<conceal>0</conceal>
+			<accuracy>4</accuracy>
+			<reach>0</reach>
+			<damage>(STR+1)P</damage>
+			<ap>0</ap>
+			<mode>0</mode>
+			<rc>0</rc>
+			<ammo>0</ammo>
+			<avail>0</avail>
+			<cost>0</cost>
+			<allowaccessory>true</allowaccessory>
+			<useskill>Clubs</useskill>
+			<source>RG</source>
+			<page>22</page>
+		</weapon>
+		<weapon>
+			<id>040a6dd5-e786-4196-8312-c1cb04505336</id>
+			<name>Pool Cue</name>
+			<category>Improvised Weapons</category>
+			<type>Melee</type>
+			<conceal>10</conceal>
+			<accuracy>4</accuracy>
+			<reach>0</reach>
+			<damage>(STR)P</damage>
+			<ap>+1</ap>
+			<mode>0</mode>
+			<rc>0</rc>
+			<ammo>0</ammo>
+			<avail>0</avail>
+			<cost>45</cost>
+			<allowaccessory>true</allowaccessory>
+			<useskill>Clubs</useskill>
+			<spec>Staves</spec>
+			<source>RG</source>
+			<page>22</page>
+		</weapon>
+		<weapon>
+			<id>9dfa8458-d544-4b31-924e-9439478d9d27</id>
+			<name>Rifle Butt</name>
+			<category>Improvised Weapons</category>
+			<type>Melee</type>
+			<conceal>6</conceal>
+			<accuracy>3</accuracy>
+			<reach>0</reach>
+			<damage>(STR+3)S</damage>
+			<ap>0</ap>
+			<mode>0</mode>
+			<rc>0</rc>
+			<ammo>0</ammo>
+			<avail>0</avail>
+			<cost>0</cost>
+			<allowaccessory>true</allowaccessory>
+			<useskill>Clubs</useskill>
+			<source>RG</source>
+			<page>22</page>
+		</weapon>
+		<weapon>
+			<id>6fc16aa4-f093-4677-a257-4649fd4280fa</id>
+			<name>Sledge Hammer</name>
+			<category>Improvised Weapons</category>
+			<type>Melee</type>
+			<conceal>10</conceal>
+			<accuracy>3</accuracy>
+			<reach>1</reach>
+			<damage>(STR+4)P</damage>
+			<ap>0</ap>
+			<mode>0</mode>
+			<rc>0</rc>
+			<ammo>0</ammo>
+			<avail>1</avail>
+			<cost>40</cost>
+			<allowaccessory>true</allowaccessory>
+			<useskill>Clubs</useskill>
+			<spec>Hammers</spec>
+			<source>RG</source>
+			<page>22</page>
+		</weapon>
+		<weapon>
+			<id>df5d5c83-ddf8-4ec2-8a6f-28c61ec7325a</id>
+			<name>Ares Archon Heavy MP Laser</name>
+			<category>Laser Weapons</category>
+			<type>Ranged</type>
+			<conceal>10</conceal>
+			<accuracy>7</accuracy>
+			<reach>0</reach>
+			<damage>10P</damage>
+			<ap>-10</ap>
+			<mode>SA</mode>
+			<rc>0</rc>
+			<ammo>Internal source</ammo>
+			<avail>24F</avail>
+			<cost>35000</cost>
+			<allowaccessory>true</allowaccessory>
+      <useskill>Exotic Ranged Weapon</useskill>
+			<accessorymounts>
+				<mount>Top</mount>
+				<mount>Under</mount>
+			</accessorymounts>
+			<accessories>
+				<accessory>
+					<name>Bipod</name>
+				</accessory>
+			</accessories>
+			<range>Sniper Rifle</range>
+			<source>RG</source>
+			<page>49</page>
+		</weapon>
+		<weapon>
+			<id>d6c4ff4a-5fbb-4885-9220-a784e2bff4f4</id>
+			<name>Ares Lancer MP Laser</name>
+			<category>Laser Weapons</category>
+			<type>Ranged</type>
+			<conceal>6</conceal>
+			<accuracy>7</accuracy>
+			<reach>0</reach>
+			<damage>7P</damage>
+			<ap>-10</ap>
+			<mode>SA</mode>
+			<rc>0</rc>
+			<ammo>2x10(c) or Internal source</ammo>
+			<avail>18F</avail>
+			<cost>16000</cost>
+			<allowaccessory>true</allowaccessory>
+      <useskill>Exotic Ranged Weapon</useskill>
+			<accessorymounts>
+				<mount>Top</mount>
+				<mount>Under</mount>
+			</accessorymounts>
+			<range>Assault Rifles</range>
+			<source>RG</source>
+			<page>48</page>
+		</weapon>
+		<weapon>
+			<id>78293136-5bd0-49ac-aa9b-7c291f94c7a4</id>
+			<name>Ares Redline</name>
+			<category>Laser Weapons</category>
+			<type>Ranged</type>
+			<conceal>2</conceal>
+			<accuracy>9</accuracy>
+			<reach>0</reach>
+			<damage>5P</damage>
+			<ap>-10</ap>
+			<mode>SA</mode>
+			<rc>0</rc>
+			<ammo>10(c) or Internal source</ammo>
+			<avail>14F</avail>
+			<cost>7500</cost>
+			<allowaccessory>true</allowaccessory>
+      <useskill>Exotic Ranged Weapon</useskill>
+			<accessorymounts>
+				<mount>Top</mount>
+				<mount>Under</mount>
+			</accessorymounts>
+			<range>Submachine Guns</range>
+			<source>RG</source>
+			<page>48</page>
+		</weapon>
+		<weapon>
+			<id>df19a07f-cc04-44b6-b9b2-6d4fe73062e4</id>
+			<name>GE Vindicator Mini-Gun</name>
+			<category>Light Machine Guns</category>
+			<type>Ranged</type>
+			<conceal>10</conceal>
+			<spec>Machine Guns</spec>
+			<accuracy>4</accuracy>
+			<reach>0</reach>
+			<damage>9P</damage>
+			<ap>-4</ap>
+			<mode>FA</mode>
+			<rc>2</rc>
+			<ammo>200(belt)</ammo>
+			<avail>24F</avail>
+			<cost>6000</cost>
+			<allowaccessory>true</allowaccessory>
+			<accessorymounts>
+				<mount>Stock</mount>
+				<mount>Side</mount>
+				<mount>Internal</mount>
+				<mount>Barrel</mount>
+				<mount>Top</mount>
+				<mount>Under</mount>
+			</accessorymounts>
+			<accessories>
+				<accessory>
+					<name>Slide Mount</name>
+				</accessory>
+				<accessory>
+					<name>Slide Mount</name>
+				</accessory>
+				<accessory>
+					<name>Smartgun System, Internal</name>
+				</accessory>
+			</accessories>
+			<source>RG</source>
+			<page>42</page>
+		</weapon>
+		<weapon>
+			<id>cb04b4c1-97ff-4984-9bc8-943e5f3ac557</id>
+			<name>Ingram Valiant</name>
+			<category>Light Machine Guns</category>
+			<type>Ranged</type>
+			<conceal>10</conceal>
+			<spec>Machine Guns</spec>
+			<accuracy>5</accuracy>
+			<reach>0</reach>
+			<damage>9P</damage>
+			<ap>-2</ap>
+			<mode>BF/FA</mode>
+			<rc>0</rc>
+			<ammo>50(c) or 100(belt)</ammo>
+			<avail>12F</avail>
+			<cost>5800</cost>
+			<allowaccessory>true</allowaccessory>
+			<accessorymounts>
+				<mount>Stock</mount>
+				<mount>Side</mount>
+				<mount>Internal</mount>
+				<mount>Barrel</mount>
+				<mount>Top</mount>
+				<mount>Under</mount>
+			</accessorymounts>
+			<accessories>
+				<accessory>
+					<name>Shock Pad</name>
+				</accessory>
+				<accessory>
+					<name>Laser Sight</name>
+				</accessory>
+				<accessory>
+					<name>Gas-Vent 2 System</name>
+				</accessory>
+			</accessories>
+			<source>SR5</source>
+			<page>430</page>
+		</weapon>
+		<weapon>
+			<id>ba34be4c-2dff-439a-8b7e-942f71bb4942</id>
+			<name>Krime Wave</name>
+			<category>Light Machine Guns</category>
+			<type>Ranged</type>
+			<conceal>10</conceal>
+			<spec>Machine Guns</spec>
+			<accuracy>5</accuracy>
+			<reach>0</reach>
+			<damage>10P</damage>
+			<ap>-2</ap>
+			<mode>FA</mode>
+			<rc>0</rc>
+			<ammo>50(c) or 100(belt)</ammo>
+			<avail>11F</avail>
+			<cost>2000</cost>
+			<allowaccessory>true</allowaccessory>
+			<accessorymounts>
+				<mount>Stock</mount>
+				<mount>Side</mount>
+				<mount>Internal</mount>
+				<mount>Barrel</mount>
+				<mount>Top</mount>
+				<mount>Under</mount>
+			</accessorymounts>
+			<accessories>
+				<accessory>
+					<name>Bipod</name>
+				</accessory>
+			</accessories>
+			<source>GH3</source>
+			<page>34</page>
+		</weapon>
+		<weapon>
+			<id>b2b51722-5c37-43ce-9b08-646b8f1a51eb</id>
+			<name>Shiawase Armaments Nemesis</name>
+			<category>Light Machine Guns</category>
+			<type>Ranged</type>
+			<conceal>10</conceal>
+			<spec>Machine Guns</spec>
+			<accuracy>5</accuracy>
+			<reach>0</reach>
+			<damage>9P</damage>
+			<ap>-2</ap>
+			<mode>BF/FA</mode>
+			<rc>0</rc>
+			<ammo>50(c) or 100(belt)</ammo>
+			<avail>16F</avail>
+			<cost>6500</cost>
+			<allowaccessory>true</allowaccessory>
+			<accessorymounts>
+				<mount>Stock</mount>
+				<mount>Side</mount>
+				<mount>Internal</mount>
+				<mount>Barrel</mount>
+				<mount>Top</mount>
+				<mount>Under</mount>
+			</accessorymounts>
+			<accessories>
+				<accessory>
+					<name>Gas-Vent 2 System</name>
+				</accessory>
+				<accessory>
+					<name>Safe Target System, Base</name>
+				</accessory>
+				<accessory>
+					<name>Safe Target System, Additional set of RFID or GPS data (10 data sets)</name>
+				</accessory>
+				<accessory>
+					<name>Smartgun System, Internal</name>
+				</accessory>
+			</accessories>
+			<source>RG</source>
+			<page>43</page>
+		</weapon>
+		<weapon>
+			<id>67474de7-d29b-4b31-a6ae-1e2e981fa5d2</id>
+			<name>Ares Light Fire 70</name>
+			<category>Light Pistols</category>
+			<type>Ranged</type>
+			<conceal>-2</conceal>
+			<spec>Semi-Automatics</spec>
+			<accuracy>7</accuracy>
+			<reach>0</reach>
+			<damage>6P</damage>
+			<ap>-</ap>
+			<mode>SA</mode>
+			<rc>0</rc>
+			<ammo>16(c)</ammo>
+			<avail>3R</avail>
+			<cost>200</cost>
+			<allowaccessory>true</allowaccessory>
+			<accessorymounts>
+				<mount>Barrel</mount>
+				<mount>Top</mount>
+				<mount>Stock</mount>
+				<mount>Side</mount>
+			</accessorymounts>
+			<source>SR5</source>
+			<page>425</page>
+		</weapon>
+		<weapon>
+			<id>93722378-dcb6-4988-ba4e-54ce545644fe</id>
+			<name>Ares Light Fire 75</name>
+			<category>Light Pistols</category>
+			<type>Ranged</type>
+			<conceal>-2</conceal>
+			<spec>Semi-Automatics</spec>
+			<accuracy>6</accuracy>
+			<reach>0</reach>
+			<damage>6P</damage>
+			<ap>-</ap>
+			<mode>SA</mode>
+			<rc>0</rc>
+			<ammo>16(c)</ammo>
+			<avail>6F</avail>
+			<cost>1250</cost>
+			<allowaccessory>true</allowaccessory>
+			<accessorymounts>
+				<mount>Barrel</mount>
+				<mount>Top</mount>
+				<mount>Stock</mount>
+				<mount>Side</mount>
+			</accessorymounts>
+			<accessories>
+				<accessory>
+					<name>Smartgun System, Internal</name>
+				</accessory>
+				<accessory>
+					<name>Silencer, Ares Light Fire 70</name>
+				</accessory>
+			</accessories>
+			<source>SR5</source>
+			<page>425</page>
+		</weapon>
+		<weapon>
+			<id>cbff618e-6a12-4bab-aaeb-2453706bf42e</id>
+			<name>Beretta 201T</name>
+			<category>Light Pistols</category>
+			<type>Ranged</type>
+			<conceal>-2</conceal>
+			<spec>Semi-Automatics</spec>
+			<accuracy>6</accuracy>
+			<reach>0</reach>
+			<damage>6P</damage>
+			<ap>-</ap>
+			<mode>SA/BF</mode>
+			<rc>0</rc>
+			<ammo>21(c)</ammo>
+			<avail>7R</avail>
+			<cost>210</cost>
+			<allowaccessory>true</allowaccessory>
+			<accessorymounts>
+				<mount>Barrel</mount>
+				<mount>Top</mount>
+				<mount>Stock</mount>
+				<mount>Side</mount>
+			</accessorymounts>
+			<accessories>
+				<accessory><name>Stock</name></accessory>
+			</accessories>
+			<source>SR5</source>
+			<page>425</page>
+		</weapon>
+		<weapon>
+			<id>21ddd00b-0e30-4fc0-97c0-14db61af24ad</id>
+			<name>Colt Agent Special</name>
+			<category>Light Pistols</category>
+			<type>Ranged</type>
+			<conceal>-2</conceal>
+			<spec>Semi-Automatics</spec>
+			<accuracy>5</accuracy>
+			<reach>0</reach>
+			<damage>8P</damage>
+			<ap>0</ap>
+			<mode>SA</mode>
+			<rc>0</rc>
+			<ammo>8(c)</ammo>
+			<ammocategory>Heavy Pistols</ammocategory>
+			<avail>5R</avail>
+			<cost>250</cost>
+			<allowaccessory>true</allowaccessory>
+			<accessorymounts>
+				<mount>Barrel</mount>
+				<mount>Top</mount>
+				<mount>Stock</mount>
+				<mount>Side</mount>
+			</accessorymounts>
+			<range>Tasers</range>
+			<source>GH3</source>
+			<page>5</page>
+		</weapon>
+		<weapon>
+			<id>676660a2-3320-4b4a-acaf-f645f2ba6cd7</id>
+			<name>Colt America L36</name>
+			<category>Light Pistols</category>
+			<type>Ranged</type>
+			<conceal>-2</conceal>
+			<spec>Semi-Automatics</spec>
+			<accuracy>7</accuracy>
+			<reach>0</reach>
+			<damage>7P</damage>
+			<ap>-</ap>
+			<mode>SA</mode>
+			<rc>0</rc>
+			<ammo>11(c)</ammo>
+			<avail>4R</avail>
+			<cost>320</cost>
+			<allowaccessory>true</allowaccessory>
+			<accessorymounts>
+				<mount>Barrel</mount>
+				<mount>Top</mount>
+				<mount>Stock</mount>
+				<mount>Side</mount>
+			</accessorymounts>
+			<source>SR5</source>
+			<page>425</page>
+		</weapon>
+		<weapon>
+			<id>305a23ec-098f-47c9-898f-ca28016846d1</id>
+			<name>Colt New Model Revolver</name>
+			<category>Holdouts</category>
+			<type>Ranged</type>
+			<conceal>-4</conceal>
+			<spec>Revolvers</spec>
+			<accuracy>6</accuracy>
+			<reach>0</reach>
+			<damage>5P</damage>
+			<ap>-</ap>
+			<mode>SA</mode>
+			<rc>0</rc>
+			<ammo>5(cy)</ammo>
+			<avail>4R</avail>
+			<cost>180</cost>
+			<allowaccessory>true</allowaccessory>
+			<accessorymounts>
+				<mount>Barrel</mount>
+				<mount>Top</mount>
+				<mount>Stock</mount>
+				<mount>Side</mount>
+			</accessorymounts>
+			<source>GH3</source>
+			<page>4</page>
+		</weapon>
+		<weapon>
+			<id>35f168ec-cc4d-4dd5-bc3e-e1e3f8376dc4</id>
+			<name>Fichetti Executive Action</name>
+			<category>Light Pistols</category>
+			<type>Ranged</type>
+			<conceal>-2</conceal>
+			<spec>Semi-Automatics</spec>
+			<accuracy>6</accuracy>
+			<reach>0</reach>
+			<damage>7P</damage>
+			<ap>-</ap>
+			<mode>SA/BF</mode>
+			<rc>0</rc>
+			<ammo>18(c)</ammo>
+			<avail>10R</avail>
+			<cost>300</cost>
+			<allowaccessory>true</allowaccessory>
+			<accessorymounts>
+				<mount>Barrel</mount>
+				<mount>Top</mount>
+				<mount>Stock</mount>
+				<mount>Side</mount>
+			</accessorymounts>
+			<source>RG</source>
+			<page>30</page>
+		</weapon>
+		<weapon>
+			<id>7dff8ab0-c659-4901-ac3b-cb8b4f3839bf</id>
+			<name>Fichetti Security 600</name>
+			<category>Light Pistols</category>
+			<type>Ranged</type>
+			<conceal>-2</conceal>
+			<spec>Semi-Automatics</spec>
+			<accuracy>6</accuracy>
+			<reach>0</reach>
+			<damage>7P</damage>
+			<ap>-</ap>
+			<mode>SA</mode>
+			<rc>0</rc>
+			<ammo>30(c)</ammo>
+			<avail>6R</avail>
+			<cost>350</cost>
+			<allowaccessory>true</allowaccessory>
+			<accessorymounts>
+				<mount>Barrel</mount>
+				<mount>Top</mount>
+				<mount>Stock</mount>
+				<mount>Side</mount>
+			</accessorymounts>
+			<accessories>
+				<accessory>
+					<name>Folding Stock</name>
+			</accessory>
+				<accessory>
+					<name>Laser Sight</name></accessory>
+			</accessories>
+			<source>SR5</source>
+			<page>426</page>
+		</weapon>
+		<weapon>
+			<id>261165ce-6111-4a51-9519-46c41edac9b0</id>
+			<name>Light Cyber Pistol</name>
+			<category>Light Pistols</category>
+			<hide>yes</hide>
+			<type>Ranged</type>
+			<conceal>-2</conceal>
+			<spec>Semi-Automatics</spec>
+			<accuracy>6</accuracy>
+			<reach>0</reach>
+			<damage>7P</damage>
+			<ap>-</ap>
+			<mode>SA</mode>
+			<rc>0</rc>
+			<ammo>10(m)/15(c)</ammo>
+			<avail>0</avail>
+			<cost>0</cost>
+			<cyberware>yes</cyberware>
+			<allowaccessory>true</allowaccessory>
+			<accessories>
+				<accessory>
+					<name>Smartgun System, Internal</name>
+				</accessory>
+			</accessories>
+			<source>SR5</source>
+			<page>458</page>
+		</weapon>
+		<weapon>
+			<id>8a6d3d73-2091-4bc1-9a16-b42aa9b159e6</id>
+			<name>Nitama Sporter</name>
+			<category>Light Pistols</category>
+			<type>Ranged</type>
+			<conceal>-2</conceal>
+			<spec>Semi-Automatics</spec>
+			<accuracy>6</accuracy>
+			<reach>0</reach>
+			<damage>6P</damage>
+			<ap>-</ap>
+			<mode>SA</mode>
+			<rc>0</rc>
+			<ammo>5(m)</ammo>
+			<avail>4R</avail>
+			<cost>270</cost>
+			<allowaccessory>true</allowaccessory>
+			<accessorymounts>
+				<mount>Barrel</mount>
+				<mount>Top</mount>
+				<mount>Stock</mount>
+				<mount>Side</mount>
+			</accessorymounts>
+			<accessories>
+				<accessory>
+					<name>Laser Sight</name>
+				</accessory>
+			</accessories>
+			<range>Heavy Pistols</range>
+			<source>RG</source>
+			<page>31</page>
+		</weapon>
+		<weapon>
+			<id>274585e0-7e3c-44fd-88f3-287c12c90173</id>
+			<name>Shiawase Armaments Puzzler</name>
+			<category>Light Pistols</category>
+			<type>Ranged</type>
+			<conceal>-2</conceal>
+			<spec>Semi-Automatics</spec>
+			<accuracy>4</accuracy>
+			<reach>0</reach>
+			<damage>6P</damage>
+			<ap>-</ap>
+			<mode>SA</mode>
+			<rc>0</rc>
+			<ammo>12(c)</ammo>
+			<avail>14R</avail>
+			<cost>900</cost>
+			<allowaccessory>true</allowaccessory>
+			<accessorymounts>
+				<mount>Barrel</mount>
+				<mount>Top</mount>
+				<mount>Stock</mount>
+				<mount>Side</mount>
+			</accessorymounts>
+			<source>RG</source>
+			<page>31</page>
+		</weapon>
+		<weapon>
+			<id>66955e6e-0b77-4ce0-9e24-6bb637a36541</id>
+			<name>Taurus Omni-6</name>
+			<category>Light Pistols</category>
+			<type>Ranged</type>
+			<conceal>-2</conceal>
+			<spec>Semi-Automatics</spec>
+			<spec2>Revolvers</spec2>
+			<accuracy>5</accuracy>
+			<reach>0</reach>
+			<damage>6P</damage>
+			<ap>-</ap>
+			<mode>SA</mode>
+			<rc>0</rc>
+			<ammo>6(cy)</ammo>
+			<avail>3R</avail>
+			<cost>300</cost>
+			<allowaccessory>true</allowaccessory>
+			<accessorymounts>
+				<mount>Barrel</mount>
+				<mount>Top</mount>
+				<mount>Stock</mount>
+				<mount>Side</mount>
+			</accessorymounts>
+			<accessories>
+				<accessory>
+					<name>Laser Sight</name>
+				</accessory>
+			</accessories>
+			<source>SR5</source>
+			<page>426</page>
+		</weapon>
+		<weapon>
+			<id>cb2afbcc-a1bf-465b-9fc2-c91e1ddfb100</id>
+			<name>Ares Crusader II</name>
+			<category>Machine Pistols</category>
+			<type>Ranged</type>
+			<conceal>0</conceal>
+			<spec>Semi-Automatics</spec>
+			<accuracy>5</accuracy>
+			<reach>0</reach>
+			<damage>7P</damage>
+			<ap>-</ap>
+			<mode>SA/BF</mode>
+			<rc>0</rc>
+			<ammo>40(c)</ammo>
+			<avail>9R</avail>
+			<cost>830</cost>
+			<allowaccessory>true</allowaccessory>
+			<accessorymounts>
+				<mount>Stock</mount>
+				<mount>Side</mount>
+				<mount>Internal</mount>
+				<mount>Barrel</mount>
+				<mount>Top</mount>
+			</accessorymounts>
+			<accessories>
+				<accessory><name>Smartgun System, Internal</name></accessory>
+				<accessory>
+					<name>Gas-Vent 2 System</name>
+			</accessory>
+			</accessories>
+			<source>SR5</source>
+			<page>427</page>
+		</weapon>
+		<weapon>
+			<id>a68fe409-bebb-4c72-941c-0fce94048fec</id>
+			<name>Cavalier Evanator</name>
+			<category>Machine Pistols</category>
+			<type>Ranged</type>
+			<conceal>0</conceal>
+			<spec>Semi-Automatics</spec>
+			<accuracy>5</accuracy>
+			<reach>0</reach>
+			<damage>6P</damage>
+			<ap>0</ap>
+			<mode>BF/FA</mode>
+			<rc>0</rc>
+			<ammo>20(c)</ammo>
+			<avail>8R</avail>
+			<cost>775</cost>
+			<allowaccessory>true</allowaccessory>
+			<accessorymounts>
+				<mount>Stock</mount>
+				<mount>Side</mount>
+				<mount>Internal</mount>
+				<mount>Barrel</mount>
+				<mount>Top</mount>
+			</accessorymounts>
+			<accessories>
+				<accessory><name>Folding Stock</name></accessory>
+				<accessory><name>Laser Sight</name></accessory>
+        <accessory>
+          <name>Electronic Firing</name>
+        </accessory>
+			</accessories>
+			<source>GH3</source>
+			<page>8</page>
+		</weapon>
+		<weapon>
+			<id>0c8076a9-97e3-4583-8385-c32266c25190</id>
+			<name>Ceska Black Scorpion</name>
+			<category>Machine Pistols</category>
+			<type>Ranged</type>
+			<conceal>0</conceal>
+			<spec>Semi-Automatics</spec>
+			<accuracy>5</accuracy>
+			<reach>0</reach>
+			<damage>6P</damage>
+			<ap>-</ap>
+			<mode>SA/BF</mode>
+			<rc>0</rc>
+			<ammo>35(c)</ammo>
+			<avail>6R</avail>
+			<cost>270</cost>
+			<allowaccessory>true</allowaccessory>
+			<accessorymounts>
+				<mount>Stock</mount>
+				<mount>Side</mount>
+				<mount>Internal</mount>
+				<mount>Barrel</mount>
+				<mount>Top</mount>
+			</accessorymounts>
+			<accessories>
+				<accessory><name>Folding Stock</name></accessory>
+			</accessories>
+			<source>SR5</source>
+			<page>427</page>
+		</weapon>
+		<weapon>
+			<id>496e4b81-8437-41fb-adf5-2e4709df656e</id>
+			<name>Cyber Machine Pistol</name>
+			<category>Machine Pistols</category>
+			<hide>yes</hide>
+			<type>Ranged</type>
+			<conceal>0</conceal>
+			<spec>Semi-Automatics</spec>
+			<accuracy>4</accuracy>
+			<reach>0</reach>
+			<damage>6P</damage>
+			<ap>-</ap>
+			<mode>SA/BF</mode>
+			<rc>1</rc>
+			<ammo>18(m)/32(c)</ammo>
+			<avail>0</avail>
+			<cost>0</cost>
+			<cyberware>yes</cyberware>
+			<allowaccessory>true</allowaccessory>
+			<accessories>
+				<accessory>
+					<name>Smartgun System, Internal</name>
+				</accessory>
+			</accessories>
+			<source>SR5</source>
+			<page>458</page>
+		</weapon>
+		<weapon>
+			<id>5563a612-bf02-4fd9-b942-2400bbd1eb70</id>
+			<name>Fianchetti Military 100</name>
+			<category>Machine Pistols</category>
+			<type>Ranged</type>
+			<conceal>0</conceal>
+			<spec>Semi-Automatics</spec>
+			<accuracy>5</accuracy>
+			<reach>0</reach>
+			<damage>6P</damage>
+			<ap>0</ap>
+			<mode>SA/BF/FA</mode>
+			<rc>0</rc>
+			<ammo>20(c)</ammo>
+			<avail>8R</avail>
+			<cost>850</cost>
+			<allowaccessory>true</allowaccessory>
+			<accessorymounts>
+				<mount>Stock</mount>
+				<mount>Side</mount>
+				<mount>Internal</mount>
+				<mount>Barrel</mount>
+				<mount>Top</mount>
+			</accessorymounts>
+			<accessories>
+				<accessory>
+					<name>Smartgun System, Internal</name>
+				</accessory>
+			</accessories>
+			<source>GH3</source>
+			<page>7</page>
+		</weapon>
+		<weapon>
+			<id>404c20aa-8c02-4fcd-a37e-ba63b3e3553f</id>
+			<name>Onotari Arms Equalizer</name>
+			<category>Machine Pistols</category>
+			<type>Ranged</type>
+			<conceal>0</conceal>
+			<spec>Semi-Automatics</spec>
+			<accuracy>4</accuracy>
+			<reach>0</reach>
+			<damage>7P</damage>
+			<ap>-</ap>
+			<mode>BF/FA</mode>
+			<rc>0</rc>
+			<ammo>12(c)</ammo>
+			<avail>7R</avail>
+			<cost>750</cost>
+			<allowaccessory>true</allowaccessory>
+			<accessorymounts>
+				<mount>Stock</mount>
+				<mount>Side</mount>
+				<mount>Internal</mount>
+				<mount>Barrel</mount>
+				<mount>Top</mount>
+			</accessorymounts>
+			<accessories>
+				<accessory><name>Folding Stock</name></accessory>
+				<accessory><name>Laser Sight</name></accessory>
+			</accessories>
+			<source>RG</source>
+			<page>34</page>
+		</weapon>
+		<weapon>
+			<id>38e9682d-d679-47a4-97a1-7161cba07cd2</id>
+			<name>PPSK-4 Collapsible Machine Pistol</name>
+			<category>Machine Pistols</category>
+			<type>Ranged</type>
+			<conceal>0</conceal>
+			<spec>Semi-Automatics</spec>
+			<accuracy>5</accuracy>
+			<reach>0</reach>
+			<damage>6P</damage>
+			<ap>-</ap>
+			<mode>SA/BF</mode>
+			<rc>0</rc>
+			<ammo>30(c)</ammo>
+			<avail>17F</avail>
+			<cost>2800</cost>
+			<accessorymounts>
+				<mount>Stock</mount>
+				<mount>Side</mount>
+				<mount>Internal</mount>
+				<mount>Barrel</mount>
+				<mount>Top</mount>
+			</accessorymounts>
+			<accessories>
+				<accessory>
+					<name>Collapsed Frame</name>
+				</accessory>
+				<accessory><name>Folding Stock</name></accessory>
+				<accessory><name>Laser Sight</name></accessory>
+			</accessories>
+			<source>RG</source>
+			<page>34</page>
+		</weapon>
+		<weapon>
+			<id>6596b05e-d51b-4388-b57a-950d9b5a96ac</id>
+			<name>Remington Suppressor</name>
+			<category>Machine Pistols</category>
+			<type>Ranged</type>
+			<conceal>0</conceal>
+			<spec>Semi-Automatics</spec>
+			<accuracy>6</accuracy>
+			<reach>0</reach>
+			<damage>7P</damage>
+			<ap>-1</ap>
+			<mode>SA/BF</mode>
+			<rc>0</rc>
+			<ammo>15(c)</ammo>
+			<avail>6R</avail>
+			<cost>700</cost>
+			<allowaccessory>true</allowaccessory>
+			<accessorymounts>
+				<mount>Stock</mount>
+				<mount>Side</mount>
+				<mount>Internal</mount>
+				<mount>Barrel</mount>
+				<mount>Top</mount>
+			</accessorymounts>
+			<accessories>
+				<accessory>
+					<name>Sound Suppressor</name>
+				</accessory>
+			</accessories>
+			<source>GH3</source>
+			<page>9</page>
+		</weapon>
+		<weapon>
+			<id>c8e3d921-45df-4850-8619-7fcca279d774</id>
+			<name>Steyr TMP</name>
+			<category>Machine Pistols</category>
+			<type>Ranged</type>
+			<conceal>0</conceal>
+			<spec>Semi-Automatics</spec>
+			<accuracy>4</accuracy>
+			<reach>0</reach>
+			<damage>7P</damage>
+			<ap>-</ap>
+			<mode>SA/BF/FA</mode>
+			<rc>0</rc>
+			<ammo>30(c)</ammo>
+			<avail>8R</avail>
+			<cost>350</cost>
+			<allowaccessory>true</allowaccessory>
+			<accessorymounts>
+				<mount>Stock</mount>
+				<mount>Side</mount>
+				<mount>Internal</mount>
+				<mount>Barrel</mount>
+				<mount>Top</mount>
+			</accessorymounts>
+			<accessories>
+				<accessory><name>Laser Sight</name></accessory>
+			</accessories>
+			<source>SR5</source>
+			<page>427</page>
+		</weapon>
+		<weapon>
+			<id>060cbbd5-3413-4e57-8c7a-5ee3d2e94945</id>
+			<name>Ultimax 70</name>
+			<category>Machine Pistols</category>
+			<type>Ranged</type>
+			<conceal>0</conceal>
+			<spec>Semi-Automatics</spec>
+			<accuracy>5</accuracy>
+			<reach>0</reach>
+			<damage>6P</damage>
+			<ap>-</ap>
+			<mode>BF/FA</mode>
+			<rc>0</rc>
+			<ammo>15(c)</ammo>
+			<avail>7R</avail>
+			<cost>800</cost>
+			<allowaccessory>true</allowaccessory>
+			<accessorymounts>
+				<mount>Stock</mount>
+				<mount>Side</mount>
+				<mount>Internal</mount>
+				<mount>Barrel</mount>
+				<mount>Top</mount>
+			</accessorymounts>
+			<accessories>
+				<accessory>
+					<name>Gas-Vent 2 System</name>
+				</accessory>
+				<accessory>
+					<name>Laser Sight</name>
+				</accessory>
+			</accessories>
+			<source>RG</source>
+			<page>35</page>
+		</weapon>
+		<weapon>
+			<id>091c2e28-94fb-4357-9eb9-bcfa2ca5d8ed</id>
+			<name>FN MAG-5</name>
+			<category>Medium Machine Guns</category>
+			<type>Ranged</type>
+			<conceal>10</conceal>
+			<spec>Machine Guns</spec>
+			<accuracy>4</accuracy>
+			<reach>0</reach>
+			<damage>11P</damage>
+			<ap>-3</ap>
+			<mode>FA</mode>
+			<rc>0</rc>
+			<ammo>50(c) or 100(belt)</ammo>
+			<avail>18F</avail>
+			<cost>8500</cost>
+			<allowaccessory>true</allowaccessory>
+			<accessorymounts>
+				<mount>Stock</mount>
+				<mount>Side</mount>
+				<mount>Internal</mount>
+				<mount>Barrel</mount>
+				<mount>Top</mount>
+				<mount>Under</mount>
+			</accessorymounts>
+			<accessories>
+				<accessory>
+					<name>Gas-Vent 2 System</name>
+				</accessory>
+				<accessory>
+					<name>Laser Sight</name>
+				</accessory>
+				<accessory>
+					<name>Tripod</name>
+			</accessory>
+			</accessories>
+			<range>Medium/Heavy Machinegun</range>
+			<source>RG</source>
+			<page>43</page>
+		</weapon>
+		<weapon>
+			<id>a95df82f-4c48-43b1-8cfe-58d9aedb0b07</id>
+			<name>Stoner-Ares M202</name>
+			<category>Medium Machine Guns</category>
+			<type>Ranged</type>
+			<conceal>10</conceal>
+			<spec>Machine Guns</spec>
+			<accuracy>5</accuracy>
+			<reach>0</reach>
+			<damage>10P</damage>
+			<ap>-3</ap>
+			<mode>FA</mode>
+			<rc>0</rc>
+			<ammo>50(c) or 100(belt)</ammo>
+			<avail>12F</avail>
+			<cost>7000</cost>
+			<allowaccessory>true</allowaccessory>
+			<accessorymounts>
+				<mount>Stock</mount>
+				<mount>Side</mount>
+				<mount>Internal</mount>
+				<mount>Barrel</mount>
+				<mount>Top</mount>
+				<mount>Under</mount>
+			</accessorymounts>
+			<range>Medium/Heavy Machinegun</range>
+			<source>SR5</source>
+			<page>430</page>
+		</weapon>
+		<weapon>
+			<id>08e04ae5-ee6f-451d-8dc9-7873b6f9d3a5</id>
+			<name>Ultamax MMG</name>
+			<category>Medium Machine Guns</category>
+			<type>Ranged</type>
+			<conceal>10</conceal>
+			<spec>Machine Guns</spec>
+			<accuracy>5</accuracy>
+			<reach>0</reach>
+			<damage>10P</damage>
+			<ap>-2</ap>
+			<mode>FA</mode>
+			<rc>0</rc>
+			<ammo>50(c) or 100(belt)</ammo>
+			<avail>16F</avail>
+			<cost>7600</cost>
+			<allowaccessory>true</allowaccessory>
+			<accessorymounts>
+				<mount>Stock</mount>
+				<mount>Side</mount>
+				<mount>Internal</mount>
+				<mount>Barrel</mount>
+				<mount>Top</mount>
+				<mount>Under</mount>
+			</accessorymounts>
+			<accessories>
+				<accessory>
+					<name>Foregrip</name>
+				</accessory>
+				<accessory>
+					<name>Laser Sight</name>
+				</accessory>
+				<accessory>
+					<name>Tripod</name>
+				</accessory>
+			</accessories>
+			<range>Medium/Heavy Machinegun</range>
+			<source>RG</source>
+			<page>44</page>
+		</weapon>
+		<weapon>
+			<id>c6410d5f-def3-4dc6-b5d6-68fff704f7f2</id>
+			<name>Aztechnology Striker</name>
+			<category>Missile Launchers</category>
+			<type>Ranged</type>
+			<conceal>10</conceal>
+			<accuracy>5</accuracy>
+			<reach>0</reach>
+			<damage>Missile</damage>
+			<ap>-</ap>
+			<mode>SS</mode>
+			<rc>0</rc>
+			<ammo>1(ml)</ammo>
+			<avail>10F</avail>
+			<cost>1200</cost>
+			<allowaccessory>true</allowaccessory>
+			<source>SR5</source>
+			<page>431</page>
+		</weapon>
+		<weapon>
+			<id>41eb651e-3efc-4978-9318-7ece7f151eef</id>
+			<name>Mitsubishi Yakusoku MRL</name>
+			<category>Missile Launchers</category>
+			<type>Ranged</type>
+			<conceal>10</conceal>
+			<accuracy>Missile</accuracy>
+			<reach>0</reach>
+			<damage>Missile</damage>
+			<ap>Missile</ap>
+			<mode>SA/BF</mode>
+			<rc>0</rc>
+			<ammo>4x2(m)</ammo>
+			<avail>20F</avail>
+			<cost>14000</cost>
+			<allowaccessory>true</allowaccessory>
+			<source>RG</source>
+			<page>47</page>
+		</weapon>
+		<weapon>
+			<id>b4e80557-89cc-40ef-ab2d-8970b818fae9</id>
+			<name>Onotari Arms Ballista MML</name>
+			<category>Missile Launchers</category>
+			<type>Ranged</type>
+			<conceal>10</conceal>
+			<accuracy>Missile</accuracy>
+			<reach>0</reach>
+			<damage>Missile</damage>
+			<ap>Missile</ap>
+			<mode>SS</mode>
+			<rc>0</rc>
+			<ammo>4(m)</ammo>
+			<avail>19F</avail>
+			<cost>7500</cost>
+			<allowaccessory>true</allowaccessory>
+			<source>RG</source>
+			<page>46</page>
+		</weapon>
+		<weapon>
+			<id>6753f5f1-72c5-41fb-beb6-6c1a37b82f5e</id>
+			<name>Onotari Interceptor</name>
+			<category>Missile Launchers</category>
+			<type>Ranged</type>
+			<conceal>10</conceal>
+			<accuracy>4</accuracy>
+			<reach>0</reach>
+			<damage>Missile</damage>
+			<ap>-</ap>
+			<mode>SS</mode>
+			<rc>0</rc>
+			<ammo>2(ml)</ammo>
+			<avail>18F</avail>
+			<cost>14000</cost>
+			<allowaccessory>true</allowaccessory>
+			<accessories>
+				<accessory><name>Smartgun System, Internal</name></accessory>
+			</accessories>
+			<source>SR5</source>
+			<page>431</page>
+		</weapon>
+		<weapon>
+			<id>923ba564-7883-49e8-82a2-415cbfa96685</id>
+			<name>Auto-Assault 16</name>
+			<category>Shotguns</category>
+			<type>Ranged</type>
+			<conceal>6</conceal>
+			<accuracy>4</accuracy>
+			<reach>0</reach>
+			<damage>13P</damage>
+			<ap>-1</ap>
+			<mode>SA/BF/FA</mode>
+			<rc>2</rc>
+			<ammo>10(c) or 32(d)</ammo>
+			<avail>18F</avail>
+			<cost>1800</cost>
+			<allowaccessory>true</allowaccessory>
+			<accessorymounts>
+				<mount>Stock</mount>
+				<mount>Side</mount>
+				<mount>Internal</mount>
+				<mount>Barrel</mount>
+				<mount>Top</mount>
+				<mount>Under</mount>
+			</accessorymounts>
+			<source>RG</source>
+			<page>40</page>
+		</weapon>
+		<weapon>
+			<id>31269939-24bb-405a-aa5e-a1b77458a1df</id>
+			<name>Cavalier Falchion</name>
+			<category>Shotguns</category>
+			<type>Ranged</type>
+			<conceal>6</conceal>
+			<accuracy>5</accuracy>
+			<reach>0</reach>
+			<damage>12P</damage>
+			<ap>-1</ap>
+			<mode>SS</mode>
+			<rc>0</rc>
+			<ammo>8(m)</ammo>
+			<avail>9R</avail>
+			<cost>1200</cost>
+			<allowaccessory>true</allowaccessory>
+			<accessorymounts>
+				<mount>Stock</mount>
+				<mount>Side</mount>
+				<mount>Internal</mount>
+				<mount>Barrel</mount>
+				<mount>Top</mount>
+				<mount>Under</mount>
+			</accessorymounts>
+			<accessories>
+				<accessory>
+					<name>Advanced Safety System, Basic</name>
+				</accessory>
+				<accessory>
+					<name>Smartgun System, Internal</name>
+				</accessory>
+				<accessory>
+					<name>Melee Hardening</name>
+				</accessory>
+				<accessory>
+					<name>Trigger Removal</name>
+				</accessory>
+			</accessories>
+			<source>GH3</source>
+			<page>22</page>
+		</weapon>
+		<weapon>
+			<id>97cab27f-620b-45d7-8da4-3136c1e69f2b</id>
+			<name>Cyber Shotgun</name>
+			<category>Shotguns</category>
+			<hide>yes</hide>
+			<type>Ranged</type>
+			<conceal>6</conceal>
+			<accuracy>4</accuracy>
+			<reach>0</reach>
+			<damage>10P</damage>
+			<ap>-1</ap>
+			<mode>SA</mode>
+			<rc>0</rc>
+			<ammo>4(m)/10(c)</ammo>
+			<avail>0</avail>
+			<cost>0</cost>
+			<cyberware>yes</cyberware>
+			<allowaccessory>true</allowaccessory>
+			<accessories>
+				<accessory><name>Smartgun System, Internal</name></accessory>
+			</accessories>
+			<source>SR5</source>
+			<page>458</page>
+		</weapon>
+		<weapon>
+			<id>c2c0e756-a099-4f9d-b6bb-18f412d670a3</id>
+			<name>Defiance T-250</name>
+			<category>Shotguns</category>
+			<type>Ranged</type>
+			<conceal>6</conceal>
+			<accuracy>4</accuracy>
+			<reach>0</reach>
+			<damage>10P</damage>
+			<ap>-1</ap>
+			<mode>SS/SA</mode>
+			<rc>0</rc>
+			<ammo>5(m)</ammo>
+			<avail>4R</avail>
+			<cost>450</cost>
+			<allowaccessory>true</allowaccessory>
+			<accessorymounts>
+				<mount>Stock</mount>
+				<mount>Side</mount>
+				<mount>Internal</mount>
+				<mount>Barrel</mount>
+				<mount>Top</mount>
+				<mount>Under</mount>
+			</accessorymounts>
+			<source>SR5</source>
+			<page>429</page>
+		</weapon>
+		<weapon>
+			<id>5011b79e-8594-4dbe-9768-0db4d11ead2b</id>
+			<name>Defiance T-250, Short-Barrel</name>
+			<category>Shotguns</category>
+			<type>Ranged</type>
+			<conceal>4</conceal>
+			<accuracy>4</accuracy>
+			<reach>0</reach>
+			<damage>9P</damage>
+			<ap>-1</ap>
+			<mode>SS/SA</mode>
+			<rc>0</rc>
+			<ammo>5(m)</ammo>
+			<avail>3R</avail>
+			<cost>475</cost>
+			<allowaccessory>true</allowaccessory>
+			<accessorymounts>
+				<mount>Stock</mount>
+				<mount>Side</mount>
+				<mount>Internal</mount>
+				<mount>Barrel</mount>
+				<mount>Top</mount>
+				<mount>Under</mount>
+			</accessorymounts>
+			<range>Heavy Pistols</range>
+			<source>SR5</source>
+			<page>429</page>
+		</weapon>
+		<weapon>
+			<id>622bd915-0e0c-431b-9da5-e0c0c31e2122</id>
+			<name>Enfield AS-7</name>
+			<category>Shotguns</category>
+			<type>Ranged</type>
+			<conceal>6</conceal>
+			<accuracy>4</accuracy>
+			<reach>0</reach>
+			<damage>13P</damage>
+			<ap>-1</ap>
+			<mode>SA/BF</mode>
+			<rc>0</rc>
+			<ammo>10(c) or 24(d)</ammo>
+			<avail>12F</avail>
+			<cost>1100</cost>
+			<allowaccessory>true</allowaccessory>
+			<accessorymounts>
+				<mount>Stock</mount>
+				<mount>Side</mount>
+				<mount>Internal</mount>
+				<mount>Barrel</mount>
+				<mount>Top</mount>
+				<mount>Under</mount>
+			</accessorymounts>
+			<accessories>
+				<accessory><name>Laser Sight</name></accessory>
+			</accessories>
+			<source>SR5</source>
+			<page>429</page>
+		</weapon>
+		<weapon>
+			<id>76e0ae30-a3cf-4d4f-b278-ad49a10df4d2</id>
+			<name>Franchi SPAS-24</name>
+			<category>Shotguns</category>
+			<type>Ranged</type>
+			<conceal>6</conceal>
+			<accuracy>4</accuracy>
+			<reach>0</reach>
+			<damage>12P</damage>
+			<ap>-1</ap>
+			<mode>SA/BF</mode>
+			<rc>0</rc>
+			<ammo>10(c)</ammo>
+			<avail>12F</avail>
+			<cost>1050</cost>
+			<allowaccessory>true</allowaccessory>
+			<accessorymounts>
+				<mount>Stock</mount>
+				<mount>Side</mount>
+				<mount>Internal</mount>
+				<mount>Barrel</mount>
+				<mount>Top</mount>
+				<mount>Under</mount>
+			</accessorymounts>
+			<accessories>
+				<accessory><name>Shock Pad</name></accessory>
+				<accessory><name>Smartgun System, Internal</name></accessory>
+			</accessories>
+			<source>RG</source>
+			<page>41</page>
+		</weapon>
+		<weapon>
+			<id>8818b584-e084-4fcb-94b8-632728015c6f</id>
+			<name>Krime Boss</name>
+			<category>Shotguns</category>
+			<type>Ranged</type>
+			<conceal>6</conceal>
+			<accuracy>3</accuracy>
+			<reach>0</reach>
+			<damage>13P</damage>
+			<ap>-1</ap>
+			<mode>SA</mode>
+			<rc>1</rc>
+			<ammo>15(d)</ammo>
+			<avail>11R</avail>
+			<cost>600</cost>
+			<allowaccessory>true</allowaccessory>
+			<accessorymounts>
+				<mount>Stock</mount>
+				<mount>Side</mount>
+				<mount>Internal</mount>
+				<mount>Barrel</mount>
+				<mount>Top</mount>
+				<mount>Under</mount>
+			</accessorymounts>
+			<source>GH3</source>
+			<page>17</page>
+		</weapon>
+		<weapon>
+			<id>228a2a5d-01e5-4f58-90bf-1d61602ad1c5</id>
+			<name>Mossberg AM-CMDT</name>
+			<category>Shotguns</category>
+			<type>Ranged</type>
+			<conceal>6</conceal>
+			<accuracy>5</accuracy>
+			<reach>0</reach>
+			<damage>12P</damage>
+			<ap>-1</ap>
+			<mode>SA/BF/FA</mode>
+			<rc>0</rc>
+			<ammo>10(c)</ammo>
+			<avail>12F</avail>
+			<cost>1400</cost>
+			<allowaccessory>true</allowaccessory>
+			<accessorymounts>
+				<mount>Stock</mount>
+				<mount>Side</mount>
+				<mount>Internal</mount>
+				<mount>Barrel</mount>
+				<mount>Top</mount>
+				<mount>Under</mount>
+			</accessorymounts>
+			<accessories>
+				<accessory><name>Smartgun System, Internal</name></accessory>
+			</accessories>
+			<source>RG</source>
+			<page>41</page>
+		</weapon>
+		<weapon>
+			<id>62221199-7958-4a76-a538-0c8e0a516608</id>
+			<name>PJSS Model 55</name>
+			<category>Shotguns</category>
+			<type>Ranged</type>
+			<conceal>6</conceal>
+			<accuracy>6</accuracy>
+			<reach>0</reach>
+			<damage>11P</damage>
+			<ap>-1</ap>
+			<mode>SS</mode>
+			<rc>0</rc>
+			<ammo>2(b)</ammo>
+			<avail>9R</avail>
+			<cost>1000</cost>
+			<allowaccessory>true</allowaccessory>
+			<accessorymounts>
+				<mount>Stock</mount>
+				<mount>Side</mount>
+				<mount>Internal</mount>
+				<mount>Barrel</mount>
+				<mount>Top</mount>
+				<mount>Under</mount>
+			</accessorymounts>
+			<accessories>
+				<accessory><name>Shock Pad</name></accessory>
+			</accessories>
+			<source>SR5</source>
+			<page>429</page>
+		</weapon>
+		<weapon>
+			<id>67f18a4a-e516-4946-984a-5254b3ba850f</id>
+			<name>Remington 990</name>
+			<category>Shotguns</category>
+			<type>Ranged</type>
+			<conceal>6</conceal>
+			<accuracy>4</accuracy>
+			<reach>0</reach>
+			<damage>11P</damage>
+			<ap>-1</ap>
+			<mode>SA</mode>
+			<rc>0</rc>
+			<ammo>8(c)</ammo>
+			<avail>6R</avail>
+			<cost>950</cost>
+			<allowaccessory>true</allowaccessory>
+			<accessorymounts>
+				<mount>Stock</mount>
+				<mount>Side</mount>
+				<mount>Internal</mount>
+				<mount>Barrel</mount>
+				<mount>Top</mount>
+				<mount>Under</mount>
+			</accessorymounts>
+			<accessories>
+				<accessory><name>Slide Mount</name></accessory>
+				<accessory><name>Slide Mount</name></accessory>
+			</accessories>
+			<source>RG</source>
+			<page>42</page>
+		</weapon>
+		<weapon>
+			<id>3af9c1f7-8582-4849-8b1e-b49dd14c207f</id>
+			<name>Shiawase Arms Rain</name>
+			<category>Shotguns</category>
+			<type>Ranged</type>
+			<conceal>6</conceal>
+			<accuracy>4</accuracy>
+			<reach>0</reach>
+			<damage>10P</damage>
+			<ap>-1</ap>
+			<mode>SA</mode>
+			<rc>0</rc>
+			<ammo>5(ml)</ammo>
+			<avail>4R</avail>
+			<cost>450</cost>
+			<allowaccessory>true</allowaccessory>
+			<accessorymounts>
+				<mount>Stock</mount>
+				<mount>Side</mount>
+				<mount>Internal</mount>
+				<mount>Barrel</mount>
+				<mount>Top</mount>
+				<mount>Under</mount>
+			</accessorymounts>
+			<accessories>
+				<accessory><name>Folding Stock</name></accessory>
+			</accessories>
+			<source>GH3</source>
+			<page>21</page>
+		</weapon>
+		<weapon>
+			<id>eaef40ea-c1ff-4f64-a4fe-31720b250860</id>
+			<name>Winchester Model 201</name>
+			<category>Shotguns</category>
+			<type>Ranged</type>
+			<conceal>6</conceal>
+			<accuracy>8</accuracy>
+			<reach>0</reach>
+			<damage>11P</damage>
+			<ap>-1</ap>
+			<mode>SA</mode>
+			<rc>0</rc>
+			<ammo>2(b)</ammo>
+			<avail>8R</avail>
+			<cost>1300</cost>
+			<allowaccessory>true</allowaccessory>
+			<accessorymounts>
+				<mount>Stock</mount>
+				<mount>Side</mount>
+				<mount>Internal</mount>
+				<mount>Barrel</mount>
+				<mount>Top</mount>
+				<mount>Under</mount>
+			</accessorymounts>
+			<source>GH3</source>
+			<page>18</page>
+		</weapon>
+		<weapon>
+			<id>93869598-2945-412f-8b42-90764ddc1e59</id>
+			<name>Winchester Model 2054</name>
+			<category>Shotguns</category>
+			<type>Ranged</type>
+			<conceal>6</conceal>
+			<accuracy>4</accuracy>
+			<reach>0</reach>
+			<damage>11P</damage>
+			<ap>-1</ap>
+			<mode>SA</mode>
+			<rc>0</rc>
+			<ammo>7(m)</ammo>
+			<avail>6R</avail>
+			<cost>900</cost>
+			<allowaccessory>true</allowaccessory>
+			<accessorymounts>
+				<mount>Stock</mount>
+				<mount>Side</mount>
+				<mount>Internal</mount>
+				<mount>Barrel</mount>
+				<mount>Top</mount>
+				<mount>Under</mount>
+			</accessorymounts>
+			<accessories>
+				<accessory><name>Folding Stock</name></accessory>
+				<accessory><name>Laser Sight</name></accessory>
+			</accessories>
+			<source>GH3</source>
+			<page>20</page>
+		</weapon>
+		<weapon>
+			<id>afee8d53-f1da-4500-ab6c-8e22b9c57c3e</id>
+			<name>Winchester Model 2066</name>
+			<category>Shotguns</category>
+			<type>Ranged</type>
+			<conceal>6</conceal>
+			<accuracy>4</accuracy>
+			<reach>0</reach>
+			<damage>11P</damage>
+			<ap>-1</ap>
+			<mode>SS</mode>
+			<rc>0</rc>
+			<ammo>5(m)</ammo>
+			<avail>4R</avail>
+			<cost>1000</cost>
+			<allowaccessory>true</allowaccessory>
+			<accessorymounts>
+				<mount>Stock</mount>
+				<mount>Side</mount>
+				<mount>Internal</mount>
+				<mount>Barrel</mount>
+				<mount>Top</mount>
+				<mount>Under</mount>
+			</accessorymounts>
+			<source>GH3</source>
+			<page>19</page>
+		</weapon>
+		<weapon>
+			<id>50cec60d-a421-4edd-9baa-d10bfbc08e70</id>
+			<name>Ares Desert Strike</name>
+			<category>Sniper Rifles</category>
+			<type>Ranged</type>
+			<conceal>8</conceal>
+			<accuracy>7</accuracy>
+			<reach>0</reach>
+			<damage>13P</damage>
+			<ap>-4</ap>
+			<mode>SA</mode>
+			<rc>0</rc>
+			<ammo>14(c)</ammo>
+			<avail>10F</avail>
+			<cost>17500</cost>
+			<allowaccessory>true</allowaccessory>
+			<accessorymounts>
+				<mount>Stock</mount>
+				<mount>Side</mount>
+				<mount>Internal</mount>
+				<mount>Barrel</mount>
+				<mount>Top</mount>
+				<mount>Under</mount>
+			</accessorymounts>
+			<accessories>
+				<accessory><name>Shock Pad</name></accessory>
+				<accessory><name>Imaging Scope</name></accessory>
+			</accessories>
+			<source>SR5</source>
+			<page>428</page>
+		</weapon>
+		<weapon>
+			<id>ffc2ae2b-fbaa-4d65-9456-c6433f3d53e8</id>
+			<name>Barret Model 122</name>
+			<category>Sniper Rifles</category>
+			<type>Ranged</type>
+			<conceal>8</conceal>
+			<accuracy>7</accuracy>
+			<reach>0</reach>
+			<damage>14P</damage>
+			<ap>-6</ap>
+			<mode>SA</mode>
+			<rc>0</rc>
+			<ammo>14(c)</ammo>
+			<avail>20F</avail>
+			<cost>38500</cost>
+			<allowaccessory>true</allowaccessory>
+			<accessorymounts>
+				<mount>Stock</mount>
+				<mount>Side</mount>
+				<mount>Internal</mount>
+				<mount>Barrel</mount>
+				<mount>Top</mount>
+				<mount>Under</mount>
+			</accessorymounts>
+			<accessories>
+				<accessory><name>Bipod</name></accessory>
+				<accessory><name>Smartgun System, Internal</name></accessory>
+				<accessory>
+					<name>Sound Suppressor</name>
+				</accessory>
+			</accessories>
+			<source>RG</source>
+			<page>40</page>
+		</weapon>
+		<weapon>
+			<id>8c22582e-56ff-4a44-9358-487d8a594833</id>
+			<name>Cavalier Arms Crockett EBR</name>
+			<category>Sniper Rifles</category>
+			<type>Ranged</type>
+			<conceal>8</conceal>
+			<accuracy>6</accuracy>
+			<reach>0</reach>
+			<damage>12P</damage>
+			<ap>-3</ap>
+			<mode>SA/BF</mode>
+			<rc>0</rc>
+			<ammo>20(c)</ammo>
+			<avail>12F</avail>
+			<cost>10300</cost>
+			<allowaccessory>true</allowaccessory>
+			<accessorymounts>
+				<mount>Stock</mount>
+				<mount>Side</mount>
+				<mount>Internal</mount>
+				<mount>Barrel</mount>
+				<mount>Top</mount>
+				<mount>Under</mount>
+			</accessorymounts>
+			<accessories>
+				<accessory><name>Shock Pad</name></accessory>
+				<accessory><name>Imaging Scope</name></accessory>
+			</accessories>
+			<source>SR5</source>
+			<page>428</page>
+		</weapon>
+		<weapon>
+			<id>8524048e-6c2c-414c-91e8-5d4bca711957</id>
+			<name>Onotari Arms JP-K50</name>
+			<category>Sniper Rifles</category>
+			<type>Ranged</type>
+			<conceal>8</conceal>
+			<accuracy>7</accuracy>
+			<reach>0</reach>
+			<damage>12P</damage>
+			<ap>-3</ap>
+			<mode>SA/BF</mode>
+			<rc>1</rc>
+			<ammo>25(c)</ammo>
+			<avail>13F</avail>
+			<cost>12500</cost>
+			<allowaccessory>true</allowaccessory>
+			<accessorymounts>
+				<mount>Stock</mount>
+				<mount>Side</mount>
+				<mount>Internal</mount>
+				<mount>Barrel</mount>
+				<mount>Top</mount>
+				<mount>Under</mount>
+			</accessorymounts>
+			<accessories>
+				<accessory><name>Shock Pad</name></accessory>
+			</accessories>
+			<source>RG</source>
+			<page>39</page>
+		</weapon>
+		<weapon>
+			<id>cf9d0938-73e5-4e40-9a50-003ded439586</id>
+			<name>Pioneer 60</name>
+			<category>Sniper Rifles</category>
+			<type>Ranged</type>
+			<conceal>8</conceal>
+			<accuracy>5</accuracy>
+			<reach>0</reach>
+			<damage>10P</damage>
+			<ap>-1</ap>
+			<mode>SS</mode>
+			<rc>0</rc>
+			<ammo>5(m)</ammo>
+			<avail>2R</avail>
+			<cost>500</cost>
+			<allowaccessory>true</allowaccessory>
+			<accessorymounts>
+				<mount>Stock</mount>
+				<mount>Side</mount>
+				<mount>Internal</mount>
+				<mount>Barrel</mount>
+				<mount>Top</mount>
+				<mount>Under</mount>
+			</accessorymounts>
+			<accessories>
+				<accessory><name>Shock Pad</name></accessory>
+			</accessories>
+			<source>RG</source>
+			<page>39</page>
+		</weapon>
+		<weapon>
+			<id>e2649ef2-c9a8-43ac-9f6c-9279e7be2f67</id>
+			<name>Ranger Arms SM-5</name>
+			<category>Sniper Rifles</category>
+			<type>Ranged</type>
+			<conceal>8</conceal>
+			<accuracy>8</accuracy>
+			<reach>0</reach>
+			<damage>14P</damage>
+			<ap>-5</ap>
+			<mode>SA</mode>
+			<rc>0</rc>
+			<ammo>15(c)</ammo>
+			<avail>16F</avail>
+			<cost>28000</cost>
+			<allowaccessory>true</allowaccessory>
+			<accessorymounts>
+				<mount>Stock</mount>
+				<mount>Side</mount>
+				<mount>Internal</mount>
+				<mount>Barrel</mount>
+				<mount>Top</mount>
+				<mount>Under</mount>
+			</accessorymounts>
+			<accessories>
+				<accessory><name>Silencer</name></accessory>
+				<accessory><name>Imaging Scope</name></accessory>
+				<accessory><name>Shock Pad</name></accessory>
+			</accessories>
+			<source>SR5</source>
+			<page>429</page>
+		</weapon>
+		<weapon>
+			<id>01d7b203-e57e-4cbd-9f68-a2134683e178</id>
+			<name>Remington 950</name>
+			<category>Sniper Rifles</category>
+			<type>Ranged</type>
+			<conceal>8</conceal>
+			<accuracy>7</accuracy>
+			<reach>0</reach>
+			<damage>12P</damage>
+			<ap>-4</ap>
+			<mode>SS</mode>
+			<rc>0</rc>
+			<ammo>5(m)</ammo>
+			<avail>4R</avail>
+			<cost>2100</cost>
+			<allowaccessory>true</allowaccessory>
+			<accessorymounts>
+				<mount>Barrel</mount>
+				<mount>Top</mount>
+				<mount>Stock</mount>
+				<mount>Side</mount>
+			</accessorymounts>
+			<accessories>
+				<accessory><name>Imaging Scope</name></accessory>
+			</accessories>
+			<source>SR5</source>
+			<page>429</page>
+		</weapon>
+		<weapon>
+			<id>6098fea5-3069-42b8-9405-80d07578b660</id>
+			<name>Ruger 101</name>
+			<category>Sniper Rifles</category>
+			<type>Ranged</type>
+			<conceal>8</conceal>
+			<accuracy>6</accuracy>
+			<reach>0</reach>
+			<damage>11P</damage>
+			<ap>-3</ap>
+			<mode>SA</mode>
+			<rc>0</rc>
+			<ammo>8(m)</ammo>
+			<avail>4R</avail>
+			<cost>1300</cost>
+			<allowaccessory>true</allowaccessory>
+			<accessorymounts>
+				<mount>Stock</mount>
+				<mount>Side</mount>
+				<mount>Internal</mount>
+				<mount>Barrel</mount>
+				<mount>Top</mount>
+				<mount>Under</mount>
+			</accessorymounts>
+			<accessories>
+				<accessory><name>Imaging Scope</name></accessory>
+				<accessory><name>Shock Pad</name></accessory>
+			</accessories>
+			<source>SR5</source>
+			<page>429</page>
+		</weapon>
+		<weapon>
+			<id>e238d380-5e5f-499c-9d33-548d02b50076</id>
+			<name>SVD</name>
+			<category>Sniper Rifles</category>
+			<type>Ranged</type>
+			<conceal>8</conceal>
+			<accuracy>6</accuracy>
+			<reach>0</reach>
+			<damage>10P</damage>
+			<ap>-2</ap>
+			<mode>SA</mode>
+			<rc>0</rc>
+			<ammo>10(c)</ammo>
+			<avail>6R</avail>
+			<cost>800</cost>
+			<allowaccessory>true</allowaccessory>
+			<accessorymounts>
+				<mount>Stock</mount>
+				<mount>Side</mount>
+				<mount>Internal</mount>
+				<mount>Barrel</mount>
+				<mount>Top</mount>
+				<mount>Under</mount>
+			</accessorymounts>
+			<source>AP</source>
+			<page>11</page>
+		</weapon>
+		<weapon>
+			<id>8d2c12e7-e08d-4c7a-907a-b5bc178ce9e3</id>
+			<name>Terracotta Arms AM-47</name>
+			<category>Sniper Rifles</category>
+			<type>Ranged</type>
+			<conceal>8</conceal>
+			<accuracy>7</accuracy>
+			<reach>0</reach>
+			<damage>15P</damage>
+			<ap>-4</ap>
+			<mode>SA</mode>
+			<rc>1</rc>
+			<ammo>18(c)</ammo>
+			<avail>14F</avail>
+			<cost>35000</cost>
+			<allowaccessory>true</allowaccessory>
+			<accessorymounts>
+				<mount>Stock</mount>
+				<mount>Side</mount>
+				<mount>Internal</mount>
+				<mount>Barrel</mount>
+				<mount>Top</mount>
+				<mount>Under</mount>
+			</accessorymounts>
+			<accessories>
+				<accessory>
+					<name>Bipod</name>
+				</accessory>
+				<accessory>
+					<name>Weapon Commlink</name>
+					<gears>
+						<usegear rating="5">Terracotta Arms AM-47 (Commlink)</usegear>
+					</gears>
+				</accessory>
+				<accessory>
+					<name>Smartgun System, Internal</name>
+				</accessory>
+				<accessory>
+					<name>Imaging Scope</name>
+					<gears>
+						<usegear>Image Link</usegear>
+						<usegear>Low Light</usegear>
+					</gears>
+				</accessory>
+				<accessory>
+					<name>Underbarrel Weight</name>
+				</accessory>
+				<accessory>
+					<name>Safe Target System, Base</name>
+				</accessory>
+			</accessories>
+			<source>RG</source>
+			<page>38</page>
+		</weapon>
+		<weapon>
+			<id>15ec7fbb-4c22-4cae-a7cd-d2c580a6b447</id>
+			<name>Ares S-III Super Squirt</name>
+			<category>Exotic Ranged Weapons</category>
+			<type>Ranged</type>
+			<conceal>6</conceal>
+			<accuracy>3</accuracy>
+			<reach>0</reach>
+			<damage>Chemical</damage>
+			<ap>-</ap>
+			<mode>SA</mode>
+			<rc>0</rc>
+			<ammo>20(c)</ammo>
+			<avail>7R</avail>
+			<cost>950</cost>
+			<allowaccessory>true</allowaccessory>
+			<accessorymounts>
+				<mount>Top</mount>
+				<mount>Under</mount>
+				<mount>Stock</mount>
+				<mount>Side</mount>
+			</accessorymounts>
+			<useskill>Exotic Ranged Weapon</useskill>
+			<range>Light Pistols</range>
+			<source>SR5</source>
+			<page>429</page>
+		</weapon>
+		<weapon>
+			<id>e85d55b3-06f1-48e0-bbe1-14b833ac4181</id>
+			<name>Ares Screech Sonic Rifle</name>
+			<category>Exotic Ranged Weapons</category>
+			<type>Ranged</type>
+			<conceal>6</conceal>
+			<accuracy>6</accuracy>
+			<reach>0</reach>
+			<damage>7S</damage>
+			<ap>-</ap>
+			<mode>SS</mode>
+			<rc>0</rc>
+			<ammo>10(c)</ammo>
+			<avail>16R</avail>
+			<cost>8000</cost>
+			<allowaccessory>true</allowaccessory>
+			<accessorymounts>
+				<mount>Top</mount>
+				<mount>Under</mount>
+				<mount>Stock</mount>
+				<mount>Side</mount>
+			</accessorymounts>
+			<useskill>Exotic Ranged Weapon</useskill>
+			<range>Shotguns</range>
+			<source>RG</source>
+			<page>26</page>
+		</weapon>
+		<weapon>
+			<id>92b11d6e-8dbb-448a-95a9-e72d11527fe5</id>
+			<name>Blowgun</name>
+			<category>Exotic Ranged Weapons</category>
+			<type>Ranged</type>
+			<conceal>4</conceal>
+			<accuracy>8</accuracy>
+			<reach>0</reach>
+			<damage>1P</damage>
+			<ap>-</ap>
+			<mode>SS</mode>
+			<rc>0</rc>
+			<ammo>1(ml)</ammo>
+			<avail>4</avail>
+			<cost>15</cost>
+			<allowaccessory>true</allowaccessory>
+			<useskill>Exotic Ranged Weapon</useskill>
+			<range>Tasers</range>
+			<source>RG</source>
+			<page>26</page>
+		</weapon>
+		<weapon>
+			<id>07200c8e-d3f3-4ec1-8911-11be322c6d5f</id>
+			<name>Bola</name>
+			<category>Exotic Ranged Weapons</category>
+			<type>Ranged</type>
+			<conceal>-2</conceal>
+			<accuracy>Physical</accuracy>
+			<reach>0</reach>
+			<damage>(STR+3)S</damage>
+			<ap>+4</ap>
+			<mode>SS</mode>
+			<rc>0</rc>
+			<ammo>1</ammo>
+			<avail>6</avail>
+			<cost>75</cost>
+			<allowaccessory>true</allowaccessory>
+			<useskill>Exotic Ranged Weapon</useskill>
+			<range>Shuriken</range>
+			<source>RG</source>
+			<page>26</page>
+		</weapon>
+		<weapon>
+			<id>a836fc0b-a1e1-491d-ad8d-7f803c88acdc</id>
+			<name>FN-AAL Gyrojet Pistol</name>
+			<category>Exotic Ranged Weapons</category>
+			<type>Ranged</type>
+			<conceal>+0</conceal>
+			<accuracy>5</accuracy>
+			<reach>0</reach>
+			<damage>10P</damage>
+			<ap>-2</ap>
+			<mode>SA</mode>
+			<rc>0</rc>
+			<ammo>10(c)</ammo>
+			<avail>12F</avail>
+			<cost>2000</cost>
+			<allowaccessory>true</allowaccessory>
+			<accessorymounts>
+				<mount>Top</mount>
+				<mount>Barrel</mount>
+				<mount>Stock</mount>
+				<mount>Side</mount>
+			</accessorymounts>
+			<useskill>Exotic Ranged Weapon</useskill>
+			<range>Heavy Pistols</range>
+			<source>RG</source>
+			<page>26</page>
+		</weapon>
+		<weapon>
+			<id>c884cf55-9a96-459d-a764-f223e1853149</id>
+			<name>Fichetti Pain Inducer</name>
+			<category>Exotic Ranged Weapons</category>
+			<type>Ranged</type>
+			<conceal>-2</conceal>
+			<accuracy>3</accuracy>
+			<reach>0</reach>
+			<damage>Special</damage>
+			<ap/>
+			<mode>SS</mode>
+			<rc>0</rc>
+			<ammo>Special</ammo>
+			<avail>11R</avail>
+			<cost>5000</cost>
+			<allowaccessory>true</allowaccessory>
+			<accessorymounts>
+				<mount>Top</mount>
+				<mount>Under</mount>
+				<mount>Stock</mount>
+				<mount>Side</mount>
+			</accessorymounts>
+			<useskill>Exotic Ranged Weapon</useskill>
+			<range>Submachine Guns</range>
+			<source>SR5</source>
+			<page>430</page>
+		</weapon>
+		<weapon>
+			<id>da91e16e-df0f-475e-9a41-c342c59540ab</id>
+			<name>Knockoff Gun Cane</name>
+			<category>Exotic Ranged Weapons</category>
+			<type>Ranged</type>
+			<conceal>4</conceal>
+			<accuracy>5</accuracy>
+			<reach>0</reach>
+			<damage>9P</damage>
+			<ap/>
+			<mode>SS</mode>
+			<rc>0</rc>
+			<ammo>1(b)</ammo>
+			<avail>6R</avail>
+			<cost>150</cost>
+			<allowaccessory>true</allowaccessory>
+			<useskill>Exotic Ranged Weapon</useskill>
+			<range>Heavy Pistols</range>
+			<source>RG</source>
+			<page>27</page>
+		</weapon>
+		<weapon>
+			<id>04fd6c88-6d3c-4e5e-8490-4cf422f3e02e</id>
+			<name>Monofilament Bola</name>
+			<category>Exotic Ranged Weapons</category>
+			<type>Ranged</type>
+			<conceal>-2</conceal>
+			<accuracy>Physical</accuracy>
+			<reach>0</reach>
+			<damage>(STR+3)S/12P</damage>
+			<ap>+4/-8</ap>
+			<mode>SS</mode>
+			<rc>0</rc>
+			<ammo>1</ammo>
+			<avail>18F</avail>
+			<cost>4000</cost>
+			<allowaccessory>true</allowaccessory>
+			<useskill>Exotic Ranged Weapon</useskill>
+			<range>Shuriken</range>
+			<source>RG</source>
+			<page>26</page>
+		</weapon>
+		<weapon>
+			<id>eb9c657d-d98d-476e-8a86-40d83d8cb821</id>
+			<name>Mortimer of London 'Trafalger' Gun Cane</name>
+			<category>Exotic Ranged Weapons</category>
+			<type>Ranged</type>
+			<conceal>4</conceal>
+			<accuracy>6</accuracy>
+			<reach>0</reach>
+			<damage>7P</damage>
+			<ap/>
+			<mode>SS</mode>
+			<rc>0</rc>
+			<ammo>1(b)</ammo>
+			<avail>9R</avail>
+			<cost>750</cost>
+			<allowaccessory>true</allowaccessory>
+			<useskill>Exotic Ranged Weapon</useskill>
+			<range>Heavy Pistols</range>
+			<source>RG</source>
+			<page>27</page>
+		</weapon>
+		<weapon>
+			<id>9c3d9b2e-336e-4c37-b05d-07bea9ae9c3f</id>
+			<name>Parashield Dart Pistol</name>
+			<category>Exotic Ranged Weapons</category>
+			<type>Ranged</type>
+			<conceal>0</conceal>
+			<accuracy>5</accuracy>
+			<reach>0</reach>
+			<damage>As Drug/Toxin</damage>
+			<ap>0</ap>
+			<mode>SA</mode>
+			<rc>0</rc>
+			<ammo>5(c)</ammo>
+			<avail>4R</avail>
+			<cost>600</cost>
+			<allowaccessory>true</allowaccessory>
+			<accessorymounts>
+				<mount>Top</mount>
+				<mount>Stock</mount>
+				<mount>Side</mount>
+			</accessorymounts>
+			<useskill>Exotic Ranged Weapon</useskill>
+			<range>Heavy Pistols</range>
+			<source>SR5</source>
+			<page>430</page>
+		</weapon>
+		<weapon>
+			<id>8432b006-0496-4930-b966-25ab56feb7e2</id>
+			<name>Parashield Dart Rifle</name>
+			<category>Exotic Ranged Weapons</category>
+			<type>Ranged</type>
+			<conceal>6</conceal>
+			<accuracy>6</accuracy>
+			<reach>0</reach>
+			<damage>As Drug/Toxin</damage>
+			<ap>0</ap>
+			<mode>SA</mode>
+			<rc>0</rc>
+			<ammo>6(m)</ammo>
+			<avail>6R</avail>
+			<cost>1200</cost>
+			<allowaccessory>true</allowaccessory>
+			<accessorymounts>
+				<mount>Top</mount>
+				<mount>Under</mount>
+				<mount>Stock</mount>
+				<mount>Side</mount>
+			</accessorymounts>
+			<useskill>Exotic Ranged Weapon</useskill>
+			<range>Sniper Rifles</range>
+			<source>SR5</source>
+			<page>430</page>
+		</weapon>
+		<weapon>
+			<id>61555ac9-9925-4252-bc25-92c948eb9dfd</id>
+			<name>SA Retarius Net Gun</name>
+			<category>Exotic Ranged Weapons</category>
+			<type>Ranged</type>
+			<conceal>6</conceal>
+			<accuracy>5</accuracy>
+			<reach>0</reach>
+			<damage>0</damage>
+			<ap>0</ap>
+			<mode>SA</mode>
+			<rc>0</rc>
+			<ammo>4(b)</ammo>
+			<avail>9</avail>
+			<cost>750</cost>
+			<allowaccessory>true</allowaccessory>
+			<useskill>Exotic Ranged Weapon</useskill>
+			<range>Light Pistols</range>
+			<source>RG</source>
+			<page>28</page>
+		</weapon>
+		<weapon>
+			<id>a4dda50f-fec2-4142-bc19-49bcc3a13516</id>
+			<name>SA Retarius Net Gun XL</name>
+			<category>Exotic Ranged Weapons</category>
+			<type>Ranged</type>
+			<conceal>6</conceal>
+			<accuracy>5</accuracy>
+			<reach>0</reach>
+			<damage>0</damage>
+			<ap>0</ap>
+			<mode>SA</mode>
+			<rc>0</rc>
+			<ammo>2(b)</ammo>
+			<avail>9</avail>
+			<cost>1000</cost>
+			<allowaccessory>true</allowaccessory>
+			<useskill>Exotic Ranged Weapon</useskill>
+			<range>Light Pistols</range>
+			<source>RG</source>
+			<page>28</page>
+		</weapon>
+		<weapon>
+			<id>a130db89-380f-49f8-b9f4-6cfd66cbc4fe</id>
+			<name>Tiffani Elegance Shooting Bracers</name>
+			<category>Exotic Ranged Weapons</category>
+			<type>Ranged</type>
+			<conceal>-5</conceal>
+			<accuracy>6</accuracy>
+			<reach>0</reach>
+			<damage>7P</damage>
+			<ap>0</ap>
+			<mode>SS</mode>
+			<rc>0</rc>
+			<ammo>1(b)</ammo>
+			<avail>10R</avail>
+			<cost>1250</cost>
+			<allowaccessory>true</allowaccessory>
+			<useskill>Exotic Ranged Weapon</useskill>
+			<range>Tasers</range>
+			<source>RG</source>
+			<page>28</page>
+		</weapon>
+		<weapon>
+			<id>b312c6dd-56db-4569-b96d-32a9e290e78b</id>
+			<name>M1 Garand</name>
+			<category>Sporting Rifles</category>
+			<type>Ranged</type>
+			<conceal>8</conceal>
+			<accuracy>5</accuracy>
+			<reach>0</reach>
+			<damage>12P</damage>
+			<ap>-1</ap>
+			<mode>SA</mode>
+			<rc>0</rc>
+			<ammo>8(c)</ammo>
+			<avail>3R</avail>
+			<cost>1100</cost>
+			<allowaccessory>true</allowaccessory>
+			<accessorymounts>
+				<mount>Stock</mount>
+				<mount>Side</mount>
+				<mount>Internal</mount>
+				<mount>Barrel</mount>
+				<mount>Top</mount>
+				<mount>Under</mount>
+			</accessorymounts>
+			<accessories>
+				<accessory><name>Vintage</name></accessory>
+			</accessories>
+			<source>GH3</source>
+			<page>27</page>
+		</weapon>
+		<weapon>
+			<id>1a1a3b5f-064a-4626-8ddb-efc015187236</id>
+			<name>Marlin 3041 BL</name>
+			<category>Sporting Rifles</category>
+			<type>Ranged</type>
+			<conceal>8</conceal>
+			<accuracy>5</accuracy>
+			<reach>0</reach>
+			<damage>10P</damage>
+			<ap>-3</ap>
+			<mode>SA</mode>
+			<rc>0</rc>
+			<ammo>6(m)</ammo>
+			<avail>5R</avail>
+			<cost>1100</cost>
+			<allowaccessory>true</allowaccessory>
+			<accessorymounts>
+				<mount>Stock</mount>
+				<mount>Side</mount>
+				<mount>Internal</mount>
+				<mount>Barrel</mount>
+				<mount>Top</mount>
+				<mount>Under</mount>
+			</accessorymounts>
+			<accessories>
+				<accessory><name>Imaging Scope</name></accessory>
+			</accessories>
+			<source>GH3</source>
+			<page>29</page>
+		</weapon>
+		<weapon>
+			<id>afbb08e1-9362-46c6-b890-9dbd3cd26d2d</id>
+			<name>Marlin 3468SS</name>
+			<category>Sporting Rifles</category>
+			<type>Ranged</type>
+			<conceal>8</conceal>
+			<accuracy>4</accuracy>
+			<reach>0</reach>
+			<damage>13P</damage>
+			<ap>-1</ap>
+			<mode>SS</mode>
+			<rc>0</rc>
+			<ammo>4(m)</ammo>
+			<avail>6R</avail>
+			<cost>1000</cost>
+			<allowaccessory>true</allowaccessory>
+			<accessorymounts>
+				<mount>Stock</mount>
+				<mount>Side</mount>
+				<mount>Internal</mount>
+				<mount>Barrel</mount>
+				<mount>Top</mount>
+				<mount>Under</mount>
+			</accessorymounts>
+			<source>GH3</source>
+			<page>25</page>
+		</weapon>
+		<weapon>
+			<id>c4cb38e3-3748-41ad-82e9-56abc111fafe</id>
+			<name>Marlin 79S</name>
+			<category>Sporting Rifles</category>
+			<type>Ranged</type>
+			<conceal>8</conceal>
+			<accuracy>4</accuracy>
+			<reach>0</reach>
+			<damage>6P</damage>
+			<ap>-</ap>
+			<mode>SA</mode>
+			<rc>0</rc>
+			<ammo>10(c)</ammo>
+			<avail>3R</avail>
+			<cost>300</cost>
+			<allowaccessory>true</allowaccessory>
+			<accessorymounts>
+				<mount>Stock</mount>
+				<mount>Side</mount>
+				<mount>Internal</mount>
+				<mount>Barrel</mount>
+				<mount>Top</mount>
+				<mount>Under</mount>
+			</accessorymounts>
+			<source>GH3</source>
+			<page>31</page>
+		</weapon>
+		<weapon>
+			<id>2082a58b-e94d-4911-a486-1ad33ac8e3b8</id>
+			<name>Marlin X71</name>
+			<category>Sporting Rifles</category>
+			<type>Ranged</type>
+			<conceal>8</conceal>
+			<accuracy>5</accuracy>
+			<reach>0</reach>
+			<damage>12P</damage>
+			<ap>-4</ap>
+			<mode>SS</mode>
+			<rc>0</rc>
+			<ammo>5(m)</ammo>
+			<avail>6R</avail>
+			<cost>1500</cost>
+			<allowaccessory>true</allowaccessory>
+			<accessorymounts>
+				<mount>Stock</mount>
+				<mount>Side</mount>
+				<mount>Internal</mount>
+				<mount>Barrel</mount>
+				<mount>Top</mount>
+				<mount>Under</mount>
+			</accessorymounts>
+			<accessories>
+				<accessory>
+					<name>Imaging Scope</name>
+					<gears>
+						<usegear>Low Light</usegear>
+						<usegear rating="2">Vision Enhancement</usegear>
+					</gears>
+				</accessory>
+				<accessory>
+					<name>Extreme Environment Modification</name>
+					<rating>1</rating>
+				</accessory>
+			</accessories>
+			<source>GH3</source>
+			<page>30</page>
+		</weapon>
+		<weapon>
+			<id>c571ea1e-dfd8-4c4e-84d8-9355f24874b0</id>
+			<name>Springfield 2003</name>
+			<category>Sporting Rifles</category>
+			<type>Ranged</type>
+			<conceal>8</conceal>
+			<accuracy>9</accuracy>
+			<reach>0</reach>
+			<damage>12P</damage>
+			<ap>-2</ap>
+			<mode>SS</mode>
+			<rc>0</rc>
+			<ammo>5(m)</ammo>
+			<avail>4R</avail>
+			<cost>3600</cost>
+			<allowaccessory>true</allowaccessory>
+			<accessorymounts>
+				<mount>Stock</mount>
+				<mount>Side</mount>
+				<mount>Internal</mount>
+				<mount>Barrel</mount>
+				<mount>Top</mount>
+				<mount>Under</mount>
+			</accessorymounts>
+			<accessories>
+				<accessory><name>Vintage</name></accessory>
+			</accessories>
+			<source>GH3</source>
+			<page>23</page>
+		</weapon>
+		<weapon>
+			<id>72659b65-56ab-4629-be63-d82549edb0b4</id>
+			<name>Springfield M1A</name>
+			<category>Sporting Rifles</category>
+			<type>Ranged</type>
+			<conceal>8</conceal>
+			<accuracy>6</accuracy>
+			<reach>0</reach>
+			<damage>12P</damage>
+			<ap>-1</ap>
+			<mode>SA</mode>
+			<rc>0</rc>
+			<ammo>20(c)</ammo>
+			<avail>6R</avail>
+			<cost>1700</cost>
+			<allowaccessory>true</allowaccessory>
+			<accessorymounts>
+				<mount>Stock</mount>
+				<mount>Side</mount>
+				<mount>Internal</mount>
+				<mount>Barrel</mount>
+				<mount>Top</mount>
+				<mount>Under</mount>
+			</accessorymounts>
+			<accessories>
+				<accessory>
+					<name>Imaging Scope</name>
+					<gears>
+						<usegear>Image Link</usegear>
+						<usegear rating="1">Vision Enhancement</usegear>
+					</gears>
+				</accessory>
+			</accessories>
+			<source>GH3</source>
+			<page>26</page>
+		</weapon>
+		<weapon>
+			<id>c154d964-599f-41bd-9b20-3b63dcbb213d</id>
+			<name>Springfield Model 1855 Reproduction</name>
+			<category>Sporting Rifles</category>
+			<type>Ranged</type>
+			<conceal>8</conceal>
+			<accuracy>2</accuracy>
+			<reach>0</reach>
+			<damage>10P</damage>
+			<ap>0</ap>
+			<mode>SS</mode>
+			<rc>0</rc>
+			<ammo>1(cb)</ammo>
+			<avail>4R</avail>
+			<cost>850</cost>
+			<allowaccessory>true</allowaccessory>
+			<accessorymounts>
+				<mount>Stock</mount>
+				<mount>Side</mount>
+				<mount>Internal</mount>
+				<mount>Barrel</mount>
+				<mount>Top</mount>
+				<mount>Under</mount>
+			</accessorymounts>
+			<accessories>
+				<accessory><name>Vintage</name></accessory>
+			</accessories>
+			<source>GH3</source>
+			<page>28</page>
+		</weapon>
+		<weapon>
+			<id>a6afb306-df84-4d99-8f62-1b9a988bea07</id>
+			<name>Winchester Model 2024</name>
+			<category>Sporting Rifles</category>
+			<type>Ranged</type>
+			<conceal>8</conceal>
+			<accuracy>6</accuracy>
+			<reach>0</reach>
+			<damage>12P</damage>
+			<ap>-</ap>
+			<mode>SA</mode>
+			<rc>0</rc>
+			<ammo>7(m)</ammo>
+			<avail>4R</avail>
+			<cost>1800</cost>
+			<allowaccessory>true</allowaccessory>
+			<accessorymounts>
+				<mount>Stock</mount>
+				<mount>Side</mount>
+				<mount>Internal</mount>
+				<mount>Barrel</mount>
+				<mount>Top</mount>
+				<mount>Under</mount>
+			</accessorymounts>
+			<accessories>
+				<accessory><name>Imaging Scope</name></accessory>
+			</accessories>
+			<source>GH3</source>
+			<page>24</page>
+		</weapon>
+		<weapon>
+			<id>7aa7ed5d-b094-45c9-9275-974e8aeb4de8</id>
+			<name>Winchester Model 2067</name>
+			<category>Sporting Rifles</category>
+			<type>Ranged</type>
+			<conceal>8</conceal>
+			<accuracy>5</accuracy>
+			<reach>0</reach>
+			<damage>8P</damage>
+			<ap>-1</ap>
+			<mode>SA</mode>
+			<rc>0</rc>
+			<ammo>15(m)</ammo>
+			<avail>4R</avail>
+			<cost>650</cost>
+			<allowaccessory>true</allowaccessory>
+			<accessorymounts>
+				<mount>Stock</mount>
+				<mount>Side</mount>
+				<mount>Internal</mount>
+				<mount>Barrel</mount>
+				<mount>Top</mount>
+				<mount>Under</mount>
+			</accessorymounts>
+			<accessories>
+				<accessory><name>Vintage</name></accessory>
+			</accessories>
+			<range>Submachine Guns</range>
+			<source>GH3</source>
+			<page>33</page>
+		</weapon>
+		<weapon>
+			<id>c9ae9813-cf66-4435-82c5-a5f28c441d5d</id>
+			<name>Ares Executioner</name>
+			<category>Submachine Guns</category>
+			<type>Ranged</type>
+			<conceal>2</conceal>
+			<accuracy>6</accuracy>
+			<reach>0</reach>
+			<damage>7P</damage>
+			<ap>-</ap>
+			<mode>SA/BF/FA</mode>
+			<rc>0</rc>
+			<ammo>30(c)</ammo>
+			<avail>14F</avail>
+			<cost>1000</cost>
+			<allowaccessory>true</allowaccessory>
+			<accessorymounts>
+				<mount>Barrel</mount>
+				<mount>Top</mount>
+				<mount>Stock</mount>
+				<mount>Side</mount>
+        <mount>Internal</mount>
+			</accessorymounts>
+			<accessories>
+				<accessory><name>Folding Stock</name></accessory>
+				<accessory><name>Sound Suppressor</name></accessory>
+			</accessories>
+			<source>RG</source>
+			<page>35</page>
+		</weapon>
+		<weapon>
+			<id>53393829-2f6d-445d-b3d4-325aabec7cba</id>
+			<name>Ares SIGMA 3</name>
+			<category>Submachine Guns</category>
+			<type>Ranged</type>
+			<conceal>2</conceal>
+			<accuracy>4</accuracy>
+			<reach>0</reach>
+			<damage>8P</damage>
+			<ap>-</ap>
+			<mode>SA/BF/FA</mode>
+			<rc>0</rc>
+			<ammo>50(d)</ammo>
+			<avail>7R</avail>
+			<cost>1000</cost>
+			<allowaccessory>true</allowaccessory>
+			<accessorymounts>
+				<mount>Stock</mount>
+				<mount>Side</mount>
+				<mount>Internal</mount>
+				<mount>Barrel</mount>
+				<mount>Top</mount>
+			</accessorymounts>
+			<accessories>
+				<accessory><name>Folding Stock</name></accessory>
+				<accessory><name>Slide Mount</name></accessory>
+				<accessory><name>Slide Mount</name></accessory>
+				<accessory>
+					<name>Foregrip</name>
+				</accessory>
+				<accessory><name>Smartgun System, Internal</name></accessory>
+			</accessories>
+			<source>GH3</source>
+			<page>11</page>
+		</weapon>
+		<weapon>
+			<id>1603b758-f59c-4288-937a-8d7467b9ed33</id>
+			<name>Cavalier Arms Gladius</name>
+			<category>Submachine Guns</category>
+			<type>Ranged</type>
+			<conceal>2</conceal>
+			<accuracy>3</accuracy>
+			<reach>0</reach>
+			<damage>7P</damage>
+			<ap>-</ap>
+			<mode>BF/FA</mode>
+			<rc>1</rc>
+			<ammo>32(c)</ammo>
+			<avail>6R</avail>
+			<cost>400</cost>
+			<allowaccessory>true</allowaccessory>
+			<accessorymounts>
+				<mount>Stock</mount>
+				<mount>Side</mount>
+				<mount>Internal</mount>
+				<mount>Barrel</mount>
+				<mount>Top</mount>
+			</accessorymounts>
+			<accessories>
+				<accessory><name>Folding Stock</name></accessory>
+				<accessory><name>Laser Sight</name></accessory>
+			</accessories>
+			<source>GH3</source>
+			<page>12</page>
+		</weapon>
+		<weapon>
+			<id>b2eefb04-0e33-4faa-8e92-5c4bcbfc3f16</id>
+			<name>Colt Cobra TZ-120</name>
+			<category>Submachine Guns</category>
+			<type>Ranged</type>
+			<conceal>2</conceal>
+			<accuracy>4</accuracy>
+			<reach>0</reach>
+			<damage>7P</damage>
+			<ap>-</ap>
+			<mode>SA/BF/FA</mode>
+			<rc>0</rc>
+			<ammo>32(c)</ammo>
+			<avail>5R</avail>
+			<cost>660</cost>
+			<allowaccessory>true</allowaccessory>
+			<accessorymounts>
+				<mount>Barrel</mount>
+				<mount>Top</mount>
+				<mount>Stock</mount>
+				<mount>Side</mount>
+        <mount>Internal</mount>
+			</accessorymounts>
+			<accessories>
+				<accessory><name>Folding Stock</name></accessory>
+				<accessory><name>Laser Sight</name></accessory>
+				<accessory><name>Gas-Vent 2 System</name></accessory>
+			</accessories>
+			<source>SR5</source>
+			<page>427</page>
+		</weapon>
+		<weapon>
+			<id>95295a59-46b3-4cc0-8a1d-ac869cf9912c</id>
+			<name>Cyber Submachine Gun</name>
+			<category>Submachine Guns</category>
+			<hide>yes</hide>
+			<type>Ranged</type>
+			<conceal>2</conceal>
+			<accuracy>4</accuracy>
+			<reach>0</reach>
+			<damage>7P</damage>
+			<ap>-</ap>
+			<mode>SA/BF</mode>
+			<rc>2</rc>
+			<ammo>18(m)/32(c)</ammo>
+			<avail>0</avail>
+			<cost>0</cost>
+			<cyberware>yes</cyberware>
+			<allowaccessory>true</allowaccessory>
+			<accessories>
+				<accessory><name>Smartgun System, Internal</name></accessory>
+			</accessories>
+			<source>SR5</source>
+			<page>458</page>
+		</weapon>
+		<weapon>
+			<id>de333a81-b997-4b17-ae0d-c221d22a28c7</id>
+			<name>FN P93 Praetor</name>
+			<category>Submachine Guns</category>
+			<type>Ranged</type>
+			<conceal>2</conceal>
+			<accuracy>6</accuracy>
+			<reach>0</reach>
+			<damage>8P</damage>
+			<ap>-</ap>
+			<mode>SA/BF/FA</mode>
+			<rc>1</rc>
+			<ammo>50(c)</ammo>
+			<avail>11F</avail>
+			<cost>900</cost>
+			<allowaccessory>true</allowaccessory>
+			<accessorymounts>
+				<mount>Barrel</mount>
+				<mount>Top</mount>
+				<mount>Stock</mount>
+				<mount>Side</mount>
+        <mount>Internal</mount>
+			</accessorymounts>
+			<accessories>
+				<accessory><name>Stock</name></accessory>
+				<accessory><name>Flashlight, Standard</name></accessory>
+			</accessories>
+			<source>SR5</source>
+			<page>427</page>
+		</weapon>
+		<weapon>
+			<id>f9ff7bf6-3ed4-41bd-b934-34e751ecf266</id>
+			<name>HK 227</name>
+			<category>Submachine Guns</category>
+			<type>Ranged</type>
+			<conceal>2</conceal>
+			<accuracy>5</accuracy>
+			<reach>0</reach>
+			<damage>7P</damage>
+			<ap>-</ap>
+			<mode>SA/BF/FA</mode>
+			<rc>0</rc>
+			<ammo>28(c)</ammo>
+			<avail>8R</avail>
+			<cost>730</cost>
+			<allowaccessory>true</allowaccessory>
+			<accessorymounts>
+				<mount>Barrel</mount>
+				<mount>Top</mount>
+				<mount>Stock</mount>
+				<mount>Side</mount>
+        <mount>Internal</mount>
+			</accessorymounts>
+			<accessories>
+				<accessory><name>Folding Stock</name></accessory>
+				<accessory><name>Smartgun System, Internal</name></accessory>
+				<accessory><name>Sound Suppressor</name></accessory>
+			</accessories>
+			<source>SR5</source>
+			<page>427</page>
+		</weapon>
+		<weapon>
+			<id>7bf032e5-7e53-4dbd-b5c8-8c57d6c4c9ba</id>
+			<name>HK Urban Combat</name>
+			<category>Submachine Guns</category>
+			<type>Ranged</type>
+			<conceal>2</conceal>
+			<accuracy>7</accuracy>
+			<reach>0</reach>
+			<damage>8P</damage>
+			<ap>-</ap>
+			<mode>SA/BF/FA</mode>
+			<rc>2</rc>
+			<ammo>36(c)</ammo>
+			<avail>16F</avail>
+			<cost>2300</cost>
+			<allowaccessory>true</allowaccessory>
+			<accessorymounts>
+				<mount>Barrel</mount>
+				<mount>Top</mount>
+				<mount>Stock</mount>
+				<mount>Side</mount>
+        <mount>Internal</mount>
+			</accessorymounts>
+			<accessories>
+				<accessory><name>Smartgun System, Internal</name></accessory>
+				<accessory><name>Sound Suppressor</name></accessory>
+			</accessories>
+			<source>RG</source>
+			<page>36</page>
+		</weapon>
+		<weapon>
+			<id>017d8327-3bce-420a-af24-a2bed3ab0e83</id>
+			<name>Ingram Smartgun X</name>
+			<category>Submachine Guns</category>
+			<type>Ranged</type>
+			<conceal>2</conceal>
+			<accuracy>4</accuracy>
+			<reach>0</reach>
+			<damage>8P</damage>
+			<ap>-</ap>
+			<mode>BF/FA</mode>
+			<rc>0</rc>
+			<ammo>32(c)</ammo>
+			<avail>6R</avail>
+			<cost>800</cost>
+			<allowaccessory>true</allowaccessory>
+			<accessorymounts>
+				<mount>Barrel</mount>
+				<mount>Top</mount>
+				<mount>Stock</mount>
+				<mount>Side</mount>
+        <mount>Internal</mount>
+			</accessorymounts>
+			<accessories>
+				<accessory><name>Smartgun System, Internal</name></accessory>
+				<accessory><name>Sound Suppressor</name></accessory>
+				<accessory><name>Gas-Vent 2 System</name></accessory>
+			</accessories>
+			<source>SR5</source>
+			<page>427</page>
+		</weapon>
+		<weapon>
+			<id>980bc771-06f2-41b5-8879-c609bd80254f</id>
+			<name>Krime Spree</name>
+			<category>Submachine Guns</category>
+			<type>Ranged</type>
+			<conceal>2</conceal>
+			<accuracy>4</accuracy>
+			<reach>0</reach>
+			<damage>7P</damage>
+			<ap>-</ap>
+			<mode>FA</mode>
+			<rc>1</rc>
+			<ammo>30(c)</ammo>
+			<avail>6R</avail>
+			<cost>425</cost>
+			<allowaccessory>true</allowaccessory>
+			<accessorymounts>
+				<mount>Stock</mount>
+				<mount>Side</mount>
+				<mount>Internal</mount>
+				<mount>Barrel</mount>
+				<mount>Top</mount>
+			</accessorymounts>
+			<source>GH3</source>
+			<page>10</page>
+		</weapon>
+		<weapon>
+			<id>be17251c-109c-4fbb-93e6-b59226592536</id>
+			<name>SCK Model 100</name>
+			<category>Submachine Guns</category>
+			<type>Ranged</type>
+			<conceal>2</conceal>
+			<accuracy>5</accuracy>
+			<reach>0</reach>
+			<damage>8P</damage>
+			<ap>-</ap>
+			<mode>SA/BF</mode>
+			<rc>0</rc>
+			<ammo>30(c)</ammo>
+			<avail>6R</avail>
+			<cost>875</cost>
+			<allowaccessory>true</allowaccessory>
+			<accessorymounts>
+				<mount>Barrel</mount>
+				<mount>Top</mount>
+				<mount>Stock</mount>
+				<mount>Side</mount>
+        <mount>Internal</mount>
+			</accessorymounts>
+			<accessories>
+				<accessory><name>Folding Stock</name></accessory>
+				<accessory><name>Smartgun System, Internal</name></accessory>
+			</accessories>
+			<source>SR5</source>
+			<page>428</page>
+		</weapon>
+		<weapon>
+			<id>e80cca4e-3210-4e38-b333-6c1cd42d6b54</id>
+			<name>Uzi IV</name>
+			<category>Submachine Guns</category>
+			<type>Ranged</type>
+			<conceal>2</conceal>
+			<accuracy>4</accuracy>
+			<reach>0</reach>
+			<damage>7P</damage>
+			<ap>-</ap>
+			<mode>BF</mode>
+			<rc>0</rc>
+			<ammo>24(c)</ammo>
+			<avail>4R</avail>
+			<cost>450</cost>
+			<allowaccessory>true</allowaccessory>
+			<accessorymounts>
+				<mount>Barrel</mount>
+				<mount>Top</mount>
+				<mount>Stock</mount>
+				<mount>Side</mount>
+        <mount>Internal</mount>
+			</accessorymounts>
+			<accessories>
+				<accessory><name>Folding Stock</name></accessory>
+				<accessory><name>Laser Sight</name></accessory>
+			</accessories>
+			<source>SR5</source>
+			<page>428</page>
+		</weapon>
+		<weapon>
+			<id>74475182-fc21-4583-b9b9-84db8af29328</id>
+			<name>Cavalier Safeguard</name>
+			<category>Tasers</category>
+			<type>Ranged</type>
+			<conceal>-2</conceal>
+			<accuracy>5</accuracy>
+			<reach>0</reach>
+			<damage>6S(e)</damage>
+			<ap>-5</ap>
+			<mode>SA</mode>
+			<rc>0</rc>
+			<ammo>6(m)</ammo>
+			<avail>0</avail>
+			<cost>275</cost>
+			<allowaccessory>true</allowaccessory>
+			<accessorymounts>
+				<mount>Top</mount>
+				<mount>Stock</mount>
+				<mount>Side</mount>
+			</accessorymounts>
+			<accessories>
+				<accessory><name>Laser Sight</name></accessory>
+			</accessories>
+			<source>RG</source>
+			<page>29</page>
+		</weapon>
+		<weapon>
+			<id>7d5bcc0b-9ec2-4c87-aaa7-a4d531d7974e</id>
+			<name>Defiance EX Shocker</name>
+			<category>Tasers</category>
+			<type>Ranged</type>
+			<conceal>-2</conceal>
+			<accuracy>4</accuracy>
+			<reach>0</reach>
+			<damage>9S(e)</damage>
+			<ap>-5</ap>
+			<mode>SS</mode>
+			<rc>0</rc>
+			<ammo>4(m)</ammo>
+			<avail>0</avail>
+			<cost>250</cost>
+			<underbarrels>
+				<underbarrel>Defiance EX Shocker (Melee Contacts)</underbarrel>
+			</underbarrels>
+			<allowaccessory>true</allowaccessory>
+			<accessorymounts>
+				<mount>Top</mount>
+				<mount>Stock</mount>
+				<mount>Side</mount>
+			</accessorymounts>
+			<source>SR5</source>
+			<page>424</page>
+		</weapon>
+		<weapon>
+			<id>3b12990b-afcb-4e0c-943d-ee215ffcfde1</id>
+			<name>Defiance EX Shocker (Melee Contacts)</name>
+			<category>Clubs</category>
+			<hide>yes</hide>
+			<avail>0</avail>
+			<type>Melee</type>
+			<conceal>-2</conceal>
+			<accuracy>3</accuracy>
+			<reach>0</reach>
+			<damage>8S(e)</damage>
+			<ap>-5</ap>
+			<mode>0</mode>
+			<rc>0</rc>
+			<ammo>10</ammo>
+			<cost>0</cost>
+			<requireammo>false</requireammo>
+			<source>SR5</source>
+			<page>424</page>
+		</weapon>
+		<weapon>
+			<id>3540d227-3288-410f-aa11-5048179ab322</id>
+			<name>Tiffani-Defiance Protector</name>
+			<category>Tasers</category>
+			<type>Ranged</type>
+			<conceal>-2</conceal>
+			<accuracy>5</accuracy>
+			<reach>0</reach>
+			<damage>7S(e)</damage>
+			<ap>-5</ap>
+			<mode>SA</mode>
+			<rc>0</rc>
+			<ammo>3(m)</ammo>
+			<avail>0</avail>
+			<cost>300</cost>
+			<allowaccessory>true</allowaccessory>
+			<accessorymounts>
+				<mount>Top</mount>
+				<mount>Stock</mount>
+				<mount>Side</mount>
+			</accessorymounts>
+			<accessories>
+				<accessory><name>Laser Sight</name></accessory>
+				<accessory><name>Gecko Grip</name></accessory>
+			</accessories>
+			<source>RG</source>
+			<page>29</page>
+		</weapon>
+		<weapon>
+			<id>21628e04-95d0-4ba4-bc66-fcbed5a1bf8e</id>
+			<name>Yamaha Pulsar</name>
+			<category>Tasers</category>
+			<type>Ranged</type>
+			<conceal>-2</conceal>
+			<accuracy>5</accuracy>
+			<reach>0</reach>
+			<damage>7S(e)</damage>
+			<ap>-5</ap>
+			<mode>SA</mode>
+			<rc>0</rc>
+			<ammo>4(m)</ammo>
+			<avail>0</avail>
+			<cost>180</cost>
+			<allowaccessory>true</allowaccessory>
+			<accessorymounts>
+				<mount>Top</mount>
+				<mount>Stock</mount>
+				<mount>Side</mount>
+			</accessorymounts>
+			<source>SR5</source>
+			<page>425</page>
+		</weapon>
+		<weapon>
+			<id>168c2aa5-c4d9-4fd7-a629-fc70c6720d03</id>
+			<name>Knucks</name>
+			<category>Unarmed</category>
+			<type>Melee</type>
+			<conceal>0</conceal>
+			<accuracy>Physical</accuracy>
+			<reach>0</reach>
+			<damage>(STR+1)P</damage>
+			<ap>-</ap>
+			<mode>0</mode>
+			<rc>0</rc>
+			<ammo>0</ammo>
+			<avail>2R</avail>
+			<cost>100</cost>
+			<allowaccessory>true</allowaccessory>
+			<useskill>Unarmed Combat</useskill>
+			<source>SR5</source>
+			<page>422</page>
+		</weapon>
+		<weapon>
+			<id>e789ce47-f1bf-4c08-88b8-3295dddd03b1</id>
+			<name>Shock Gloves</name>
+			<category>Unarmed</category>
+			<type>Melee</type>
+			<conceal>0</conceal>
+			<accuracy>Physical</accuracy>
+			<reach>0</reach>
+			<damage>8S(e)</damage>
+			<ap>-5</ap>
+			<mode>0</mode>
+			<rc>0</rc>
+			<ammo>0</ammo>
+			<avail>6R</avail>
+			<cost>550</cost>
+			<allowaccessory>true</allowaccessory>
+			<useskill>Unarmed Combat</useskill>
+			<source>SR5</source>
+			<page>423</page>
+		</weapon>
+		<weapon>
+			<id>fec4a4f8-4432-4bdc-b3b9-83c032d71d63</id>
+			<name>Shock Hand</name>
+			<category>Unarmed</category>
+			<hide>yes</hide>
+			<type>Melee</type>
+			<conceal>0</conceal>
+			<spec>Cyber Implants</spec>
+			<accuracy>Physical</accuracy>
+			<reach>0</reach>
+			<damage>9S(e)</damage>
+			<ap>-5</ap>
+			<mode>0</mode>
+			<rc>0</rc>
+			<ammo>0</ammo>
+			<avail>0</avail>
+			<cost>0</cost>
+			<cyberware>yes</cyberware>
+			<allowaccessory>true</allowaccessory>
+			<useskill>Unarmed Combat</useskill>
+			<source>SR5</source>
+			<page>458</page>
+		</weapon>
+		<weapon>
+			<id>63dcfdb6-bbd9-4a58-bbf4-cd35f7614fdc</id>
+			<name>Unarmed Attack</name>
+			<category>Unarmed</category>
+			<type>Melee</type>
+			<conceal>0</conceal>
+			<accuracy>Physical</accuracy>
+			<reach>0</reach>
+			<damage>(STR)S</damage>
+			<ap>-</ap>
+			<mode>0</mode>
+			<rc>0</rc>
+			<ammo>0</ammo>
+			<avail>0</avail>
+			<cost>0</cost>
+			<allowaccessory>true</allowaccessory>
+			<source>SR5</source>
+			<page>132</page>
+		</weapon>
+		<weapon>
+			<id>ae58f859-37ee-4fac-befa-365acd3c7da7</id>
+			<name>AK-98 Grenade Launcher</name>
+			<category>Underbarrel Weapons</category>
+			<hide>yes</hide>
+			<type>Ranged</type>
+			<conceal>6</conceal>
+			<accuracy>3</accuracy>
+			<reach>0</reach>
+			<damage>Grenade</damage>
+			<ap>-</ap>
+			<mode>SS</mode>
+			<rc>0</rc>
+			<ammo>6(m)</ammo>
+			<ammocategory>Grenade Launchers</ammocategory>
+			<avail>0</avail>
+			<cost>0</cost>
+			<allowaccessory>true</allowaccessory>
+			<accessorymounts>
+				<mount>Stock</mount>
+				<mount>Side</mount>
+				<mount>Internal</mount>
+				<mount>Barrel</mount>
+				<mount>Top</mount>
+				<mount>Under</mount>
+			</accessorymounts>
+			<useskill>Heavy Weapons</useskill>
+			<range>Grenade Launchers</range>
+			<source>SR5</source>
+			<page>428</page>
+		</weapon>
+		<weapon>
+			<id>e9bea546-f35d-4ecc-9d15-8b30df9bdb28</id>
+			<name>Ares Alpha Grenade Launcher</name>
+			<category>Underbarrel Weapons</category>
+			<hide>yes</hide>
+			<type>Ranged</type>
+			<conceal>6</conceal>
+			<accuracy>6</accuracy>
+			<reach>0</reach>
+			<damage>Grenade</damage>
+			<ap>-</ap>
+			<mode>SS</mode>
+			<rc>0</rc>
+			<ammo>6(c)</ammo>
+			<ammocategory>Grenade Launchers</ammocategory>
+			<avail>0</avail>
+			<cost>0</cost>
+			<allowaccessory>true</allowaccessory>
+			<accessorymounts>
+				<mount>Stock</mount>
+				<mount>Side</mount>
+				<mount>Internal</mount>
+				<mount>Barrel</mount>
+				<mount>Top</mount>
+				<mount>Under</mount>
+			</accessorymounts>
+			<useskill>Heavy Weapons</useskill>
+			<range>Grenade Launchers</range>
+			<source>SR5</source>
+			<page>428</page>
+		</weapon>
+    <weapon>
+      <id>5df8388e-9ca9-4455-9ac0-3d83ffd77d0d</id>
+      <name>Underbarrel Grenade Launcher</name>
+      <category>Underbarrel Weapons</category>
+      <hide>yes</hide>
+      <type>Ranged</type>
+      <conceal>6</conceal>
+      <accuracy>6</accuracy>
+      <reach>0</reach>
+      <damage>Grenade</damage>
+      <ap>-</ap>
+      <mode>SS</mode>
+      <rc>0</rc>
+      <ammo>6(c)</ammo>
+      <ammocategory>Grenade Launchers</ammocategory>
+      <avail>0</avail>
+      <cost>0</cost>
+      <allowaccessory>true</allowaccessory>
+      <accessorymounts>
+        <mount>Stock</mount>
+        <mount>Side</mount>
+        <mount>Internal</mount>
+        <mount>Barrel</mount>
+        <mount>Top</mount>
+        <mount>Under</mount>
+      </accessorymounts>
+      <useskill>Heavy Weapons</useskill>
+      <range>Grenade Launchers</range>
+      <source>SR5</source>
+      <page>428</page>
+    </weapon>
+		<!-- End Region -->
+		<!-- Region Run and Gun -->
+		<weapon>
+			<id>74e0b1e5-2449-4075-9b0d-eb0d8383033b</id>
+			<name>HK XM30 Grenade Launcher</name>
+			<category>Underbarrel Weapons</category>
+			<hide>yes</hide>
+			<type>Ranged</type>
+			<conceal>6</conceal>
+			<spec>Grenade Launchers</spec>
+			<accuracy>4</accuracy>
+			<reach>0</reach>
+			<damage>Grenade</damage>
+			<ap>-</ap>
+			<mode>SS</mode>
+			<rc>0</rc>
+			<ammo>6(c)</ammo>
+			<ammocategory>Grenade Launchers</ammocategory>
+			<avail>0</avail>
+			<cost>0</cost>
+			<allowaccessory>true</allowaccessory>
+			<accessorymounts>
+				<mount>Stock</mount>
+				<mount>Side</mount>
+				<mount>Internal</mount>
+				<mount>Barrel</mount>
+				<mount>Top</mount>
+				<mount>Under</mount>
+			</accessorymounts>
+			<accessories>
+				<accessory><name>Shock Pad</name></accessory>
+				<accessory><name>Imaging Scope</name></accessory>
+				<accessory><name>Smartgun System, Internal</name></accessory>
+			</accessories>
+			<useskill>Heavy Weapons</useskill>
+			<range>Grenade Launchers</range>
+			<source>RG</source>
+			<page>37</page>
+		</weapon>
+		<weapon>
+			<id>232dfc49-21ad-4b90-b05f-e5523b3ee142</id>
+			<name>Nissan Optiumum II Shotgun</name>
+			<category>Underbarrel Weapons</category>
+			<hide>yes</hide>
+			<type>Ranged</type>
+			<conceal>6</conceal>
+			<spec>Shotguns</spec>
+			<accuracy>4</accuracy>
+			<reach>0</reach>
+			<damage>10P</damage>
+			<ap>-1</ap>
+			<mode>SA</mode>
+			<rc>0</rc>
+			<ammo>5(m)</ammo>
+			<ammocategory>Shotguns</ammocategory>
+			<avail>0</avail>
+			<cost>0</cost>
+			<allowaccessory>true</allowaccessory>
+			<accessorymounts>
+				<mount>Stock</mount>
+				<mount>Side</mount>
+				<mount>Internal</mount>
+				<mount>Barrel</mount>
+				<mount>Top</mount>
+				<mount>Under</mount>
+			</accessorymounts>
+			<accessories>
+				<accessory><name>Shock Pad</name></accessory>
+				<accessory><name>Smartgun System, Internal</name></accessory>
+			</accessories>
+			<useskill>Longarms</useskill>
+			<range>Shotguns</range>
+			<source>RG</source>
+			<page>38</page>
+		</weapon>
+		<!-- End Region -->
+		<!-- Region Sail Away, Sweet Sister -->
+		<weapon>
+			<id>3a91672e-0588-45a6-b225-149624e813ac</id>
+			<name>Ares Predator III</name>
+			<category>Heavy Pistols</category>
+			<type>Ranged</type>
+			<conceal>0</conceal>
+			<spec>Semi-Automatics</spec>
+			<accuracy>5</accuracy>
+			<reach>0</reach>
+			<damage>7P</damage>
+			<ap>-1</ap>
+			<mode>SA</mode>
+			<rc>0</rc>
+			<ammo>15(c)</ammo>
+			<avail>6R</avail>
+			<cost>600</cost>
+			<allowaccessory>true</allowaccessory>
+			<accessorymounts>
+				<mount>Barrel</mount>
+				<mount>Top</mount>
+				<mount>Stock</mount>
+				<mount>Side</mount>
+			</accessorymounts>
+			<source>SASS</source>
+			<page>31</page>
+		</weapon>
+		<weapon>
+			<id>793034c5-61b9-4a91-beea-eb7c671ee956</id>
+			<name>Vibro Knife</name>
+			<category>Blades</category>
+			<type>Melee</type>
+			<conceal>-2</conceal>
+			<spec>Knives</spec>
+			<accuracy>5</accuracy>
+			<reach>0</reach>
+			<damage>(STR+2)P</damage>
+			<ap>-2</ap>
+			<mode>0</mode>
+			<rc>0</rc>
+			<ammo>0</ammo>
+			<avail>6R</avail>
+			<cost>1000</cost>
+			<allowaccessory>true</allowaccessory>
+			<source>SASS</source>
+			<page>31</page>
+		</weapon>
+		<weapon>
+			<id>a5a300fd-d9fa-41dc-a792-2f96015cbe8a</id>
+			<name>Vibro Sword</name>
+			<category>Blades</category>
+			<type>Melee</type>
+			<conceal>6</conceal>
+			<spec>Swords</spec>
+			<accuracy>6</accuracy>
+			<reach>1</reach>
+			<damage>(STR+4)P</damage>
+			<ap>-2</ap>
+			<mode>0</mode>
+			<rc>0</rc>
+			<ammo>0</ammo>
+			<avail>8F</avail>
+			<cost>2000</cost>
+			<allowaccessory>true</allowaccessory>
+			<source>SASS</source>
+			<page>31</page>
+		</weapon>
+		<!-- End Region -->
+		<!-- Region Run Faster -->
+		<!-- Region Metagenetic Weapons -->
+		<weapon>
+			<id>4b987699-ed39-479d-a02c-046ff7d05a9b</id>
+			<name>Digging Claws</name>
+			<category>Quality</category>
+			<type>Melee</type>
+			<conceal>0</conceal>
+      <hide>yes</hide>
+			<accuracy>Physical</accuracy>
+			<reach>0</reach>
+			<damage>(STR)P</damage>
+			<ap>+1</ap>
+			<mode>0</mode>
+			<rc>0</rc>
+			<ammo>0</ammo>
+			<avail>0</avail>
+			<cost>0</cost>
+			<allowaccessory>false</allowaccessory>
+			<useskill>Unarmed Combat</useskill>
+			<source>RF</source>
+			<page>113</page>
+		</weapon>
+		<weapon>
+			<id>18f07622-bdb4-4008-832e-be988fa0a5cd</id>
+			<name>Razor Claws</name>
+			<category>Quality</category>
+			<type>Melee</type>
+      <hide>yes</hide>
+			<conceal>0</conceal>
+			<accuracy>Physical</accuracy>
+			<reach>0</reach>
+			<damage>(STR+1)P</damage>
+			<ap>-1</ap>
+			<mode>0</mode>
+			<rc>0</rc>
+			<ammo>0</ammo>
+			<avail>0</avail>
+			<cost>0</cost>
+			<allowaccessory>false</allowaccessory>
+			<useskill>Unarmed Combat</useskill>
+			<source>RF</source>
+			<page>113</page>
+		</weapon>
+		<weapon>
+			<id>28652d27-e400-4764-acde-36746b5b3ef1</id>
+			<name>Retractable Claws</name>
+			<category>Quality</category>
+			<type>Melee</type>
+      <hide>yes</hide>
+			<conceal>0</conceal>
+			<accuracy>Physical</accuracy>
+			<reach>0</reach>
+			<damage>(STR+1)P</damage>
+			<ap>-1</ap>
+			<mode>0</mode>
+			<rc>0</rc>
+			<ammo>0</ammo>
+			<avail>0</avail>
+			<cost>0</cost>
+			<allowaccessory>false</allowaccessory>
+			<useskill>Unarmed Combat</useskill>
+			<source>RF</source>
+			<page>113</page>
+		</weapon>
+		<weapon>
+			<id>d8ce8d26-bccb-4107-aa90-3dd88af14d41</id>
+			<name>Raptor Beak</name>
+			<category>Quality</category>
+			<type>Melee</type>
+      <hide>yes</hide>
+			<conceal>0</conceal>
+			<accuracy>Physical</accuracy>
+			<reach>0</reach>
+			<damage>(STR+2)P</damage>
+			<ap>-2</ap>
+			<mode>0</mode>
+			<rc>0</rc>
+			<ammo>0</ammo>
+			<avail>0</avail>
+			<cost>0</cost>
+			<allowaccessory>false</allowaccessory>
+			<useskill>Unarmed Combat</useskill>
+			<source>RF</source>
+			<page>112</page>
+		</weapon>
+		<weapon>
+			<id>847c2843-717f-4192-bad9-df21ffd4083b</id>
+			<name>Fangs</name>
+			<category>Quality</category>
+			<type>Melee</type>
+      <hide>yes</hide>
+			<conceal>0</conceal>
+			<accuracy>Physical</accuracy>
+			<reach>-1</reach>
+			<damage>(STR+1)P</damage>
+			<ap>-</ap>
+			<mode>0</mode>
+			<rc>0</rc>
+			<ammo>0</ammo>
+			<avail>0</avail>
+			<cost>0</cost>
+			<allowaccessory>false</allowaccessory>
+			<useskill>Unarmed Combat</useskill>
+			<source>RF</source>
+			<page>115</page>
+		</weapon>
+		<weapon>
+			<id>63bb72d2-977f-4ea3-b119-898186d2c299</id>
+			<name>Functional Tail (Thagomizer)</name>
+			<category>Quality</category>
+			<type>Melee</type>
+      <hide>yes</hide>
+			<conceal>0</conceal>
+			<accuracy>Physical</accuracy>
+			<reach>1</reach>
+			<damage>(STR+3)P</damage>
+			<ap>-1</ap>
+			<mode>0</mode>
+			<rc>0</rc>
+			<ammo>0</ammo>
+			<avail>0</avail>
+			<cost>0</cost>
+			<allowaccessory>false</allowaccessory>
+			<useskill>Exotic Melee Weapon</useskill>
+			<source>RF</source>
+			<page>115</page>
+		</weapon>
+		<weapon>
+			<id>c847a859-8a72-4a1b-acb5-201ddc66fe73</id>
+			<name>Goring Horns</name>
+			<category>Quality</category>
+			<type>Melee</type>
+      <hide>yes</hide>
+			<conceal>0</conceal>
+			<accuracy>Physical</accuracy>
+			<reach>0</reach>
+			<damage>(STR+2)P</damage>
+			<ap>-1</ap>
+			<mode>0</mode>
+			<rc>0</rc>
+			<ammo>0</ammo>
+			<avail>0</avail>
+			<cost>0</cost>
+			<allowaccessory>false</allowaccessory>
+			<useskill>Exotic Melee Weapon</useskill>
+			<source>RF</source>
+			<page>115</page>
+		</weapon>	
+		<weapon>
+			<id>54048c9d-854e-41b5-b493-6aa863da8fbd</id>
+			<name>Larger Tusks</name>
+			<category>Quality</category>
+			<type>Melee</type>
+      <hide>yes</hide>
+			<conceal>0</conceal>
+			<accuracy>Physical</accuracy>
+			<reach>0</reach>
+			<damage>(STR+2)P</damage>
+			<ap>-</ap>
+			<mode>0</mode>
+			<rc>0</rc>
+			<ammo>0</ammo>
+			<avail>0</avail>
+			<cost>0</cost>
+			<allowaccessory>false</allowaccessory>
+			<useskill>Unarmed Combat</useskill>
+			<source>RF</source>
+			<page>115</page>
+		</weapon>	
+		<weapon>
+			<id>1cdc0732-eb63-42c4-b8f4-cdf0e2d7c67c</id>
+			<name>Proboscis</name>
+			<category>Quality</category>
+			<type>Melee</type>
+      <hide>yes</hide>
+			<conceal>0</conceal>
+			<accuracy>Physical</accuracy>
+			<reach>0</reach>
+			<damage>(STR-1)P</damage>
+			<ap>+1</ap>
+			<mode>0</mode>
+			<rc>0</rc>
+			<ammo>0</ammo>
+			<avail>0</avail>
+			<cost>0</cost>
+			<allowaccessory>false</allowaccessory>
+			<useskill>Unarmed Combat</useskill>
+			<source>RF</source>
+			<page>118</page>
+		</weapon>	
+		<weapon>
+			<id>e4124dde-69f2-4322-884a-620ba7792b82</id>
+			<name>Kick (Centaur)</name>
+			<category>Quality</category>
+			<type>Melee</type>
+      <hide>yes</hide>
+			<conceal>0</conceal>
+			<accuracy>Physical</accuracy>
+			<reach>1</reach>
+			<damage>(STR+2)P</damage>
+			<ap>+1</ap>
+			<mode>0</mode>
+			<rc>0</rc>
+			<ammo>0</ammo>
+			<avail>0</avail>
+			<cost>0</cost>
+			<allowaccessory>false</allowaccessory>
+			<useskill>Unarmed Combat</useskill>
+			<source>RF</source>
+			<page>105</page>
+		</weapon>
+		<weapon>
+			<id>e9dd389a-df19-4b1f-981f-342d23f2e506</id>
+			<name>Bite (Infected)</name>
+			<category>Quality</category>
+			<type>Melee</type>
+      <hide>yes</hide>
+			<conceal>0</conceal>
+			<accuracy>Physical</accuracy>
+			<reach>-1</reach>
+			<damage>(STR+1)P</damage>
+			<ap>-1</ap>
+			<mode>0</mode>
+			<rc>0</rc>
+			<ammo>0</ammo>
+			<avail>0</avail>
+			<cost>0</cost>
+			<allowaccessory>false</allowaccessory>
+			<useskill>Unarmed Combat</useskill>
+			<source>RF</source>
+			<page>137</page>
+		</weapon>
+		<weapon>
+			<id>099f7e31-bb8d-4dfa-8fae-6d8e1a7fb3ab</id>
+			<name>Bite (Naga)</name>
+			<category>Quality</category>
+			<type>Melee</type>
+      <hide>yes</hide>
+			<conceal>0</conceal>
+			<accuracy>Physical</accuracy>
+			<reach>-1</reach>
+			<damage>(STR+1)P</damage>
+			<ap>-2</ap>
+			<mode>0</mode>
+			<rc>0</rc>
+			<ammo>0</ammo>
+			<avail>0</avail>
+			<cost>0</cost>
+			<allowaccessory>false</allowaccessory>
+			<useskill>Unarmed Combat</useskill>
+			<source>RF</source>
+			<page>105</page>
+		</weapon>
+		<weapon>
+			<id>30e8dab2-f435-4169-be3c-7e53a7840010</id>
+			<name>Claws (Sasquatch)</name>
+			<category>Quality</category>
+			<type>Melee</type>
+      <hide>yes</hide>
+			<conceal>0</conceal>
+			<accuracy>Physical</accuracy>
+			<reach>1</reach>
+			<damage>(STR+1)P</damage>
+			<ap>0</ap>
+			<mode>0</mode>
+			<rc>0</rc>
+			<ammo>0</ammo>
+			<avail>0</avail>
+			<cost>0</cost>
+			<allowaccessory>false</allowaccessory>
+			<useskill>Unarmed Combat</useskill>
+			<source>RF</source>
+			<page>105</page>
+		</weapon>
+		<!--End Region -->
+		<!--End Region -->
+		<!-- Region Chrome Flesh-->
+		<!-- Region Chrome Flesh Cyber-Weapons -->
+		<weapon>
+			<id>0b43e7a8-892d-403a-a0e2-0d015556b1af</id>
+			<name>Oral Slasher</name>
+			<category>Cyberweapon</category>
+			<hide>yes</hide>
+			<type>Melee</type>
+			<conceal>-4</conceal>
+			<accuracy>Physical</accuracy>
+			<reach>1</reach>
+			<damage>6P</damage>
+			<ap>-3</ap>
+			<mode>0</mode>
+			<rc>0</rc>
+			<ammo>0</ammo>
+			<avail>12R</avail>
+			<cost>0</cost>
+			<cyberware>yes</cyberware>
+			<allowaccessory>true</allowaccessory>
+			<useskill>Exotic Melee Weapon</useskill>
+			<source>CF</source>
+			<page>92</page>
+		</weapon>
+		<weapon>
+			<id>a67facdd-fbd1-48dd-bb10-e5eaca69ec3d</id>
+			<name>Flametosser</name>
+			<category>Flamethrowers</category>
+			<type>Ranged</type>
+			<hide>yes</hide>
+			<conceal>2</conceal>
+			<accuracy>4</accuracy>
+			<reach>0</reach>
+			<damage>6P</damage>
+			<ap>-6</ap>
+			<mode>SA/BF</mode>
+			<rc>0</rc>
+			<ammo>5(m)</ammo>
+			<avail>12F</avail>
+			<cost>0</cost>
+			<cyberware>yes</cyberware>
+			<allowaccessory>true</allowaccessory>
+			<useskill>Exotic Ranged Weapon</useskill>
+			<range>Light Pistols</range>
+			<source>CF</source>
+			<page>91</page>
+		</weapon>
+		<weapon>
+			<id>8a842089-5a2c-43ee-9613-7f3db793fa71</id>
+			<name>Cyberfangs</name>
+			<category>Cyberweapon</category>
+			<type>Melee</type>
+			<hide>yes</hide>
+			<conceal>-4</conceal>
+			<accuracy>Physical-2</accuracy>
+			<reach>0</reach>
+			<damage>(STR)P</damage>
+			<ap>0</ap>
+			<mode>0</mode>
+			<rc>0</rc>
+			<ammo>0</ammo>
+			<avail>0</avail>
+			<cost>0</cost>
+			<cyberware>yes</cyberware>
+			<allowaccessory>true</allowaccessory>
+			<useskill>Unarmed Combat</useskill>
+			<source>CF</source>
+			<page>91</page>
+		</weapon>
+		<weapon>
+			<id>D82CFA4C-DBEB-4CEA-977C-8849E97C0438</id>
+			<name>Extreme Cyberimplant</name>
+			<category>Cyberweapon</category>
+			<type>Melee</type>
+			<hide>yes</hide>
+			<conceal>0</conceal>
+			<accuracy>Physical</accuracy>
+			<reach>0</reach>
+			<damage>(STR+5)P</damage>
+			<ap>0</ap>
+			<mode>0</mode>
+			<rc>0</rc>
+			<ammo>0</ammo>
+			<avail>0</avail>
+			<cost>0</cost>
+			<cyberware>yes</cyberware>
+			<allowaccessory>true</allowaccessory>
+			<useskill>Unarmed Combat</useskill>
+			<source>CF</source>
+			<page>91</page>
+		</weapon>
+		<weapon>
+			<id>ca15807c-17c7-49a3-987c-118365446c34</id>
+			<name>Junkyard Jaw</name>
+			<category>Cyberweapon</category>
+			<type>Melee</type>
+			<hide>yes</hide>
+			<conceal>0</conceal>
+			<accuracy>Physical</accuracy>
+			<reach>0</reach>
+			<damage>(STR+3)P</damage>
+			<ap>-6</ap>
+			<mode>0</mode>
+			<rc>0</rc>
+			<ammo>0</ammo>
+			<avail>0</avail>
+			<cost>0</cost>
+			<cyberware>yes</cyberware>
+			<allowaccessory>true</allowaccessory>
+			<useskill>Unarmed Combat</useskill>
+			<source>CF</source>
+			<page>91</page>
+		</weapon>
+		<!-- End Region -->
+    <!--Region Chrome Flesh Bio-Weapons -->
+		<weapon>
+			<id>1d37e560-0e33-4129-95a9-a38217c00c0d</id>
+			<name>Claws (Bio-Weapon)</name>
+			<category>Bio-Weapon</category>
+			<hide>yes</hide>
+			<type>Melee</type>
+			<conceal>0</conceal>
+			<accuracy>Physical</accuracy>
+			<reach>0</reach>
+			<damage>(STR+1)P</damage>
+			<ap>-3</ap>
+			<mode>0</mode>
+			<rc>0</rc>
+			<ammo>0</ammo>
+			<avail>0</avail>
+			<cost>0</cost>
+			<allowaccessory>false</allowaccessory>
+			<useskill>Unarmed Combat</useskill>
+			<source>CF</source>
+			<page>121</page>
+		</weapon>
+		<weapon>
+			<id>8472cb1d-d3a3-4995-86d8-f07aca06b3a9</id>
+			<name>Retractable Claws (Bio-Weapon)</name>
+			<category>Bio-Weapon</category>
+			<hide>yes</hide>
+			<type>Melee</type>
+			<conceal>0</conceal>
+			<accuracy>Physical</accuracy>
+			<reach>0</reach>
+			<damage>(STR+1)P</damage>
+			<ap>-3</ap>
+			<mode>0</mode>
+			<rc>0</rc>
+			<ammo>0</ammo>
+			<avail>0</avail>
+			<cost>0</cost>
+			<allowaccessory>false</allowaccessory>
+			<useskill>Unarmed Combat</useskill>
+			<source>CF</source>
+			<page>121</page>
+		</weapon>
+		<weapon>
+			<id>99cbc9c0-11b6-4906-9dba-adc217592b92</id>
+			<name>Electrical Discharge</name>
+			<category>Bio-Weapon</category>
+			<hide>yes</hide>
+			<type>Melee</type>
+			<conceal>0</conceal>
+			<accuracy>Physical</accuracy>
+			<reach>0</reach>
+			<damage>1-8S(e) (Special)</damage>
+			<ap>-4</ap>
+			<mode>0</mode>
+			<rc>0</rc>
+			<ammo>0</ammo>
+			<avail>0</avail>
+			<cost>0</cost>
+			<allowaccessory>false</allowaccessory>
+			<useskill>Unarmed Combat</useskill>
+			<source>CF</source>
+			<page>122</page>
+		</weapon>
+		<weapon>
+			<id>bdb9e0d7-fba7-48ed-ba16-2b540f8ce151</id>
+			<name>Fangs (Bio-Weapon)</name>
+			<category>Bio-Weapon</category>
+			<hide>yes</hide>
+			<type>Melee</type>
+			<conceal>0</conceal>
+			<accuracy>3</accuracy>
+			<reach>0</reach>
+			<damage>(STR+2)P</damage>
+			<ap>-4</ap>
+			<mode>0</mode>
+			<rc>0</rc>
+			<ammo>0</ammo>
+			<avail>0</avail>
+			<cost>0</cost>
+			<allowaccessory>false</allowaccessory>
+			<useskill>Unarmed Combat</useskill>
+			<source>CF</source>
+			<page>121</page>
+		</weapon>
+    <weapon>
+      <id>576770af-b5da-4b76-afdf-5559e7401e2d</id>
+      <name>Retractable Fangs (Bio-Weapon)</name>
+      <category>Bio-Weapon</category>
+      <hide>yes</hide>
+      <type>Melee</type>
+			<conceal>0</conceal>
+			<accuracy>3</accuracy>
+			<reach>0</reach>
+			<damage>(STR+2)P</damage>
+			<ap>-4</ap>
+			<mode>0</mode>
+			<rc>0</rc>
+			<ammo>0</ammo>
+      <avail>0</avail>
+      <cost>0</cost>
+      <allowaccessory>false</allowaccessory>
+      <useskill>Unarmed Combat</useskill>
+      <source>CF</source>
+      <page>121</page>
+    </weapon>
+		<weapon>
+			<id>f15fe505-99a2-45b0-99d9-a1cbf83dc1c4</id>
+			<name>Horns (Bio-Weapon)</name>
+			<category>Bio-Weapon</category>
+			<hide>yes</hide>
+			<type>Melee</type>
+			<conceal>0</conceal>
+			<accuracy>4</accuracy>
+			<reach>0</reach>
+			<damage>(STR+1)P</damage>
+			<ap>-4</ap>
+			<mode>0</mode>
+			<rc>0</rc>
+			<ammo>0</ammo>
+			<avail>0</avail>
+			<cost>0</cost>
+			<allowaccessory>false</allowaccessory>
+			<useskill>Unarmed Combat</useskill>
+			<source>CF</source>
+			<page>121</page>
+		</weapon>
+		<weapon>
+			<id>380c0512-a672-4f94-a969-83a7679e52c6</id>
+			<name>Large Stinger</name>
+			<category>Bio-Weapon</category>
+			<hide>yes</hide>
+			<type>Melee</type>
+			<conceal>0</conceal>
+			<accuracy>Physical</accuracy>
+			<reach>1</reach>
+			<damage>(STR+3)P</damage>
+			<ap>-4</ap>
+			<mode>0</mode>
+			<rc>0</rc>
+			<ammo>0</ammo>
+			<avail>0</avail>
+			<cost>0</cost>
+			<allowaccessory>false</allowaccessory>
+			<useskill>Unarmed Combat</useskill>
+			<source>CF</source>
+			<page>121</page>
+		</weapon>
+		<weapon>
+			<id>5527b38d-2ecf-4729-8b7b-421e0985bab2</id>
+			<name>Medium Stinger</name>
+			<category>Bio-Weapon</category>
+			<hide>yes</hide>
+			<type>Melee</type>
+			<conceal>0</conceal>
+			<accuracy>Physical</accuracy>
+			<reach>1</reach>
+			<damage>(STR+2)P</damage>
+			<ap>-2</ap>
+			<mode>0</mode>
+			<rc>0</rc>
+			<ammo>0</ammo>
+			<avail>0</avail>
+			<cost>0</cost>
+			<allowaccessory>false</allowaccessory>
+			<useskill>Unarmed Combat</useskill>
+			<source>CF</source>
+			<page>121</page>
+		</weapon>
+		<weapon>
+			<id>57e51d68-076b-4f05-ac6f-0fb493333e2d</id>
+			<name>Medium Tusk(s)</name>
+			<category>Bio-Weapon</category>
+			<hide>yes</hide>
+			<type>Melee</type>
+			<conceal>0</conceal>
+			<accuracy>4</accuracy>
+			<reach>0</reach>
+			<damage>(STR)P</damage>
+			<ap>-1</ap>
+			<mode>0</mode>
+			<rc>0</rc>
+			<ammo>0</ammo>
+			<avail>0</avail>
+			<cost>0</cost>
+			<allowaccessory>false</allowaccessory>
+			<useskill>Unarmed Combat</useskill>
+			<source>CF</source>
+			<page>121</page>
+		</weapon>
+		<weapon>
+			<id>a2812fb9-0ad0-424d-98d6-9a48861c664f</id>
+			<name>Large Tusk(s)</name>
+			<category>Bio-Weapon</category>
+			<hide>yes</hide>
+			<type>Melee</type>
+			<conceal>0</conceal>
+			<accuracy>4</accuracy>
+			<reach>0</reach>
+			<damage>(STR+1)P</damage>
+			<ap>-2</ap>
+			<mode>0</mode>
+			<rc>0</rc>
+			<ammo>0</ammo>
+			<avail>0</avail>
+			<cost>0</cost>
+			<allowaccessory>false</allowaccessory>
+			<useskill>Unarmed Combat</useskill>
+			<source>CF</source>
+			<page>121</page>
+		</weapon>
+		<weapon>
+			<id>b6989b15-0ddb-4d0d-b178-312560e8bce2</id>
+			<name>Raptor Foot</name>
+			<category>Bio-Weapon</category>
+			<hide>yes</hide>
+			<type>Melee</type>
+			<conceal>0</conceal>
+			<accuracy>Physical-1</accuracy>
+			<reach>0</reach>
+			<damage>(STR+2)P</damage>
+			<ap>-3</ap>
+			<mode>0</mode>
+			<rc>0</rc>
+			<ammo>0</ammo>
+			<avail>0</avail>
+			<cost>0</cost>
+			<allowaccessory>false</allowaccessory>
+			<useskill>Unarmed Combat</useskill>
+			<source>CF</source>
+			<page>90</page>
+		</weapon>
+		<weapon>
+			<id>7daa50cc-67d5-43d1-b779-28d444a9d519</id>
+			<name>Grapple Fist</name>
+			<category>Bio-Weapon</category>
+			<hide>yes</hide>
+			<type>Ranged</type>
+			<conceal>0</conceal>
+			<spec>Grapple Gun</spec>
+			<accuracy>3</accuracy>
+			<reach>0</reach>
+			<damage>7S</damage>
+			<ap>-2</ap>
+			<mode>SS</mode>
+			<rc>0</rc>
+			<ammo>1(ml)</ammo>
+			<avail>0</avail>
+			<cost>0</cost>
+			<allowaccessory>False</allowaccessory>
+			<useskill>Exotic Ranged Weapon</useskill>
+			<range>Light Crossbows</range>
+			<source>CF</source>
+			<page>90</page>
+		</weapon>
+		<!-- End Region -->
+		<!-- End Region-->
+		<!-- Region Hard Targets -->
+		<weapon>
+			<id>3a60c3ee-9f6f-46cb-be2f-bec0bccc3318</id>
+			<name>Tactical Grapple Gun</name>
+			<category>Exotic Ranged Weapons</category>
+			<type>Ranged</type>
+			<conceal>6</conceal>
+			<spec>Grapple Gun</spec>
+			<accuracy>4</accuracy>
+			<reach>0</reach>
+			<damage>9S</damage>
+			<ap>-2</ap>
+			<mode>SS</mode>
+			<rc>0</rc>
+			<ammo>1(b)</ammo>
+			<avail>15F</avail>
+			<cost>10000</cost>
+			<allowaccessory>true</allowaccessory>
+			<accessories>
+				<accessory>
+					<name>Smartgun System, Internal</name>
+				</accessory>
+			</accessories>
+			<range>Heavy Crossbows</range>
+			<source>HT</source>
+			<page>187</page>
+		</weapon>
+		<weapon>
+			<id>a68d164d-4b79-47b9-ac89-4985ae18e882</id>
+			<name>Sapphire Knife</name>
+			<category>Blades</category>
+			<type>Melee</type>
+			<conceal>-2</conceal>
+			<spec>Knives</spec>
+			<accuracy>5</accuracy>
+			<reach>0</reach>
+			<damage>(STR+2)P</damage>
+			<ap>-3</ap>
+			<mode>0</mode>
+			<rc>0</rc>
+			<ammo>0</ammo>
+			<avail>6R</avail>
+			<cost>900</cost>
+			<allowaccessory>true</allowaccessory>
+			<source>HT</source>
+			<page>179</page>
+		</weapon>
+		<weapon>
+			<id>cbc5270f-5848-41cd-a723-e86a7f48cfb4</id>
+			<name>Ceramic/Plasteel Knife</name>
+			<category>Blades</category>
+			<type>Melee</type>
+			<conceal>-2</conceal>
+			<spec>Knives</spec>
+			<accuracy>5</accuracy>
+			<reach>0</reach>
+			<damage>(STR+1)P</damage>
+			<ap>-1</ap>
+			<mode>0</mode>
+			<rc>0</rc>
+			<ammo>0</ammo>
+			<avail>4</avail>
+			<cost>75</cost>
+			<allowaccessory>true</allowaccessory>
+			<source>HT</source>
+			<page>179</page>
+		</weapon>
+		<weapon>
+			<id>d036885b-4238-4ed7-ae9d-5dba97071e19</id>
+			<name>Foot Blade</name>
+			<category>Blades</category>
+			<hide>yes</hide>
+			<type>Melee</type>
+			<conceal>0</conceal>
+			<spec>Cyber Implants</spec>
+			<accuracy>Physical</accuracy>
+			<reach>0</reach>
+			<damage>(STR+2)P</damage>
+			<ap>0</ap>
+			<mode>0</mode>
+			<rc>0</rc>
+			<ammo>0</ammo>
+			<avail>0</avail>
+			<cost>0</cost>
+			<cyberware>yes</cyberware>
+			<allowaccessory>true</allowaccessory>
+			<useskill>Unarmed Combat</useskill>
+			<source>HT</source>
+			<page>185</page>
+		</weapon>
+		<weapon>
+			<id>7b928bc3-c44e-4002-b8ac-17a2bdd01d5a</id>
+			<name>Bone Spike I</name>
+			<category>Blades</category>
+			<hide>yes</hide>
+			<type>Melee</type>
+			<conceal>0</conceal>
+			<spec>Cyber Implants</spec>
+			<accuracy>Physical</accuracy>
+			<reach>0</reach>
+			<damage>(STR+2)P</damage>
+			<ap>0</ap>
+			<mode>0</mode>
+			<rc>0</rc>
+			<ammo>0</ammo>
+			<avail>0</avail>
+			<cost>0</cost>
+			<cyberware>yes</cyberware>
+			<allowaccessory>true</allowaccessory>
+			<useskill>Unarmed Combat</useskill>
+			<source>HT</source>
+			<page>185</page>
+		</weapon>
+		<weapon>
+			<id>2ef46f42-8890-48fd-bb94-67c34c12f0fb</id>
+			<name>Bone Spike II</name>
+			<category>Blades</category>
+			<hide>yes</hide>
+			<type>Melee</type>
+			<conceal>0</conceal>
+			<spec>Cyber Implants</spec>
+			<accuracy>Physical</accuracy>
+			<reach>0</reach>
+			<damage>(STR+3)P</damage>
+			<ap>0</ap>
+			<mode>0</mode>
+			<rc>0</rc>
+			<ammo>0</ammo>
+			<avail>0</avail>
+			<cost>0</cost>
+			<cyberware>yes</cyberware>
+			<allowaccessory>true</allowaccessory>
+			<useskill>Unarmed Combat</useskill>
+			<source>HT</source>
+			<page>185</page>
+		</weapon>
+		<weapon>
+			<id>3babb9d3-a3bb-4c8f-96ce-73f27b6ec7a6</id>
+			<name>Bone Spike III</name>
+			<category>Blades</category>
+			<hide>yes</hide>
+			<type>Melee</type>
+			<conceal>0</conceal>
+			<spec>Cyber Implants</spec>
+			<accuracy>Physical</accuracy>
+			<reach>0</reach>
+			<damage>(STR+4)P</damage>
+			<ap>0</ap>
+			<mode>0</mode>
+			<rc>0</rc>
+			<ammo>0</ammo>
+			<avail>0</avail>
+			<cost>0</cost>
+			<cyberware>yes</cyberware>
+			<allowaccessory>true</allowaccessory>
+			<useskill>Unarmed Combat</useskill>
+			<source>HT</source>
+			<page>185</page>
+		</weapon>
+		<weapon>
+			<id>9434fb76-1d7f-463e-b377-b7c07e2a18e2</id>
+			<name>Cougar Collapsible Spear</name>
+			<category>Blades</category>
+			<type>Melee</type>
+			<conceal>4</conceal>
+			<spec>Swords</spec>
+			<accuracy>5</accuracy>
+			<reach>3</reach>
+			<damage>(STR+3)P</damage>
+			<ap>-2</ap>
+			<mode>0</mode>
+			<rc>0</rc>
+			<ammo>0</ammo>
+			<avail>14R</avail>
+			<cost>1250</cost>
+			<allowaccessory>true</allowaccessory>
+			<source>HT</source>
+			<page>180</page>
+		</weapon>
+		<weapon>
+			<id>6967eea2-01f8-4931-a59f-d2cd64419561</id>
+			<name>Collapsible Scythe</name>
+			<category>Blades</category>
+			<type>Melee</type>
+			<conceal>4</conceal>
+			<spec>Swords</spec>
+			<accuracy>5</accuracy>
+			<reach>2</reach>
+			<damage>(STR+2)P</damage>
+			<ap>-2</ap>
+			<mode>0</mode>
+			<rc>0</rc>
+			<ammo>0</ammo>
+			<avail>16R</avail>
+			<cost>2350</cost>
+			<allowaccessory>true</allowaccessory>
+			<source>HT</source>
+			<page>183</page>
+		</weapon>
+		<weapon>
+			<id>023bb6db-4c14-470b-a063-9df1adf31a00</id>
+			<name>Victorinox Collapsible Hatchet</name>
+			<category>Blades</category>
+			<type>Melee</type>
+			<conceal>4</conceal>
+			<spec>Swords</spec>
+			<accuracy>5</accuracy>
+			<reach>1</reach>
+			<damage>(STR+2)P</damage>
+			<ap>-1</ap>
+			<mode>0</mode>
+			<rc>0</rc>
+			<ammo>0</ammo>
+			<avail>4</avail>
+			<cost>250</cost>
+			<allowaccessory>true</allowaccessory>
+			<source>HT</source>
+			<page>179</page>
+		</weapon>
+		<weapon>
+			<id>4225b0c1-2da0-4dd9-9c98-2136a57946cf</id>
+			<name>Throwing Syringe</name>
+			<category>Gear</category>
+			<type>Ranged</type>
+			<conceal>-2</conceal>
+			<accuracy>Physical</accuracy>
+			<reach>0</reach>
+      <spec>Aerodynamic</spec>
+			<damage>(STR-2)P</damage>
+			<ap>-1</ap>
+			<mode>0</mode>
+			<rc>0</rc>
+			<ammo>0</ammo>
+			<avail>6F</avail>
+			<cost>40</cost>
+			<allowaccessory>true</allowaccessory>
+			<useskill>Exotic Ranged Weapon</useskill>
+			<range>Aerodynamic Grenade</range>
+			<source>HT</source>
+			<page>183</page>
+		</weapon>
+		<weapon>
+			<id>c965dee9-de62-4569-b96a-4026105440b1</id>
+			<name>Dynamic Tension Bow</name>
+			<category>Bows</category>
+			<type>Ranged</type>
+			<conceal>8</conceal>
+			<spec>Bow</spec>
+			<accuracy>5</accuracy>
+			<reach>0</reach>
+			<damage>(Rating+2)P</damage>
+			<ap>-(Rating/4)</ap>
+			<mode>SS</mode>
+			<rc>0</rc>
+			<ammo>1</ammo>
+			<avail>12</avail>
+			<cost>1200</cost>
+			<allowaccessory>true</allowaccessory>
+			<useskill>Archery</useskill>
+			<source>HT</source>
+			<page>179</page>
+		</weapon>
+		<weapon>
+			<id>1c738c1d-7abc-4756-a683-f5bf92902671</id>
+			<name>Cavalier Arms Adder Silvergun</name>
+			<category>Light Pistols</category>
+			<type>Ranged</type>
+			<conceal>-2</conceal>
+			<spec>Semi-Automatics</spec>
+			<accuracy>5</accuracy>
+			<reach>0</reach>
+			<damage>8P(f)</damage>
+			<ap>+5</ap>
+			<mode>SA</mode>
+			<rc>0</rc>
+			<ammo>20(c)</ammo>
+			<avail>7F</avail>
+			<cost>320</cost>
+			<allowaccessory>true</allowaccessory>
+			<accessorymounts>
+				<mount>Barrel</mount>
+				<mount>Top</mount>
+				<mount>Stock</mount>
+				<mount>Side</mount>
+			</accessorymounts>
+			<source>HT</source>
+			<page>178</page>
+		</weapon>
+		<weapon>
+			<id>a1b5cec9-e14d-4b4d-8377-436af40b09cd</id>
+			<name>Flame Bracer</name>
+			<category>Exotic Ranged Weapons</category>
+			<type>Ranged</type>
+			<conceal>-5</conceal>
+			<accuracy>4</accuracy>
+			<reach>0</reach>
+			<damage>6P(fire)</damage>
+			<ap>-6</ap>
+			<mode>SS</mode>
+			<rc>0</rc>
+			<ammo>2(c)</ammo>
+			<avail>8F</avail>
+			<cost>775</cost>
+			<allowaccessory>true</allowaccessory>
+			<useskill>Exotic Ranged Weapon</useskill>
+			<range>Tasers</range>
+			<source>HT</source>
+			<page>184</page>
+		</weapon>
+		<weapon>
+			<id>82aa8d25-179a-4c21-9a3c-61a171705f65</id>
+			<name>Shiawase Arms Simoom</name>
+			<category>Exotic Ranged Weapons</category>
+			<hide>yes</hide>
+			<type>Ranged</type>
+			<conceal>-4</conceal>
+			<accuracy>5</accuracy>
+			<reach>0</reach>
+			<damage>6P</damage>
+			<ap>0</ap>
+			<mode>SA/FA</mode>
+			<rc>0</rc>
+			<ammo>6(ml)</ammo>
+			<avail>14R</avail>
+			<cost>0</cost>
+			<allowaccessory>true</allowaccessory>
+			<useskill>Exotic Ranged Weapon</useskill>
+			<range>Light Pistols</range>
+			<source>HT</source>
+			<page>184</page>
+		</weapon>
+		<weapon>
+			<id>176ab92a-0c00-48fe-a994-668903407fbf</id>
+			<name>Ares Armatus</name>
+			<category>Exotic Ranged Weapons</category>
+			<type>Ranged</type>
+			<conceal>+4</conceal>
+			<accuracy>5</accuracy>
+			<reach>0</reach>
+			<damage>6P</damage>
+			<ap>-5</ap>
+			<mode>SA</mode>
+			<rc>0</rc>
+			<ammo>10(c)</ammo>
+			<avail>20F</avail>
+			<cost>19000</cost>
+			<allowaccessory>true</allowaccessory>
+			<accessorymounts>
+				<mount>Top</mount>
+				<mount>Under</mount>
+			</accessorymounts>
+			<useskill>Exotic Ranged Weapon</useskill>
+			<range>Shotgun</range>
+			<source>HT</source>
+			<page>184</page>
+		</weapon>
+		<weapon>
+			<id>7aa56de0-e709-4a0e-aadb-fbcdd2fcfeb0</id>
+			<name>Plasteel Toe Boots</name>
+			<category>Unarmed</category>
+			<type>Melee</type>
+			<conceal>0</conceal>
+			<accuracy>Physical</accuracy>
+			<reach>0</reach>
+			<damage>(STR+1)P</damage>
+			<ap>-</ap>
+			<mode>0</mode>
+			<rc>0</rc>
+			<ammo>0</ammo>
+			<avail>2</avail>
+			<cost>200</cost>
+			<allowaccessory>true</allowaccessory>
+			<useskill>Unarmed Combat</useskill>
+			<source>HT</source>
+			<page>179</page>
+		</weapon>
+		<weapon>
+			<id>431b07eb-8eb8-4091-a47c-5ffe8736bb50</id>
+			<name>Colt Manhunter</name>
+			<category>Heavy Pistols</category>
+			<type>Ranged</type>
+			<conceal>0</conceal>
+			<spec>Semi-Automatics</spec>
+			<accuracy>5</accuracy>
+			<reach>0</reach>
+			<damage>8P</damage>
+			<ap>-1</ap>
+			<mode>SA</mode>
+			<rc>0</rc>
+			<ammo>16(c)</ammo>
+			<avail>5R</avail>
+			<cost>700</cost>
+			<allowaccessory>true</allowaccessory>
+			<accessorymounts>
+				<mount>Barrel</mount>
+				<mount>Top</mount>
+				<mount>Stock</mount>
+				<mount>Side</mount>
+			</accessorymounts>
+			<accessories>
+				<accessory>
+					<name>Holographic Sight</name>
+				</accessory>
+			</accessories>
+			<source>HT</source>
+			<page>178</page>
+		</weapon>
+		<weapon>
+			<id>d36e75cc-73bc-4de3-9d9c-a236284e9d76</id>
+			<name>Lemat 2072</name>
+			<category>Heavy Pistols</category>
+			<type>Ranged</type>
+			<conceal>0</conceal>
+			<spec>Revolvers</spec>
+			<accuracy>5</accuracy>
+			<reach>0</reach>
+			<damage>8P</damage>
+			<ap>-1</ap>
+			<mode>SS</mode>
+			<rc>0</rc>
+			<ammo>9(cy)</ammo>
+			<avail>8R</avail>
+			<cost>1080</cost>
+			<allowaccessory>true</allowaccessory>
+			<underbarrels>
+				<underbarrel>Lemat 2072 (Shotgun Barrel)</underbarrel>
+			</underbarrels>
+			<accessorymounts>
+				<mount>Barrel</mount>
+				<mount>Top</mount>
+				<mount>Stock</mount>
+				<mount>Side</mount>
+			</accessorymounts>
+			<accessories>
+				<accessory>
+					<name>Ammo Skip</name>
+				</accessory>
+			</accessories>
+			<source>HT</source>
+			<page>178</page>
+		</weapon>
+		<weapon>
+			<id>e6c0ceab-ac8f-4b69-bb00-8f6e05396a64</id>
+			<name>Lemat 2072 (Shotgun Barrel)</name>
+			<category>Heavy Pistols</category>
+			<hide>yes</hide>
+			<type>Ranged</type>
+			<conceal>0</conceal>
+			<spec>Revolvers</spec>
+			<accuracy>5</accuracy>
+			<reach>0</reach>
+			<damage>10P(f)</damage>
+			<ap>+4</ap>
+			<mode>SS</mode>
+			<rc>0</rc>
+			<ammo>1(b)</ammo>
+			<avail>0</avail>
+			<cost>0</cost>
+			<allowaccessory>false</allowaccessory>
+			<accessorymounts />
+			<source>HT</source>
+			<page>178</page>
+		</weapon>
+		<!-- End Region -->
+		<!-- Region Boston Lockdown-->
+		<weapon>
+			<id>21fb8d4f-5958-4fd9-996f-7e88ee0282c2</id>
+			<name>Microwave Gun, High Frequency</name>
+			<category>Exotic Ranged Weapons</category>
+			<type>Ranged</type>
+			<conceal>4</conceal>
+			<spec>Microwave</spec>
+			<accuracy>6</accuracy>
+			<reach>0</reach>
+			<damage>7P</damage>
+			<ap>-6</ap>
+			<mode>SS</mode>
+			<rc>0</rc>
+			<ammo>Internal source</ammo>
+			<avail>20R</avail>
+			<cost>1000000</cost>
+			<allowaccessory>False</allowaccessory>
+			<range>Light Pistols</range>
+			<source>LCD</source>
+			<page>209</page>
+		</weapon>
+		<weapon>
+			<id>10fb69db-efd0-4f63-80a7-bda5ef0480a4</id>
+			<name>Microwave Gun, Low Frequency</name>
+			<category>Exotic Ranged Weapons</category>
+			<type>Ranged</type>
+			<conceal>4</conceal>
+			<spec>Microwave</spec>
+			<accuracy>4</accuracy>
+			<reach>0</reach>
+			<damage>10P</damage>
+			<ap>0</ap>
+			<mode>SS</mode>
+			<rc>0</rc>
+			<ammo>Internal source</ammo>
+			<avail>20R</avail>
+			<cost>1000000</cost>
+			<allowaccessory>False</allowaccessory>
+			<range>Light Pistols</range>
+			<source>LCD</source>
+			<page>209</page>
+		</weapon>
+		<weapon>
+			<id>bb17f788-f4d2-4a32-a758-2ed47a1beb63</id>
+			<name>Repeating Laser</name>
+			<category>Laser Weapons</category>
+			<type>Ranged</type>
+			<conceal>6</conceal>
+			<accuracy>7</accuracy>
+			<reach>0</reach>
+			<damage>7P</damage>
+			<ap>-8</ap>
+			<mode>SA/BF/FA</mode>
+			<rc>0</rc>
+			<ammo>10(c) or Internal source</ammo>
+			<avail>16F</avail>
+			<cost>1000000</cost>
+			<allowaccessory>true</allowaccessory>
+			<accessorymounts>
+				<mount>Top</mount>
+				<mount>Under</mount>
+			</accessorymounts>
+			<range>Submachine Guns</range>
+			<source>LCD</source>
+			<page>209</page>
+		</weapon>
+		<!-- End Region -->
+		<!-- Region Shadows in Focus -->
+		<!-- Region San Fancisco -->
+		<weapon>
+			<id>581fed02-2312-4a75-95ba-25215b12ab5f</id>
+			<name>Colt Manhunter</name>
+			<category>Heavy Pistols</category>
+			<type>Ranged</type>
+			<conceal>0</conceal>
+			<spec>Semi-Automatics</spec>
+			<accuracy>5</accuracy>
+			<reach>0</reach>
+			<damage>8P</damage>
+			<ap>-1</ap>
+			<mode>SA</mode>
+			<rc>0</rc>
+			<ammo>16(c)</ammo>
+			<avail>5R</avail>
+			<cost>700</cost>
+			<allowaccessory>true</allowaccessory>
+			<accessorymounts>
+				<mount>Barrel</mount>
+				<mount>Top</mount>
+				<mount>Stock</mount>
+				<mount>Side</mount>
+			</accessorymounts>
+			<accessories>
+				<accessory>
+					<name>Laser Sight</name>
+				</accessory>
+			</accessories>
+			<source>SFM</source>
+			<page>18</page>
+		</weapon>
+		<!-- End Region -->
+		<!-- End Region -->
+		<!-- Region Schattenhandbuch -->
+		<weapon>
+			<id>bb650f05-87ea-45de-bce4-ba1c4f9e98ed</id>
+			<name>Mannlicher Marpingen Pro D (Shotgun Barrels)</name>
+			<category>Shotguns</category>
+			<hide>yes</hide>
+			<type>Ranged</type>
+			<conceal>6</conceal>
+			<spec>Shotguns</spec>
+			<accuracy>3</accuracy>
+			<reach>0</reach>
+			<damage>10P</damage>
+			<ap>-1</ap>
+			<mode>SS</mode>
+			<rc>0</rc>
+			<ammo>10(c)</ammo>
+			<avail>0</avail>
+			<cost>0</cost>
+			<allowaccessory>false</allowaccessory>
+			<accessorymounts />
+			<accessories />
+			<useskill>Longarms</useskill>
+			<range>Shotguns (flechette)</range>
+			<source>SHB</source>
+			<page>0</page>
+		</weapon>
+		<weapon>
+			<id>026343e0-f47d-4c5a-905d-bbbc2411b5da</id>
+			<name>Mannlicher Marpingen Pro D</name>
+			<category>Sporting Rifles</category>
+			<type>Ranged</type>
+			<conceal>6</conceal>
+			<spec>Sporting Rifles</spec>
+			<accuracy>3</accuracy>
+			<reach>0</reach>
+			<damage>11P</damage>
+			<ap>-4</ap>
+			<mode>SA</mode>
+			<rc>1</rc>
+			<ammo>6(m)</ammo>
+			<avail>5R</avail>
+			<cost>1800</cost>
+			<underbarrels>
+				<underbarrel>Mannlicher Marpingen Pro D (Shotgun Barrels)</underbarrel>
+			</underbarrels>
+			<allowaccessory>true</allowaccessory>
+			<accessorymounts>
+				<mount>Stock</mount>
+				<mount>Side</mount>
+				<mount>Internal</mount>
+				<mount>Barrel</mount>
+				<mount>Top</mount>
+				<mount>Under</mount>
+			</accessorymounts>
+			<accessories>
+				<accessory>
+					<name>Slide Mount</name>
+				</accessory>
+			</accessories>
+			<useskill>Longarms</useskill>
+			<range>Sniper Rifles</range>
+			<source>SHB</source>
+			<page>0</page>
+		</weapon>
+		<weapon>
+			<id>5c04009f-7858-4c9a-bc9e-d21880e420cf</id>
+			<name>HK MP75</name>
+			<category>Submachine Guns</category>
+			<type>Ranged</type>
+			<conceal>6</conceal>
+			<accuracy>6</accuracy>
+			<reach>0</reach>
+			<damage>9P</damage>
+			<ap>-1</ap>
+			<mode>SA/BF/FA</mode>
+			<rc>2</rc>
+			<ammo>30(c)</ammo>
+			<avail>12F</avail>
+			<cost>1000</cost>
+			<allowaccessory>true</allowaccessory>
+			<accessorymounts>
+				<mount>Stock</mount>
+				<mount>Side</mount>
+				<mount>Internal</mount>
+				<mount>Barrel</mount>
+				<mount>Top</mount>
+				<mount>Under</mount>
+			</accessorymounts>
+			<accessories>
+				<accessory>
+					<name>Smartgun System, Internal</name>
+				</accessory>
+				<accessory>
+					<name>Advanced Safety System, Basic</name>
+				</accessory>
+				<accessory>
+					<name>Gas-Vent 2 System</name>
+				</accessory>
+				<useskill>Pistols</useskill>
+				<range>Light Pistols</range>
+			</accessories>
+			<source>SHB</source>
+			<page>0</page>
+		</weapon>
+		<weapon>
+			<id>e8324402-ac55-49c8-8286-40486a5ec8b6</id>
+			<name>Mannlicher Dirmingen SX BD: Shotgun Barrel</name>
+			<category>Shotguns</category>
+			<hide>yes</hide>
+			<type>Ranged</type>
+			<conceal>6</conceal>
+			<spec>Shotguns</spec>
+			<accuracy>3</accuracy>
+			<reach>0</reach>
+			<damage>13P</damage>
+			<ap>0</ap>
+			<mode>SS</mode>
+			<rc>1</rc>
+			<ammo>1(b)</ammo>
+			<avail>0</avail>
+			<cost>0</cost>
+			<allowaccessory>false</allowaccessory>
+			<accessorymounts />
+			<useskill>Longarms</useskill>
+			<range>Shotguns (flechette)</range>
+			<source>SHB</source>
+			<page>0</page>
+		</weapon>
+		<weapon>
+			<id>4dee0b90-b3d0-41a8-a784-8c3342a69719</id>
+			<name>Mannlicher Dirmingen SX BD</name>
+			<category>Sporting Rifles</category>
+			<type>Ranged</type>
+			<conceal>6</conceal>
+			<spec>Sporting Rifles</spec>
+			<accuracy>3</accuracy>
+			<reach>0</reach>
+			<damage>11P</damage>
+			<ap>-4</ap>
+			<mode>SA</mode>
+			<rc>1</rc>
+			<ammo>6(m)</ammo>
+			<avail>5R</avail>
+			<cost>1800</cost>
+			<underbarrels>
+				<underbarrel>Mannlicher Dirmingen SX BD: Shotgun Barrel</underbarrel>
+				<underbarrel>Mannlicher Dirmingen SX BD: Small Caliber</underbarrel>
+			</underbarrels>
+			<allowaccessory>true</allowaccessory>
+			<accessorymounts>
+				<mount>Stock</mount>
+				<mount>Side</mount>
+				<mount>Internal</mount>
+				<mount>Barrel</mount>
+				<mount>Top</mount>
+				<mount>Under</mount>
+			</accessorymounts>
+			<useskill>Longarms</useskill>
+			<range>Shotguns</range>
+			<source>SHB</source>
+			<page>0</page>
+		</weapon>
+		<weapon>
+			<id>deaf5a3d-7428-4a58-be14-c8447716b0f8</id>
+			<name>Mannlicher Dirmingen SX BD: Small Caliber</name>
+			<category>Sporting Rifles</category>
+			<hide>yes</hide>
+			<type>Ranged</type>
+			<conceal>6</conceal>
+			<spec>Sporting Rifles</spec>
+			<accuracy>3</accuracy>
+			<reach>0</reach>
+			<damage>11P</damage>
+			<ap>-4</ap>
+			<mode>SA</mode>
+			<rc>1</rc>
+			<ammo>6(m)</ammo>
+			<avail>0</avail>
+			<cost>0</cost>
+			<allowaccessory>false</allowaccessory>
+			<accessorymounts />
+			<useskill>Longarms</useskill>
+			<range>Light Pistols</range>
+			<source>SHB</source>
+			<page>0</page>
+		</weapon>
+		<weapon>
+			<id>581ed592-9caa-41ea-aaf2-55cee20c94e7e</id>
+			<name>Walther PP110</name>
+			<category>Light Pistols</category>
+			<type>Ranged</type>
+			<conceal>0</conceal>
+			<spec>Semi-Automatics</spec>
+			<accuracy>5</accuracy>
+			<reach>0</reach>
+			<damage>8P</damage>
+			<ap>-1</ap>
+			<mode>SA</mode>
+			<rc>0</rc>
+			<ammo>16(c)</ammo>
+			<avail>7R</avail>
+			<cost>325</cost>
+			<allowaccessory>true</allowaccessory>
+			<accessorymounts>
+				<mount>Barrel</mount>
+				<mount>Top</mount>
+				<mount>Stock</mount>
+				<mount>Side</mount>
+			</accessorymounts>
+			<accessories>
+				<accessory>
+					<name>Flashlight, Standard</name>
+				</accessory>
+				<accessory>
+					<name>Advanced Safety System, Basic</name>
+				</accessory>
+			</accessories>
+			<useskill>Pistols</useskill>
+			<range>Light Pistols</range>
+			<source>SHB</source>
+			<page>0</page>
+		</weapon>
+		<!-- End Region -->
+		<!-- Region Cutting Aces -->
+		<weapon>
+			<id>dfec9209-7bf7-49fa-b816-da173fad9963</id>
+			<name>Mortimer of London ‘Belgrave’ Sword Cane</name>
+			<category>Blades</category>
+			<type>Melee</type>
+			<conceal>0</conceal>
+			<spec>Swords</spec>
+			<accuracy>5</accuracy>
+			<reach>1</reach>
+			<damage>(STR+3)P</damage>
+			<ap>-2</ap>
+			<mode>0</mode>
+			<rc>0</rc>
+			<ammo>0</ammo>
+			<avail>8</avail>
+			<cost>450</cost>
+			<allowaccessory>true</allowaccessory>
+			<source>CA</source>
+			<page>132</page>
+		</weapon>
+		<weapon>
+			<id>79cbec3d-d832-4b57-83e0-e2ffecbcdb0a</id>
+			<name>Hammerli 620S</name>
+			<category>Light Pistols</category>
+			<type>Ranged</type>
+			<conceal>-2</conceal>
+			<spec>Semi-Automatics</spec>
+			<accuracy>5</accuracy>
+			<reach>0</reach>
+			<damage>6P</damage>
+			<ap>0</ap>
+			<mode>SA</mode>
+			<rc>0</rc>
+			<ammo>6(c)</ammo>
+			<avail>8R</avail>
+			<cost>325</cost>
+			<allowaccessory>true</allowaccessory>
+			<accessorymounts>
+				<mount>Barrel</mount>
+				<mount>Top</mount>
+				<mount>Stock</mount>
+				<mount>Side</mount>
+			</accessorymounts>
+			<accessories>
+				<accessory>
+					<name>Gas-Vent 1 System</name>
+				</accessory>
+				<accessory>
+					<name>Smartgun System, Internal</name>
+				</accessory>
+			</accessories>
+			<range>Heavy Pistols</range>
+			<source>CA</source>
+			<page>133</page>
+	</weapon>
+	<weapon>
+		<id>e46fce7e-a1bf-416e-86ea-2608368b44fe</id>
+		<name>Yamaha Sakura Fubuki SX</name>
+		<category>Light Pistols</category>
+		<type>Ranged</type>
+		<conceal>-2</conceal>
+		<spec>Semi-Automatics</spec>
+		<accuracy>6</accuracy>
+		<reach>0</reach>
+		<damage>6P</damage>
+		<ap>0</ap>
+		<mode>SA/BF</mode>
+		<rc>0</rc>
+		<ammo>8(ML)x4</ammo>
+		<avail>10R</avail>
+		<cost>750</cost>
+		<allowaccessory>true</allowaccessory>
+		<accessorymounts>
+			<mount>Barrel</mount>
+			<mount>Top</mount>
+			<mount>Stock</mount>
+			<mount>Side</mount>
+		</accessorymounts>
+		<accessories>
+			<accessory>
+				<name>Electronic Firing</name>
+			</accessory>
+		</accessories>
+		<source>CA</source>
+		<page>133</page>
+	</weapon>
+	<weapon>
+		<id>daa06575-86d4-449a-ba6f-85ad736c622e</id>
+		<name>Nemesis Arms Praetorian</name>
+		<category>Heavy Pistols</category>
+		<type>Ranged</type>
+		<conceal>0</conceal>
+		<spec>Semi-Automatics</spec>
+		<accuracy>4</accuracy>
+		<reach>0</reach>
+		<damage>8P</damage>
+		<ap>-1</ap>
+		<mode>SA</mode>
+		<rc>0</rc>
+		<ammo>12(c)</ammo>
+		<avail>9R</avail>
+		<cost>700</cost>
+		<allowaccessory>true</allowaccessory>
+		<accessorymounts>
+			<mount>Barrel</mount>
+			<mount>Top</mount>
+			<mount>Stock</mount>
+			<mount>Side</mount>
+		</accessorymounts>
+		<accessories>
+			<accessory>
+				<name>Laser Sight</name>
+			</accessory>
+			<accessory>
+				<name>Bayonet</name>
+			</accessory>
+			<accessory>
+				<name>Custom Look</name>
+			</accessory>
+		</accessories>
+		<source>CA</source>
+		<page>134</page>
+	</weapon>
+	<weapon>
+		<id>44802a19-05ea-4293-b234-a9d24155ce01</id>
+		<name>Stinger Pen Gun</name>
+		<category>Holdouts</category>
+		<type>Ranged</type>
+		<conceal>-4</conceal>
+		<accuracy>4</accuracy>
+		<reach>0</reach>
+		<damage>6P</damage>
+		<ap>0</ap>
+		<mode>SS</mode>
+		<rc>0</rc>
+		<ammo>1(b)</ammo>
+		<avail>6R</avail>
+		<cost>325</cost>
+		<allowaccessory>true</allowaccessory>
+		<accessorymounts />
+		<accessories />
+		<source>CA</source>
+		<page>134</page>
+	</weapon>
+	<weapon>
+		<id>a5bedab8-5421-4e70-9b9c-180ad91d0c0c</id>
+		<name>Injector Pen</name>
+		<category>Exotic Melee Weapons</category>
+		<type>Melee</type>
+		<conceal>-4</conceal>
+		<spec>Injector Pen</spec>
+		<accuracy>4</accuracy>
+		<reach>0</reach>
+		<damage>As drug/toxin</damage>
+		<ap>-2</ap>
+		<mode>-</mode>
+		<rc>0</rc>
+		<ammo>0</ammo>
+		<avail>9F</avail>
+		<cost>220</cost>
+		<allowaccessory>true</allowaccessory>
+		<accessorymounts />
+		<accessories />
+		<source>CA</source>
+		<page>134</page>
+	</weapon>
+	<weapon>
+		<id>97037590-5324-4ab1-acdb-b2d204cb937a</id>
+		<name>Pepper Punch Pen</name>
+		<category>Exotic Ranged Weapons</category>
+		<type>Ranged</type>
+		<conceal>-4</conceal>
+		<spec>Pepper Punch Pen</spec>
+		<accuracy>3</accuracy>
+		<reach>0</reach>
+		<damage>As Pepper Punch</damage>
+		<ap>0</ap>
+		<mode>SS</mode>
+		<rc>0</rc>
+		<ammo>1(c)</ammo>
+		<avail>3</avail>
+		<cost>45</cost>
+		<allowaccessory>true</allowaccessory>
+		<accessorymounts />
+		<accessories />
+		<source>CA</source>
+		<page>134</page>
+	</weapon>
+	<weapon>
+		<id>06cc6008-2aa1-4d39-8a5c-884136d82fee</id>
+		<name>Modified Spray Pen</name>
+		<category>Exotic Ranged Weapons</category>
+		<type>Ranged</type>
+		<conceal>-4</conceal>
+		<spec>Modified Spray Pen</spec>
+		<accuracy>3</accuracy>
+		<reach>0</reach>
+		<damage>As drug/toxin</damage>
+		<ap>0</ap>
+		<mode>SS</mode>
+		<rc>0</rc>
+		<ammo>1(c)</ammo>
+		<avail>4F</avail>
+		<cost>60</cost>
+		<allowaccessory>true</allowaccessory>
+		<accessorymounts />
+		<accessories />
+		<source>CA</source>
+		<page>134</page>
+	</weapon>
+	<weapon>
+		<id>bd9515ad-9d40-486e-974a-00babc4c24f9</id>
+		<name>Sap Cap</name>
+		<category>Clubs</category>
+		<type>Melee</type>
+		<conceal>0</conceal>
+		<spec>Saps</spec>
+		<accuracy>4</accuracy>
+		<reach>0</reach>
+		<damage>(STR+2)P</damage>
+		<ap>0</ap>
+		<mode>-</mode>
+		<rc>0</rc>
+		<ammo>0</ammo>
+		<avail>4</avail>
+		<cost>120</cost>
+		<allowaccessory>false</allowaccessory>
+		<accessorymounts />
+		<accessories />
+		<source>CA</source>
+		<page>135</page>
+	</weapon>
+	<weapon>
+		<id>9ed19faa-f870-4127-ac1d-7764b164b072</id>
+		<name>Lapel Dagger</name>
+		<category>Blades</category>
+		<type>Melee</type>
+		<conceal>-4</conceal>
+		<spec>Knives</spec>
+		<accuracy>4</accuracy>
+		<reach>0</reach>
+		<damage>(STR+1)P</damage>
+		<ap>-1</ap>
+		<mode>-</mode>
+		<rc>0</rc>
+		<ammo>0</ammo>
+		<avail>5</avail>
+		<cost>100</cost>
+		<allowaccessory>true</allowaccessory>
+		<accessorymounts />
+		<accessories />
+		<source>CA</source>
+		<page>135</page>
+	</weapon>
+		<weapon>
+			<id>b84e7ffe-acae-461c-a7ce-67056976a96e</id>
+			<name>Ares Briefcase Shield</name>
+			<category>Exotic Melee Weapons</category>
+			<hide>yes</hide>
+			<type>Melee</type>
+			<conceal>8</conceal>
+			<spec>Shields</spec>
+			<accuracy>3</accuracy>
+			<reach>0</reach>
+			<damage>(STR+2)P</damage>
+			<ap>0</ap>
+			<mode>0</mode>
+			<rc>0</rc>
+			<ammo>0</ammo>
+			<avail>14R</avail>
+			<cost>0</cost>
+			<allowaccessory>true</allowaccessory>
+			<source>CA</source>
+			<page>137</page>
+		</weapon>
+		<!-- SR5 2050 -->
+		<weapon>
+			<id>50b36198-aeed-4bcb-af46-5e8c18771c47</id>
+			<name>Hand Razors (fixed) (2050)</name>
+			<category>Blades</category>
+			<hide>yes</hide>
+			<type>Melee</type>
+			<conceal>-2</conceal>
+			<spec>Cyber Implants</spec>
+			<accuracy>Physical</accuracy>
+			<reach>0</reach>
+			<damage>(STR+1)P</damage>
+			<ap>-3</ap>
+			<mode>0</mode>
+			<rc>0</rc>
+			<ammo>0</ammo>
+			<avail>0</avail>
+			<cost>0</cost>
+			<cyberware>yes</cyberware>
+			<allowaccessory>true</allowaccessory>
+			<useskill>Unarmed Combat</useskill>
+			<source>2050</source>
+			<page>203</page>
+		</weapon>
+		<weapon>
+			<id>c6334eb1-2f37-4f7c-9e5a-1f2255f96a93</id>
+			<name>Hand Razors (retractable) (2050)</name>
+			<category>Blades</category>
+			<hide>yes</hide>
+			<type>Melee</type>
+			<conceal>0</conceal>
+			<spec>Cyber Implants</spec>
+			<accuracy>Physical</accuracy>
+			<reach>0</reach>
+			<damage>(STR+1)P</damage>
+			<ap>-3</ap>
+			<mode>0</mode>
+			<rc>0</rc>
+			<ammo>0</ammo>
+			<avail>0</avail>
+			<cost>0</cost>
+			<cyberware>yes</cyberware>
+			<allowaccessory>true</allowaccessory>
+			<useskill>Unarmed Combat</useskill>
+			<source>2050</source>
+			<page>203</page>
+		</weapon>
+		<weapon>
+			<id>6a2a5b60-c9d5-464c-9756-f3e6e0f63b36</id>
+			<name>Spur, Fixed (2050)</name>
+			<category>Blades</category>
+			<hide>yes</hide>
+			<type>Melee</type>
+			<conceal>0</conceal>
+			<spec>Cyber Implants</spec>
+			<accuracy>Physical</accuracy>
+			<reach>0</reach>
+			<damage>(STR+3)P</damage>
+			<ap>-2</ap>
+			<mode>0</mode>
+			<rc>0</rc>
+			<ammo>0</ammo>
+			<avail>0</avail>
+			<cost>0</cost>
+			<cyberware>yes</cyberware>
+			<allowaccessory>true</allowaccessory>
+			<useskill>Unarmed Combat</useskill>
+			<source>2050</source>
+			<page>203</page>
+		</weapon>
+		<weapon>
+			<id>9c003405-8e41-4a2e-bde3-dc67709a71e7</id>
+			<name>Spur, Retractable (2050)</name>
+			<category>Blades</category>
+			<hide>yes</hide>
+			<type>Melee</type>
+			<conceal>0</conceal>
+			<spec>Cyber Implants</spec>
+			<accuracy>Physical</accuracy>
+			<reach>0</reach>
+			<damage>(STR+3)P</damage>
+			<ap>-2</ap>
+			<mode>0</mode>
+			<rc>0</rc>
+			<ammo>0</ammo>
+			<avail>0</avail>
+			<cost>0</cost>
+			<cyberware>yes</cyberware>
+			<allowaccessory>true</allowaccessory>
+			<useskill>Unarmed Combat</useskill>
+			<source>2050</source>
+			<page>203</page>
+		</weapon>
+		<weapon>
+			<id>5c6a9db2-9518-4a60-a291-8a4041b60a71</id>
+			<name>Cyber Holdout Pistol (2050)</name>
+			<category>Holdouts</category>
+			<hide>yes</hide>
+			<type>Ranged</type>
+			<conceal>-6</conceal>
+			<spec>Semi-Automatics</spec>
+			<accuracy>4</accuracy>
+			<reach>0</reach>
+			<damage>6P</damage>
+			<ap>-</ap>
+			<mode>SA</mode>
+			<rc>0</rc>
+			<ammo>2(m)/6(c)</ammo>
+			<avail>0</avail>
+			<cost>0</cost>
+			<cyberware>yes</cyberware>
+			<allowaccessory>false</allowaccessory>
+			<source>2050</source>
+			<page>204</page>
+		</weapon>
+		<weapon>
+			<id>eb8ac46d-f961-4bbd-99b9-7993ecbacfff</id>
+			<name>Cyber Light Pistol (2050)</name>
+			<category>Light Pistols</category>
+			<hide>yes</hide>
+			<type>Ranged</type>
+			<conceal>-6</conceal>
+			<spec>Semi-Automatics</spec>
+			<accuracy>6</accuracy>
+			<reach>0</reach>
+			<damage>7P</damage>
+			<ap>-</ap>
+			<mode>SA</mode>
+			<rc>0</rc>
+			<ammo>10(m)/15(c)</ammo>
+			<avail>0</avail>
+			<cost>0</cost>
+			<cyberware>yes</cyberware>
+			<allowaccessory>falsye</allowaccessory>
+			<source>2050</source>
+			<page>204</page>
+		</weapon>
+		<weapon>
+			<id>7aba7a44-45eb-449f-bd05-5bee308eed3c</id>
+			<name>Cyber Machine Pistol (2050)</name>
+			<category>Machine Pistols</category>
+			<hide>yes</hide>
+			<type>Ranged</type>
+			<conceal>-6</conceal>
+			<spec>Semi-Automatics</spec>
+			<accuracy>4</accuracy>
+			<reach>0</reach>
+			<damage>7P</damage>
+			<ap>-</ap>
+			<mode>SA/BF</mode>
+			<rc>1</rc>
+			<ammo>18(m)/32(c)</ammo>
+			<avail>0</avail>
+			<cost>0</cost>
+			<cyberware>yes</cyberware>
+			<allowaccessory>false</allowaccessory>
+			<source>2050</source>
+			<page>204</page>
+		</weapon>
+		<weapon>
+			<id>dfddf65d-6275-456a-bfd9-8904ab4dc4cd</id>
+			<name>Cyber Heavy Pistol (2050)</name>
+			<category>Heavy Pistols</category>
+			<hide>yes</hide>
+			<type>Ranged</type>
+			<conceal>-6</conceal>
+			<spec>Semi-Automatics</spec>
+			<accuracy>4</accuracy>
+			<reach>0</reach>
+			<damage>7P</damage>
+			<ap>-1</ap>
+			<mode>SA</mode>
+			<rc>0</rc>
+			<ammo>8(m)/12(c)</ammo>
+			<avail>0</avail>
+			<cost>0</cost>
+			<cyberware>yes</cyberware>
+			<allowaccessory>false</allowaccessory>
+			<source>2050</source>
+			<page>204</page>
+		</weapon>		
+		<weapon>
+			<id>b75bf551-8ad5-469a-a0ae-7cc4fa62a663</id>
+			<name>Cyber Submachine Gun (2050)</name>
+			<category>Machine Pistols</category>
+			<hide>yes</hide>
+			<type>Ranged</type>
+			<conceal>-6</conceal>
+			<spec>Semi-Automatics</spec>
+			<accuracy>4</accuracy>
+			<reach>0</reach>
+			<damage>7P</damage>
+			<ap>-</ap>
+			<mode>SA/BF</mode>
+			<rc>1</rc>
+			<ammo>18(m)/32(c)</ammo>
+			<avail>0</avail>
+			<cost>0</cost>
+			<cyberware>yes</cyberware>
+			<allowaccessory>false</allowaccessory>
+			<source>2050</source>
+			<page>204</page>
+		</weapon>
+		<weapon>
+			<id>3011640d-c504-4af1-bbb5-25f42492a7ff</id>
+			<name>Cyber Shotgun (2050)</name>
+			<category>Shotguns</category>
+			<hide>yes</hide>
+			<type>Ranged</type>
+			<conceal>-6</conceal>
+			<accuracy>4</accuracy>
+			<reach>0</reach>
+			<damage>12P</damage>
+			<ap>4</ap>
+			<mode>SA</mode>
+			<rc>0</rc>
+			<ammo>4(m)/10(c)</ammo>
+			<avail>0</avail>
+			<cost>0</cost>
+			<cyberware>yes</cyberware>
+			<allowaccessory>false</allowaccessory>
+			<source>2050</source>
+			<page>204</page>
+		</weapon>
+		<weapon>
+			<id>09a84b7f-50f0-4889-bae4-16442edbee12</id>
+			<name>Defiance Super Shock (2050)</name>
+			<category>Tasers</category>
+			<type>Ranged</type>
+			<conceal>0</conceal>
+			<accuracy>4</accuracy>
+			<reach>0</reach>
+			<damage>9S(e)</damage>
+			<ap>-5</ap>
+			<mode>SA</mode>
+			<rc>0</rc>
+			<ammo>4(m)</ammo>
+			<avail>3R</avail>
+			<cost>1000</cost>
+			<allowaccessory>true</allowaccessory>
+			<accessorymounts>
+				<mount>Stock</mount>
+				<mount>Side</mount>
+			</accessorymounts>
+			<accessories>
+			<accessory><name>Imaging Scope (2050)</name></accessory>
+			</accessories>
+			<source>2050</source>
+			<page>184</page>
+		</weapon>
+		<weapon>
+			<id>a87aa823-732b-4efe-8164-6235bc492ef0</id>
+			<name>Streetline Special (2050)</name>
+			<category>Holdouts</category>
+			<type>Ranged</type>
+			<conceal>-4</conceal>
+			<accuracy>4</accuracy>
+			<reach>0</reach>
+			<damage>6P</damage>
+			<ap>-</ap>
+			<mode>SA</mode>
+			<rc>0</rc>
+			<ammo>6(c)</ammo>
+			<avail>4R</avail>
+			<cost>100</cost>
+			<allowaccessory>true</allowaccessory>
+			<source>2050</source>
+			<page>184</page>
+		</weapon>
+		<weapon>
+			<id>d9068427-9f9e-4768-be27-cb9c5ee6da13</id>
+			<name>Tiffani Self-Defender (2050)</name>
+			<category>Holdouts</category>
+			<type>Ranged</type>
+			<conceal>-4</conceal>
+			<accuracy>4</accuracy>
+			<reach>0</reach>
+			<damage>6P</damage>
+			<ap>-</ap>
+			<mode>SS</mode>
+			<rc>0</rc>
+			<ammo>4(c)</ammo>
+			<avail>2R</avail>
+			<cost>450</cost>
+			<allowaccessory>true</allowaccessory>
+			<source>2050</source>
+			<page>184</page>
+		</weapon>
+		<weapon>
+			<id>5f10b28e-bdf2-461f-b751-9de1153200a1</id>
+			<name>Walther Palm Pistol (2050)</name>
+			<category>Holdouts</category>
+			<type>Ranged</type>
+			<conceal>-4</conceal>
+			<accuracy>4</accuracy>
+			<reach>0</reach>
+			<damage>7P</damage>
+			<ap>-</ap>
+			<mode>SS/BF</mode>
+			<rc>0</rc>
+			<ammo>2(b)</ammo>
+			<avail>3R</avail>
+			<cost>200</cost>
+			<allowaccessory>true</allowaccessory>
+			<source>2050</source>
+			<page>184</page>
+		</weapon>
+		<weapon>
+			<id>ddfe3423-53c9-44bd-8d4a-f9b88b81a382</id>
+			<name>Ares Light Fire 70 (2050)</name>
+			<category>Light Pistols</category>
+			<type>Ranged</type>
+			<conceal>-3</conceal>
+			<spec>Semi-Automatics</spec>
+			<accuracy>7</accuracy>
+			<reach>0</reach>
+			<damage>6P</damage>
+			<ap>-</ap>
+			<mode>SA</mode>
+			<rc>0</rc>
+			<ammo>16(c)</ammo>
+			<avail>3R</avail>
+			<cost>475</cost>
+			<allowaccessory>true</allowaccessory>
+			<accessorymounts>
+				<mount>Barrel</mount>
+				<mount>Top</mount>
+				<mount>Stock</mount>
+				<mount>Side</mount>
+			</accessorymounts>
+			<source>2050</source>
+			<page>184</page>
+		</weapon>
+		<weapon>
+			<id>f02d5f6e-d317-4559-93ee-48225e5c4017</id>
+			<name>Beretta 200 ST (2050)</name>
+			<category>Light Pistols</category>
+			<type>Ranged</type>
+			<conceal>-2</conceal>
+			<spec>Semi-Automatics</spec>
+			<accuracy>6</accuracy>
+			<reach>0</reach>
+			<damage>6P</damage>
+			<ap>-</ap>
+			<mode>SA/BF</mode>
+			<rc>1</rc>
+			<ammo>20(c)</ammo>
+			<avail>5R</avail>
+			<cost>750</cost>
+			<allowaccessory>true</allowaccessory>
+			<accessorymounts>
+				<mount>Barrel</mount>
+				<mount>Top</mount>
+				<mount>Stock</mount>
+				<mount>Side</mount>
+			</accessorymounts>
+			<accessories>
+				<accessory><name>Stock</name></accessory>
+			</accessories>
+			<source>2050</source>
+			<page>184</page>
+		</weapon>
+		<weapon>
+			<id>847a9604-0890-4f24-bea2-83d372feef7e</id>
+			<name>Beretta Modell 101T (2050)</name>
+			<category>Light Pistols</category>
+			<type>Ranged</type>
+			<conceal>-2</conceal>
+			<spec>Semi-Automatics</spec>
+			<accuracy>6</accuracy>
+			<reach>0</reach>
+			<damage>6P</damage>
+			<ap>-</ap>
+			<mode>SA</mode>
+			<rc>0</rc>
+			<ammo>12(c)</ammo>
+			<avail>4R</avail>
+			<cost>350</cost>
+			<allowaccessory>true</allowaccessory>
+			<accessorymounts>
+				<mount>Barrel</mount>
+				<mount>Top</mount>
+				<mount>Stock</mount>
+				<mount>Side</mount>
+			</accessorymounts>
+			<source>2050</source>
+			<page>184</page>
+		</weapon>
+		<weapon>
+			<id>f8356115-1a00-4ac8-a28a-91655b2075b7</id>
+			<name>Colt America L36 (2050)</name>
+			<category>Light Pistols</category>
+			<type>Ranged</type>
+			<conceal>-2</conceal>
+			<spec>Semi-Automatics</spec>
+			<accuracy>7</accuracy>
+			<reach>0</reach>
+			<damage>7P</damage>
+			<ap>-</ap>
+			<mode>SA</mode>
+			<rc>0</rc>
+			<ammo>11(c)</ammo>
+			<avail>4R</avail>
+			<cost>350</cost>
+			<allowaccessory>true</allowaccessory>
+			<accessorymounts>
+				<mount>Barrel</mount>
+				<mount>Top</mount>
+				<mount>Stock</mount>
+				<mount>Side</mount>
+			</accessorymounts>
+			<source>2050</source>
+			<page>184</page>
+		</weapon>
+		<weapon>
+			<id>132466ad-0ef5-49e2-b453-0e54cf1b31a8</id>
+			<name>Fichetti Security 500 (2050)</name>
+			<category>Light Pistols</category>
+			<type>Ranged</type>
+			<conceal>-2</conceal>
+			<spec>Semi-Automatics</spec>
+			<accuracy>6</accuracy>
+			<reach>0</reach>
+			<damage>7P</damage>
+			<ap>-</ap>
+			<mode>SA</mode>
+			<rc>1</rc>
+			<ammo>10(c)</ammo>
+			<avail>6R</avail>
+			<cost>400</cost>
+			<allowaccessory>true</allowaccessory>
+			<accessorymounts>
+				<mount>Barrel</mount>
+				<mount>Top</mount>
+				<mount>Stock</mount>
+				<mount>Side</mount>
+			</accessorymounts>
+			<accessories>
+			<accessory>
+				<name>Stock</name>
+			</accessory>
+			</accessories>
+			<source>2050</source>
+			<page>184</page>
+		</weapon>
+		<weapon>
+			<id>21259f65-59a0-4456-be11-cb6f7c5da2c0</id>
+			<name>Fichetti Security 500a (2050)</name>
+			<category>Light Pistols</category>
+			<type>Ranged</type>
+			<conceal>-2</conceal>
+			<spec>Semi-Automatics</spec>
+			<accuracy>6</accuracy>
+			<reach>0</reach>
+			<damage>7P</damage>
+			<ap>-</ap>
+			<mode>SA</mode>
+			<rc>1</rc>
+			<ammo>22(c)</ammo>
+			<avail>6R</avail>
+			<cost>450</cost>
+			<allowaccessory>true</allowaccessory>
+			<accessorymounts>
+				<mount>Barrel</mount>
+				<mount>Top</mount>
+				<mount>Stock</mount>
+				<mount>Side</mount>
+			</accessorymounts>
+			<accessories>
+			<accessory>
+				<name>Stock</name>
+			</accessory>
+			</accessories>
+			<source>2050</source>
+			<page>184</page>
+		</weapon>
+		<weapon>
+			<id>1e5c5537-9d78-45e2-b2ac-68d5622fce4d</id>
+			<name>Ares Crusader MP 6 (2050)</name>
+			<category>Machine Pistols</category>
+			<type>Ranged</type>
+			<conceal>0</conceal>
+			<spec>Semi-Automatics</spec>
+			<accuracy>5</accuracy>
+			<reach>0</reach>
+			<damage>7P</damage>
+			<ap>-</ap>
+			<mode>SA/BF</mode>
+			<rc>2</rc>
+			<ammo>40(c)</ammo>
+			<avail>5F</avail>
+			<cost>950</cost>
+			<allowaccessory>true</allowaccessory>
+			<accessorymounts>
+				<mount>Stock</mount>
+				<mount>Side</mount>
+				<mount>Internal</mount>
+				<mount>Barrel</mount>
+				<mount>Top</mount>
+				<mount>Under</mount>
+			</accessorymounts>
+			<source>2050</source>
+			<page>184</page>
+		</weapon>		
+		<weapon>
+			<id>bc343de1-aa17-4fb8-b3dc-5cd44fc973a1</id>
+			<name>Ceska Black Scorpion (2050)</name>
+			<category>Machine Pistols</category>
+			<type>Ranged</type>
+			<conceal>0</conceal>
+			<spec>Semi-Automatics</spec>
+			<accuracy>5</accuracy>
+			<reach>0</reach>
+			<damage>6P</damage>
+			<ap>-</ap>
+			<mode>SA/BF</mode>
+			<rc>0</rc>
+			<ammo>35(c)</ammo>
+			<avail>6R</avail>
+			<cost>270</cost>
+			<allowaccessory>true</allowaccessory>
+			<accessorymounts>
+				<mount>Stock</mount>
+				<mount>Side</mount>
+				<mount>Internal</mount>
+				<mount>Barrel</mount>
+				<mount>Top</mount>
+				<mount>Under</mount>
+			</accessorymounts>
+			<accessories>
+				<accessory><name>Folding Stock</name></accessory>
+			</accessories>
+			<source>2050</source>
+			<page>184</page>
+		</weapon>
+		<weapon>
+			<id>ec050588-9a36-468a-aab4-5be80e96ac90</id>
+			<name>Ares Predator (2050)</name>
+			<category>Heavy Pistols</category>
+			<type>Ranged</type>
+			<conceal>0</conceal>
+			<spec>Semi-Automatics</spec>
+			<accuracy>5</accuracy>
+			<reach>0</reach>
+			<damage>8P</damage>
+			<ap>-1</ap>
+			<mode>SA</mode>
+			<rc>0</rc>
+			<ammo>15(c)</ammo>
+			<avail>4R</avail>
+			<cost>450</cost>
+			<allowaccessory>true</allowaccessory>
+			<accessorymounts>
+				<mount>Barrel</mount>
+				<mount>Top</mount>
+				<mount>Stock</mount>
+				<mount>Side</mount>
+			</accessorymounts>
+			<source>2050</source>
+			<page>185</page>
+		</weapon>
+		<weapon>
+			<id>6f88796e-bf03-4d20-b1f0-2d215bb980fb</id>
+			<name>Ares Viper Slivergun (2050)</name>
+			<category>Heavy Pistols</category>
+			<type>Ranged</type>
+			<conceal>0</conceal>
+			<spec>Semi-Automatics</spec>
+			<accuracy>4</accuracy>
+			<reach>0</reach>
+			<damage>9P(f)</damage>
+			<ap>+4</ap>
+			<mode>SA/BF</mode>
+			<rc>0</rc>
+			<ammo>30(c)</ammo>
+			<avail>5R</avail>
+			<cost>600</cost>
+			<allowaccessory>true</allowaccessory>
+			<accessorymounts>
+				<mount>Barrel</mount>
+				<mount>Top</mount>
+				<mount>Stock</mount>
+				<mount>Side</mount>
+			</accessorymounts>
+			<accessories>
+				<accessory>
+					<name>Silencer</name>
+			</accessory>
+			</accessories>
+			<source>2050</source>
+			<page>185</page>
+		</weapon>
+		<weapon>
+			<id>1d1dc9e6-bdad-49f1-b2d6-b968aecf095c</id>
+			<name>Browning Max-Power (2050)</name>
+			<category>Heavy Pistols</category>
+			<type>Ranged</type>
+			<conceal>0</conceal>
+			<spec>Semi-Automatics</spec>
+			<accuracy>5</accuracy>
+			<reach>0</reach>
+			<damage>8P</damage>
+			<ap>-1</ap>
+			<mode>SA</mode>
+			<rc>0</rc>
+			<ammo>10(c)</ammo>
+			<avail>3R</avail>
+			<cost>450</cost>
+			<allowaccessory>true</allowaccessory>
+			<accessorymounts>
+				<mount>Barrel</mount>
+				<mount>Top</mount>
+				<mount>Stock</mount>
+				<mount>Side</mount>
+			</accessorymounts>
+			<source>2050</source>
+			<page>185</page>
+		</weapon>
+		<weapon>
+			<id>36e7b132-6b4d-4932-86e0-9b8a1afe6c00</id>
+			<name>Colt Manhunter (2050)</name>
+			<category>Heavy Pistols</category>
+			<type>Ranged</type>
+			<conceal>0</conceal>
+			<spec>Semi-Automatics</spec>
+			<accuracy>6</accuracy>
+			<reach>0</reach>
+			<damage>7P</damage>
+			<ap>-1</ap>
+			<mode>SA</mode>
+			<rc>0</rc>
+			<ammo>16(c)</ammo>
+			<avail>4R</avail>
+			<cost>300</cost>
+			<allowaccessory>true</allowaccessory>
+			<accessorymounts>
+				<mount>Barrel</mount>
+				<mount>Top</mount>
+				<mount>Stock</mount>
+				<mount>Side</mount>
+			</accessorymounts>
+			<accessories>
+				<accessory>
+					<name>Laser Sight</name>
+				</accessory>
+			</accessories>
+			<source>2050</source>
+			<page>185</page>
+		</weapon>
+		<weapon>
+			<id>cc5538fc-a62b-43b1-9e45-ea1e4c58901b</id>
+			<name>Remington Roomsweeper (2050)</name>
+			<category>Heavy Pistols</category>
+			<type>Ranged</type>
+			<conceal>0</conceal>
+			<spec>Semi-Automatics</spec>
+			<accuracy>4</accuracy>
+			<reach>0</reach>
+			<damage>9P(f)</damage>
+			<ap>+4</ap>
+			<mode>SA</mode>
+			<rc>0</rc>
+			<ammo>8(m)</ammo>
+			<avail>4R</avail>
+			<cost>300</cost>
+			<allowaccessory>true</allowaccessory>
+			<accessorymounts>
+				<mount>Barrel</mount>
+				<mount>Top</mount>
+				<mount>Stock</mount>
+				<mount>Side</mount>
+			</accessorymounts>
+			<source>2050</source>
+			<page>185</page>
+		</weapon>
+		<weapon>
+			<id>8a455cca-8a94-445b-bff1-e364d6896908</id>
+			<name>Ruger Super Warhawk (2050)</name>
+			<category>Heavy Pistols</category>
+			<type>Ranged</type>
+			<conceal>0</conceal>
+			<spec>Revolvers</spec>
+			<accuracy>5</accuracy>
+			<reach>0</reach>
+			<damage>9P</damage>
+			<ap>-2</ap>
+			<mode>SS</mode>
+			<rc>0</rc>
+			<ammo>6(cy)</ammo>
+			<avail>3R</avail>
+			<cost>300</cost>
+			<allowaccessory>true</allowaccessory>
+			<accessorymounts>
+				<mount>Barrel</mount>
+				<mount>Top</mount>
+				<mount>Stock</mount>
+				<mount>Side</mount>
+			</accessorymounts>
+			<source>2050</source>
+			<page>185</page>
+		</weapon>
+		<weapon>
+			<id>459205e8-54bd-44aa-ba25-f7fb8d056d70</id>
+			<name>AK-97 Karabiner (2050)</name>
+			<category>Submachine Guns</category>
+			<type>Ranged</type>
+			<conceal>2</conceal>
+			<accuracy>6</accuracy>
+			<reach>0</reach>
+			<damage>7P</damage>
+			<ap>0</ap>
+			<mode>SA/BF/FA</mode>
+			<rc>0</rc>
+			<ammo>30(c)</ammo>
+			<avail>5F</avail>
+			<cost>800</cost>
+			<allowaccessory>true</allowaccessory>
+			<accessorymounts>
+				<mount>Stock</mount>
+				<mount>Side</mount>
+				<mount>Internal</mount>
+				<mount>Barrel</mount>
+				<mount>Top</mount>
+				<mount>Under</mount>
+			</accessorymounts>
+			<accessories>
+				<accessory>
+					<name>Folding Stock</name>
+				</accessory>
+			</accessories>
+			<source>2050</source>
+			<page>185</page>
+		</weapon>
+		<weapon>
+			<id>fe671fb0-85ba-4d10-9fa6-e3dff6c55645</id>
+			<name>Beretta Modell 70 (2050)</name>
+			<category>Submachine Guns</category>
+			<type>Ranged</type>
+			<conceal>2</conceal>
+			<accuracy>6</accuracy>
+			<reach>0</reach>
+			<damage>7P</damage>
+			<ap>0</ap>
+			<mode>BF/FA</mode>
+			<rc>0</rc>
+			<ammo>35(c)</ammo>
+			<avail>5F</avail>
+			<cost>900</cost>
+			<allowaccessory>true</allowaccessory>
+			<accessorymounts>
+				<mount>Stock</mount>
+				<mount>Side</mount>
+				<mount>Internal</mount>
+				<mount>Barrel</mount>
+				<mount>Top</mount>
+				<mount>Under</mount>
+			</accessorymounts>
+			<accessories>
+				<accessory>
+					<name>Laser Sight</name>
+				</accessory>
+				<accessory>	
+					<name>Silencer</name>					
+				</accessory>
+			</accessories>
+			<source>2050</source>
+			<page>185</page>
+		</weapon>
+		<weapon>
+			<id>5f40d965-f1d4-4b09-a61b-f4b46016a482</id>
+			<name>HK227 (2050)</name>
+			<category>Submachine Guns</category>
+			<type>Ranged</type>
+			<conceal>2</conceal>
+			<accuracy>5</accuracy>
+			<reach>0</reach>
+			<damage>7P</damage>
+			<ap>0</ap>
+			<mode>SA/BF/FA</mode>
+			<rc>0</rc>
+			<ammo>28(c)</ammo>
+			<avail>4F</avail>
+			<cost>1500</cost>
+			<allowaccessory>true</allowaccessory>
+			<accessorymounts>
+				<mount>Stock</mount>
+				<mount>Side</mount>
+				<mount>Internal</mount>
+				<mount>Barrel</mount>
+				<mount>Top</mount>
+				<mount>Under</mount>
+			</accessorymounts>
+			<accessories>
+				<accessory>
+					<name>Gas-Vent 2 System</name>
+				</accessory>
+				<accessory>	
+					<name>Laser Sight</name>					
+				</accessory>
+				<accessory>
+					<name>Folding Stock</name>
+				</accessory>
+			</accessories>
+			<source>2050</source>
+			<page>185</page>
+		</weapon>
+		<weapon>
+			<id>21dffe97-d055-4a8a-99d6-20f65054b522</id>
+			<name>Ingram Smartgun (2050)</name>
+			<category>Submachine Guns</category>
+			<type>Ranged</type>
+			<conceal>2</conceal>
+			<accuracy>4</accuracy>
+			<reach>0</reach>
+			<damage>8P</damage>
+			<ap>-</ap>
+			<mode>BF/FA</mode>
+			<rc>0</rc>
+			<ammo>32(c)</ammo>
+			<avail>4F</avail>
+			<cost>950</cost>
+			<allowaccessory>true</allowaccessory>
+			<accessorymounts>
+				<mount>Barrel</mount>
+				<mount>Top</mount>
+				<mount>Stock</mount>
+				<mount>Side</mount>
+			</accessorymounts>
+			<accessories>
+				<accessory><name>Smartgun System, Internal</name></accessory>
+				<accessory><name>Folding Stock</name></accessory>
+				<accessory><name>Gas-Vent 2 System</name></accessory>
+			</accessories>
+			<source>2050</source>
+			<page>185</page>
+		</weapon>
+		<weapon>
+			<id>317ad4f6-85ce-48e0-a3a7-ec5fb09d41e1</id>
+			<name>Uzi III (2050)</name>
+			<category>Submachine Guns</category>
+			<type>Ranged</type>
+			<conceal>2</conceal>
+			<accuracy>4</accuracy>
+			<reach>0</reach>
+			<damage>7P</damage>
+			<ap>-</ap>
+			<mode>BF</mode>
+			<rc>0</rc>
+			<ammo>24(c)</ammo>
+			<avail>4F</avail>
+			<cost>600</cost>
+			<allowaccessory>true</allowaccessory>
+			<accessorymounts>
+				<mount>Barrel</mount>
+				<mount>Top</mount>
+				<mount>Stock</mount>
+				<mount>Side</mount>
+			</accessorymounts>
+			<accessories>
+				<accessory><name>Folding Stock</name></accessory>
+				<accessory><name>Laser Sight</name></accessory>
+			</accessories>
+			<source>2050</source>
+			<page>185</page>
+		</weapon>
+		<weapon>
+			<id>b297c2b3-0cc0-4321-95be-ca6d73e9af03</id>
+			<name>AK-97 (2050)</name>
+			<category>Assault Rifles</category>
+			<type>Ranged</type>
+			<conceal>6</conceal>
+			<accuracy>5</accuracy>
+			<reach>0</reach>
+			<damage>10P</damage>
+			<ap>-2</ap>
+			<mode>SA/BF/FA</mode>
+			<rc>0</rc>
+			<ammo>22(c)</ammo>
+			<avail>3F</avail>
+			<cost>500</cost>
+			<allowaccessory>true</allowaccessory>
+			<accessorymounts>
+				<mount>Stock</mount>
+				<mount>Side</mount>
+				<mount>Internal</mount>
+				<mount>Barrel</mount>
+				<mount>Top</mount>
+				<mount>Under</mount>
+			</accessorymounts>
+			<source>2050</source>
+			<page>185</page>
+		</weapon>
+		<weapon>
+			<id>4cdded3c-831d-456f-a0f7-7e7921118dd8</id>
+			<name>AK-98 (2050)</name>
+			<category>Assault Rifles</category>
+			<type>Ranged</type>
+			<conceal>6</conceal>
+			<accuracy>5</accuracy>
+			<reach>0</reach>
+			<damage>10P</damage>
+			<ap>-2</ap>
+			<mode>SA/BF/FA</mode>
+			<rc>0</rc>
+			<ammo>22(c)</ammo>
+			<avail>6F</avail>
+			<cost>2500</cost>
+			<underbarrels>
+				<underbarrel>AK-98 Grenade Launcher</underbarrel>
+			</underbarrels>
+			<allowaccessory>true</allowaccessory>
+			<accessorymounts>
+				<mount>Stock</mount>
+				<mount>Side</mount>
+				<mount>Internal</mount>
+				<mount>Barrel</mount>
+				<mount>Top</mount>
+				<mount>Under</mount>
+			</accessorymounts>
+			<source>2050</source>
+			<page>185</page>
+		</weapon>
+		<weapon>
+			<id>d1e01a1b-9ada-46c7-8007-e49932e6f727</id>
+			<name>Colt M22A2 (2050)</name>
+			<category>Assault Rifles</category>
+			<type>Ranged</type>
+			<conceal>6</conceal>
+			<accuracy>4</accuracy>
+			<reach>0</reach>
+			<damage>9P</damage>
+			<ap>-2</ap>
+			<mode>SA/BF/FA</mode>
+			<rc>0</rc>
+			<ammo>40(c)</ammo>
+			<avail>4F</avail>
+			<cost>1600</cost>
+			<underbarrels>
+				<underbarrel>Colt M22A2 Grenade Launcher (2050)</underbarrel>
+			</underbarrels>
+			<allowaccessory>true</allowaccessory>
+			<accessorymounts>
+				<mount>Stock</mount>
+				<mount>Side</mount>
+				<mount>Internal</mount>
+				<mount>Barrel</mount>
+				<mount>Top</mount>
+				<mount>Under</mount>
+			</accessorymounts>
+			<source>2050</source>
+			<page>185</page>
+		</weapon>
+		<weapon>
+			<id>8d399d02-9829-4943-8b60-7c32698c0888</id>
+			<name>Colt M22A2 Grenade Launcher (2050)</name>
+			<category>Underbarrel Weapons</category>
+			<hide>yes</hide>
+			<type>Ranged</type>
+			<conceal>6</conceal>
+			<accuracy>3</accuracy>
+			<reach>0</reach>
+			<damage>Grenade</damage>
+			<ap>-</ap>
+			<mode>SS</mode>
+			<rc>0</rc>
+			<ammo>6(m)</ammo>
+			<ammocategory>Grenade Launchers</ammocategory>
+			<avail>0</avail>
+			<cost>0</cost>
+			<allowaccessory>true</allowaccessory>
+			<useskill>Heavy Weapons</useskill>
+			<range>Grenade Launchers</range>
+			<source>2050</source>
+			<page>185</page>
+		</weapon>
+		<weapon>
+			<id>2f4724d3-4644-411c-998c-b0a12461e508</id>
+			<name>FN HAR (2050)</name>
+			<category>Assault Rifles</category>
+			<type>Ranged</type>
+			<conceal>6</conceal>
+			<accuracy>5</accuracy>
+			<reach>0</reach>
+			<damage>10P</damage>
+			<ap>-2</ap>
+			<mode>SA/BF/FA</mode>
+			<rc>0</rc>
+			<ammo>20(c)</ammo>
+			<avail>4F</avail>
+			<cost>1200</cost>
+			<accessories>
+				<accessory><name>Laser Sight</name></accessory>
+				<accessory><name>Folding Stock</name></accessory>
+				<accessory><name>Gas-Vent 2 System</name></accessory>
+			</accessories>
+			<allowaccessory>true</allowaccessory>
+			<accessorymounts>
+				<mount>Stock</mount>
+				<mount>Side</mount>
+				<mount>Internal</mount>
+				<mount>Barrel</mount>
+				<mount>Top</mount>
+				<mount>Under</mount>
+			</accessorymounts>
+			<source>2050</source>
+			<page>185</page>
+		</weapon>		
+		<weapon>
+			<id>89bfe11e-c916-439d-9abe-937737735af9</id>
+			<name>Ranger Arms SM-3 (2050)</name>
+			<category>Sniper Rifles</category>
+			<type>Ranged</type>
+			<conceal>8</conceal>
+			<accuracy>8</accuracy>
+			<reach>0</reach>
+			<damage>14P</damage>
+			<ap>-5</ap>
+			<mode>SA</mode>
+			<rc>0</rc>
+			<ammo>6(m)</ammo>
+			<avail>12F</avail>
+			<cost>4000</cost>
+			<allowaccessory>true</allowaccessory>
+			<accessorymounts>
+				<mount>Stock</mount>
+				<mount>Side</mount>
+				<mount>Internal</mount>
+				<mount>Barrel</mount>
+				<mount>Top</mount>
+				<mount>Under</mount>
+			</accessorymounts>
+			<accessories>
+				<accessory><name>Silencer</name></accessory>
+				<accessory><name>Imaging Scope (2050)</name></accessory>
+			</accessories>
+			<source>2050</source>
+			<page>186</page>
+		</weapon>
+		<weapon>
+			<id>ae59bc8e-5b56-4dc8-8540-1211f059c4b9</id>
+			<name>Remington 750 (2050)</name>
+			<category>Sniper Rifles</category>
+			<type>Ranged</type>
+			<conceal>8</conceal>
+			<accuracy>7</accuracy>
+			<reach>0</reach>
+			<damage>11P</damage>
+			<ap>-3</ap>
+			<mode>SS</mode>
+			<rc>0</rc>
+			<ammo>5(m)</ammo>
+			<avail>3R</avail>
+			<cost>600</cost>
+			<allowaccessory>true</allowaccessory>
+			<accessorymounts>
+				<mount>Stock</mount>
+				<mount>Side</mount>
+				<mount>Internal</mount>
+				<mount>Barrel</mount>
+				<mount>Top</mount>
+			</accessorymounts>
+			<accessories>
+				<accessory><name>Imaging Scope (2050)</name></accessory>
+			</accessories>
+			<source>2050</source>
+			<page>186</page>
+		</weapon>
+		<weapon>
+			<id>38202c82-5580-4746-8639-2ab097a0ff4f</id>
+			<name>Remington 950 (2050)</name>
+			<category>Sniper Rifles</category>
+			<type>Ranged</type>
+			<conceal>8</conceal>
+			<accuracy>7</accuracy>
+			<reach>0</reach>
+			<damage>12P</damage>
+			<ap>-4</ap>
+			<mode>SS</mode>
+			<rc>0</rc>
+			<ammo>5(m)</ammo>
+			<avail>3R</avail>
+			<cost>800</cost>
+			<allowaccessory>true</allowaccessory>
+			<accessorymounts>
+				<mount>Stock</mount>
+				<mount>Side</mount>
+				<mount>Internal</mount>
+				<mount>Barrel</mount>
+				<mount>Top</mount>
+			</accessorymounts>
+			<accessories>
+				<accessory><name>Imaging Scope (2050)</name></accessory>
+			</accessories>
+			<source>2050</source>
+			<page>186</page>
+		</weapon>
+		<weapon>
+			<id>50b8bd98-59de-4c1b-acbd-bd24550c91c1</id>
+			<name>Ruger 100 (2050)</name>
+			<category>Sniper Rifles</category>
+			<type>Ranged</type>
+			<conceal>8</conceal>
+			<accuracy>6</accuracy>
+			<reach>0</reach>
+			<damage>11P</damage>
+			<ap>-3</ap>
+			<mode>SA</mode>
+			<rc>0</rc>
+			<ammo>5(m)</ammo>
+			<avail>3R</avail>
+			<cost>1300</cost>
+			<allowaccessory>true</allowaccessory>
+			<accessorymounts>
+				<mount>Stock</mount>
+				<mount>Side</mount>
+				<mount>Internal</mount>
+				<mount>Barrel</mount>
+				<mount>Top</mount>
+				<mount>Under</mount>
+			</accessorymounts>
+			<accessories>
+				<accessory><name>Imaging Scope (2050)</name></accessory>
+				<accessory><name>Shock Pad</name></accessory>
+			</accessories>
+			<source>2050</source>
+			<page>186</page>
+		</weapon>
+		<weapon>
+			<id>2e2f798a-c3a3-4829-942e-cd7e0952a9e7</id>
+			<name>Walther MA-2100 (2050)</name>
+			<category>Sniper Rifles</category>
+			<type>Ranged</type>
+			<conceal>8</conceal>
+			<accuracy>6</accuracy>
+			<reach>0</reach>
+			<damage>12P</damage>
+			<ap>-3</ap>
+			<mode>SA</mode>
+			<rc>0</rc>
+			<ammo>10(m)</ammo>
+			<avail>12F</avail>
+			<cost>6500</cost>
+			<allowaccessory>true</allowaccessory>
+			<accessorymounts>
+				<mount>Stock</mount>
+				<mount>Side</mount>
+				<mount>Internal</mount>
+				<mount>Barrel</mount>
+				<mount>Top</mount>
+				<mount>Under</mount>
+			</accessorymounts>
+			<accessories>
+				<accessory><name>Smartgun System, Internal (2050)</name></accessory>
+			</accessories>
+			<source>2050</source>
+			<page>186</page>
+		</weapon>
+		<weapon>
+			<id>f82903f3-3f8d-48b8-95db-c8cf1238c7a1</id>
+			<name>Styre AUG-CSL (2050)</name>
+			<category>Assault Rifles</category>
+			<type>Ranged</type>
+			<conceal>6</conceal>
+			<accuracy>0</accuracy>
+			<reach>0</reach>
+			<damage>0</damage>
+			<ap>0</ap>
+			<mode>0</mode>
+			<rc>0</rc>
+			<ammo>40(c)</ammo>
+			<avail>10F</avail>
+			<cost>4500</cost>
+			<underbarrels>
+				<underbarrel>Styre AUG-CSL SMG (2050)</underbarrel>
+				<underbarrel>Styre AUG-CSL Carbine (2050)</underbarrel>
+				<underbarrel>Styre AUG-CSL Assault Rifles (2050)</underbarrel>
+				<underbarrel>Styre AUG-CSL LMG (2050)</underbarrel>
+			</underbarrels>
+			<allowaccessory>true</allowaccessory>
+			<accessorymounts>
+				<mount>Stock</mount>
+				<mount>Side</mount>
+				<mount>Internal</mount>
+				<mount>Barrel</mount>
+				<mount>Top</mount>
+				<mount>Under</mount>
+			</accessorymounts>
+			<source>2050</source>
+			<page>184</page>
+		</weapon>
+		<weapon>
+			<id>5e116545-08b4-4eae-8dab-6f1546786296</id>
+			<name>Styre AUG-CSL SMG (2050)</name>
+			<category>Submachine Guns</category>
+			<hide>yes</hide>
+			<type>Ranged</type>
+			<conceal>6</conceal>
+			<accuracy>5</accuracy>
+			<reach>0</reach>
+			<damage>7P</damage>
+			<ap>0</ap>
+			<mode>SA/BF</mode>
+			<rc>0</rc>
+			<ammo>40(c)</ammo>
+			<avail>0</avail>
+			<cost>0</cost>
+			<allowaccessory>true</allowaccessory>
+			<accessorymounts>
+				<mount>Stock</mount>
+				<mount>Side</mount>
+				<mount>Internal</mount>
+				<mount>Barrel</mount>
+				<mount>Top</mount>
+				<mount>Under</mount>
+			</accessorymounts>
+			<accessories>
+				<accessory>
+					<name>Gas-Vent 1 System</name>
+				</accessory>
+			</accessories>				
+			<source>2050</source>
+			<page>184</page>
+		</weapon>
+		<weapon>
+			<id>ef76228b-c339-4262-b8e3-597de652d9b4</id>
+			<name>Styre AUG-CSL Carbine (2050)</name>
+			<category>Sniper Rifles</category>
+			<hide>yes</hide>
+			<type>Ranged</type>
+			<conceal>6</conceal>
+			<accuracy>5</accuracy>
+			<reach>0</reach>
+			<damage>8P</damage>
+			<ap>0</ap>
+			<mode>SA/BF</mode>
+			<rc>0</rc>
+			<ammo>40(c)</ammo>
+			<avail>0</avail>
+			<cost>0</cost>
+			<allowaccessory>true</allowaccessory>
+			<accessorymounts>
+				<mount>Stock</mount>
+				<mount>Side</mount>
+				<mount>Internal</mount>
+				<mount>Barrel</mount>
+				<mount>Top</mount>
+				<mount>Under</mount>
+			</accessorymounts>
+			<accessories>
+				<accessory>
+					<name>Gas-Vent 1 System</name>
+				</accessory>
+			</accessories>			
+			<source>2050</source>
+			<page>184</page>
+		</weapon>
+		<weapon>
+			<id>4c09761e-d2a2-4958-9113-5b61db145a20</id>
+			<name>Styre AUG-CSL Assault Rifles (2050)</name>
+			<category>Assault Rifles</category>
+			<hide>yes</hide>
+			<type>Ranged</type>
+			<conceal>6</conceal>
+			<accuracy>5</accuracy>
+			<reach>0</reach>
+			<damage>9P</damage>
+			<ap>-2</ap>
+			<mode>SA/BF/FA</mode>
+			<rc>0</rc>
+			<ammo>40(c)</ammo>
+			<avail>0</avail>
+			<cost>0</cost>
+			<allowaccessory>true</allowaccessory>
+			<accessorymounts>
+				<mount>Stock</mount>
+				<mount>Side</mount>
+				<mount>Internal</mount>
+				<mount>Barrel</mount>
+				<mount>Top</mount>
+				<mount>Under</mount>
+			</accessorymounts>
+			<accessories>
+				<accessory>
+					<name>Gas-Vent 1 System</name>
+				</accessory>
+			</accessories>			
+			<source>2050</source>
+			<page>184</page>
+		</weapon>
+		<weapon>
+			<id>39a5d782-6537-4b6d-93f9-f5d30d90d8ef</id>
+			<name>Styre AUG-CSL LMG (2050)</name>
+			<category>Light Machine Guns</category>
+			<hide>yes</hide>
+			<type>Ranged</type>
+			<conceal>6</conceal>
+			<accuracy>5</accuracy>
+			<reach>0</reach>
+			<damage>10P</damage>
+			<ap>-2</ap>
+			<mode>SA/BF/FA</mode>
+			<rc>0</rc>
+			<ammo>40(c)</ammo>
+			<avail>0</avail>
+			<cost>0</cost>
+			<allowaccessory>true</allowaccessory>
+			<accessorymounts>
+				<mount>Stock</mount>
+				<mount>Side</mount>
+				<mount>Internal</mount>
+				<mount>Barrel</mount>
+				<mount>Top</mount>
+				<mount>Under</mount>
+			</accessorymounts>
+			<accessories>
+				<accessory>
+					<name>Gas-Vent 1 System</name>
+				</accessory>
+			</accessories>			
+			<source>2050</source>
+			<page>184</page>
+		</weapon>
+		<!-- Grenade -->
+		<weapon>
+			<id>1c4b568b-7591-433f-8618-2ca75fedabb2</id>
+			<name>Grenade: Shock (2050)</name>
+			<category>Gear</category>
+			<type>Ranged</type>
+			<conceal>0</conceal>
+			<accuracy>Physical</accuracy>
+			<reach>0</reach>
+			<damage>10S (10m Radius)</damage>
+			<ap>-4</ap>
+			<mode>0</mode>
+			<rc>0</rc>
+			<ammo>0</ammo>
+			<avail>5F</avail>
+			<cost>30</cost>
+			<allowaccessory>true</allowaccessory>
+			<useskill>Throwing Weapons</useskill>
+			<range>Standard Grenade</range>
+			<source>2050</source>
+			<page>191</page>
+		</weapon>
+		<weapon>
+			<id>eef0fb7c-572e-49e9-88ee-5f52f0cdea8a</id>
+			<name>Minigrenade: Shock (2050)</name>
+			<category>Gear</category>
+			<type>Ranged</type>
+			<conceal>-2</conceal>
+			<spec>Grenade Launcher</spec>
+			<accuracy>0</accuracy>
+			<reach>0</reach>
+			<damage>10S (10m Radius)</damage>
+			<ap>-4</ap>
+			<mode>0</mode>
+			<rc>0</rc>
+			<ammo>0</ammo>
+			<avail>8F</avail>
+			<cost>60</cost>
+			<allowaccessory>true</allowaccessory>
+			<useskill>Heavy Weapons</useskill>
+			<range>Grenade Launcher</range>
+			<source>2050</source>
+			<page>191</page>
+		</weapon>
+		<weapon>
+			<id>ee5f14ba-32c9-48bb-8c56-bd55665a3ad7</id>
+			<name>Grenade: Defensive (2050)</name>
+			<category>Gear</category>
+			<type>Ranged</type>
+			<conceal>0</conceal>
+			<accuracy>Physical</accuracy>
+			<reach>0</reach>
+			<damage>16P (-2/m)</damage>
+			<ap>-2</ap>
+			<mode>0</mode>
+			<rc>0</rc>
+			<ammo>0</ammo>
+			<avail>4F</avail>
+			<cost>45</cost>
+			<allowaccessory>true</allowaccessory>
+			<useskill>Throwing Weapons</useskill>
+			<range>Standard Grenade</range>
+			<source>2050</source>
+			<page>191</page>
+		</weapon>
+		<weapon>
+			<id>2cc3e198-3a4a-444a-86b3-3b44848c0b80</id>
+			<name>Minigrenade: Defensive (2050)</name>
+			<category>Gear</category>
+			<type>Ranged</type>
+			<conceal>0</conceal>
+			<accuracy>Physical</accuracy>
+			<reach>0</reach>
+			<damage>16P (-2/m)</damage>
+			<ap>-2</ap>
+			<mode>0</mode>
+			<rc>0</rc>
+			<ammo>0</ammo>
+			<avail>8F</avail>
+			<cost>60</cost>
+			<allowaccessory>true</allowaccessory>
+			<useskill>Heavy Weapons</useskill>
+			<range>Grenade Launcher</range>
+			<source>2050</source>
+			<page>191</page>
+		</weapon>
+		<weapon>
+			<id>3a8c38e1-6428-43ff-9a34-98932ab26ca9</id>
+			<name>Grenade: Offensive (2050)</name>
+			<category>Gear</category>
+			<type>Ranged</type>
+			<conceal>0</conceal>
+			<accuracy>Physical</accuracy>
+			<reach>0</reach>
+			<damage>18P(f) (-1/m)</damage>
+			<ap>+5</ap>
+			<mode>0</mode>
+			<rc>0</rc>
+			<ammo>0</ammo>
+			<avail>4F</avail>
+			<cost>35</cost>
+			<allowaccessory>true</allowaccessory>
+			<useskill>Throwing Weapons</useskill>
+			<range>Standard Grenade</range>
+			<source>2050</source>
+			<page>191</page>
+		</weapon>
+		<weapon>
+			<id>a3005aaf-ae61-48e4-bc08-1915d41c934c</id>
+			<name>Minigrenade: Offensive (2050)</name>
+			<category>Gear</category>
+			<type>Ranged</type>
+			<conceal>0</conceal>
+			<accuracy>Physical</accuracy>
+			<reach>0</reach>
+			<damage>18P(f) (-1/m)</damage>
+			<ap>+5</ap>
+			<mode>0</mode>
+			<rc>0</rc>
+			<ammo>0</ammo>
+			<avail>8F</avail>
+			<cost>60</cost>
+			<allowaccessory>true</allowaccessory>
+			<useskill>Heavy Weapons</useskill>
+			<range>Grenade Launcher</range>
+			<source>2050</source>
+			<page>191</page>
+		</weapon>
+		<weapon>
+			<id>a5212451-eb18-48b6-ba94-bc9e7a8962ea</id>
+			<name>Grenade: Smoke (2050)</name>
+			<category>Gear</category>
+			<type>Ranged</type>
+			<conceal>0</conceal>
+			<accuracy>Physical</accuracy>
+			<reach>0</reach>
+			<damage>(10m Radius)</damage>
+			<ap>-</ap>
+			<mode>0</mode>
+			<rc>0</rc>
+			<ammo>0</ammo>
+			<avail>3R</avail>
+			<cost>30</cost>
+			<allowaccessory>true</allowaccessory>
+			<useskill>Throwing Weapons</useskill>
+			<range>Standard Grenade</range>
+			<source>2050</source>
+			<page>191</page>
+		</weapon>
+		<weapon>
+			<id>8424fc8f-00b2-445f-a023-6ea608425093</id>
+			<name>Minigrenade: Smoke (2050)</name>
+			<category>Gear</category>
+			<type>Ranged</type>
+			<conceal>0</conceal>
+			<accuracy>Physical</accuracy>
+			<reach>0</reach>
+			<damage>(10m Radius)</damage>
+			<ap>-</ap>
+			<mode>0</mode>
+			<rc>0</rc>
+			<ammo>0</ammo>
+			<avail>3R</avail>
+			<cost>60</cost>
+			<allowaccessory>true</allowaccessory>
+			<useskill>Heavy Weapons</useskill>
+			<range>Grenade Launcher</range>
+			<source>2050</source>
+			<page>191</page>
+		</weapon>
+		<weapon>
+			<id>41b3215e-2c3f-4417-a39c-4b3725318b86</id>
+			<name>Rocket: Anti-Personnel (2050)</name>
+			<category>Gear</category>
+			<type>Ranged</type>
+			<conceal>10</conceal>
+			<accuracy>0</accuracy>
+			<reach>0</reach>
+			<damage>23P(f) (-1/m)</damage>
+			<ap>+5</ap>
+			<mode>0</mode>
+			<rc>0</rc>
+			<ammo>0</ammo>
+			<avail>8F</avail>
+			<cost>1000</cost>
+			<allowaccessory>true</allowaccessory>
+			<source>2050</source>
+			<page>191</page>
+		</weapon>
+		<weapon>
+			<id>1f62b179-c89e-45d6-b879-2584bcf0b570</id>
+			<name>Rocket: Anti-Vehicle (2050)</name>
+			<category>Gear</category>
+			<type>Ranged</type>
+			<conceal>10</conceal>
+			<accuracy>0</accuracy>
+			<reach>0</reach>
+			<damage>24P (-4/m)</damage>
+			<ap>-4/-10</ap>
+			<mode>0</mode>
+			<rc>0</rc>
+			<ammo>0</ammo>
+			<avail>8F</avail>
+			<cost>2000</cost>
+			<allowaccessory>true</allowaccessory>
+			<source>2050</source>
+			<page>191</page>
+		</weapon>
+		<weapon>
+			<id>435750bb-c9ad-42da-aeda-cc42a401ffda</id>
+			<name>Rocket: High Explosive (2050)</name>
+			<category>Gear</category>
+			<type>Ranged</type>
+			<conceal>10</conceal>
+			<accuracy>0</accuracy>
+			<reach>0</reach>
+			<damage>21P (-2/m)</damage>
+			<ap>-2</ap>
+			<mode>0</mode>
+			<rc>0</rc>
+			<ammo>0</ammo>
+			<avail>8F</avail>
+			<cost>1500</cost>
+			<allowaccessory>true</allowaccessory>
+			<source>2050</source>
+			<page>191</page>
+		</weapon>
+		<weapon>
+			<id>2b35b950-a44d-4071-abca-f3fc2d912ba9</id>
+			<name>Missile: Anti-Personnel (2050)</name>
+			<category>Gear</category>
+			<type>Ranged</type>
+			<conceal>10</conceal>
+			<accuracy>0</accuracy>
+			<reach>0</reach>
+			<damage>23P(f) (-1/m)</damage>
+			<ap>+5</ap>
+			<mode>0</mode>
+			<rc>0</rc>
+			<ammo>0</ammo>
+			<avail>12F</avail>
+			<cost>1000</cost>
+			<allowaccessory>true</allowaccessory>
+			<source>2050</source>
+			<page>191</page>
+		</weapon>
+		<weapon>
+			<id>438a902c-ce97-475d-aa9d-c8b9ef7f6a8b</id>
+			<name>Missile: Anti-Vehicle (2050)</name>
+			<category>Gear</category>
+			<rating>6</rating>
+			<conceal>10</conceal>
+			<accuracy>0</accuracy>
+			<reach>0</reach>
+			<damage>24P (-4/m)</damage>
+			<ap>-4/-10</ap>
+			<mode>0</mode>
+			<rc>0</rc>
+			<ammo>0</ammo>
+			<avail>12F</avail>
+			<cost>2000</cost>
+			<allowaccessory>true</allowaccessory>
+			<source>2050</source>
+			<page>191</page>
+		</weapon>
+		<weapon>
+			<id>1194223f-0943-49de-9138-ee8a7ad1636b</id>
+			<name>Missile: High Explosive (2050)</name>
+			<category>Gear</category>
+			<type>Ranged</type>
+			<conceal>10</conceal>
+			<accuracy>0</accuracy>
+			<reach>0</reach>
+			<damage>21P (-2/m)</damage>
+			<ap>-2</ap>
+			<mode>0</mode>
+			<rc>0</rc>
+			<ammo>0</ammo>
+			<avail>12F</avail>
+			<cost>1500</cost>
+			<allowaccessory>true</allowaccessory>
+			<source>2050</source>
+			<page>191</page>
+		</weapon>
+		<weapon>
+			<id>90eca76a-4e5a-4cce-a6a1-0921d12d4d74</id>
+			<name>Autocannon (2050)</name>
+			<category>Assault Cannons</category>
+			<type>Ranged</type>
+			<conceal>10</conceal>
+			<accuracy>0</accuracy>
+			<reach>0</reach>
+			<damage>13P</damage>
+			<ap>-6</ap>
+			<mode>SS</mode>
+			<rc>0</rc>
+			<ammo>10(c)</ammo>
+			<avail>12F</avail>
+			<cost>12000</cost>
+			<allowaccessory>true</allowaccessory>
+			<source>2050</source>
+			<page>196</page>
+		</weapon>		
+		<weapon>
+			<id>3e4c13e4-ae4a-4928-937f-6e0038514350</id>
+			<name>Launcher, Vehicle (2050)</name>
+			<category>Missile Launchers</category>
+			<type>Ranged</type>
+			<conceal>10</conceal>
+			<accuracy>0</accuracy>
+			<reach>0</reach>
+			<damage>Missile</damage>
+			<ap>Missile</ap>
+			<mode>SS</mode>
+			<rc>0</rc>
+			<ammo>6(b)</ammo>
+			<avail>12F</avail>
+			<cost>15000</cost>
+			<allowaccessory>true</allowaccessory>
+			<source>2050</source>
+			<page>196</page>
+		</weapon>
+		<weapon>
+			<id>c6540493-21b1-44db-9cd3-e2b22770a320</id>
+			<name>Water Cannon (2050)</name>
+			<category>Assault Cannons</category>
+			<type>Ranged</type>
+			<conceal>10</conceal>
+			<accuracy>0</accuracy>
+			<reach>0</reach>
+			<damage>12S</damage>
+			<ap>-6</ap>
+			<mode>SS</mode>
+			<rc>0</rc>
+			<ammo>200 (tank)</ammo>
+			<avail>15R</avail>
+			<cost>20000</cost>
+			<range>Submachine Guns</range>
+			<allowaccessory>true</allowaccessory>
+			<source>2050</source>
+			<page>196</page>
+		</weapon>		
+		<!-- End SR5 2050 -->		
+		<!-- End Region -->
+	</weapons>
+	<accessories>
+		<!-- Region Shadowrun 5 -->
+		<accessory>
+			<id>d34a93a8-b695-4c46-8e34-0948df68d44f</id>
+			<name>Silencer, Ares Light Fire 70</name>
+			<mount>Barrel</mount>
+			<rating>0</rating>
+			<avail>6F</avail>
+			<cost>750</cost>
+			<required>
+				<weapondetails>
+					<name>Ares Light Fire 70</name>
+				</weapondetails>
+			</required>
+			<source>SR5</source>
+			<page>425</page>
+		</accessory>
+		<accessory>
+			<id>4026650e-ecd3-4514-b2c6-d03dc1d466b5</id>
+			<name>Silencer, Ares Light Fire 75</name>
+			<mount>Barrel</mount>
+			<rating>0</rating>
+			<avail>6F</avail>
+			<cost>0</cost>
+			<required>
+				<weapondetails>
+					<name>Ares Light Fire 75</name>
+				</weapondetails>
+			</required>
+			<source>SR5</source>
+			<page>425</page>
+		</accessory>
+		<accessory>
+			<id>294a6b30-6e1c-4b7d-8e93-10964647c2dd</id>
+			<name>Airburst Link</name>
+			<mount/>
+			<rating>0</rating>
+			<avail>6R</avail>
+			<cost>600</cost>
+			<forbidden>
+				<oneof>
+					<accessory>Vintage</accessory>
+				</oneof>
+			</forbidden>
+			<required>
+				<weapondetails>
+					<OR>
+						<category>Grenade Launchers</category>
+						<spec>Grenade Launchers</spec>
+						<spec2>Grenade Launchers</spec2>
+						<ammocategory>Grenade Launchers</ammocategory>
+						<category>Missile Launchers</category>
+						<spec>Missile Launchers</spec>
+						<spec2>Missile Launchers</spec2>
+						<ammocategory>Missile Launchers</ammocategory>
+					</OR>
+				</weapondetails>
+			</required>
+			<source>SR5</source>
+			<page>431</page>
+		</accessory>
+		<accessory>
+			<id>6e06df00-95b8-450f-9f2a-4a86c582d342</id>
+			<name>Bipod</name>
+			<mount>Under</mount>
+			<rc>2</rc>
+			<rating>0</rating>
+			<rcgroup>1</rcgroup>
+			<avail>2</avail>
+			<cost>200</cost>
+			<source>SR5</source>
+			<page>431</page>
+		</accessory>
+		<accessory>
+			<id>7f66a669-917a-4423-bd83-cf0e0a1fb2a8</id>
+			<name>Concealable Holster</name>
+			<mount/>
+			<rating>0</rating>
+			<conceal>-1</conceal>
+			<avail>2</avail>
+			<cost>150</cost>
+			<required>
+				<weapondetails>
+					<conceal operation="lessthanequals">0</conceal>
+				</weapondetails>
+			</required>
+			<source>SR5</source>
+			<page>431</page>
+		</accessory>
+		<accessory>
+			<id>f46b623b-75b5-4947-a3e4-baa2930749bf</id>
+			<name>Gas-Vent 1 System</name>
+			<mount>Barrel</mount>
+			<rc>1</rc>
+			<rating>0</rating>
+			<avail>3R</avail>
+			<cost>200</cost>
+			<source>SR5</source>
+			<page>431</page>
+		</accessory>
+		<accessory>
+			<id>b3827611-f631-461e-8660-e744593ba2d2</id>
+			<name>Gas-Vent 2 System</name>
+			<mount>Barrel</mount>
+			<rc>2</rc>
+			<rating>0</rating>
+			<avail>6R</avail>
+			<cost>400</cost>
+			<source>SR5</source>
+			<page>431</page>
+		</accessory>
+		<accessory>
+			<id>6b06cf52-04fa-4034-bb10-2bcdd58c4bfb</id>
+			<name>Gas-Vent 3 System</name>
+			<mount>Barrel</mount>
+			<rc>3</rc>
+			<rating>0</rating>
+			<avail>9R</avail>
+			<cost>600</cost>
+			<source>SR5</source>
+			<page>431</page>
+		</accessory>
+		<accessory>
+			<id>baecb236-6b4a-4f7d-b9c4-25212f115d4a</id>
+			<name>Gyro Mount</name>
+			<mount>Under</mount>
+			<rc>6</rc>
+			<rating>0</rating>
+			<rcgroup>1</rcgroup>
+			<avail>7</avail>
+			<cost>1400</cost>
+			<source>SR5</source>
+			<page>432</page>
+		</accessory>
+		<accessory>
+			<id>7ca0c689-a05e-4377-ae44-3dc15abe2ee2</id>
+			<name>Hidden Gun Arm Slide</name>
+			<mount/>
+			<rating>0</rating>
+			<conceal>-1</conceal>
+			<avail>4R</avail>
+			<cost>350</cost>
+			<required>
+				<weapondetails>
+					<conceal operation="lessthanequals">-2</conceal>
+				</weapondetails>
+			</required>
+			<source>SR5</source>
+			<page>432</page>
+		</accessory>
+		<accessory>
+			<id>2905095e-937e-4dbc-aa56-3b66676e1559</id>
+			<name>Imaging Scope</name>
+			<mount>Top</mount>
+			<rating>0</rating>
+			<avail>2</avail>
+			<cost>300</cost>
+			<gears>
+				<usegear>Camera, Micro</usegear>
+				<usegear>Vision Magnification</usegear>
+			</gears>
+			<allowgear>
+				<gearcategory>Vision Enhancements</gearcategory>
+			</allowgear>
+			<source>SR5</source>
+			<page>432</page>
+		</accessory>
+		<accessory>
+			<id>036742ce-95d8-4510-b25f-5c380ef1076e</id>
+			<name>Imaging Scope (Optical)</name>
+			<mount>Top</mount>
+			<rating>0</rating>
+			<avail>2</avail>
+			<cost>300</cost>
+			<gears>
+				<usegear>Vision Magnification</usegear>
+			</gears>
+			<source>SR5</source>
+			<page>432</page>
+		</accessory>
+		<accessory>
+			<id>521f9c2e-dfb2-42a6-b707-9808ae4885de</id>
+			<name>Laser Sight</name>
+			<mount>Top/Under</mount>
+			<accuracy>1</accuracy>
+			<rating>0</rating>
+			<avail>2</avail>
+			<cost>125</cost>
+			<source>SR5</source>
+			<page>432</page>
+		</accessory>
+		<accessory>
+			<id>12e3bb7f-0058-4c9f-ba36-3a865d52b5a0</id>
+			<name>Periscope</name>
+			<mount>Top</mount>
+			<rating>0</rating>
+			<avail>3</avail>
+			<cost>70</cost>
+			<source>SR5</source>
+			<page>432</page>
+		</accessory>
+		<accessory>
+			<id>18e18bbc-f287-4455-bedf-ba349779a4cb</id>
+			<name>Quick-Draw Holster</name>
+			<mount/>
+			<rating>0</rating>
+			<avail>4</avail>
+			<cost>175</cost>
+			<required>
+				<weapondetails>
+					<conceal operation="lessthanequals">0</conceal>
+				</weapondetails>
+			</required>
+			<source>SR5</source>
+			<page>432</page>
+		</accessory>
+		<accessory>
+			<id>46596db4-6f25-4990-80cc-c4102eaf80f7</id>
+			<name>Shock Pad</name>
+			<mount/>
+			<rcdeployable>True</rcdeployable>
+			<rc>1</rc>
+			<rating>0</rating>
+			<rcgroup>2</rcgroup>
+			<avail>2</avail>
+			<cost>50</cost>
+			<required>
+				<weapondetails>
+					<OR>
+						<category operation="contains">Rifles</category>
+						<category>Shotguns</category>
+						<category>Light Machine Guns</category>
+						<category>Medium Machine Guns</category>
+						<category>Heavy Machine Guns</category>
+						<category>Underbarrel Weapons</category>
+						<category>Assault Cannons</category>
+						<category>Flamethrowers</category>
+						<category>Laser Weapons</category>
+						<category>Grenade Launchers</category>
+						<category>Missile Launchers</category>
+					</OR>
+				</weapondetails>
+			</required>
+			<forbidden>
+				<oneof>
+					<accessory>Stock Removal</accessory>
+					<accessory>Sawed Off/Shortbarrel and Stock Removal</accessory>
+				</oneof>
+			</forbidden>
+			<source>SR5</source>
+			<page>432</page>
+		</accessory>
+		<accessory>
+			<id>0da6149e-982f-4051-825b-52c1b79c7e52</id>
+			<name>Silencer</name>
+			<mount>Barrel</mount>
+			<rating>0</rating>
+			<avail>9F</avail>
+			<cost>500</cost>
+			<forbidden>
+				<weapondetails>
+					<OR>
+						<ammo operation="contains">(cy)</ammo>
+						<spec>Revolvers</spec>
+						<spec2>Revolvers</spec2>
+						<category>Shotguns</category>
+						<spec>Shotguns</spec>
+						<spec2>Shotguns</spec2>
+						<ammocategory>Shotguns</ammocategory>
+						<name>PSK-3 Collapsible Heavy Pistol</name>
+					</OR>
+				</weapondetails>
+			</forbidden>
+			<source>SR5</source>
+			<page>432</page>
+		</accessory>
+		<accessory>
+			<id>3c329adb-7c13-4d2c-b25c-49be89173fa1</id>
+			<name>Sound Suppressor</name>
+			<mount>Barrel</mount>
+			<rating>0</rating>
+			<avail>9F</avail>
+			<cost>500</cost>
+			<forbidden>
+				<weapondetails>
+					<OR>
+						<ammo operation="contains">(cy)</ammo>
+						<spec>Revolvers</spec>
+						<spec2>Revolvers</spec2>
+						<category>Shotguns</category>
+						<spec>Shotguns</spec>
+						<spec2>Shotguns</spec2>
+						<ammocategory>Shotguns</ammocategory>
+						<name>PSK-3 Collapsible Heavy Pistol</name>
+					</OR>
+				</weapondetails>
+			</forbidden>
+			<source>SR5</source>
+			<page>432</page>
+		</accessory>
+		<accessory>
+			<id>7e25eb59-3ce1-44d8-8367-527fd8c8bc1d</id>
+			<name>Smart Firing Platform</name>
+			<mount>Under</mount>
+			<forbidden>
+				<oneof>
+					<accessory>Vintage</accessory>
+				</oneof>
+			</forbidden>
+      <allowgear>
+        <gearcategory>Autosofts</gearcategory>
+      </allowgear>
+			<rating>0</rating>
+			<avail>12F</avail>
+			<cost>2000</cost>
+			<source>SR5</source>
+			<page>433</page>
+		</accessory>
+		<accessory>
+			<id>d57d2c64-1f61-4f5f-a465-8ce0dfacec6a</id>
+			<name>Smartgun System, Internal</name>
+			<mount/>
+			<forbidden>
+				<oneof>
+					<accessory>Ceramic/Plasteel Components</accessory>
+					<accessory>Collapsible Traditional Bow</accessory>
+					<accessory>Vintage</accessory>
+				</oneof>
+				<weapondetails>
+					<type>Melee</type>
+				</weapondetails>
+			</forbidden>
+			<accuracy>2</accuracy>
+			<rating>0</rating>
+			<avail>+2R</avail>
+			<cost>Weapon Cost</cost>
+			<gears>
+				<usegear>Laser Range Finder</usegear>
+				<usegear>Camera, Micro</usegear>
+			</gears>
+			<source>SR5</source>
+			<page>433</page>
+		</accessory>
+		<accessory>
+			<id>b3562903-b1c6-4300-9f6e-25e0102aa69b</id>
+			<name>Smartgun System, External</name>
+			<mount>Top/Under</mount>
+			<forbidden>
+				<oneof>
+					<accessory>Ceramic/Plasteel Components</accessory>
+					<accessory>Collapsible Traditional Bow</accessory>
+					<accessory>Vintage</accessory>
+				</oneof>
+				<weapondetails>
+					<type>Melee</type>
+				</weapondetails>
+			</forbidden>
+			<accuracy>2</accuracy>
+			<rating>0</rating>
+			<avail>4R</avail>
+			<cost>200</cost>
+			<gears>
+				<usegear>Laser Range Finder</usegear>
+				<usegear>Camera, Micro</usegear>
+			</gears>
+			<source>SR5</source>
+			<page>433</page>
+		</accessory>
+		<accessory>
+			<id>4ed24342-276e-4455-acba-22b551e4d775</id>
+			<name>Spare Clip</name>
+			<ammoslots>1</ammoslots>
+			<mount/>
+			<rating>0</rating>
+			<avail>4</avail>
+			<cost>5</cost>
+			<required>
+				<weapondetails>
+					<OR>
+						<ammo operation="contains">(c)</ammo>
+						<ammo operation="contains">(d)</ammo>
+					</OR>
+				</weapondetails>
+			</required>
+			<source>SR5</source>
+			<page>433</page>
+		</accessory>
+		<accessory>
+			<id>4c47baf0-6b34-4e00-8627-a0f605f84ba0</id>
+			<name>Speed Loader</name>
+			<ammoslots>1</ammoslots>
+			<mount/>
+			<rating>0</rating>
+			<avail>2</avail>
+			<cost>25</cost>
+			<required>
+				<weapondetails>
+					<ammo operation="contains">(cy)</ammo>
+				</weapondetails>
+			</required>
+			<source>SR5</source>
+			<page>433</page>
+		</accessory>
+		<accessory>
+			<id>28936368-9e16-498f-b028-92ec31e89a00</id>
+			<name>Tripod</name>
+			<mount>Under</mount>
+			<rcdeployable>True</rcdeployable>
+			<rc>6</rc>
+			<rating>0</rating>
+			<rcgroup>1</rcgroup>
+			<avail>4</avail>
+			<cost>500</cost>
+			<source>SR5</source>
+			<page>433</page>
+		</accessory>
+		<!-- End Region-->
+		<!-- Region Run and Gun-->
+		<accessory>
+			<id>06e128ee-00fd-4992-8bf5-4be35815fd11</id>
+			<name>Advanced Safety System, Basic</name>
+			<mount/>
+			<required>
+				<oneof>
+					<accessory>Smartgun System, External</accessory>
+					<accessory>Smartgun System, Internal</accessory>
+				</oneof>
+			</required>
+			<forbidden>
+				<oneof>
+					<accessory>Advanced Safety System, Immobilization</accessory>
+					<accessory>Advanced Safety System, Self Destruct</accessory>
+					<accessory>Advanced Safety System, Explosive Self Destruct</accessory>
+					<accessory>Advanced Safety System, Electro Shocker</accessory>
+				</oneof>
+			</forbidden>
+			<rating>0</rating>
+			<avail>4</avail>
+			<cost>600</cost>
+			<source>RG</source>
+			<page>50</page>
+		</accessory>
+		<accessory>
+			<id>7898e7dc-3ee6-46a9-83d7-d3ec54a456fb</id>
+			<name>Silencer, PSK-3 Collapsible Heavy Pistol</name>
+			<mount>Barrel</mount>
+			<rating>0</rating>
+			<avail>6F</avail>
+			<cost>700</cost>
+			<required>
+				<weapondetails>
+					<name>PSK-3 Collapsible Heavy Pistol</name>
+				</weapondetails>
+			</required>
+			<source>RG</source>
+			<page>32</page>
+		</accessory>
+		<accessory>
+			<id>90804D8B-16CA-4A6F-81E6-454F71768DCE</id>
+			<name>Collapsed Frame</name>
+			<mount>Internal</mount>
+			<rating>0</rating>
+			<conceal>-6</conceal>
+			<avail>0</avail>
+			<cost>0</cost>
+			<required>
+				<weapondetails>
+					<name>PPSK-4 Collapsible Machine Pistol</name>
+				</weapondetails>
+			</required>
+			<source>RG</source>
+			<page>34</page>
+		</accessory>
+		<accessory>
+			<id>b895c431-3fb0-49b7-a3fc-ddb4e54b69ee</id>
+			<name>Extra Case, Ares Executioner</name>
+			<mount/>
+			<rating>0</rating>
+			<avail>0</avail>
+			<cost>400</cost>
+			<required>
+				<weapondetails>
+					<name>Ares Executioner</name>
+				</weapondetails>
+			</required>
+			<source>RG</source>
+			<page>35</page>
+		</accessory>
+		<accessory>
+			<id>2fa27223-dd56-4520-b26b-a112e8733320</id>
+			<name>Vindicator 200-Round Belt</name>
+			<mount/>
+			<rating>0</rating>
+			<avail>4</avail>
+			<cost>100</cost>
+			<required>
+				<weapondetails>
+					<name>GE Vindicator Mini-Gun</name>
+				</weapondetails>
+			</required>
+			<source>RG</source>
+			<page>42</page>
+		</accessory>
+		<accessory>
+			<id>fad8757c-622f-41ce-8412-8bbb6fbf6445</id>
+			<name>Advanced Safety System, Immobilization</name>
+			<mount/>
+			<required>
+				<oneof>
+					<accessory>Smartgun System, External</accessory>
+					<accessory>Smartgun System, Internal</accessory>
+				</oneof>
+			</required>
+			<forbidden>
+				<oneof>
+					<accessory>Advanced Safety System, Basic</accessory>
+					<accessory>Advanced Safety System, Self Destruct</accessory>
+					<accessory>Advanced Safety System, Explosive Self Destruct</accessory>
+					<accessory>Advanced Safety System, Electro Shocker</accessory>
+				</oneof>
+			</forbidden>
+			<rating>0</rating>
+			<avail>6</avail>
+			<cost>700</cost>
+			<source>RG</source>
+			<page>50</page>
+		</accessory>
+		<accessory>
+			<id>c9739e50-bbaf-47e7-a19b-c3d7fd2b95af</id>
+			<name>Advanced Safety System, Self Destruct</name>
+			<mount/>
+			<required>
+				<oneof>
+					<accessory>Smartgun System, External</accessory>
+					<accessory>Smartgun System, Internal</accessory>
+				</oneof>
+			</required>
+			<forbidden>
+				<oneof>
+					<accessory>Advanced Safety System, Immobilization</accessory>
+					<accessory>Advanced Safety System, Basic</accessory>
+					<accessory>Advanced Safety System, Explosive Self Destruct</accessory>
+					<accessory>Advanced Safety System, Electro Shocker</accessory>
+				</oneof>
+			</forbidden>
+			<rating>0</rating>
+			<avail>6</avail>
+			<cost>800</cost>
+			<source>RG</source>
+			<page>50</page>
+		</accessory>
+		<accessory>
+			<id>25b695f8-ed5a-4b75-baf0-164dcde74f2d</id>
+			<name>Advanced Safety System, Explosive Self Destruct</name>
+			<mount/>
+			<required>
+				<oneof>
+					<accessory>Smartgun System, External</accessory>
+					<accessory>Smartgun System, Internal</accessory>
+				</oneof>
+			</required>
+			<forbidden>
+				<oneof>
+					<accessory>Advanced Safety System, Immobilization</accessory>
+					<accessory>Advanced Safety System, Self Destruct</accessory>
+					<accessory>Advanced Safety System, Basic</accessory>
+					<accessory>Advanced Safety System, Electro Shocker</accessory>
+				</oneof>
+			</forbidden>
+			<rating>0</rating>
+			<avail>11F</avail>
+			<cost>1000</cost>
+			<source>RG</source>
+			<page>50</page>
+		</accessory>
+		<accessory>
+			<id>b64d5256-0c24-4842-b05d-25ee735c9b6a</id>
+			<name>Advanced Safety System, Electro Shocker</name>
+			<mount/>
+			<required>
+				<oneof>
+					<accessory>Smartgun System, External</accessory>
+					<accessory>Smartgun System, Internal</accessory>
+				</oneof>
+			</required>
+			<forbidden>
+				<oneof>
+					<accessory>Advanced Safety System, Immobilization</accessory>
+					<accessory>Advanced Safety System, Self Destruct</accessory>
+					<accessory>Advanced Safety System, Explosive Self Destruct</accessory>
+					<accessory>Advanced Safety System, Basic</accessory>
+				</oneof>
+			</forbidden>
+			<rating>0</rating>
+			<avail>6R</avail>
+			<cost>950</cost>
+			<source>RG</source>
+			<page>50</page>
+		</accessory>
+		<accessory>
+			<id>dc859601-1271-4f5d-ac37-e389c95f052a</id>
+			<name>Bayonet</name>
+			<mount>Top/Under</mount>
+			<rating>0</rating>
+			<avail>4R</avail>
+			<cost>50</cost>
+			<required>
+				<weapondetails>
+					<conceal operation="greaterthan">0</conceal>
+				</weapondetails>
+			</required>
+			<source>RG</source>
+			<page>50</page>
+		</accessory>
+		<accessory>
+			<id>ea64527d-0e1e-4248-957b-7c02d79dad30</id>
+			<name>Concealed Quick-Draw Holster</name>
+			<mount/>
+			<rating>0</rating>
+			<conceal>-1</conceal>
+			<avail>6</avail>
+			<cost>275</cost>
+			<required>
+				<weapondetails>
+					<conceal operation="lessthanequals">0</conceal>
+				</weapondetails>
+			</required>
+			<source>RG</source>
+			<page>51</page>
+		</accessory>
+		<accessory>
+			<id>381dd922-19af-46fd-9999-0202c85574de</id>
+			<name>Extreme Environment Modification</name>
+			<mount/>
+			<rating>2</rating>
+			<avail>8</avail>
+			<cost>Rating * 1500</cost>
+			<source>RG</source>
+			<page>51</page>
+		</accessory>
+		<accessory>
+			<id>41ca17be-6fe4-469f-9a66-7345263c4733</id>
+			<name>Flashlight, Standard</name>
+			<mount>Top/Under/Side</mount>
+			<rating>0</rating>
+			<avail>2</avail>
+			<cost>50</cost>
+			<source>RG</source>
+			<page>51</page>
+		</accessory>
+		<accessory>
+			<id>487ae8d8-f45b-4133-a79f-c831a6b6a651</id>
+			<name>Flashlight, Low Light</name>
+			<mount>Top/Under/Side</mount>
+			<rating>0</rating>
+			<avail>4</avail>
+			<cost>200</cost>
+			<source>RG</source>
+			<page>51</page>
+		</accessory>
+		<accessory>
+			<id>fa873465-a678-4077-888f-f7a1fb792d47</id>
+			<name>Flashlight, Infrared</name>
+			<mount>Top/Under/Side</mount>
+			<rating>0</rating>
+			<avail>6</avail>
+			<cost>400</cost>
+			<source>RG</source>
+			<page>51</page>
+		</accessory>
+		<accessory>
+			<id>f8090e1f-424a-4298-a5d9-f2e6d650ef39</id>
+			<name>Folding Stock</name>
+			<mount>Stock</mount>
+			<rcdeployable>True</rcdeployable>
+			<rc>1</rc>
+			<rating>0</rating>
+			<rcgroup>2</rcgroup>
+			<avail>2</avail>
+			<cost>30</cost>
+			<source>RG</source>
+			<page>51</page>
+		</accessory>
+		<accessory>
+			<id>27de824f-d5e4-43fd-abaa-e42da6023569</id>
+			<name>Stock</name>
+			<mount>Stock</mount>
+			<rc>1</rc>
+			<rating>0</rating>
+			<rcgroup>2</rcgroup>
+			<avail>2</avail>
+			<cost>30</cost>
+			<source>RG</source>
+			<page>51</page>
+		</accessory>
+		<accessory>
+			<id>8eec5df1-88e2-4822-b156-9c2340a33efc</id>
+			<name>Foregrip</name>
+			<mount>Under/Barrel</mount>
+			<rc>1</rc>
+			<rating>0</rating>
+			<rcgroup>1</rcgroup>
+			<conceal>1</conceal>
+			<avail>2</avail>
+			<cost>100</cost>
+			<forbidden>
+				<weapondetails>
+					<OR>
+						<useskill>Pistols</useskill>
+						<AND>
+							<useskill NOT="" operation="exists" />
+							<OR>
+								<category>Tasers</category>
+								<category>Holdouts</category>
+								<category>Light Pistols</category>
+								<category>Heavy Pistols</category>
+							</OR>
+						</AND>
+						<category>Machine Pistols</category>
+						<conceal operation="lessthanequals">0</conceal>
+					</OR>
+				</weapondetails>
+			</forbidden>
+			<source>RG</source>
+			<page>52</page>
+		</accessory>
+		<accessory>
+			<id>627f212a-ac15-4739-afbc-f44676dfe508</id>
+			<name>Gecko Grip (for Weapon with No Stock Slot)</name>
+			<mount/>
+			<rating>0</rating>
+			<avail>6</avail>
+			<cost>100</cost>
+			<forbidden>
+				<weapondetails>
+					<accessorymounts>
+						<mount>Stock</mount>
+					</accessorymounts>
+				</weapondetails>
+			</forbidden>
+			<source>RG</source>
+			<page>52</page>
+		</accessory>
+		<accessory>
+			<id>bf18c385-77bf-4f45-a51c-c17fd702526f</id>
+			<name>Gecko Grip</name>
+			<mount>Stock</mount>
+			<rating>0</rating>
+			<avail>6</avail>
+			<cost>100</cost>
+			<required>
+				<weapondetails>
+					<accessorymounts>
+						<mount>Stock</mount>
+					</accessorymounts>
+				</weapondetails>
+			</required>
+			<source>RG</source>
+			<page>52</page>
+		</accessory>
+		<accessory>
+			<id>9a27efa9-f3f4-4e47-9165-76e8adbad4ba</id>
+			<name>Guncam</name>
+			<mount>Top/Under/Barrel/Side/Internal</mount>
+			<rating>0</rating>
+			<avail>4</avail>
+			<cost>350</cost>
+			<source>RG</source>
+			<page>52</page>
+		</accessory>
+		<accessory>
+			<id>71a37dd2-d162-4829-a233-5afdd954691d</id>
+			<name>Hip Pad Bracing System</name>
+			<mount>Stock</mount>
+			<rc>1</rc>
+			<rating>0</rating>
+			<rcgroup>2</rcgroup>
+			<avail>4</avail>
+			<cost>250</cost>
+			<source>RG</source>
+			<page>52</page>
+		</accessory>
+		<accessory>
+			<id>21bc8b85-3fd7-4bde-ac8d-35e1fa099f21</id>
+			<name>Improved Range Finder</name>
+			<mount>Top/Under/Barrel/Side/Internal</mount>
+			<required>
+				<oneof>
+					<accessory>Smartgun System, External</accessory>
+					<accessory>Smartgun System, Internal</accessory>
+				</oneof>
+			</required>
+			<rating>0</rating>
+			<avail>6</avail>
+			<cost>2000</cost>
+			<source>RG</source>
+			<page>52</page>
+		</accessory>
+		<accessory>
+			<id>06af1f95-772c-457d-9287-489cf1b0286d</id>
+			<name>Peak-Discharge Battery Pack, Power Clip</name>
+			<ammoslots>1</ammoslots>
+			<ammoreplace>10</ammoreplace>
+			<mount/>
+			<required>
+				<weapondetails>
+					<OR>
+						<ammo operation="contains">Internal source</ammo>
+						<ammo operation="contains">energy</ammo>
+					</OR>
+				</weapondetails>
+			</required>
+			<rating>0</rating>
+			<avail>14F</avail>
+			<cost>400</cost>
+			<source>RG</source>
+			<page>52</page>
+		</accessory>
+		<accessory>
+			<id>dda0b64a-6fa5-4e61-8631-f662f7066756</id>
+			<name>Peak-Discharge Battery Pack, Satchel Power Pack</name>
+			<ammoslots>1</ammoslots>
+			<ammoreplace>20</ammoreplace>
+			<mount/>
+			<required>
+				<weapondetails>
+					<OR>
+						<ammo operation="contains">Internal source</ammo>
+						<ammo operation="contains">energy</ammo>
+					</OR>
+				</weapondetails>
+			</required>
+			<rating>0</rating>
+			<avail>16F</avail>
+			<cost>900</cost>
+			<source>RG</source>
+			<page>52</page>
+		</accessory>
+		<accessory>
+			<id>5a7459f5-2d95-4866-a855-110c0bc4f158</id>
+			<name>Peak-Discharge Battery Pack, Power Backpack</name>
+			<ammoslots>1</ammoslots>
+			<ammoreplace>30</ammoreplace>
+			<mount/>
+			<required>
+				<weapondetails>
+					<OR>
+						<ammo operation="contains">Internal source</ammo>
+						<ammo operation="contains">energy</ammo>
+					</OR>
+				</weapondetails>
+			</required>
+			<rating>0</rating>
+			<avail>20F</avail>
+			<cost>2500</cost>
+			<source>RG</source>
+			<page>52</page>
+		</accessory>
+		<accessory>
+			<id>51740a3d-4464-4a38-8e2e-8858b3c1481e</id>
+			<name>Safe Target System, Base</name>
+			<mount>Top/Under/Barrel/Side/Internal</mount>
+			<forbidden>
+				<oneof>
+					<accessory>Vintage</accessory>
+				</oneof>
+			</forbidden>
+			<rating>0</rating>
+			<avail>6</avail>
+			<cost>750</cost>
+			<source>RG</source>
+			<page>52</page>
+		</accessory>
+		<accessory>
+			<id>fbf1ac2e-b131-499c-809e-c2c93c5ec286</id>
+			<name>Safe Target System, Additional set of RFID or GPS data (10 data sets)</name>
+			<mount/>
+			<required>
+				<oneof>
+					<accessory>Safe Target System, Base</accessory>
+				</oneof>
+			</required>
+			<rating>0</rating>
+			<avail>6</avail>
+			<cost>25</cost>
+			<source>RG</source>
+			<page>52</page>
+		</accessory>
+		<accessory>
+			<id>9147a5ee-fba6-4915-9123-709df5835998</id>
+			<name>Safe Target System, Image Recognition Capabilities</name>
+			<mount/>
+			<required>
+				<oneof>
+					<accessory>Safe Target System, Base</accessory>
+				</oneof>
+			</required>
+			<rating>0</rating>
+			<avail>8</avail>
+			<cost>300</cost>
+			<source>RG</source>
+			<page>52</page>
+		</accessory>
+		<accessory>
+			<id>69e7431a-cf62-4712-8e71-728297385d20</id>
+			<name>Safe Target System, Extra image profiles (10 profiles)</name>
+			<mount/>
+			<required>
+				<oneof>
+					<accessory>Safe Target System, Base</accessory>
+				</oneof>
+			</required>
+			<rating>0</rating>
+			<avail>8</avail>
+			<cost>25</cost>
+			<source>RG</source>
+			<page>52</page>
+		</accessory>
+		<accessory>
+			<id>de62b79f-2864-4023-a286-6c1f270aade3</id>
+			<name>Slide Mount</name>
+			<mount>Top/Under/Side</mount>
+			<rating>0</rating>
+			<avail>4</avail>
+			<cost>500</cost>
+			<source>RG</source>
+			<page>52</page>
+		</accessory>
+		<accessory>
+			<id>a1865555-8ad5-43ec-a30e-b7d77e804fab</id>
+			<name>Sling</name>
+			<mount/>
+			<rating>0</rating>
+			<avail>0</avail>
+			<cost>15</cost>
+			<source>RG</source>
+			<page>52</page>
+		</accessory>
+		<accessory>
+			<id>324ee965-d210-4768-a282-aa3180588fc7</id>
+			<name>Tracker</name>
+			<mount/>
+			<rating>0</rating>
+			<avail>4</avail>
+			<cost>150</cost>
+			<source>RG</source>
+			<page>53</page>
+		</accessory>
+		<accessory>
+			<id>dd786d50-9f42-406e-82d6-359213c086cc</id>
+			<name>Underbarrel Bola Launcher</name>
+			<mount>Under</mount>
+			<rating>0</rating>
+			<avail>8R</avail>
+			<cost>350</cost>
+			<required>
+				<weapondetails>
+					<conceal operation="greaterthan">0</conceal>
+				</weapondetails>
+			</required>
+			<source>RG</source>
+			<page>53</page>
+		</accessory>
+		<accessory>
+			<id>2ce42c74-5129-4b33-b829-aa392c8eb392</id>
+			<name>Underbarrel Chainsaw</name>
+			<mount>Under</mount>
+			<rating>0</rating>
+			<avail>10R</avail>
+			<cost>500</cost>
+			<required>
+				<weapondetails>
+					<conceal operation="greaterthan">0</conceal>
+				</weapondetails>
+			</required>
+			<source>RG</source>
+			<page>53</page>
+		</accessory>
+		<accessory>
+			<id>c0191eaa-058c-437c-9e10-141785fc7bc8</id>
+			<name>Underbarrel Flamethrower</name>
+			<mount>Under</mount>
+			<rating>0</rating>
+			<avail>2</avail>
+			<cost>200</cost>
+			<required>
+				<weapondetails>
+					<conceal operation="greaterthan">0</conceal>
+				</weapondetails>
+			</required>
+			<source>RG</source>
+			<page>53</page>
+		</accessory>
+		<accessory>
+			<id>b479bb05-3b39-4d1f-a4b2-65da27335f18</id>
+			<name>Underbarrel Grapple Gun</name>
+			<mount>Under</mount>
+			<rating>0</rating>
+			<avail>8R</avail>
+			<cost>600</cost>
+			<required>
+				<weapondetails>
+					<conceal operation="greaterthan">0</conceal>
+				</weapondetails>
+			</required>
+			<source>RG</source>
+			<page>53</page>
+		</accessory>
+		<accessory>
+			<id>25691076-94be-4869-a067-34e7657285b7</id>
+			<name>Underbarrel Grenade Launcher</name>
+			<mount>Under</mount>
+			<rating>0</rating>
+			<avail>10F</avail>
+			<cost>3500</cost>
+			<required>
+				<weapondetails>
+					<conceal operation="greaterthan">0</conceal>
+				</weapondetails>
+			</required>
+			<source>RG</source>
+			<page>53</page>
+		</accessory>
+		<accessory>
+			<id>9dc660bb-a0b2-4b14-8c43-f5893b174265</id>
+			<name>Underbarrel Weight</name>
+			<mount>Under</mount>
+			<rc>1</rc>
+			<rating>0</rating>
+			<rcgroup>1</rcgroup>
+			<avail>0</avail>
+			<cost>0</cost>
+			<source>RG</source>
+			<page>53</page>
+		</accessory>
+		<accessory>
+			<id>6c703f4e-fade-4045-9d88-ea636e1266f6</id>
+			<name>Weapon Commlink</name>
+			<mount/>
+			<forbidden>
+				<oneof>
+					<accessory>Vintage</accessory>
+				</oneof>
+			</forbidden>
+			<rating>0</rating>
+			<avail>0</avail>
+			<cost>200</cost>
+			<allowgear>
+				<gearcategory>Commlinks</gearcategory>
+			</allowgear>
+			<source>RG</source>
+			<page>53</page>
+		</accessory>
+		<accessory>
+			<id>e09095d7-72b5-44ef-b52a-aa2de172da2f</id>
+			<name>Weapon Personality</name>
+			<mount/>
+			<forbidden>
+				<oneof>
+					<accessory>Vintage</accessory>
+				</oneof>
+			</forbidden>
+			<rating>0</rating>
+			<avail>8</avail>
+			<cost>250</cost>
+			<source>RG</source>
+			<page>53</page>
+		</accessory>
+		<!-- End Region-->
+		<!-- Region Gun H(e)aven 3 -->
+		<accessory>
+			<id>4821b29d-55cd-4cb1-a6e2-c51e9d3a95a1</id>
+			<name>Vintage</name>
+			<mount/>
+			<forbidden>
+				<oneof>
+					<accessory>Weapon Personality</accessory>
+					<accessory>Weapon Commlink</accessory>
+					<accessory>Safe Target System, Base</accessory>
+					<accessory>Smartgun System, External</accessory>
+					<accessory>Smartgun System, Internal</accessory>
+					<accessory>Smart Firing Platform</accessory>
+					<accessory>Airburst Link</accessory>
+					<accessory>Ammo Skip</accessory>
+					<accessory>Chameleon Coating (Pistol)</accessory>
+					<accessory>Chameleon Coating (Rifle)</accessory>
+					<accessory>Easy Breakdown (Powered)</accessory>
+					<accessory>Electronic Firing</accessory>
+					<accessory>Trigger Removal</accessory>
+				</oneof>
+			</forbidden>
+			<accessorycostmultiplier>2</accessorycostmultiplier>
+			<rating>0</rating>
+			<avail>0</avail>
+			<cost>0</cost>
+			<source>GH3</source>
+			<page>3</page>
+		</accessory>
+		<!-- End Region -->
+		<!-- Region Chrome Flesh -->
+		<accessory>
+			<id>ca3f4cb7-6c0e-4736-8a7c-339d00f03567</id>
+			<name>Cyberimplanted</name>
+			<mount/>
+			<rating>0</rating>
+			<avail>+4</avail>
+			<cost>0</cost>
+			<source>CF</source>
+			<page>90</page>
+		</accessory>		
+		<!-- End Region -->
+		<!-- Region Hard Targets -->
+		<accessory>
+			<id>0c315fd8-3a1a-4748-8359-cb6a04436fbd</id>
+			<name>Ammo Skip</name>
+			<mount>Under</mount>
+			<rating>0</rating>
+			<avail>8R</avail>
+			<cost>250</cost>
+			<forbidden>
+				<oneof>
+					<accessory>Vintage</accessory>
+				</oneof>
+			</forbidden>
+			<required>
+				<weapondetails>
+					<OR>
+						<ammo operation="contains">(cy)</ammo>
+						<ammo operation="contains">(d)</ammo>
+					</OR>
+				</weapondetails>
+			</required>
+			<source>HT</source>
+			<page>180</page>
+		</accessory>
+		<accessory>
+			<id>5157f235-47c7-4121-aebb-d76709c4b6f8</id>
+			<name>Explosive Magazine</name>
+			<ammoslots>1</ammoslots>
+			<mount />
+			<rating>0</rating>
+			<avail>2F</avail>
+			<cost>20</cost>
+			<ammobonus>-2</ammobonus>
+			<required>
+				<weapondetails>
+					<OR>
+						<ammo operation="contains">(c)</ammo>
+						<ammo operation="contains">(d)</ammo>
+					</OR>
+				</weapondetails>
+			</required>
+			<source>HT</source>
+			<page>180</page>
+		</accessory>
+		<accessory>
+			<id>d40d2fc6-3aad-4793-843d-20e3597b2365</id>
+			<name>Extended Clip</name>
+			<ammoslots>1</ammoslots>
+			<mount />
+			<rating>2</rating>
+			<conceal>Rating</conceal>
+			<avail>6R</avail>
+			<cost>35</cost>
+			<required>
+				<weapondetails>
+					<ammo operation="contains">(c)</ammo>
+				</weapondetails>
+			</required>
+			<forbidden>
+				<weapondetails>
+					<OR>
+						<name>Ares Crusader II</name>
+						<name>Ceska Black Scorpion</name>
+						<name>PPSK-4 Collapsible Machine Pistol</name>
+						<name>Steyr TMP</name>
+					</OR>
+				</weapondetails>
+			</forbidden>
+			<source>HT</source>
+			<page>180</page>
+		</accessory>
+		<accessory>
+			<id>5f672085-49f9-4fed-9a1f-4bebfea82e8d</id>
+			<name>Extended Clip (Large Ammo Machine Pistols)</name>
+			<ammoslots>1</ammoslots>
+			<mount />
+			<rating>1</rating>
+			<conceal>2</conceal>
+			<avail>6R</avail>
+			<cost>35</cost>
+			<required>
+				<weapondetails>
+					<OR>
+						<name>Ares Crusader II</name>
+						<name>Ceska Black Scorpion</name>
+						<name>PPSK-4 Collapsible Machine Pistol</name>
+						<name>Steyr TMP</name>
+					</OR>
+				</weapondetails>
+			</required>
+			<source>HT</source>
+			<page>180</page>
+		</accessory>
+		<accessory>
+			<id>5d819147-d262-48c2-bb0e-80e0049c67ed</id>
+			<name>Ceramic/Plasteel Components</name>
+			<mount />
+			<forbidden>
+				<oneof>
+					<accessory>Smartgun System, Internal</accessory>
+					<accessory>Smartgun System, External</accessory>
+					<accessory>Chameleon Coating (Pistol)</accessory>
+					<accessory>Chameleon Coating (Rifle)</accessory>
+				</oneof>
+			</forbidden>
+			<rating>6</rating>
+			<avail>12 + Rating</avail>
+			<cost>Weapon Cost * Rating</cost>
+			<source>HT</source>
+			<page>180</page>
+		</accessory>
+		<accessory>
+			<id>5cc39a55-3973-4368-81ee-c7a5c0432323</id>
+			<name>Chameleon Coating (Pistol)</name>
+			<mount>Side</mount>
+			<forbidden>
+				<oneof>
+					<accessory>Ceramic/Plasteel Components</accessory>
+					<accessory>Vintage</accessory>
+				</oneof>
+			</forbidden>
+			<required>
+				<weapondetails>
+					<conceal operation="lessthanequals">0</conceal>
+				</weapondetails>
+			</required>
+			<rating>0</rating>
+			<conceal>-2</conceal>
+			<avail>10R</avail>
+			<cost>1000</cost>
+			<source>HT</source>
+			<page>180</page>
+		</accessory>
+		<accessory>
+			<id>98c9ed33-2636-40bb-a455-334e8fb8e65f</id>
+			<name>Chameleon Coating (Rifle)</name>
+			<mount>Side</mount>
+			<forbidden>
+				<oneof>
+					<accessory>Ceramic/Plasteel Components</accessory>
+					<accessory>Vintage</accessory>
+				</oneof>
+			</forbidden>
+			<required>
+				<weapondetails>
+					<conceal operation="greaterthan">0</conceal>
+				</weapondetails>
+			</required>
+			<rating>0</rating>
+			<conceal>-1</conceal>
+			<avail>10R</avail>
+			<cost>1000</cost>
+			<source>HT</source>
+			<page>180</page>
+		</accessory>
+		<accessory>
+			<id>4e54b271-2617-44b5-a70f-ab389890dda8</id>
+			<name>Holographic Sight</name>
+			<mount>Top</mount>
+			<accuracy>1</accuracy>
+			<rating>0</rating>
+			<avail>2</avail>
+			<cost>125</cost>
+			<source>HT</source>
+			<page>181</page>
+		</accessory>
+		<accessory>
+			<id>d5abeadd-fba4-47f9-ac35-bfbb31ce34be</id>
+			<name>Long Barrel</name>
+			<mount>Barrel</mount>
+			<accuracy>1</accuracy>
+			<rating>0</rating>
+			<conceal>+1</conceal>
+			<avail>8R</avail>
+			<cost>Weapon Cost</cost>
+			<source>HT</source>
+			<page>181</page>
+		</accessory>
+		<accessory>
+			<id>806bfacc-095e-448d-a5b2-c271c569ae51</id>
+			<name>Melee Hardening</name>
+			<mount />
+			<rating>0</rating>
+			<avail>6</avail>
+			<cost>500</cost>
+			<source>HT</source>
+			<page>181</page>
+		</accessory>
+		<accessory>
+			<id>83902f51-5f87-444f-a3ff-a74ce865e1af</id>
+			<name>Easy Breakdown (Unpowered)</name>
+			<mount>Side</mount>
+			<rating>0</rating>
+			<avail>8R</avail>
+			<cost>750</cost>
+			<source>HT</source>
+			<page>180</page>
+		</accessory>
+		<accessory>
+			<id>f27402fa-2845-4314-a97d-2747b3263e0d</id>
+			<name>Easy Breakdown (Powered)</name>
+			<mount>Side</mount>
+			<forbidden>
+				<oneof>
+					<accessory>Vintage</accessory>
+				</oneof>
+			</forbidden>
+			<rating>0</rating>
+			<avail>10R</avail>
+			<cost>1250</cost>
+			<source>HT</source>
+			<page>180</page>
+		</accessory>
+		<accessory>
+			<id>2da4f104-cf0c-4e0c-a001-4a6da4c2b46b</id>
+			<name>Electronic Firing</name>
+			<mount>Barrel</mount>
+			<forbidden>
+				<oneof>
+					<accessory>Vintage</accessory>
+				</oneof>
+			</forbidden>
+			<rc>1</rc>
+			<rating>0</rating>
+			<avail>10R</avail>
+			<cost>1000</cost>
+			<source>HT</source>
+			<page>180</page>
+		</accessory>
+		<accessory>
+			<id>a2e4fcc6-cc21-4fc8-bbdf-efb489e9c377</id>
+			<name>Mounted Crossbow</name>
+			<mount>Under/Barrel</mount>
+			<extramount>Under/Barrel</extramount>
+			<rating>0</rating>
+			<avail>8R</avail>
+			<cost>1000</cost>
+			<required>
+				<OR>
+					<category>Assault Rifles</category>
+          <category>Sniper Rifles</category>
+          <category>Sporting Rifles</category>
+					<useskill>Longarms</useskill>
+					<AND>
+						<useskill NOT="" operation="exists" />
+						<OR>
+							<category>Shotguns</category>
+							<category>Sporting Rifles</category>
+							<category>Sniper Rifles</category>
+						</OR>
+					</AND>
+				</OR>
+			</required>
+			<source>HT</source>
+			<page>182</page>
+		</accessory>
+		<accessory>
+			<id>b83d5f60-7be2-4991-a518-775f6ae49207</id>
+			<name>Underbarrel Laser</name>
+			<mount>Under/Side</mount>
+			<extramount>Under/Side</extramount>
+			<rating>0</rating>
+			<avail>16F</avail>
+			<cost>22000</cost>
+			<source>HT</source>
+			<page>182</page>
+		</accessory>
+		<accessory>
+			<id>13d90aa2-6a67-47e5-a211-89aabea5f837</id>
+			<name>Underbarrel Shotgun</name>
+			<mount>Under</mount>
+			<rating>0</rating>
+			<avail>5R</avail>
+			<cost>600</cost>
+			<required>
+				<OR>
+					<category>Assault Rifles</category>
+          <category>Sniper Rifles</category>
+          <category>Sporting Rifles</category>
+					<useskill>Longarms</useskill>
+					<useskill>Heavy Weapons</useskill>
+					<AND>
+						<useskill NOT="" operation="exists" />
+						<OR>
+							<category>Shotguns</category>
+							<category>Sporting Rifles</category>
+							<category>Sniper Rifles</category>
+							<category>Light Machine Guns</category>
+							<category>Medium Machine Guns</category>
+							<category>Heavy Machine Guns</category>
+							<category>Assault Cannons</category>
+							<category>Grenade Launchers</category>
+							<category>Missile Launchers</category>
+						</OR>
+					</AND>
+				</OR>
+			</required>
+      <addunderbarrels>
+        <weapon>Underbarrel Shotgun</weapon>
+      </addunderbarrels>
+			<source>HT</source>
+			<page>182</page>
+		</accessory>
+		<accessory>
+			<id>b8c019cc-5772-43b0-8ba8-a08581bab406</id>
+			<name>Overclocked</name>
+			<mount />
+			<damage>-2</damage>
+			<damagetype>P</damagetype>
+			<rating>0</rating>
+			<avail>6F</avail>
+			<cost>200</cost>
+			<required>
+				<weapondetails>
+					<type>Melee</type>
+					<damage operation="contains">S(e)</damage>
+				</weapondetails>
+			</required>
+			<source>HT</source>
+			<page>182</page>
+		</accessory>
+		<accessory>
+			<id>b83bfd3a-8011-4a8e-8e76-033dbd6a79c1</id>
+			<name>Retractable Bayonet</name>
+			<mount>Under</mount>
+			<rating>0</rating>
+			<avail>6R</avail>
+			<cost>200</cost>
+			<source>HT</source>
+			<page>182</page>
+		</accessory>
+		<accessory>
+			<id>d67f3194-61f3-4440-b02c-e5f173532b01</id>
+			<name>Custom Look</name>
+			<mount />
+			<rating>0</rating>
+			<avail>2</avail>
+			<cost>300</cost>
+			<source>HT</source>
+			<page>180</page>
+		</accessory>
+		<accessory>
+			<id>225d5411-953e-4537-9e97-40bced059bd3</id>
+			<name>Sawed Off/Shortbarrel</name>
+			<mount>Barrel</mount>
+			<forbidden>
+				<oneof>
+					<accessory>Stock Removal</accessory>
+					<accessory>Sawed Off/Shortbarrel and Stock Removal</accessory>
+				</oneof>
+			</forbidden>
+			<required>
+				<weapondetails>
+					<OR>
+						<category>Heavy Pistols</category>
+						<category>Assault Rifles</category>
+            <category>Shotguns</category>
+            <category>Sniper Rifles</category>
+            <category>Sporting Rifles</category>
+						<useskill>Longarms</useskill>
+						<AND>
+							<useskill NOT="" operation="exists" />
+							<OR>
+								<category>Shotguns</category>
+								<category>Sporting Rifles</category>
+								<category>Sniper Rifles</category>
+							</OR>
+						</AND>
+					</OR>
+				</weapondetails>
+			</required>
+			<damage>-1</damage>
+			<rating>0</rating>
+			<conceal>-1</conceal>
+			<avail>4R</avail>
+			<cost>20</cost>
+			<source>HT</source>
+			<page>182</page>
+		</accessory>
+		<accessory>
+			<id>88d0e08b-1ac2-442e-8f2f-dfaeb9cda9ab</id>
+			<name>Stock Removal</name>
+			<mount>Stock</mount>
+			<rating>0</rating>
+			<forbidden>
+				<oneof>
+					<accessory>Sawed Off/Shortbarrel</accessory>
+					<accessory>Sawed Off/Shortbarrel and Stock Removal</accessory>
+				</oneof>
+			</forbidden>
+			<required>
+				<weapondetails>
+					<conceal operation="greaterthan">0</conceal>
+				</weapondetails>
+			</required>
+			<conceal>-1</conceal>
+			<avail>2</avail>
+			<cost>20</cost>
+			<source>HT</source>
+			<page>182</page>
+		</accessory>
+		<accessory>
+			<id>01bb2926-c25f-4eba-acfc-aa4b14019607</id>
+			<name>Sawed Off/Shortbarrel and Stock Removal</name>
+			<mount>Stock</mount>
+			<forbidden>
+				<oneof>
+					<accessory>Stock Removal</accessory>
+					<accessory>Sawed Off/Shortbarrel</accessory>
+				</oneof>
+			</forbidden>
+			<required>
+				<weapondetails>
+					<OR>
+						<category>Heavy Pistols</category>
+						<category>Assault Rifles</category>
+						<useskill>Longarms</useskill>
+						<AND>
+							<useskill NOT="" operation="exists" />
+							<OR>
+								<category>Shotguns</category>
+								<category>Sporting Rifles</category>
+								<category>Sniper Rifles</category>
+							</OR>
+						</AND>
+					</OR>
+					<conceal operation="greaterthan">0</conceal>
+				</weapondetails>
+			</required>
+			<extramount>Barrel</extramount>
+			<rating>0</rating>
+			<accuracy>-1</accuracy>
+			<damage>-1</damage>
+			<conceal>-2</conceal>
+			<avail>2</avail>
+			<cost>20</cost>
+			<source>HT</source>
+			<page>182</page>
+		</accessory>
+		<accessory>
+			<id>f2eee4ed-d0cb-4163-84d9-91e537cd13d9</id>
+			<name>Trigger Removal</name>
+			<mount />
+			<accuracy>1</accuracy>
+			<rating>0</rating>
+			<avail>2</avail>
+			<cost>50</cost>
+			<forbidden>
+				<oneof>
+					<accessory>Vintage</accessory>
+				</oneof>
+				<weapondetails>
+					<OR>
+						<category>Bows</category>
+						<type>Melee</type>
+					</OR>
+				</weapondetails>
+			</forbidden>
+			<source>HT</source>
+			<page>182</page>
+		</accessory>
+		<accessory>
+			<id>85b01b5c-c788-4b43-8190-9e0c18391436</id>
+			<name>Personalized Grip</name>
+			<mount/>
+			<accuracy>1</accuracy>
+			<rating>0</rating>
+			<avail>2</avail>
+			<cost>100</cost>
+			<source>HT</source>
+			<page>182</page>
+		</accessory>
+		<accessory>
+			<id>f277db83-e5f0-47c8-a465-e0307105796f</id>
+			<name>Collapsible Traditional Bow</name>
+			<mount/>
+			<rating>10</rating>
+			<avail>0</avail>
+			<cost>Rating * 50</cost>
+			<required>
+				<weapondetails>
+					<OR>
+						<category>Bows</category>
+						<spec>Bow</spec>
+					</OR>
+				</weapondetails>
+			</required>
+			<forbidden>
+				<oneof>
+					<accessory>Smartgun System, Internal</accessory>
+					<accessory>Smartgun System, External</accessory>
+				</oneof>
+			</forbidden>
+			<source>HT</source>
+			<page>197</page>
+		</accessory>
+		<!-- End Region -->
+		<!-- Shadowrun 2050 SR5 -->
+		<accessory>
+			<id>0c2e21a0-4f1d-409d-a33e-cb3d5f0b0897</id>
+			<name>Tripod (2050)</name>
+			<mount>Under</mount>
+			<rcdeployable>True</rcdeployable>
+			<rc>6</rc>
+			<rating>0</rating>
+			<rcgroup>1</rcgroup>
+			<avail>10</avail>
+			<cost>600</cost>
+			<source>2050</source>
+			<page>186</page>
+		</accessory>
+		<accessory>
+			<id>ec157e2d-5868-4652-8cf0-8e30e46fb130</id>
+			<name>Spare Clip (2050)</name>
+			<ammoslots>1</ammoslots>
+			<mount/>
+			<rating>0</rating>
+			<avail>2</avail>
+			<cost>5</cost>
+			<required>
+				<weapondetails>
+					<OR>
+						<ammo operation="contains">(c)</ammo>
+						<ammo operation="contains">(d)</ammo>
+					</OR>
+				</weapondetails>
+			</required>
+			<source>2050</source>
+			<page>189</page>
+		</accessory>
+		<accessory>
+			<id>e632b766-55fb-42bf-8bd3-6c9c46830a29</id>
+			<name>Gas-Vent 2 System (2050)</name>
+			<mount>Barrel</mount>
+			<rc>2</rc>
+			<rating>0</rating>
+			<avail>2R</avail>
+			<cost>450</cost>
+			<source>2050</source>
+			<page>189</page>
+		</accessory>
+		<accessory>
+			<id>9998a80c-6452-4fcb-9508-66da27eea850</id>
+			<name>Gas-Vent 3 System (2050)</name>
+			<mount>Barrel</mount>
+			<rc>2</rc>
+			<rating>0</rating>
+			<avail>2R</avail>
+			<cost>700</cost>
+			<source>2050</source>
+			<page>189</page>
+		</accessory>
+		<accessory>
+			<id>ac1e63bd-4cce-44c4-ac65-71831ebaa1d4</id>
+			<name>Grenade Launcher (2050)</name>
+			<mount>Under</mount>
+			<rating>0</rating>
+			<avail>8F</avail>
+			<cost>1700</cost>
+			<required>
+				<weapondetails>
+					<conceal operation="greaterthan">0</conceal>
+				</weapondetails>
+			</required>
+			<source>2050</source>
+			<page>189</page>
+		</accessory>
+		<accessory>
+			<id>e6b1550c-c392-4e85-b618-04f8a09b8020</id>
+			<name>Gyro Mount, default (2050) </name>
+			<mount>Under</mount>
+			<rc>5</rc>
+			<rating>0</rating>
+			<rcgroup>1</rcgroup>
+			<avail>4</avail>
+			<cost>2500</cost>
+			<source>2050</source>
+			<page>189</page>
+		</accessory>
+		<accessory>
+			<id>6ed9f566-4696-4436-9d79-4e807fbb2a1f</id>
+			<name>Gyro Mount, Deluxe (2050) </name>
+			<mount>Under</mount>
+			<rc>6</rc>
+			<rating>0</rating>
+			<rcgroup>1</rcgroup>
+			<avail>4</avail>
+			<cost>6000</cost>
+			<source>2050</source>
+			<page>189</page>
+		</accessory>
+		<accessory>
+			<id>1bf98490-9642-436b-9b7c-fdbd6d5a65f1</id>
+			<name>Laser Sight (2050)</name>
+			<mount>Top/Under</mount>
+			<accuracy>1</accuracy>
+			<rating>0</rating>
+			<avail>6</avail>
+			<cost>500</cost>
+			<source>2050</source>
+			<page>189</page>
+		</accessory>
+		<accessory>
+			<id>dd5a1cf9-38a6-49a6-9ed5-c7ee79670e4e</id>
+			<name>Silencer (2050)</name>
+			<mount>Barrel</mount>
+			<rating>0</rating>
+			<avail>9F</avail>
+			<cost>500</cost>
+			<forbidden>
+				<weapondetails>
+					<OR>
+						<ammo operation="contains">(cy)</ammo>
+						<spec>Revolvers</spec>
+						<spec2>Revolvers</spec2>
+						<category>Shotguns</category>
+						<spec>Shotguns</spec>
+						<spec2>Shotguns</spec2>
+						<ammocategory>Shotguns</ammocategory>
+						<name>PSK-3 Collapsible Heavy Pistol</name>
+					</OR>
+				</weapondetails>
+			</forbidden>
+			<source>2050</source>
+			<page>189</page>
+		</accessory>
+		<accessory>
+			<id>57651486-8344-4b4b-af96-780e99cfb015</id>
+			<name>Speed Loader (2050)</name>
+			<ammoslots>1</ammoslots>
+			<mount/>
+			<rating>0</rating>
+			<avail>2</avail>
+			<cost>10</cost>
+			<required>
+				<weapondetails>
+					<ammo operation="contains">(cy)</ammo>
+				</weapondetails>
+			</required>
+			<source>2050</source>
+			<page>189</page>
+		</accessory>
+		<accessory>
+			<id>1c8c3432-315b-4365-8a15-31e9427cbff9</id>
+			<name>Shock Pad (2050)</name>
+			<mount/>
+			<rcdeployable>True</rcdeployable>
+			<rc>1</rc>
+			<rating>0</rating>
+			<rcgroup>2</rcgroup>
+			<avail>2</avail>
+			<cost>200</cost>
+			<required>
+				<weapondetails>
+					<OR>
+						<category operation="contains">Rifles</category>
+						<category>Shotguns</category>
+						<category>Light Machine Guns</category>
+						<category>Medium Machine Guns</category>
+						<category>Heavy Machine Guns</category>
+						<category>Underbarrel Weapons</category>
+						<category>Assault Cannons</category>
+						<category>Flamethrowers</category>
+						<category>Laser Weapons</category>
+						<category>Grenade Launchers</category>
+						<category>Missile Launchers</category>
+					</OR>
+				</weapondetails>
+			</required>
+			<forbidden>
+				<oneof>
+					<accessory>Stock Removal</accessory>
+					<accessory>Sawed Off/Shortbarrel and Stock Removal</accessory>
+				</oneof>
+			</forbidden>
+			<source>2050</source>
+			<page>189</page>
+		</accessory>
+		<accessory>
+			<id>e62964cd-767f-4b10-b456-d87f5a04b64e</id>
+			<name>Smartgun System, Internal (2050)</name>
+			<mount/>
+			<forbidden>
+				<oneof>
+					<accessory>Ceramic/Plasteel Components</accessory>
+					<accessory>Collapsible Traditional Bow</accessory>
+					<accessory>Vintage</accessory>
+				</oneof>
+				<weapondetails>
+					<type>Melee</type>
+				</weapondetails>
+			</forbidden>
+			<accuracy>2</accuracy>
+			<rating>0</rating>
+			<avail>+2R</avail>
+			<cost>Weapon Cost</cost>
+			<source>2050</source>
+			<page>189</page>
+		</accessory>
+		<accessory>
+			<id>e6058e8b-c4b5-422f-aa2f-d0f23769b094</id>
+			<name>Smartgun System, External (2050)</name>
+			<mount>Top/Under</mount>
+			<forbidden>
+				<oneof>
+					<accessory>Ceramic/Plasteel Components</accessory>
+					<accessory>Collapsible Traditional Bow</accessory>
+					<accessory>Vintage</accessory>
+				</oneof>
+				<weapondetails>
+					<type>Melee</type>
+				</weapondetails>
+			</forbidden>
+			<accuracy>2</accuracy>
+			<rating>0</rating>
+			<avail>4R</avail>
+			<cost>600</cost>
+			<source>2050</source>
+			<page>189</page>
+		</accessory>
+		<accessory>
+			<id>a465112e-b597-4b39-b2c3-19d1b2fafb09</id>
+			<name>Concealable Holster (2050)</name>
+			<mount/>
+			<rating>0</rating>
+			<conceal>-2</conceal>
+			<avail>2</avail>
+			<cost>100</cost>
+			<required>
+				<weapondetails>
+					<conceal operation="lessthanequals">0</conceal>
+				</weapondetails>
+			</required>
+			<source>2050</source>
+			<page>189</page>
+		</accessory>
+		<accessory>
+			<id>97de111c-4cf2-4a45-963f-14349b3b9c38</id>
+			<name>Imaging Scope (2050)</name>
+			<mount>Top</mount>
+			<rating>0</rating>
+			<avail>3</avail>
+			<cost>500</cost>
+			<gears>
+				<usegear>Vision Magnification</usegear>
+			</gears>
+			<allowgear>
+				<gearcategory>Vision Enhancements</gearcategory>
+			</allowgear>
+			<source>2050</source>
+			<page>189</page>
+		</accessory>
+		<accessory>
+			<id>605c079d-baeb-422d-9653-9efe595d9dc2</id>
+			<name>Bipod (2050)</name>
+			<mount>Under</mount>
+			<rc>2</rc>
+			<rating>0</rating>
+			<rcgroup>1</rcgroup>
+			<avail>2</avail>
+			<cost>400</cost>
+			<source>2050</source>
+			<page>189</page>
+		</accessory>
+		<!-- End Region -->
+	</accessories>
+</chummer>