<?xml version="1.0" encoding="utf-8"?>
<!--This file is part of Chummer5a.

    Chummer5a is free software: you can redistribute it and/or modify
    it under the terms of the GNU General Public License as published by
    the Free Software Foundation, either version 3 of the License, or
    (at your option) any later version.

    Chummer5a is distributed in the hope that it will be useful,
    but WITHOUT ANY WARRANTY; without even the implied warranty of
    MERCHANTABILITY or FITNESS FOR A PARTICULAR PURPOSE.  See the
    GNU General Public License for more details.

    You should have received a copy of the GNU General Public License
    along with Chummer5a.  If not, see <http://www.gnu.org/licenses/>.

    You can obtain the full source code for Chummer5a at
    https://github.com/chummer5a/chummer5a
-->
<chummer>
  <version>-350</version>
  <name>English (en-US)</name>
  <righttoleft>False</righttoleft>
  <strings>
	  <!-- Region Meta Strings -->
	  <string>
		  <key>Message_Insufficient_Permissions_Warning</key>
		  <text>Chummer5 is currently not being run with proper permissions! If you are not running Chummer5 as an administrator, please move it to a folder owned by your user.</text>
	  </string>
	  <string>
		  <key>Message_Save_Error_Warning</key>
		  <text>Chummer5 encountered an error while saving the character.</text>
	  </string>
	  <string>
		  <key>Message_File_Cannot_Be_Accessed</key>
		  <text>Chummer5 cannot access the file for writing. Please make sure it has permission to write to the location and that the file is not currently in use.</text>
	  </string>
    <string>
      <key>Message_Files_Cannot_Be_Removed</key>
      <text>Chummer5 could not remove the below files during update as they were inaccessible:</text>
    </string>
    <!-- End Region -->
    <!-- Region File Dialog Filter Strings -->
  <string>
      <key>DialogFilter_Chum5</key>
      <text>Chummer5 Files (*.chum5)|*.chum5</text>
    </string>
    <string>
      <key>DialogFilter_Xml</key>
      <text>XML Files (*.xml)|*.xml</text>
    </string>
    <string>
      <key>DialogFilter_Html</key>
      <text>HTML Files (*.htm;*.html)|*.htm;*.html</text>
    </string>
    <string>
      <key>DialogFilter_Pdf</key>
      <text>PDF Files (*.pdf)|*.pdf</text>
    </string>
    <string>
      <key>DialogFilter_Exe</key>
      <text>Executable Files (*.exe)|*.exe</text>
    </string>
    <string>
      <key>DialogFilter_Json</key>
      <text>JSON Files (*.json)|*.json</text>
    </string>
    <string>
      <key>DialogFilter_All</key>
      <text>All Files (*.*)|*.*</text>
    </string>
  <!-- End Region -->
    <!-- Region Common Strings -->
    <string>
      <key>String_NotApplicable</key>
      <text>N/A</text>
    </string>
    <string>
      <key>String_Wireless</key>
      <text>Wireless</text>
    </string>
    <string>
      <key>String_Version</key>
      <text>Version</text>
    </string>
    <string>
      <key>String_Error</key>
      <text>Error</text>
    </string>
    <string>
      <key>String_Unknown</key>
      <text>Unknown</text>
    </string>
    <string>
      <key>String_D6</key>
      <text>D6</text>
    </string>
    <string>
      <key>String_Search</key>
      <text>Search:</text>
    </string>
    <string>
      <key>String_Limit</key>
      <text>Limit:</text>
    </string>
    <string>
      <key>String_All</key>
      <text>All</text>
    </string>
    <string>
      <key>String_LifeModule</key>
      <text>Life Module</text>
    </string>
    <string>
      <key>String_Life_Module</key>
      <text>Life Module</text>
    </string>
    <string>
      <key>Label_Stage</key>
      <text>Stage:</text>
    </string>
    <string>
      <key>Tip_CombineItems</key>
      <text>You have multiple skills with the same name. You can combine those to one</text>
    </string>
    <string>
      <key>Tip_SplitItems</key>
      <text>This item is made up of multiple combined skills. Press here to separate them</text>
    </string>
    <string>
      <key>String_PushTheLimit</key>
      <text>Push the Limit</text>
    </string>
    <string>
      <key>String_SecondChance</key>
      <text>Second Chance</text>
    </string>
    <string>
      <key>String_SeizeTheInit</key>
      <text>Seize the Initiative</text>
    </string>
    <string>
      <key>String_Blitz</key>
      <text>Blitz</text>
    </string>
    <string>
      <key>String_CloseCall</key>
      <text>Close Call</text>
    </string>
    <string>
      <key>String_DeadManTrigger</key>
      <text>Dead Man's Trigger</text>
    </string>
    <string>
      <key>Main_Menu_GM_Dash</key>
      <text>GM Dashboard</text>
    </string>
    <string>
      <key>Main_Menu_Player_Dash</key>
      <text>Player Dashboard</text>
    </string>
    <string>
      <key>String_Dashboard</key>
      <text>Dashboard</text>
    </string>
    <string>
      <key>Label_StartingInit</key>
      <text>Starting Initiative</text>
    </string>        
    <string>
      <key>AddToken_Header</key>
      <text>Add Token Player</text>
    </string>
    <string>
      <key>Button_Add</key>
      <text>Add</text>
    </string>
    <string>
      <key>Button_Remove</key>
      <text>Remove</text>
    </string>
    <string>
      <key>String_Name</key>
      <text>Name</text>
    </string>
    <string>
      <key>Label_Open</key>
      <text>Open</text>
    </string>
    <string>
      <key>Label_InitiativeDice</key>
      <text>Initiative Dice</text>
    </string>
    <string>
      <key>Label_AutoRollInit</key>
      <text>Auto Roll Initiative</text>
    </string>
    <string>
      <key>Button_Next</key>
      <text>Next</text>
    </string>
    <string>
      <key>Button_Sort</key>
      <text>Sort</text>
    </string>
    <string>
      <key>Button_Delay</key>
      <text>Delay</text>
    </string>
    <string>
      <key>Button_Reset</key>
      <text>Reset</text>
    </string>
    <string>
      <key>Button_ApplyManeuver</key>
      <text>Apply Maneuver</text>
    </string>
    <string>
      <key>Label_InitiativeManeuvers</key>
      <text>Initiative Maneuvers</text>
    </string>
    <string>
      <key>Label_Round</key>
      <text>Round</text>
    </string>
    <string>
      <key>Label_Vehicles</key>
      <text>Vehicles</text>
    </string>
    <string>
      <key>Label_File</key>
      <text>File</text>
    </string>
    <string>
      <key>Label_Exit</key>
      <text>Exit</text>
    </string>
    <string>
      <key>Label_Help</key>
      <text>Help</text>
    </string>
    <string>
      <key>Label_About</key>
      <text>About</text>
    </string>
    <string>
      <key>InitRoller_Header</key>
      <text>Initiative Dice Results</text>
    </string>
    <string>
      <key>InitRoller_Description</key>
      <text>Please input the total of the results of the d6.</text>
    </string>
    <string>
      <key>Label_InitRoller_ResultOf</key>
      <text>Result of {0}D6:</text>
    </string>
    <string>
      <key>String_BP</key>
      <text>BP</text>
    </string>
    <string>
      <key>String_Karma</key>
      <text>Karma</text>
    </string>
    <string>
      <key>String_SumtoTen</key>
      <text>Sum to Ten</text>
    </string>
    <string>
      <key>Label_SumtoTenHeritage</key>
      <text>Metatype:</text>
    </string>
    <string>
      <key>Label_SumtoTenTalent</key>
      <text>Magic or Resonance:</text>
    </string>
    <string>
      <key>Label_SumtoTenAttributes</key>
      <text>Attributes:</text>
    </string>
    <string>
      <key>Label_SumtoTenSkills</key>
      <text>Skills:</text>
    </string>
    <string>
      <key>Label_SumtoTenResources</key>
      <text>Resources:</text>
    </string>        
    <string>
      <key>Message_SumtoTenSpellLimit</key>
      <text>You cannot have more spells than allowed by your selected Talent priority.</text>
    </string>    
    <string>
      <key>Message_SumtoTenComplexFormLimit</key>
      <text>Your number of Complex Forms cannot exceed the number defined by your selected Talent priority.</text>
    </string>
    <string>
      <key>Message_FailedLoad</key>
      <text>This file failed to load with the following XML error:\n{0}</text>
    </string>
    <string>
      <key>MessageTitle_FailedLoad</key>
      <text>Could Not Load</text>
    </string>
    <string>
      <key>Message_FailedSave</key>
      <text>This file failed to save with the following XML error:\n{0}</text>
    </string>
    <string>
      <key>MessageTitle_FailedSave</key>
      <text>Could Not Save</text>
    </string>
    <string>
      <key>Message_OverCapacityLimit</key>
      <text>This item's capacity is too high for the parent item: Maximum Capacity {0}, {1} needed</text>
    </string>
    <string>
      <key>MessageTitle_OverCapacityLimit</key>
      <text>Over Capacity Limit</text>
    </string>
    <string>
      <key>String_BuyWithKarma</key>
      <text>Buy with Karma</text>
    </string>
    <string>
      <key>String_Points</key>
      <text>Points</text>
    </string>
    <string>
      <key>String_Priority</key>
      <text>Priority</text>
    </string>
    <string>
      <key>String_Special</key>
      <text>Special</text>
    </string>
    <string>
      <key>String_SpecialAttributes</key>
      <text>Special Attributes</text>
    </string>
    <string>
      <key>Label_SpecialAttributes</key>
      <text>Special Attributes:</text>
    </string>
    <string>
      <key>String_SpecialAttributePoints</key>
      <text>Special Attribute Points</text>
    </string>
    <string>
      <key>String_AttributePoints</key>
      <text>Attribute Points</text>
    </string>
    <string>
      <key>String_Metamagic</key>
      <text>Metamagic</text>
    </string>
    <string>
      <key>String_Echo</key>
      <text>Echo</text>
    </string>
    <string>
      <key>String_Art</key>
      <text>Art</text>
    </string>
    <string>
      <key>String_Ritual</key>
      <text>Ritual</text>
    </string>
    <string>
      <key>String_Enchantment</key>
      <text>Enchantment</text>
    </string>
    <string>
      <key>String_Enhancement</key>
      <text>Enhancement</text>
    </string>
    <string>
      <key>Label_Metamagic</key>
      <text>Metamagic:</text>
    </string>
    <string>
      <key>Label_Echo</key>
      <text>Echo:</text>
    </string>
    <string>
      <key>Label_Art</key>
      <text>Art:</text>
    </string>
    <string>
      <key>Label_Ritual</key>
      <text>Ritual:</text>
    </string>
    <string>
      <key>Label_Enchantment</key>
      <text>Enchantment:</text>
    </string>
    <string>
      <key>Label_Enhancement</key>
      <text>Enhancement:</text>
    </string>
    <string>
      <key>String_MartialArtsCount</key>
      <text>Martial Arts</text>
    </string>
    <string>
      <key>String_TechniquesCount</key>
      <text>Techniques</text>
    </string>
    <string>
      <key>String_SkillPoints</key>
      <text>Skill Points</text>
    </string>
    <string>
      <key>String_SkillGroupPoints</key>
      <text>Skill Group Points</text>
    </string>
    <string>
      <key>String_Spells</key>
      <text>Spells</text>
    </string>
    <string>
      <key>String_ComplexForms</key>
      <text>Complex Form Rating Points</text>
    </string>
    <string>
      <key>String_Page</key>
      <text>page</text>
    </string>
    <string>
      <key>String_OverPriorityPoints</key>
      <text>{0} of {1}: {2} Karma</text>
    </string>
    <string>
      <key>String_Of</key>
      <text xml:space="preserve"> of </text>
    </string>
    <string>
      <key>String_Space</key>
      <text xml:space="preserve"> </text>
    </string>
    <string>
      <key>String_Colon</key>
      <text>:</text>
    </string>
    <string>
      <key>String_Remaining</key>
      <text>remaining</text>
    </string>
    <string>
      <key>String_OK</key>
      <text>OK</text>
    </string>
    <string>
      <key>String_Cancel</key>
      <text>Cancel</text>
    </string>
    <string>
      <key>String_Delete</key>
      <text>Delete</text>
    </string>
    <string>
      <key>String_AddMore</key>
      <text>&amp;Add &amp;&amp; More</text>
    </string>
    <string>
      <key>String_Rating</key>
      <text>Rating</text>
    </string>
    <string>
      <key>String_TotalRating</key>
      <text>Total Rating</text>
    </string>
    <string>
      <key>String_System</key>
      <text>System</text>
    </string>
    <string>
      <key>String_Response</key>
      <text>Response</text>
    </string>
    <string>
      <key>String_Firewall</key>
      <text>Firewall</text>
    </string>
    <string>
      <key>String_Signal</key>
      <text>Signal</text>
    </string>
    <string>
      <key>String_UnnamedCharacter</key>
      <text>Unnamed Character</text>
    </string>
    <string>
      <key>String_Break</key>
      <text>Break</text>
    </string>
    <string>
      <key>Checkbox_Free</key>
      <text>Free!</text>
    </string>
    <string>
      <key>Checkbox_BlackMarketDiscount</key>
      <text>Black Market Discount (10%)</text>
    </string>
    <string>
      <key>Checkbox_HomeNode</key>
      <text>Home Node</text>
    </string>
    <string>
      <key>Checkbox_Wireless</key>
      <text>Wireless Enabled</text>
    </string>
    <string>
      <key>Checkbox_Commlinks</key>
      <text>Only show Commlinks</text>
    </string>
    <string>
      <key>Checkbox_ActiveCommlink</key>
      <text>Active Commlink</text>
    </string>
    <string>
      <key>Label_BP</key>
      <text>BP:</text>
    </string>
    <string>
      <key>Label_BPRemaining</key>
      <text>BP Remaining:</text>
    </string>
    <string>
      <key>Label_Karma</key>
      <text>Karma:</text>
    </string>
    <string>
      <key>Label_LP</key>
      <text>LP:</text>
    </string>
    <string>
      <key>Label_BonusLP</key>
      <text>Bonus LP:</text>
    </string>
    <string>
      <key>Label_QualityLP</key>
      <text>Quality LP:</text>
    </string>
    <string>
      <key>Label_QualityCost</key>
      <text>Quality Cost:</text>
    </string>
    <string>
      <key>Label_QualitySource</key>
      <text>Quality Source:</text>
    </string>
    <string>
      <key>Checkbox_Randomize1D6</key>
      <text>Randomize 1D6</text>
    </string>
    <string>
      <key>String_KarmaRemaining</key>
      <text>Karma Remaining</text>
    </string>
    <string>
      <key>Label_KarmaRemaining</key>
      <text>Karma Remaining:</text>
    </string>
    <string>
      <key>Label_Source</key>
      <text>Source:</text>
    </string>
    <string>
      <key>Label_Name</key>
      <text>Name:</text>
    </string>
    <string>
      <key>Label_Bonus</key>
      <text>Bonus:</text>
    </string>
    <string>
      <key>Label_Category</key>
      <text>Category:</text>
    </string>
    <string>
      <key>Label_Handling</key>
      <text>Handling:</text>
    </string>
    <string>
      <key>Label_Accel</key>
      <text>Accel:</text>
    </string>
    <string>
      <key>Label_Speed</key>
      <text>Speed:</text>
    </string>
	<string>
      <key>String_Handling</key>
      <text>Handling</text>
    </string>
    <string>
      <key>Label_Response</key>
      <text>Response:</text>
    </string>
    <string>
      <key>Label_Device</key>
      <text>Device:</text>
    </string>
    <string>
      <key>Label_Pilot</key>
      <text>Pilot:</text>
    </string>
    <string>
      <key>Label_Body</key>
      <text>Body:</text>
    </string>
	<string>
	  <key>String_VehicleBody</key>
	  <text>Body</text>
	</string>
    <string>
      <key>Label_Armor</key>
      <text>Armor:</text>
    </string>
    <string>
      <key>Label_Seats</key>
      <text>Seats:</text>
    </string>
    <string>
      <key>Label_Sensor</key>
      <text>Sensor:</text>
    </string>
	<string>
      <key>String_Sensor</key>
      <text>Sensor</text>
    </string>
    <string>
      <key>Label_Avail</key>
      <text>Avail:</text>
    </string>
    <string>
      <key>Label_Cost</key>
      <text>Cost:</text>
    </string>
    <string>
      <key>Label_Accuracy</key>
      <text>Accuracy:</text>
    </string>
    <string>
      <key>Label_Slots</key>
      <text>Slots:</text>
    </string>
    <string>
      <key>Label_Weapons</key>
      <text>Weapons:</text>
    </string>
    <string>
      <key>Label_Protection</key>
      <text>Prot:</text>
    </string>
    <string>
      <key>Label_Powertrain</key>
      <text>Power:</text>
    </string>
    <string>
      <key>Label_Bodymod</key>
      <text>Body Mods:</text>
    </string>
    <string>
      <key>Label_Electromagnetic</key>
      <text>Elec:</text>
    </string>
    <string>
      <key>Label_Cosmetic</key>
      <text>Cosmetic:</text>
    </string>
    <string>
      <key>Label_DroneModSlots</key>
      <text>Mod Slots:</text>
    </string>
    <string>
      <key>Label_Rating</key>
      <text>Rating:</text>
    </string>
    <string>
      <key>Label_Qty</key>
      <text>Qty:</text>
    </string>
    <string>
      <key>Label_Grade</key>
      <text>Grade:</text>
    </string>
    <string>
      <key>Label_Essence</key>
      <text>Essence:</text>
    </string>
    <string>
      <key>Label_Type</key>
      <text>Type:</text>
    </string>
    <string>
      <key>Label_Action</key>
      <text>Action:</text>
    </string>
    <string>
      <key>Label_Range</key>
      <text>Range:</text>
    </string>
    <string>
      <key>Label_Duration</key>
      <text>Duration:</text>
    </string>
    <string>
      <key>Label_Points</key>
      <text>Points:</text>
    </string>
    <string>
      <key>Label_Descriptors</key>
      <text>Descriptors:</text>
    </string>
    <string>
      <key>Label_Damage</key>
      <text>Damage:</text>
    </string>
    <string>
      <key>Label_DV</key>
      <text>DV:</text>
    </string>
    <string>
      <key>Label_RC</key>
      <text>RC:</text>
    </string>
    <string>
      <key>Label_AP</key>
      <text>AP:</text>
    </string>
    <string>
      <key>Label_Ammo</key>
      <text>Ammo:</text>
    </string>
    <string>
      <key>Label_Reach</key>
      <text>Reach:</text>
    </string>
    <string>
      <key>Label_Mode</key>
      <text>Mode:</text>
    </string>
    <string>
      <key>Label_Mount</key>
      <text>Mount:</text>
    </string>
    <string>
      <key>Label_ExtraMount</key>
      <text>Extra Mount:</text>
    </string>
    <string>
      <key>Label_DataFile</key>
      <text>Data File:</text>
    </string>
    <string>
      <key>Label_Search</key>
      <text>&amp;Search:</text>
    </string>
    <string>
      <key>Label_Capacity</key>
      <text>Capacity:</text>
    </string>
    <string>
      <key>Label_DeviceRating</key>
      <text>Device Rating:</text>
    </string>
    <string>
      <key>Label_Signal</key>
      <text>Signal:</text>
    </string>
    <string>
      <key>Label_System</key>
      <text>System:</text>
    </string>
    <string>
      <key>Label_Attack</key>
      <text>Attack:</text>
    </string>
    <string>
      <key>Label_Sleaze</key>
      <text>Sleaze:</text>
    </string>
    <string>
      <key>Label_DataProcessing</key>
      <text>Data Proc:</text>
    </string>
    <string>
      <key>Label_Firewall</key>
      <text>Firewall:</text>
    </string>
    <string>
      <key>Label_BiofeedbackFilter</key>
      <text>Biofeedback Filter:</text>
    </string>
    <string>
      <key>Label_MaximumCapacityAllowed</key>
      <text>Maximum Capacity allowed:</text>
    </string>
    <string>
      <key>Label_ArmorShort</key>
      <text>Name:</text>
    </string>
    <string>
      <key>Label_ArmorValueShort</key>
      <text>Armor:</text>
    </string>
    <string>
      <key>Label_ArmorLong</key>
      <text>Armor:</text>
    </string>
    <string>
      <key>Label_Test</key>
      <text>Test:</text>
    </string>
    <string>
      <key>String_None</key>
      <text>None</text>
    </string>
    <string>
      <key>String_Varies</key>
      <text>Varies</text>
    </string>
    <string>
      <key>String_Qualities</key>
      <text>Qualities</text>
    </string>
    <string>
      <key>Label_Qualities</key>
      <text>Qualities:</text>
    </string>
    <string>
      <key>String_Quality</key>
      <text>Quality</text>
    </string>
    <string>
      <key>Label_Metavariant</key>
      <text>Metavariant:</text>
    </string>
    <string>
      <key>Title_ChooseCharacterPriorities</key>
      <text>Choose Character Priorities</text>
    </string>
    <string>
      <key>Label_PriorityHeritage</key>
      <text>Metatype:</text>
    </string>
    <string>
      <key>Label_PriorityTalent</key>
      <text>Magic or Resonance:</text>
    </string>
    <string>
      <key>Label_PriorityAttributes</key>
      <text>Attributes:</text>
    </string>
    <string>
      <key>Label_PrioritySkills</key>
      <text>Skills:</text>
    </string>
    <string>
      <key>Label_PriorityResources</key>
      <text>Resources:</text>
    </string>
    <string>
      <key>Label_ActiveSkill</key>
      <text>Active Skill:</text>
    </string>
    <string>
      <key>String_Force</key>
      <text>Force</text>
    </string>
    <string>
      <key>String_Level</key>
      <text>Level</text>
    </string>
    <string>
      <key>String_CyberlimbAttributeModifier</key>
      <text>affected by Cyberlimb Attributes</text>
    </string>
    <string>
      <key>String_Contact</key>
      <text>Contact</text>
    </string>
    <string>
      <key>Label_Location</key>
      <text>Location:</text>
    </string>
    <string>
      <key>Label_Archtype</key>
      <text>Archetype:</text>
    </string>
    <string>
      <key>String_Contacts</key>
      <text>Contacts</text>
    </string>
    <string>
      <key>String_Enemy</key>
      <text>Enemy</text>
    </string>
    <string>
      <key>String_Pet</key>
      <text>Pet</text>
    </string>
    <string>
      <key>String_Immediate</key>
      <text>Immediate</text>
    </string>
    <string>
      <key>String_Second</key>
      <text>second</text>
    </string>
    <string>
      <key>String_Seconds</key>
      <text>seconds</text>
    </string>
    <string>
      <key>String_CombatTurn</key>
      <text>combat turn</text>
    </string>
    <string>
      <key>String_CombatTurns</key>
      <text>combat turns</text>
    </string>
    <string>
      <key>String_Minute</key>
      <text>minute</text>
    </string>
    <string>
      <key>String_Minutes</key>
      <text>minutes</text>
    </string>
    <string>
      <key>String_Day</key>
      <text>day</text>
    </string>
    <string>
      <key>String_Days</key>
      <text>days</text>
    </string>
    <string>
      <key>String_Week</key>
      <text>week</text>
    </string>
    <string>
      <key>String_Weeks</key>
      <text>weeks</text>
    </string>
    <string>
      <key>String_Month</key>
      <text>month</text>
    </string>
    <string>
      <key>String_Months</key>
      <text>months</text>
    </string>
    <string>
      <key>String_Hour</key>
      <text>hour</text>
    </string>
    <string>
      <key>String_Hours</key>
      <text>hours</text>
    </string>
    <string>
      <key>String_ArmorEncumbrance</key>
      <text>Armor Encumbrance</text>
    </string>
    <string>
      <key>String_StackedFocus</key>
      <text>Stacked Focus</text>
    </string>
    <string>
      <key>String_Initiative</key>
      <text>{0} +{1}d6</text>
    </string>
    <string>
      <key>String_MatrixInitiative</key>
      <text>{0} + DP +{1}d6</text>
    </string>
    <string>
      <key>String_MatrixInitiativeLong</key>
      <text>{0} + Data Processing +{1}d6</text>
    </string>
    <string>
      <key>Checkbox_HideOverAvailLimit</key>
      <text>Hide Items Over Avail Limit ({0})</text>
    </string>
	<string>
      <key>Checkbox_ShowOnlyAffordItems</key>
      <text>Show Only Items I Can Afford</text>
    </string>
	<string>
      <key>String_Immune</key>
      <text>Immune</text>
    </string>
    <string>
      <key>String_LifeModules</key>
      <text>Life Modules</text>
    </string>
    <string>
      <key>String_Armor</key>
      <text>Armor</text>
    </string>
    <string>
      <key>String_Info</key>
      <text>Info</text>
    </string>
    <string>
      <key>String_Matrix</key>
      <text>Matrix</text>
    </string>
    <string>
      <key>String_Paragon</key>
      <text>Paragon</text>
    </string>
    <string>
      <key>String_Stream</key>
      <text>Stream</text>
    </string>
    <string>
      <key>String_Vehicle</key>
      <text>Vehicle</text>
    </string>
    <string>
      <key>String_Weapon</key>
      <text>Weapon</text>
    </string>
    <!-- End Region -->
    <!-- Region Printout Strings -->
    <string>
      <key>String_UnarmedAttack</key>
      <text>Unarmed Attack</text>
    </string>
    <string>
      <key>String_Unarmed</key>
      <text>Unarmed</text>
    </string>
    <string>
      <key>String_LivingPersona</key>
      <text>Living Persona</text>
    </string>
    <string>
      <key>String_BiofeedbackFilter</key>
      <text>Biofeedback Filter</text>
    </string>
    <string>
      <key>String_Commlink</key>
      <text>Commlink</text>
    </string>
    <string>
      <key>String_CommlinkOperatingSystem</key>
      <text>Commlink Operating System</text>
    </string>
    <string>
      <key>String_LivingPersonaGear</key>
      <text>Living Persona Gear</text>
    </string>
    <string>
      <key>String_MountNone</key>
      <text>None</text>
    </string>
    <string>
      <key>String_MountTop</key>
      <text>Top</text>
    </string>
    <string>
      <key>String_MountUnder</key>
      <text>Under</text>
    </string>
    <string>
      <key>String_MountBarrel</key>
      <text>Barrel</text>
    </string>
    <string>
      <key>String_MountSide</key>
      <text>Side</text>
    </string>
    <string>
      <key>String_MountInternal</key>
      <text>Internal</text>
    </string>
    <string>
      <key>String_MountStock</key>
      <text>Stock</text>
    </string>
    <!-- End Region-->
    <!-- Region Common Message Boxes -->
    <string>
      <key>Message_FileNotFound</key>
      <text>The save file {0} could not be found.</text>
    </string>
    <string>
      <key>MessageTitle_FileNotFound</key>
      <text>File Not Found</text>
    </string>
    <string>
      <key>Message_RemoveCharacterAssociation</key>
      <text>Are you sure you want to remove this Character association?\nThe save file will NOT be deleted.</text>
    </string>
    <string>
      <key>MessageTitle_RemoveCharacterAssociation</key>
      <text>Remove Character Association</text>
    </string>
    <string>
      <key>Message_OutdatedChummerSave</key>
      <text>This save file was created in a later version of Chummer ({0}) than your current version of Chummer ({1}). \nThis file may not load properly, and it is strongly suggested you update to the latest version of Chummer.\nAre you sure you want to continue loading this character?</text>
    </string>
    <string>
      <key>Message_IncorrectGameVersion_SR4</key>
      <text>This save file is intended to be used with Shadowrun 4th Edition while this version of Chummer is for Shadowrun 5th Edition. Please use the Shadowrun 4th Edition version of Chummer to open this file.</text>
    </string>
    <string>
      <key>Message_IncorrectGameVersion_SR5</key>
      <text>This save file is intended to be used with Shadowrun 5th Edition while this version of Chummer is for Shadowrun 4th Edition. Please use the Shadowrun 5th Edition version of Chummer to open this file.</text>
    </string>
    <string>
      <key>MessageTitle_IncorrectGameVersion</key>
      <text>Incorrect Game Version</text>
    </string>
    <!-- End Region -->
    <!-- Region Attributes -->
    <string>
      <key>String_AttributeBODLong</key>
      <text>Body</text>
    </string>
    <string>
      <key>String_AttributeBODShort</key>
      <text>BOD</text>
    </string>
    <string>
      <key>String_AttributeAGILong</key>
      <text>Agility</text>
    </string>
    <string>
      <key>String_AttributeAGIShort</key>
      <text>AGI</text>
    </string>
    <string>
      <key>String_AttributeREALong</key>
      <text>Reaction</text>
    </string>
    <string>
      <key>String_AttributeREAShort</key>
      <text>REA</text>
    </string>
    <string>
      <key>String_AttributeSTRLong</key>
      <text>Strength</text>
    </string>
    <string>
      <key>String_AttributeSTRShort</key>
      <text>STR</text>
    </string>
    <string>
      <key>String_AttributeCHALong</key>
      <text>Charisma</text>
    </string>
    <string>
      <key>String_AttributeCHAShort</key>
      <text>CHA</text>
    </string>
    <string>
      <key>String_AttributeINTLong</key>
      <text>Intuition</text>
    </string>
    <string>
      <key>String_AttributeINTShort</key>
      <text>INT</text>
    </string>
    <string>
      <key>String_AttributeLOGLong</key>
      <text>Logic</text>
    </string>
    <string>
      <key>String_AttributeLOGShort</key>
      <text>LOG</text>
    </string>
    <string>
      <key>String_AttributeWILLong</key>
      <text>Willpower</text>
    </string>
    <string>
      <key>String_AttributeWILShort</key>
      <text>WIL</text>
    </string>
    <string>
      <key>String_AttributeEDGLong</key>
      <text>Edge</text>
    </string>
    <string>
      <key>String_AttributeEDGShort</key>
      <text>EDG</text>
    </string>
    <string>
      <key>String_AttributeMAGLong</key>
      <text>Magic</text>
    </string>
    <string>
      <key>String_AttributeMAGShort</key>
      <text>MAG</text>
    </string>
    <string>
      <key>String_AttributeRESLong</key>
      <text>Resonance</text>
    </string>
    <string>
      <key>String_AttributeRESShort</key>
      <text>RES</text>
    </string>
    <string>
      <key>String_AttributeDEPLong</key>
      <text>Depth</text>
    </string>
    <string>
      <key>String_AttributeDEPShort</key>
      <text>DEP</text>
    </string>
    <string>
      <key>String_AttributeINILong</key>
      <text>Initiative</text>
    </string>
    <string>
      <key>String_AttributeINIShort</key>
      <text>INI</text>
    </string>
    <string>
      <key>String_AttributeESSLong</key>
      <text>Essence</text>
    </string>
    <string>
      <key>String_AttributeESSShort</key>
      <text>ESS</text>
    </string>
    <!-- End Region -->
    <!-- Region Main Window -->
    <string>
      <key>Title_CreateNewCharacter</key>
      <text>Create New Character</text>
    </string>
    <string>
      <key>String_CharacterRoster</key>
      <text>Character Roster</text>
    </string>
    <string>
      <key>Title_CareerMode</key>
      <text>Career Mode</text>
    </string>
    <string>
      <key>Title_CreateMode</key>
      <text>Create Mode</text>
    </string>
    <string>
      <key>Message_Main_RunningWild</key>
      <text>Critter Creation is currently disabled, as there is no version of Running Wild for Shadowrun 5.</text>
    </string>
    <string>
      <key>MessageTitle_Main_RunningWild</key>
      <text>Sourcebook Required</text>
    </string>
    <string>
      <key>Menu_Main_IssueTracker</key>
      <text>Issue Tracker</text>
    </string>
    <string>
      <key>Menu_Main_File</key>
      <text>&amp;File</text>
    </string>
    <string>
      <key>Menu_Main_ClearUnpinnedItems</key>
      <text>&amp;Clear Unpinned Items</text>
    </string>
    <string>
      <key>Menu_Main_Edit</key>
      <text>&amp;Edit</text>
    </string>
    <string>
      <key>Menu_Main_Tools</key>
      <text>&amp;Tools</text>
    </string>
    <string>
      <key>Menu_Main_Window</key>
      <text>&amp;Window</text>
    </string>
    <string>
      <key>Menu_Main_Help</key>
      <text>&amp;Help</text>
    </string>
    <string>
      <key>Menu_Main_NewCharater</key>
      <text>&amp;New Character</text>
    </string>
    <string>
      <key>Menu_Main_NewCritter</key>
      <text>New &amp;Critter</text>
    </string>
    <string>
      <key>Menu_Main_Open</key>
      <text>&amp;Open</text>
    </string>
    <string>
      <key>Menu_Main_PrintMultiple</key>
      <text>Print &amp;Multiple</text>
    </string>
    <string>
      <key>Menu_Main_Exit</key>
      <text>E&amp;xit</text>
    </string>
    <string>
      <key>Menu_Main_DiceRoller</key>
      <text>&amp;Dice Roller</text>
    </string>
    <string>
      <key>Menu_Main_Options</key>
      <text>&amp;Options</text>
    </string>
    <string>
      <key>Menu_Main_Update</key>
      <text>Check for Updates</text>
    </string>
    <string>
      <key>Menu_Main_Omae</key>
      <text>Omae</text>
    </string>
    <string>
      <key>Menu_Main_NewWindow</key>
      <text>&amp;New Window</text>
    </string>
    <string>
      <key>Menu_Main_CloseAll</key>
      <text>C&amp;lose All</text>
    </string>
    <string>
      <key>Menu_Main_ChummerWiki</key>
      <text>Chummer Wiki</text>
    </string>
    <string>
      <key>Menu_Main_ChummerDiscord</key>
      <text>Chummer Discord</text>
    </string>
    <string>
      <key>Menu_Main_RevisionHistory</key>
      <text>&amp;Revision History</text>
    </string>
    <string>
      <key>Menu_Main_DumpshockThread</key>
      <text>&amp;Dumpshock Thread</text>
    </string>
    <string>
      <key>Menu_Main_About</key>
      <text>&amp;About...</text>
    </string>
    <string>
      <key>Menu_Main_Translator</key>
      <text>Translator</text>
    </string>
    <string>
      <key>Menu_Main_HeroLabImporter</key>
      <text>Hero Lab Importer</text>
    </string>
    <!-- End Region -->
    <!-- Region About -->
    <string>
      <key>About_Description_Text</key>
      <text>Character generator for Shadowrun 5th Edition\n\r\n\rThank you to Keith for all of the amazing work he put into creating and maintaining Chummer for 4th edition. Without him, none of this would be possible.\n\r\n\rBig thanks to everyone in the Dumpshock community for supporting this project with all of their valuable feedback, great ideas, bug reports, and pointing out of my silly mistakes. Also a big thanks to everyone who has volunteered their time to translate Chummer in other languages!</text>
    </string>
    <string>
      <key>About_Company_Text</key>
      <text>Original Chummer for 4th edition by Keith Rudolph.\n\rChummer5 update by Adam Schmidt: srchummer5@gmail.com\n\rChummer5a update by Anonymous fa/tg/uy: chummer5isalive@gmail.com\n\rAdditional 5a updates by Johannes Elgaard: joha4270@gmail.com</text>
    </string>
    <string>
      <key>About_Copyright_Text</key>
      <text>Copyright © Keith Rudolph 2013</text>
    </string>
    <string>
      <key>About_Label_Contributors</key>
      <text>Thank You to All GitHub Contributors!</text>
    </string>
    <string>
      <key>About_Label_Disclaimer</key>
      <text>Disclaimer</text>
    </string>
    <string>
      <key>About_Label_Disclaimer_Text</key>
      <text>Chummer is completely unofficial and is in no way endorsed by The Topps Company, Inc. or Catalyst Game Labs. The Topps Company, Inc. has sole ownership of the names, logo, artwork, marks, photographs, sounds, audio, video and/or any proprietary material used in connection with the game Shadowrun.\n\r\n\rUnless agreed to in writing, the developer provides the Work (and each Contributor provides its Contributions) on an "AS IS" BASIS, WITHOUT WARRANTIES OR CONDITIONS OF ANY KIND, either expressed or implied, including, without limitation, any warranties or conditions of TITLE, NON-INFRINGEMENT, MERCHANTABILITY, or FITNESS FOR A PARTICULAR PURPOSE.\n\r\n\rBy using Chummer You agree that You legally own a copy of the Shadowrun rulebook and any sourcebook whose information you select to use. You are solely responsible for determining the appropriateness of using or redistributing the content You create and assume any risks associated with Your exercise of permissions under this License.\n\r\n\rChummer uses icons from the Silk icon set made by Mark James which is available at www.famfamfam.com.</text>
    </string>
    <!-- End Region -->
    <!-- Region Character Roster -->
    <string>
      <key>Label_Roster_File_Name</key>
      <text>File Name:</text>
    </string>
    <string>
      <key>Label_Roster_Settings_File</key>
      <text>Settings File:</text>
    </string>
    <string>
      <key>Tab_Roster_Description</key>
      <text>Description</text>
    </string>
    <string>
      <key>Tab_Roster_Concept</key>
      <text>Concept</text>
    </string>
    <string>
      <key>Tab_Roster_Background</key>
      <text>Background</text>
    </string>
    <string>
      <key>Tab_Roster_CharacterNotes</key>
      <text>Character Notes</text>
    </string>
    <string>
      <key>Tab_Roster_GameNotes</key>
      <text>Game Notes</text>
    </string>
    <string>
      <key>Treenode_Roster_RecentCharacters</key>
      <text>Recent Characters</text>
    </string>
    <string>
      <key>Treenode_Roster_WatchFolder</key>
      <text>Watch Folder</text>
    </string>
    <string>
      <key>Treenode_Roster_FavouriteCharacters</key>
      <text>Favorite Characters</text>
    </string>
    <string>
      <key>Menu_Delete</key>
      <text>&amp;Delete from this list</text>
    </string>
    <string>
      <key>Menu_Sort</key>
      <text>&amp;Sort this list Alphabetically</text>
    </string>
    <string>
      <key>Menu_ToggleFavorite</key>
      <text>&amp;Toggle Favorite</text>
    </string>
    <string>
      <key>Menu_Close</key>
      <text>&amp;Close this character</text>
    </string>
    <!-- End Region -->
    <!-- Region Create/Career Window -->
    <string>
      <key>Menu_Special</key>
      <text>&amp;Special</text>
    </string>
    <string>
      <key>Menu_FileSave</key>
      <text>&amp;Save</text>
    </string>
    <string>
      <key>Menu_FileSaveAs</key>
      <text>Save &amp;As</text>
    </string>
    <string>
      <key>Menu_FileSaveAsCreated</key>
      <text>Save As &amp;Created</text>
    </string>
    <string>
      <key>Menu_FileExport</key>
      <text>Export</text>
    </string>
    <string>
      <key>Menu_FilePrint</key>
      <text>&amp;Print</text>
    </string>
    <string>
      <key>Menu_FilePrintPreview</key>
      <text>&amp;Print Preview</text>
    </string>
    <string>
      <key>Menu_FileClose</key>
      <text>Close</text>
    </string>
    <string>
      <key>Menu_SpecialAddCyberwareSuite</key>
      <text>Add &amp;Cyberware Suite</text>
    </string>
    <string>
      <key>Menu_SpecialAddBiowareSuite</key>
      <text>Add &amp;Bioware Suite</text>
    </string>
    <string>
      <key>Menu_SpecialCreateCyberwareSuite</key>
      <text>Create Cyberware Suite</text>
    </string>
    <string>
      <key>Menu_SpecialCreateBiowareSuite</key>
      <text>Create Bioware Suite</text>
    </string>
    <string>
      <key>Menu_SpecialAddPACKSKit</key>
      <text>Add &amp;PACKS Kit</text>
    </string>
    <string>
      <key>Menu_SpecialCreatePACKSKit</key>
      <text>Create PACKS Kit</text>
    </string>
    <string>
      <key>Menu_SpecialChangePriorities</key>
      <text>Change &amp;Priority Selection</text>
    </string>
    <string>
      <key>Menu_SpecialChangeMetatype</key>
      <text>Change &amp;Metatype</text>
    </string>
    <string>
      <key>Menu_SpecialChangeOptions</key>
      <text>Change &amp;Options File</text>
    </string>
    <string>
      <key>Menu_SpecialConvertToMutantCritter</key>
      <text>Convert to Mutant Critter</text>
    </string>
    <string>
      <key>Menu_SpecialConvertToToxicCritter</key>
      <text>Convert to Toxic Critter</text>
    </string>
    <string>
      <key>Menu_SpecialConverToCyberzombie</key>
      <text>Convert to Cyberzombie</text>
    </string>
    <string>
      <key>String_MutantCritter</key>
      <text>Mutant Critter</text>
    </string>
    <string>
      <key>Menu_SpecialReduceAttribute</key>
      <text>Reduce Attribute</text>
    </string>
    <string>
      <key>Menu_SpecialCloningMachine</key>
      <text>Cloning Machine</text>
    </string>
    <string>
      <key>Menu_SpecialReapplyImprovements</key>
      <text>Re-apply Improvements</text>
    </string>
    <string>
      <key>Menu_SpecialPossessLiving</key>
      <text>Possess/Inhabit Living Vessel</text>
    </string>
    <string>
      <key>Menu_SpecialPossessInanimate</key>
      <text>Possess/Inhabit Inanimate Vessel</text>
    </string>
    <string>
      <key>Menu_SpecialBPAvailLimit</key>
      <text>Change BP/Avail Limit</text>
    </string>
    <string>
      <key>Menu_SpecialConvertToFreeSprite</key>
      <text>Convert to Free Sprite</text>
    </string>
    <string>
      <key>Menu_AddAsPlugin</key>
      <text>&amp;Add as Plugin</text>
    </string>
    <string>
      <key>Menu_AddNaturalWeapon</key>
      <text>Create Natural Weapon</text>
    </string>
    <string>
      <key>Menu_AddAccessory</key>
      <text>&amp;Add Accessory</text>
    </string>
    <string>
      <key>Menu_AddModification</key>
      <text>A&amp;dd Modification</text>
    </string>
    <string>
      <key>Menu_AddUnderbarrelWeapon</key>
      <text>Add Underbarrel Weapon</text>
    </string>
    <string>
      <key>Menu_NameWeapon</key>
      <text>Name Weapon</text>
    </string>
    <string>
      <key>Menu_NameVehicle</key>
      <text>Name Vehicle</text>
    </string>
    <string>
      <key>Menu_NameArmor</key>
      <text>Name Armor</text>
    </string>
    <string>
      <key>Menu_NameLifestyle</key>
      <text>Name Lifestyle</text>
    </string>
    <string>
      <key>Menu_NameGear</key>
      <text>Name Gear</text>
    </string>
    <string>
      <key>Menu_AddArmorMod</key>
      <text>&amp;Add Armor Mod</text>
    </string>
    <string>
      <key>Menu_AddGear</key>
      <text>A&amp;dd Gear</text>
    </string>
    <string>
      <key>Menu_AddNexus</key>
      <text>Add &amp;Nexus</text>
    </string>
    <string>
      <key>Menu_AddWeapon</key>
      <text>Add &amp;Weapon</text>
    </string>
    <string>
      <key>Menu_AddAdvantage</key>
      <text>&amp;Add Technique</text>
    </string>
    <string>
      <key>Menu_Notes</key>
      <text>&amp;Notes</text>
    </string>
    <string>
      <key>Menu_Gear</key>
      <text>&amp;Gear</text>
    </string>
    <string>
      <key>Menu_Weapons</key>
      <text>&amp;Weapons</text>
    </string>
    <string>
      <key>Menu_AdvancedLifestyle</key>
      <text>&amp;Advanced Lifestyle</text>
    </string>
    <string>
      <key>Menu_BoltHole</key>
      <text>&amp;Bolt Hole</text>
    </string>
    <string>
      <key>Menu_Safehouse</key>
      <text>&amp;Safehouse</text>
    </string>
    <string>
      <key>Menu_EditAdvancedLifestyle</key>
      <text>&amp;Edit Advanced Lifestyle</text>
    </string>
    <string>
      <key>Menu_EditLifestyle</key>
      <text>&amp;Edit Lifestyle</text>
    </string>
    <string>
      <key>Menu_AddOption</key>
      <text>&amp;Add Option</text>
    </string>
    <string>
      <key>Menu_SellItem</key>
      <text>&amp;Sell Item</text>
    </string>
    <string>
      <key>Menu_UndoExpense</key>
      <text>Undo Expense</text>
    </string>
    <string>
      <key>Menu_AddCyberwarePlugin</key>
      <text>Add Cyberware Plugin</text>
    </string>
    <string>
      <key>Menu_RenameLocation</key>
      <text>&amp;Rename Location</text>
    </string>
    <string>
      <key>Menu_CreateSpell</key>
      <text>&amp;Create Spell</text>
    </string>
    <string>
      <key>Menu_EditCopy</key>
      <text>&amp;Copy</text>
    </string>
    <string>
      <key>Menu_EditPaste</key>
      <text>&amp;Paste</text>
    </string>
    <string>
      <key>Menu_AddFromFile</key>
      <text>&amp;Add from File</text>
    </string>
    <string>
      <key>Tab_Common</key>
      <text>Common</text>
    </string>
    <string>
      <key>Tab_Skills</key>
      <text>Skills</text>
    </string>
    <string>
      <key>Tab_MartialArts</key>
      <text>Martial Arts</text>
    </string>
    <string>
      <key>Tab_Magician</key>
      <text>Spells and Spirits</text>
    </string>
    <string>
      <key>Tab_Adept</key>
      <text>Adept Powers</text>
    </string>
    <string>
      <key>Tab_Technomancer</key>
      <text>Complex Forms and Sprites</text>
    </string>
    <string>
      <key>Tab_Critter</key>
      <text>Critter Powers</text>
    </string>
    <string>
      <key>Tab_Initiation</key>
      <text>Initiation</text>
    </string>
    <string>
      <key>Tab_Submersion</key>
      <text>Submersion</text>
    </string>
    <string>
      <key>Tab_Cyberware</key>
      <text>Cyberware and Bioware</text>
    </string>
    <string>
      <key>Tab_StreeGear</key>
      <text>Street Gear</text>
    </string>
    <string>
      <key>Tab_Vehicles</key>
      <text>Vehicles &amp;&amp; Drones</text>
    </string>
    <string>
      <key>Tab_CharacterInfo</key>
      <text>Character Info</text>
    </string>
    <string>
      <key>Tab_Karma</key>
      <text>Karma and Nuyen</text>
    </string>
    <string>
      <key>Tab_Improvements</key>
      <text>Improvements</text>
    </string>
    <string>
      <key>Tab_Notes</key>
      <text>Notes</text>
    </string>
    <string>
      <key>Tab_Calendar</key>
      <text>Calendar</text>
    </string>
    <string>
      <key>Tab_BPSummary</key>
      <text>Build Point Summary</text>
    </string>
    <string>
      <key>Tab_BPSummary_Karma</key>
      <text>Karma Summary</text>
    </string>
    <string>
      <key>Tab_OtherInfo</key>
      <text>Other Info</text>
    </string>
    <string>
      <key>Tab_Lifestyle</key>
      <text>Lifestyle</text>
    </string>
    <string>
      <key>Tab_Armor</key>
      <text>Clothing and Armor</text>
    </string>
    <string>
      <key>Tab_Weapons</key>
      <text>Weapons</text>
    </string>
    <string>
      <key>Tab_Gear</key>
      <text>Gear</text>
    </string>
    <string>
      <key>Tab_Pets</key>
      <text>Pets and Cohorts</text>
    </string>
    <string>
      <key>Tab_ConditionMonitor</key>
      <text>Condition Monitor</text>
    </string>
    <string>
      <key>Tab_PhysicalConditionMonitor</key>
      <text>Physical Condition Monitor</text>
    </string>
    <string>
      <key>Tab_MatrixConditionMonitor</key>
      <text>Matrix Condition Monitor</text>
    </string>
    <string>
      <key>MessageTitle_DeleteGrade</key>
      <text>Cannot Delete</text>
    </string>
    <string>
      <key>Message_DeleteGrade</key>
      <text>You must delete the highest grade first.</text>
    </string>
    <string>
      <key>Message_UnsavedChanges</key>
      <text>There are unsaved changes to {0}. Would you like to save your character before closing this window?</text>
    </string>
    <string>
      <key>MessageTitle_UnsavedChanges</key>
      <text>Unsaved Changes</text>
    </string>
    <string>
      <key>Message_CyberzombieRequirements</key>
      <text>This character does not meet the following requirements for becoming a Cyberzombie:</text>
    </string>
    <string>
      <key>Message_CyberzombieRequirementsEssence</key>
      <text>Must have an Essence lower than 0.</text>
    </string>
    <string>
      <key>Message_CyberzombieRequirementsStimulator</key>
      <text>Must have an Invoked Memory Stimulator</text>
    </string>
      <string>
          <key>MessageTitle_CyberzombieRequirements</key>
          <text>Cyberzombie Requirements</text>
    </string>
    <string>
      <key>MessageTitle_NoValidWeaponMount</key>
      <text>No Valid Weapon Mount Found</text>
    </string>
    <string>
      <key>Message_NoValidWeaponMount</key>
      <text>The selected vehicle does not have any valid weapon mounts to add this weapon to.</text>
    </string>
    <string>
      <key>Message_CyberzombieConfirm</key>
      <text>Are you sure you want to convert this character to a Cyberzombie?</text>
    </string>
    <string>
      <key>MessageTitle_CyberzombieConfirm</key>
      <text>Convert to Cyberzombie</text>
    </string>
    <string>
      <key>String_Cyberzombie</key>
      <text>Cyberzombie</text>
    </string>
    <string>
      <key>String_CyberzombieWILText</key>
      <text>WIL Test</text>
    </string>
    <string>
      <key>String_CyberzombieWILDescription</key>
      <text>Roll the number of dice shown and enter the number of hits in the space provided. This will determine the value of Negative Qualities you must pick for becoming a Cyberzombie.</text>
    </string>
    <string>
      <key>Message_EnemyLimit</key>
      <text>You cannot gain more than {0} from Enemies.</text>
    </string>
    <string>
      <key>MessageTitle_EnemyLimit</key>
      <text>Enemies</text>
    </string>
    <string>
      <key>Menu_ValidCharacter</key>
      <text>Check Character Validity</text>
    </string>
    <string>
      <key>Message_ValidCharacter</key>
      <text>The character is valid and can move to career mode.</text>
    </string>
    <string>
      <key>MessageTitle_ValidCharacter</key>
      <text>Confirm Character Validity</text>
    </string>
    <string>
      <key>Message_NegativeQualityLimit</key>
      <text>You cannot gain more than {0} from Negative Qualities.</text>
    </string>
    <string>
      <key>Message_NegativeQualityAndMetatypeLimit</key>
      <text>You cannot gain more than {0} from Negative Qualities and Metatype.</text>
    </string>        
    <string>
      <key>MessageTitle_NegativeQualityLimit</key>
      <text>Negative Qualities</text>
    </string>
    <string>
      <key>MessageTitle_Delete</key>
      <text>Delete Item</text>
    </string>
    <string>
      <key>Message_DeleteContact</key>
      <text>Are you sure you want to delete this Contact?</text>
    </string>
    <string>
      <key>MessageTitle_NoContactFound</key>
      <text>No Available Contacts Found</text>
    </string>
    <string>
      <key>Message_NoContactFound</key>
      <text>No selectable contacts found. Please create a contact and try again.</text>
    </string>
    <string>
      <key>Message_DeleteEnemy</key>
      <text>Are you sure you want to delete this Enemy?</text>
    </string>
    <string>
      <key>Message_DeleteSpirit</key>
      <text>Are you sure you want to delete this Spirit?</text>
    </string>
    <string>
      <key>Message_DeleteSprite</key>
      <text>Are you sure you want to delete this Sprite?</text>
    </string>
    <string>
      <key>Message_DeletePower</key>
      <text>Are you sure you want to delete this Power?</text>
    </string>
    <string>
      <key>Message_DeleteSpell</key>
      <text>Are you sure you want to delete this Spell?</text>
    </string>
    <string>
      <key>Message_DeleteCyberware</key>
      <text>Are you sure you want to delete this Cyberware?</text>
    </string>
    <string>
      <key>Message_DeleteBioware</key>
      <text>Are you sure you want to delete this Bioware?</text>
    </string>
    <string>
      <key>Message_DeleteArmor</key>
      <text>Are you sure you want to delete this Armor/Plugin?</text>
    </string>
    <string>
      <key>Message_DeleteArmorLocation</key>
      <text>Are you sure you want to delete this Armor Bundle? All of the Armor in this bundle will be moved to the Selected Armor container.</text>
    </string>
    <string>
      <key>Message_DeleteWeapon</key>
      <text>Are you sure you want to delete this Weapon/Plugin?</text>
    </string>
    <string>
      <key>Message_DeleteWeaponLocation</key>
      <text>Are you sure you want to delete this Weapon location? All of the Weapons in this location will be moved to the Selected Weapons container.</text>
    </string>
    <string>
      <key>Message_DeleteWeaponMount</key>
      <text>Are you sure you want to delete this Weapon Mount?</text>
    </string>
    <string>
      <key>Message_DeleteLifestyle</key>
      <text>Are you sure you want to delete this Lifestyle?</text>
    </string>
    <string>
      <key>Message_DeleteGear</key>
      <text>Are you sure you want to delete this Gear?</text>
    </string>
    <string>
      <key>Message_DeleteGearLocation</key>
      <text>Are you sure you want to delete this Gear location? All of the Gear in this location will be moved to the Selected Gear container.</text>
    </string>
    <string>
      <key>Message_DeleteVehicleLocationBase</key>
      <text>Are you sure you want to delete this Vehicle location? All of the Vehicles in this location will be moved to the Selected Vehicle container.</text>
    </string>
    <string>
      <key>Message_DeleteVehicle</key>
      <text>Are you sure you want to delete this Vehicle/Plugin?</text>
    </string>
    <string>
      <key>Message_DeleteVehicleLocation</key>
      <text>Are you sure you want to delete this Vehicle location? All of the Gear in this location will be moved to the Vehicle itself.</text>
    </string>
    <string>
      <key>Message_DeleteLimitModifier</key>
      <text>Are you sure you want to delete this Limit Modifier?</text>
    </string>
    <string>
      <key>Message_DeleteMartialArt</key>
      <text>Are you sure you want to delete this Martial Art/Maneuver?</text>
    </string>
    <string>
      <key>Message_DeleteMetamagic</key>
      <text>Are you sure you want to delete this Metamagic?</text>
    </string>
    <string>
      <key>Message_DeleteEcho</key>
      <text>Are you sure you want to delete this Echo?</text>
    </string>
    <string>
      <key>Message_DeleteInitiateGrade</key>
      <text>Are you sure you want to delete this Initiate Grade and all of its bonuses?</text>
    </string>
    <string>
      <key>Message_DeleteSubmersionGrade</key>
      <text>Are you sure you want to delete this Submersion Grade and all of its bonuses?</text>
    </string>
    <string>
      <key>Message_DeleteArt</key>
      <text>Are you sure you want to delete this Art?</text>
    </string>
    <string>
      <key>Message_DeleteEnhancement</key>
      <text>Are you sure you want to delete this Enhancement?</text>
    </string>
    <string>
      <key>Message_DeleteCritterPower</key>
      <text>Are you sure you want to delete this Critter Power?</text>
    </string>
    <string>
      <key>Message_DeleteComplexForm</key>
      <text>Are you sure you want to delete this Complex Form?</text>
    </string>
    <string>
      <key>Message_DeleteComplexFormOption</key>
      <text>Are you sure you want to delete this Complex Form Option?</text>
    </string>
    <string>
      <key>Message_DeleteQuality</key>
      <text>Are you sure you want to delete this Quality?</text>
    </string>
	<string>
      <key>Message_LowerQualityLevel</key>
      <text>Are you sure you want to remove a level from this Quality?</text>
    </string>
    <string>
      <key>Message_DeleteMetatypeQuality</key>
      <text>Are you sure you want to remove this Metatype Quality for {0}?</text>
    </string>
    <string>
      <key>Message_LowerMetatypeQualityLevel</key>
      <text>Are you sure you want to remove a level from this Metatype Quality for {0}?</text>
    </string>
    <string>
      <key>Message_DeleteKnowledgeSkill</key>
      <text>Are you sure you want to delete this Knowledge Skill?</text>
    </string>
    <string>
      <key>Message_DeleteExoticSkill</key>
      <text>Are you sure you want to delete this Exotic Skill?</text>
    </string>
    <string>
      <key>Message_DeletePositiveQualityCareer</key>
      <text>Are you sure you want to delete this Positive Quality? You will not receive any Karma for removing it.</text>
    </string>
    <string>
      <key>Message_DeleteDrug</key>
      <text>Are you sure you want to delete this drug recipe?</text>
    </string>
	  <string>
	    <key>Message_LowerPositiveQualityLevelCareer</key>
	    <text>Are you sure you want to remove a level from this Positive Quality? You will not receive any Karma for removing it.</text>
	  </string>
    <string>
      <key>Message_DeleteImprovement</key>
      <text>Are you sure you want to delete this Improvement?</text>
    </string>
    <string>
      <key>Message_DeleteImprovementGroup</key>
      <text>Are you sure you want to delete this Improvement Group? All of the Improvements in this group will be moved to the Selected Improvements container.</text>
    </string>
    <string>
      <key>Message_DeleteStackedFocus</key>
      <text>Are you sure you want to delete this Stacked Focus?</text>
    </string>
    <string>
      <key>Message_DeleteCalendarWeek</key>
      <text>Are you sure you want to delete this Calendar Entry?</text>
    </string>
    <string>
      <key>Message_SpiritServices</key>
      <text>A Spirit cannot owe more services than your current Summoning Skill Rating.</text>
    </string>
    <string>
      <key>MessageTitle_SpiritServices</key>
      <text>Services Owed</text>
    </string>
    <string>
      <key>Message_SpriteServices</key>
      <text>A Sprite cannot owe more tasks than your current Compiling Skill Rating.</text>
    </string>
    <string>
      <key>MessageTitle_SpriteServices</key>
      <text>Tasks Owed</text>
    </string>
    <string>
      <key>Message_PowerLevel</key>
      <text>Your Power Level cannot exceed your MAG score.</text>
    </string>
    <string>
      <key>MessageTitle_PowerLevel</key>
      <text>Power Level</text>
    </string>
    <string>
      <key>Message_CannotDeleteLimitModifier</key>
      <text>You must delete the source of this modifier to delete this item.</text>
    </string>
    <string>
      <key>MessageTitle_CannotDeleteLimitModifier</key>
      <text>Cannot Delete</text>
    </string>
    <string>
      <key>Message_MartialArtManeuverLimit</key>
      <text>You may only have 2 Maneuvers per Martial Art Rating.</text>
    </string>
    <string>
      <key>MessageTitle_MartialArtManeuverLimit</key>
      <text>Maximum Number of Maneuvers</text>
    </string>
    <string>
      <key>Message_SelectMartialArtTechnique</key>
      <text>You must select a Martial Art to which to add a Technique.</text>
    </string>
    <string>
      <key>MessageTitle_SelectMartialArtTechnique</key>
      <text>Select Martial Art</text>
    </string>
    <string>
      <key>MessageTitle_SelectLimitModifier</key>
      <text>Select Limit Modifier</text>
    </string>
    <string>
      <key>Message_PositiveQualityLimit</key>
      <text>You cannot spend more than {0} on Positive Qualities and Group Contacts.</text>
    </string>
    <string>
      <key>Message_PositiveQualityMoreThanNegativeQuality</key>
      <text>You cannot spend more on Positive Qualities than Negative Qualities.</text>
    </string>
    <string>
      <key>MessageTitle_PositiveQualityLimit</key>
      <text>Positive Qualities</text>
    </string>
    <string>
      <key>Message_MetavariantQuality</key>
      <text>You cannot remove Qualities that come from your Metatype/Metavariant.</text>
    </string>
	<string>
      <key>Message_ImprovementQuality</key>
      <text>This Quality was added by {0}. You must remove it in order to remove this quality.</text>
    </string>
    <string>
      <key>MessageTitle_MetavariantQuality</key>
      <text>Cannot Remove Quality</text>
    </string>
    <string>
      <key>Message_MetavariantQualitySwap</key>
      <text>You cannot swap Qualities that come from your Metatype/Metavariant.</text>
    </string>
    <string>
      <key>MessageTitle_MetavariantQualitySwap</key>
      <text>Cannot Swap Quality</text>
    </string>
    <string>
      <key>Message_SpellLimit</key>
      <text>You cannot have more spells, rituals or alchemical preparations than twice your MAG score. Ref: Page 69, SR5 Core.</text>
    </string>
    <string>
      <key>Message_PrioritySpellLimit</key>
      <text>You cannot have more spells than allowed by your selected Talent priority.</text>
    </string>
    <string>
      <key>MessageTitle_SpellLimit</key>
      <text>Spell Limit</text>
    </string>
    <string>
      <key>Message_BoundSpiritLimit</key>
      <text>Your number of bound Spirits cannot exceed your CHA score.</text>
    </string>
    <string>
      <key>MessageTitle_BoundSpiritLimit</key>
      <text>Bound Spirit Limit</text>
    </string>
    <string>
      <key>Message_UnregisteredSpriteLimit</key>
      <text>You cannot have more than one unregistered Sprite at a time.</text>
    </string>
    <string>
      <key>MessageTitle_UnregisteredSpriteLimit</key>
      <text>Unregistered Sprite Limit</text>
    </string>
    <string>
      <key>Message_RegisteredSpriteLimit</key>
      <text>Your number of registered Sprites cannot exceed your LOG score.</text>
    </string>
    <string>
      <key>MessageTitle_RegisteredSpriteLimit</key>
      <text>Registered Sprite Limit</text>
    </string>
    <string>
      <key>Message_CannotRemoveCyberware</key>
      <text>This item cannot be removed because it is included as a base feature for a piece of Cyberware.</text>
    </string>
    <string>
      <key>MessageTitle_CannotRemoveCyberware</key>
      <text>Cannot Remove Cyberware</text>
    </string>
    <string>
      <key>Message_ComplexFormLimit</key>
      <text>You cannot have more complex forms than twice your RES score. Ref: Page 98, SR5 Core (Errata'd).</text>
    </string>
    <string>
      <key>Message_PriorityComplexFormLimit</key>
      <text>You cannot have more complex forms than allowed by your selected Talent priority.</text>
    </string>
    <string>
      <key>MessageTitle_ComplexFormLimit</key>
      <text>Complex Form Limit</text>
    </string>
    <string>
      <key>Message_CannotRemoveQualityWeapon</key>
      <text>You cannot remove a Quality Weapon from here. You must remove the Quality from the Common tab instead.</text>
    </string>
    <string>
      <key>MessageTitle_CannotRemoveQualityWeapon</key>
      <text>Cannot Remove Quality Weapon</text>
    </string>
    <string>
      <key>Message_CannotRemoveCyberweapon</key>
      <text>You cannot remove a Cyberweapon from here. You must remove the Cyberweapon from the Cyberware tab instead.</text>
    </string>
    <string>
      <key>MessageTitle_CannotRemoveCyberweapon</key>
      <text>Cannot Remove Cyberweapon</text>
    </string>
    <string>
      <key>Message_CannotRemoveGearWeapon</key>
      <text>You cannot remove a Weapon created by Gear from here. You must remove the Gear from the Gear tab instead.</text>
    </string>
    <string>
      <key>Message_CannotRemoveGearWeaponVehicle</key>
      <text>You cannot remove a Weapon created by Gear from here. You must remove the Gear from the Vehicle instead.</text>
    </string>
    <string>
      <key>MessageTitle_CannotRemoveGearWeapon</key>
      <text>Cannot Remove Gear Weapon</text>
    </string>
    <string>
      <key>Message_CannotRemoveVehicleMod</key>
      <text>You cannot remove a Modification that comes with a Vehicle.</text>
    </string>
    <string>
      <key>MessageTitle_CannotRemoveVehicleMod</key>
      <text>Cannot Remove Modification</text>
    </string>
    <string>
      <key>Message_CannotSelectMetamagic</key>
      <text>Your Initiate Grade must be higher than 0 to select Metamagics.</text>
    </string>
    <string>
      <key>MessageTitle_CannotSelectMetamagic</key>
      <text>Cannot Select Metamagic</text>
    </string>
    <string>
      <key>Message_CannotSelectEcho</key>
      <text>Your Submersion Grade must be higher than 0 to select Echoes.</text>
    </string>
    <string>
      <key>MessageTitle_CannotSelectEcho</key>
      <text>Cannot Select Echo</text>
    </string>
    <string>
      <key>Message_AdditionalMetamagic</key>
      <text>An additional Metamagic will cost {0} Karma. Are you sure you want to add a new Metamagic?</text>
    </string>
    <string>
      <key>Message_AdditionalMetamagicLimit</key>
      <text>You may only have a number of Metamagics equal to your MAG + Initiate Grade.</text>
    </string>
    <string>
      <key>MessageTitle_AdditionalMetamagic</key>
      <text>Add Metamagic</text>
    </string>
    <string>
      <key>Message_AdditionalEcho</key>
      <text>An additional Echo will cost you {0} Karma. Are you sure you want to add a new Echo?</text>
    </string>
    <string>
      <key>Message_AdditionalEchoLimit</key>
      <text>You may only have a number of Echoes equal to your RES + Submersion Grade.</text>
    </string>
    <string>
      <key>MessageTitle_AdditionalEcho</key>
      <text>Add Echo</text>
    </string>
    <string>
      <key>Message_CannotIncreaseInitiateGrade</key>
      <text>Your Initiate Grade cannot exceed your MAG Attribute.</text>
    </string>
    <string>
      <key>MessageTitle_CannotIncreaseInitiateGrade</key>
      <text>Cannot Increase Initiate Grade</text>
    </string>
    <string>
      <key>Message_CannotIncreaseSubmersionGrade</key>
      <text>Your Submersion Grade cannot exceed your RES Attribute.</text>
    </string>
    <string>
      <key>MessageTitle_CannotIncreaseSubmersionGrade</key>
      <text>Cannot Increase Submersion Grade</text>
    </string>
    <string>
      <key>Message_HighContact</key>
      <text>You cannot have a contact worth more than 7 points at character generation.</text>
    </string>
    <string>
      <key>Message_SelectCyberware</key>
      <text>You must first select a piece of Cyberware to add a plugin to.</text>
    </string>
    <string>
      <key>MessageTitle_SelectCyberware</key>
      <text>Select Cyberware</text>
    </string>
    <string>
      <key>Message_SelectWeaponAccessory</key>
      <text>You must first select a Weapon to add an Accessory to.</text>
    </string>
    <string>
      <key>Message_SelectWeaponMod</key>
      <text>You must first select a Weapon to add a Modification to.</text>
    </string>
    <string>
      <key>Message_SelectWeaponName</key>
      <text>You must first select a Weapon to name.</text>
    </string>
    <string>
      <key>Message_SelectWeaponUnderbarrel</key>
      <text>You must first select a Weapon to add an Underbarrel Weapon to.</text>
    </string>
    <string>
      <key>MessageTitle_SelectWeapon</key>
      <text>Select Weapon</text>
    </string>
    <string>
      <key>Message_CyberwareUnderbarrel</key>
      <text>Underbarrel Weapons cannot be added to Cyberweapons.</text>
    </string>
    <string>
      <key>MessageTitle_WeaponUnderbarrel</key>
      <text>Cannot Add Underbarrel Weapon</text>
    </string>
    <string>
      <key>Message_CannotFindWeapon</key>
      <text>Weapon was not found. Please remove the weapon and re-add it, as the name or other details may have been changed.</text>
    </string>    
    <string>
      <key>Message_CannotModifyWeapon</key>
      <text>Accessories cannot be added to this Weapon.</text>
    </string>
    <string>
      <key>Message_CannotModifyWeaponMod</key>
      <text>Modifications cannot be added to this Weapon.</text>
    </string>
    <string>
      <key>MessageTitle_CannotModifyWeapon</key>
      <text>Cannot Modify Weapon</text>
    </string>
    <string>
      <key>Message_WeaponGear</key>
      <text>Gear cannot be added to this Weapon Accessory.</text>
    </string>
    <string>
      <key>Message_CyberweaponNoAccessory</key>
      <text>Accessories cannot be added to Cyberweapons.</text>
    </string>
    <string>
      <key>MessageTitle_CyberweaponNoAccessory</key>
      <text>Cannot Add Accessory</text>
    </string>
    <string>
      <key>Message_CyberwareGear</key>
      <text>Gear cannot be added to this piece of Cyberware.</text>
    </string>
    <string>
      <key>MessageTitle_CyberwareGear</key>
      <text>Cannot Add Gear</text>
    </string>
    <string>
      <key>Message_SelectArmor</key>
      <text>You must first select a piece of Armor to modify.</text>
    </string>
    <string>
      <key>Message_SelectArmorName</key>
      <text>You must first select a piece of Armor to name.</text>
    </string>
    <string>
      <key>MessageTitle_SelectArmor</key>
      <text>Select Armor</text>
    </string>
    <string>
      <key>Message_SelectGear</key>
      <text>You must first select a piece of Gear to add a plugin to.</text>
    </string>
    <string>
      <key>Message_SelectGearName</key>
      <text>You must first select a piece of Gear to name.</text>
    </string>
    <string>
      <key>MessageTitle_SelectGear</key>
      <text>Select Gear</text>
    </string>
    <string>
      <key>Message_SelectVehicle</key>
      <text>You must first select a Vehicle to add a modification to.</text>
    </string>
    <string>
      <key>Message_SelectVehicleName</key>
      <text>You must first select a Vehicle to name.</text>
    </string>
    <string>
      <key>Message_SelectVehicleLocation</key>
      <text>You must first select a Vehicle to add a Location to.</text>
    </string>
    <string>
      <key>MessageTitle_SelectVehicle</key>
      <text>Select Vehicle</text>
    </string>
    <string>
      <key>Message_CannotAddWeapon</key>
      <text>Weapons can only be added to Weapon Mounts.</text>
    </string>
    <string>
      <key>MessageTitle_CannotAddWeapon</key>
      <text>Cannot Add Weapon</text>
    </string>
    <string>
      <key>Message_VehicleWeaponAccessories</key>
      <text>Weapon Accessories can only be added to Vehicle Weapons.</text>
    </string>
    <string>
      <key>MessageTitle_VehicleWeaponAccessories</key>
      <text>Cannot Add Weapon Accessory</text>
    </string>
    <string>
      <key>Message_VehicleWeaponMods</key>
      <text>Weapon Modifications can only be added to Vehicle Weapons.</text>
    </string>
    <string>
      <key>MessageTitle_VehicleWeaponMods</key>
      <text>Cannot Add Weapon Modification</text>
    </string>
    <string>
      <key>Message_VehicleWeaponUnderbarrel</key>
      <text>Underbarrel Weapons can only be added to Vehicle Weapons.</text>
    </string>
    <string>
      <key>MessageTitle_VehicleWeaponUnderbarrel</key>
      <text>Cannot Add Underbarrel Weapon</text>
    </string>
    <string>
      <key>Message_SelectGearVehicle</key>
      <text>You must first select a Vehicle to add Gear to.</text>
    </string>
    <string>
      <key>MessageTitle_SelectGearVehicle</key>
      <text>Select Vehicle</text>
    </string>
    <string>
      <key>Message_ModifyVehicleGear</key>
      <text>You must first select a piece of Gear to modify.</text>
    </string>
    <string>
      <key>MessageTitle_ModifyVehicleGear</key>
      <text>Select Vehicle Gear</text>
    </string>
    <string>
      <key>Message_SelectComplexForm</key>
      <text>You must first select a Complex Form to add an Option to.</text>
    </string>
    <string>
      <key>MessageTitle_SelectComplexForm</key>
      <text>Select Complex Form</text>
    </string>
    <string>
      <key>Message_CannotAddComplexFormOption</key>
      <text>This Complex Form does not allow Options.</text>
    </string>
    <string>
      <key>Message_ConntAddComplexFormOptionLimit</key>
      <text>This Complex Form cannot have more than {0} Options because of its Rating.</text>
    </string>
    <string>
      <key>MessageTitle_CannotAddComplexFormOption</key>
      <text>Cannot Add Option</text>
    </string>
    <string>
      <key>Message_FocusMaximumForce</key>
      <text>The total Force of all bonded Foci may not exceed five times your MAG score.</text>
    </string>
    <string>
      <key>Message_FocusMaximumNumber</key>
      <text>Characters may only bond a number of Foci equal to their MAG score.</text>
    </string>
    <string>
      <key>MessageTitle_FocusMaximum</key>
      <text>Cannot Bond Focus</text>
    </string>
    <string>
      <key>Message_UnbindFocus</key>
      <text>Are you sure you want to un-bind this Focus?</text>
    </string>
    <string>
      <key>MessageTitle_UnbindFocus</key>
      <text>Un-bind Focus</text>
    </string>
    <string>
      <key>Message_AttributeMaximum</key>
      <text>You cannot have more than one Attribute at its maximum value during character creation.</text>
    </string>
    <string>
      <key>Message_AttributeBuildPoints</key>
      <text>You cannot spend more than {0} on Attributes.</text>
    </string>
    <string>
      <key>MessageTitle_Attribute</key>
      <text>Attribute Rule</text>
    </string>
    <string>
      <key>Message_CapacityReached</key>
      <text>This item has reached its Capacity limit.</text>
    </string>
    <string>
      <key>Message_CapacityReachedValidate</key>
      <text>The following {0} items are over their Capacity:</text>
    </string>
    <string>
      <key>MessageTitle_CapacityReached</key>
      <text>Capacity Reached</text>
    </string>
    <string>
      <key>Message_InvalidBeginning</key>
      <text>This character is not valid and breaks the following rules:</text>
    </string>
    <string>
      <key>Message_InvalidAttributeExcess</key>
      <text>{0} over allotted Attribute point limit</text>
    </string>
    <string>
      <key>Message_InvalidSpecialExcess</key>
      <text>{0} over allotted Special Attribute point limit</text>
    </string>
    <string>
      <key>Message_InvalidSkillGroupExcess</key>
      <text>{0} over allotted Skill Group point limit</text>
    </string>
    <string>
      <key>Message_InvalidActiveSkillExcess</key>
      <text>{0} over allotted Active Skill point limit</text>
    </string>
    <string>
      <key>Message_InvalidKnowledgeSkillExcess</key>
      <text>{0} over allotted Knowledge Skill point limit</text>
    </string>
    <string>
      <key>Message_InvalidPointExcess</key>
      <text>{0} over allotted limit</text>
    </string>
    <string>
      <key>Message_InvalidNuyenExcess</key>
      <text>{0} over your Nuyen total</text>
    </string>
    <string>
      <key>Message_InvalidStolenNuyenExcess</key>
      <text>{0} over your Nuyen total for Stolen Gear</text>
    </string>
    <string>
      <key>Message_InvalidEssenceExcess</key>
      <text>{0} over the Essence limit</text>
    </string>
    <string>
      <key>Message_InvalidNoTradition</key>
      <text>No Magic Tradition has been selected</text>
    </string>
    <string>
      <key>Message_InvalidNoStream</key>
      <text>No Technomancer Stream has been selected</text>
    </string>
    <string>
      <key>Message_InvalidAvail</key>
      <text>{0} more items with Avail higher than {1} than allowed</text>
    </string>
    <string>
      <key>Message_RestrictedGearUsed</key>
      <text>Restricted Gear was used on:\n{0}</text>
    </string>
    <string>
      <key>Message_InvalidCyberwareGrades</key>
      <text>Cyber/Bioware Grade limit exceeded for the following items:</text>
    </string>
    <string>
      <key>Checkbox_PrototypeTranshuman</key>
      <text>Prototype Transhuman</text>
    </string>
    <string>
      <key>Label_CyberlimbAGI</key>
      <text>Agility (AGI):</text>
    </string>
    <string>
      <key>Label_CyberlimbSTR</key>
      <text>Strength (STR):</text>
    </string>
    <string>
      <key>Label_Overclocker</key>
      <text>Overclocker:</text>
    </string>
    <string>
      <key>Label_Visibility</key>
      <text>Visibility:</text>
    </string>
    <string>
      <key>Label_Control</key>
      <text>Control:</text>
    </string>
    <string>
      <key>Label_Size</key>
      <text>Size:</text>
    </string>
    <string>
      <key>Label_Flexibility</key>
      <text>Flexibility:</text>
    </string>
    <string>
      <key>Button_AddMod</key>
      <text>Add Mod</text>
    </string>
    <string>
      <key>Button_DeleteMod</key>
      <text>Delete Mod</text>
    </string>
    <string>
      <key>Node_AdditionalMods</key>
      <text>Additional Mods</text>
    </string>
    <string>
      <key>Title_CreateWeaponMount</key>
      <text>Create Weapon Mount</text>
    </string>
    <string>
      <key>Message_OverPrototypeLimit</key>
      <text>Bioware limit exceeded for Prototype Transhuman. Current: {0} Maximum: {1}</text>
    </string>
    <string>
      <key>Message_InvalidExConWare</key>
      <text>The following pieces of restricted Cyber/Bioware are not allowed on an ExCon:</text>
    </string>
    <string>
      <key>Message_OverLanguageLimit</key>
      <text>Too many Language Knowledge Skills listed as Native. Current: {0} Maximum: {1}</text>
    </string>
    <string>
      <key>Message_OverPositiveMetagenicQualities</key>
      <text>Too many positive Metagenic qualities. Current: {0} Maximum: {1}</text>
    </string>        
    <string>
      <key>Message_OverNegativeMetagenicQualities</key>
      <text>Too many negative Metagenic qualities. Current: {0} Maximum: {1}</text>
    </string>        
    <string>
      <key>Message_MetagenicQualitiesUnbalanced</key>
      <text>Negative Metagenic Qualities are unbalanced. Current: {0} Expected: {1} or {2}</text>
    </string>    
    <string>
      <key>Message_MetagenicQualitiesInsufficientKarma</key>
      <text>1 Karma is required to balance Negative and Positive Metagenic Qualities. Currently available: {0}</text>
    </string>
    <string>
      <key>Message_MetagenicQualitiesSubtractingKarma</key>
      <text>1 Karma is required to balance Negative and Positive Metagenic Qualities. Currently available: {0}.\nIs it okay to spend this karma?</text>
    </string>        
    <string>
      <key>MessageTitle_Invalid</key>
      <text>Invalid Character</text>
    </string>
    <string>
      <key>Message_ExtraKarma</key>
      <text>You have {0} Karma remaining but are only allowed to carry {1} over to your career.\nAre you sure you want to lose this extra Karma?</text>
    </string>
    <string>
      <key>MessageTitle_ExtraPoints</key>
      <text>Extra Points</text>
    </string>
    <string>
      <key>Message_ExtraPoints</key>
      <text>You have {0} points to spend on {1}.\nAre you sure you want to lose these extra points?</text>
    </string>
    <string>
      <key>Message_NoExtraKarma</key>
      <text>You have {0} Karma remaining but are not allowed to carry any over to your career.\nAre you sure you want to lose this extra Karma?</text>
    </string>    
    <string>
      <key>Message_SumtoTen</key>
      <text>Your Priority selection must equal {0}. It is currently {1}.</text>
    </string>        
    <string>
      <key>MessageTitle_ExtraKarma</key>
      <text>Extra Karma</text>
    </string>
    <string>
      <key>Message_ExtraNuyen</key>
      <text>You have {0} remaining but are only allowed to carry {1} over to your career.\nAre you sure you want to lose these extra nuyen?</text>
    </string>
    <string>
      <key>MessageTitle_ExtraNuyen</key>
      <text>Extra Nuyen</text>
    </string>
    <string>
      <key>Message_ConfirmCreate</key>
      <text>Once a character has been saved as Created it cannot be modified further using the Build system. The character is put into Career mode where they can be improved with Karma and are ready for play.\n\nAre you sure you want to save your character as Created?</text>
    </string>
    <string>
      <key>MessageTitle_ConfirmCreate</key>
      <text>Confirm Created Status</text>
    </string>
    <string>
      <key>Message_CannotChangeMetatype</key>
      <text>You cannot change your Metatype until the following Metatype-dependent Qualities have been removed.</text>
    </string>
    <string>
      <key>MessageTitle_CannotChangeMetatype</key>
      <text>Cannot Change Metatype</text>
    </string>
    <string>
      <key>Message_CyberwareGradeMismatch</key>
      <text>All of a character's Cyberware must be of the same Grade to create a Cyberware Suite.</text>
    </string>
    <string>
      <key>MessageTitle_CyberwareGradeMismatch</key>
      <text>Cyberware Grade Mismatch</text>
    </string>
    <string>
      <key>Message_NoCyberware</key>
      <text>This character does not have any Cyberware.</text>
    </string>
    <string>
      <key>MessageTitle_NoCyberware</key>
      <text>No Cyberware</text>
    </string>
    <string>
      <key>Message_CannotBurnEdge</key>
      <text>You do not have any Edge left to Burn.</text>
    </string>
    <string>
      <key>MessageTitle_CannotBurnEdge</key>
      <text>Cannot Burn Edge</text>
    </string>
    <string>
      <key>Message_BurnEdge</key>
      <text>Are you sure you want to Burn this point of Edge?</text>
    </string>
    <string>
      <key>MessageTitle_BurnEdge</key>
      <text>Burn Edge</text>
    </string>
    <string>
      <key>Message_CannotSpendEdge</key>
      <text>You do not have any Edge left to spend.</text>
    </string>
    <string>
      <key>MessageTitle_CannotSpendEdge</key>
      <text>Cannot Spend Edge</text>
    </string>
    <string>
      <key>Message_CannotRegainEdge</key>
      <text>You cannot exceed your Edge Attribute.</text>
    </string>
    <string>
      <key>MessageTitle_CannotRegainEdge</key>
      <text>Cannot Regain Edge</text>
    </string>
    <string>
      <key>String_EdgeUse</key>
      <text>Edge Use</text>
    </string>
    <string>
      <key>Message_NotEnoughKarma</key>
      <text>You do not have enough Karma for this expense.</text>
    </string>
    <string>
      <key>MessageTitle_NotEnoughKarma</key>
      <text>Not Enough Karma</text>
    </string>
    <string>
      <key>Message_NotEnoughMagic</key>
      <text>You do not have enough Magic for this improvement.</text>
    </string>
    <string>
      <key>MessageTitle_NotEnoughMagic</key>
      <text>Not Enough Magic</text>
    </string>
    <string>
      <key>String_EssenceLoss</key>
      <text>Essence Loss</text>
    </string>
    <string>
      <key>String_EssenceLossChargen</key>
      <text>Essence Loss (Character Generation)</text>
    </string>
    <string>
      <key>String_SpiritFettering</key>
      <text>Spirit Fettering</text>
    </string>
    <string>
      <key>Message_ConfirmKarmaExpense</key>
      <text>Are you sure you want to spend Karma on improving {0} to {1} for {2} Karma?</text>
    </string>
    <string>
      <key>Message_ConfirmKarmaExpenseKnowledgeSkill</key>
      <text>Are you sure you want to spend Karma on improving {0} to {1} for {2} Karma and lock this skill's Type to {3}?</text>
    </string>
    <string>
      <key>Message_ConfirmKarmaandNuyenExpense</key>
      <text>Are you sure you want to spend Karma and Nuyen on improving {0} to {1} for {2} Karma and {3} Nuyen?</text>
    </string>
    <string>
      <key>Message_ConfirmKarmaExpenseSpecialization</key>
      <text>Are you sure you want to spend Karma on changing your Specialization to {0} for {1} Karma?</text>
    </string>
    <string>
      <key>Message_ConfirmKarmaExpenseEnemy</key>
      <text>Do you need to spend {0} Karma to remove this Enemy?</text>
    </string>
    <string>
      <key>Message_ConfirmKarmaExpenseSpend</key>
      <text>Are you sure you want to spend {1} Karma on {0}?</text>
    </string>
    <string>
      <key>Message_ConfirmKarmaExpenseRemove</key>
      <text>Are you sure you want to spend {1} Karma on removing {0}?</text>
    </string>
	<string>
	  <key>Message_ConfirmKarmaExpenseLowerLevel</key>
	  <text>Are you sure you want to spend {1} Karma on removing a level from {0}?</text>
	</string>
    <string>
      <key>Message_ConfirmKarmaExpenseComplexFormOption</key>
      <text>Are you sure you want to add this Complex Form Option for {0} Karma?</text>
    </string>
    <string>
      <key>Message_ConfirmKarmaExpenseFocus</key>
      <text>Are you sure you want to spend {0} Karma on binding {1}?</text>
    </string>
    <string>
      <key>Message_ConfirmKarmaExpenseJoinGroup</key>
      <text>Are you sure you want to spend {0} Karma on joining a Group?</text>
    </string>
    <string>
      <key>Message_ConfirmKarmaExpenseSkillSpecialization</key>
      <text>Are you sure you want to spend {0} Karma on a skill specialization?</text>
    </string>
    <string>
      <key>Message_ConfirmKarmaExpenseLeaveGroup</key>
      <text>Are you sure you want to spend {0} Karma on leaving a Group?</text>
    </string>
    <string>
      <key>Message_ConfirmKarmaExpenseJoinNetwork</key>
      <text>Are you sure you want to spend {0} Karma on joining a Network?</text>
    </string>
    <string>
      <key>Message_ConfirmKarmaExpenseLeaveNetwork</key>
      <text>Are you sure you want to spend {0} Karma on leaving a Network?</text>
    </string>
    <string>
      <key>Message_ConfirmKarmaExpenseQuickeningMetamagic</key>
      <text>Are you sure you want to spend {0} Karma on Quickening {1}?</text>
    </string>
    <string>
      <key>MessageTitle_ConfirmKarmaExpense</key>
      <text>Spend Karma</text>
    </string>
    <string>
      <key>Message_NotEnoughNuyen</key>
      <text>You do not have enough Nuyen for this expense.</text>
    </string>
    <string>
      <key>MessageTitle_NotEnoughNuyen</key>
      <text>Not Enough Nuyen</text>
    </string>
    <string>
      <key>Message_BreakSkillGroup</key>
      <text>This Active Skill currently belongs to the {0} Skill Group. Improving this Active Skill will break this Skill Group and cannot be undone.\nAre you sure you want to continue?</text>
    </string>
    <string>
      <key>MessageTitle_BreakSkillGroup</key>
      <text>Break Skill Group</text>
    </string>
    <string>
      <key>Message_AddNegativeQuality</key>
      <text>Are you sure you want to add this Negative Quality? You will not receive any Karma for adding it.</text>
    </string>
    <string>
      <key>MessageTitle_AddNegativeQuality</key>
      <text>Add Negative Quality</text>
    </string>
    <string>
      <key>Message_QualitySwap</key>
      <text>Are you sure you want to swap {0} for {1}?</text>
    </string>
    <string>
      <key>Message_OutOfAmmo</key>
      <text>Out of Ammunition!</text>
    </string>
    <string>
      <key>Message_OutOfAmmoType</key>
      <text>You do not have any {0} Ammunition remaining!</text>
    </string>
    <string>
      <key>MessageTitle_OutOfAmmo</key>
      <text>Out of Ammo</text>
    </string>
    <string>
      <key>Message_NotEnoughAmmoSingleShot</key>
      <text>Not enough Ammunition. Treat as Single Shot?</text>
    </string>
    <string>
      <key>Message_NotEnoughAmmoShortBurstShort</key>
      <text>Not enough Ammunition. Treat as shortened Short Burst?</text>
    </string>
    <string>
      <key>Message_NotEnoughAmmoShortBurst</key>
      <text>Not enough Ammunition. Treat as Short Burst?</text>
    </string>
    <string>
      <key>Message_NotEnoughAmmoLongBurstShort</key>
      <text>Not enough Ammunition. Treat as shortened Long Burst?</text>
    </string>
    <string>
      <key>Message_NotEnoughAmmoFullBurst</key>
      <text>Not enough Ammunition. Cannot fire Full Burst.</text>
    </string>
    <string>
      <key>Message_NotEnoughAmmoSuppressiveFire</key>
      <text>Not enough Ammunition. Cannot fire Suppressive Fire.</text>
    </string>
    <string>
      <key>MessageTitle_NotEnoughAmmo</key>
      <text>Not Enough Ammo</text>
    </string>
    <string>
      <key>Message_UndoNoHistory</key>
      <text>No undo history for this item.</text>
    </string>
    <string>
      <key>MessageTitle_NoUndoHistory</key>
      <text>No Undo History</text>
    </string>
    <string>
      <key>Message_UndoNotHighestGrade</key>
      <text>You must undo the entries for initiate grades above this one first.</text>
    </string>
    <string>
      <key>MessageTitle_NotHighestGrade</key>
      <text>Cannot Undo This Entry</text>
    </string>
    <string>
      <key>Message_UndoExpense</key>
      <text>Are you sure you want to undo this Expense Entry?</text>
    </string>
    <string>
      <key>MessageTitle_UndoExpense</key>
      <text>Undo Expense</text>
    </string>
    <string>
      <key>Message_ReduceQty</key>
      <text>Are you sure you want to reduce this quantity by {0}?</text>
    </string>
    <string>
      <key>Message_VehicleCyberwarePlugin</key>
      <text>This Vehicle Mod does not allow Cyberware Plugins.</text>
    </string>
    <string>
      <key>Message_CloningMachineNumberRequired</key>
      <text>You must enter the number of clones to create.</text>
    </string>
    <string>
      <key>MessageTitle_CloningMachineNumberRequired</key>
      <text>Cannot Create Clone</text>
    </string>
    <string>
      <key>Message_CannotSplitGear</key>
      <text>You cannot split a single item.</text>
    </string>
    <string>
      <key>MessageTitle_CannotSplitGear</key>
      <text>Cannot Split Gear</text>
    </string>
    <string>
      <key>Message_CannotMergeGear</key>
      <text>No exact matches for this item were found.</text>
    </string>
    <string>
      <key>MessageTitle_CannotMergeGear</key>
      <text>Cannot Merge Gear</text>
    </string>
    <string>
      <key>Message_SelectLifestyleName</key>
      <text>You must first select a Lifestyle to name.</text>
    </string>
    <string>
      <key>MessageTitle_SelectLifestyle</key>
      <text>Select Lifestyle</text>
    </string>
    <string>
      <key>Message_CannotMoveWeapons</key>
      <text>You do not have any Vehicles with Weapon Mounts or Mechanical Arms.</text>
    </string>
    <string>
      <key>MessageTitle_CannotMoveWeapons</key>
      <text>Cannot Move Weapon</text>
    </string>
    <string>
      <key>Message_CannotStackFoci</key>
      <text>You must have at least 2 un-Bonded Foci to create a Stacked Focus.</text>
    </string>
    <string>
      <key>Message_StackedFocusMinimum</key>
      <text>A Stacked Focus must contain at least 2 Foci.</text>
    </string>
    <string>
      <key>Message_StackedFocusForce</key>
      <text>A Stacked Focus cannot have a combined Force higher than 6.</text>
    </string>
    <string>
      <key>MessageTitle_CannotStackFoci</key>
      <text>Cannot Create Stacked Focus</text>
    </string>
    <string>
      <key>Message_ConfirmReapplyImprovements</key>
      <text>Chummer will attempt to re-locate your characters Improvable items and re-apply any Improvements they grant. This may result in your character's Attributes, Skills, and other numbers changing if any of the Improvements these items grant have changed. It is recommended that you save your character before performing this action in case you are not satisfied with the changes. Are you sure you want to re-apply Improvements?</text>
    </string>
    <string>
      <key>MessageTitle_ConfirmReapplyImprovements</key>
      <text>Re-apply Improvements</text>
    </string>
	<string>
      <key>Message_ReapplyImprovementsFoundOutdatedItems_Top</key>
      <text>While reapplying improvements, the following items were found to not have data file entries:\n\n</text>
    </string>
	<string>
      <key>Message_ReapplyImprovementsFoundOutdatedItems_Bottom</key>
      <text>\nAny improvements they granted could not be added back. Please manually remove and replace these items and/or make sure any custom data files used when creating this character are still present and active.</text>
    </string>
    <string>
      <key>MessageTitle_Possession</key>
      <text>Possession/Inhabitation</text>
    </string>
    <string>
      <key>Message_VesselInCareerMode</key>
      <text>The Vessel must be in Career Mode in order to be Possessed or Inhabited.</text>
    </string>
    <string>
      <key>Message_PossessionSave</key>
      <text>The Spirit must first be saved before it can Possess or Inhabit a Vessel. Save changes now?</text>
    </string>
    <string>
      <key>String_Ambidextrous</key>
      <text>Ambidextrous</text>
    </string>
    <string>
      <key>String_Possessed</key>
      <text>Possessed</text>
    </string>
    <string>
      <key>String_WeaponName</key>
      <text>Enter a new name for this Weapon (or blank to remove).</text>
    </string>
    <string>
      <key>String_VehicleName</key>
      <text>Enter a new name for this Vehicle (or blank to remove).</text>
    </string>
    <string>
      <key>String_ArmorName</key>
      <text>Enter a new name for this Armor (or blank to remove).</text>
    </string>
    <string>
      <key>String_LifestyleName</key>
      <text>Enter a new name for this Lifestyle (or blank to remove).</text>
    </string>
    <string>
      <key>String_LifestyleFreeNuyen</key>
      <text>Covered by Lifestyle level</text>
    </string>
    <string>
      <key>String_GearName</key>
      <text>Enter a new name for this Gear (or blank to remove).</text>
    </string>
    <string>
      <key>String_InitiateGrade</key>
      <text>Initiate Grade</text>
    </string>
    <string>
      <key>String_SubmersionGrade</key>
      <text>Submersion Grade</text>
    </string>
    <string>
      <key>String_SpellLimited</key>
      <text>Limited</text>
    </string>
    <string>
      <key>String_SpellExtended</key>
      <text>Extended</text>
    </string>
    <string>
      <key>String_SpellAlchemical</key>
      <text>Alchemical</text>
    </string>
    <string>
      <key>String_Pilot</key>
      <text>Pilot</text>
    </string>
    <string>
      <key>String_AttributeResponse</key>
      <text>Response</text>
    </string>
    <string>
      <key>String_AttributeFirewall</key>
      <text>Firewall</text>
    </string>
    <string>
      <key>String_PowerFilterAll</key>
      <text>Show All Powers</text>
    </string>
    <string>
      <key>Power_SortAction</key>
      <text>Action</text>
    </string>
    <string>
      <key>String_PowerFilterRatingAboveZero</key>
      <text>Show Active Powers Rating &gt; 0</text>
    </string>
    <string>
      <key>String_PowerFilterRatingZero</key>
      <text>Show Powers Rating = 0</text>
    </string>
    <string>
      <key>String_SkillFilterAll</key>
      <text>Show All Active Skills</text>
    </string>
    <string>
      <key>String_SkillFilterRatingAboveZero</key>
      <text>Show Active Skills Rating &gt; 0</text>
    </string>
    <string>
      <key>String_SkillFilterTotalRatingAboveZero</key>
      <text>Show Active Skills Total Rating &gt; 0</text>
    </string>
    <string>
      <key>String_SkillFilterRatingZero</key>
      <text>Show Active Skills Rating = 0</text>
    </string>
    <string>
      <key>String_SkillFilterNoSkillGroup</key>
      <text>Show ungrouped Active Skills</text>
    </string>
    <string>
      <key>String_SkillFilterBrokenSkillGroup</key>
      <text>Show Active Skills in broken Skill Groups</text>
    </string>
    
    <string>
      <key>String_KnowledgeSkillFilterAll</key>
      <text>Show All Knowledge Skills</text>
    </string>
    <string>
      <key>String_KnowledgeSkillFilterRatingAboveZero</key>
      <text>Show Knowledge Skills Rating &gt; 0</text>
    </string>
    <string>
      <key>String_KnowledgeSkillFilterTotalRatingAboveZero</key>
      <text>Show Knowledge Skills Total Rating &gt; 0</text>
    </string>
    <string>
      <key>String_KnowledgeSkillFilterRatingZero</key>
      <text>Show Knowledge Skills Rating = 0</text>
    </string>
    <string>
      <key>String_CyberzombieReduceAttribute</key>
      <text>Select an Attribute to reduce (both Value and Metatype Maximum).</text>
    </string>
    <string>
      <key>String_AttributeLoss</key>
      <text>Attribute Loss</text>
    </string>
    <string>
      <key>String_ExpenseDefault</key>
      <text>Mission Reward</text>
    </string>
    <string>
      <key>String_ExpenseAttribute</key>
      <text>Attribute</text>
    </string>
    <string>
      <key>String_ExpenseActiveSkill</key>
      <text>Active Skill</text>
    </string>
    <string>
      <key>String_ExpenseKnowledgeSkill</key>
      <text>Knowledge Skill</text>
    </string>
    <string>
      <key>String_ExpenseSpecialization</key>
      <text>Specialization</text>
    </string>
    <string>
      <key>String_ExpenseSkillGroup</key>
      <text>Skill Group</text>
    </string>
    <string>
      <key>String_ExpenseRemoveEnemy</key>
      <text>Removed Enemy</text>
    </string>
    <string>
      <key>String_ExpenseMartialArt</key>
      <text>Martial Art</text>
    </string>
    <string>
      <key>String_ExpenseLearnSpell</key>
      <text>Learned Spell</text>
    </string>
    <string>
      <key>String_ExpenseLearnSpecialization</key>
      <text>Learned Specialization</text>
    </string>
    <string>
      <key>String_ExpenseLearnTechnique</key>
      <text>Learned Technique</text>
    </string>
    <string>
      <key>String_ExpenseLearnComplexForm</key>
      <text>Learned Complex Form</text>
    </string>
    <string>
      <key>String_ExpenseComplexForm</key>
      <text>Complex Form</text>
    </string>
    <string>
      <key>String_ExpenseAddComplexFormOption</key>
      <text>Added Complex Form Option</text>
    </string>
    <string>
      <key>String_ExpenseComplexFormOption</key>
      <text>Complex Form Option</text>
    </string>
    <string>
      <key>String_ExpenseLearnProgram</key>
      <text>Learned AI Program</text>
    </string>
    <string>
      <key>String_ExpenseQuickenMetamagic</key>
      <text>Quickened</text>
    </string>
    <string>
      <key>String_ExpensePurchaseDrug</key>
      <text>Purchased Drug</text>
    </string>
    <string>
      <key>String_ExpensePurchaseGear</key>
      <text>Purchased Gear</text>
    </string>
    <string>
      <key>String_ExpenseSoldGear</key>
      <text>Sold Gear</text>
    </string>
    <string>
      <key>String_ExpensePurchaseArmor</key>
      <text>Purchased Armor</text>
    </string>
    <string>
      <key>String_ExpenseSoldArmor</key>
      <text>Sold Armor</text>
    </string>
    <string>
      <key>String_ExpensePurchaseArmorMod</key>
      <text>Purchased Armor Mod</text>
    </string>
    <string>
      <key>String_ExpenseSoldArmorMod</key>
      <text>Sold Armor Mod</text>
    </string>
    <string>
      <key>String_ExpensePurchaseArmorGear</key>
      <text>Purchased Armor Gear</text>
    </string>
    <string>
      <key>String_ExpenseSoldArmorGear</key>
      <text>Sold Armor Gear</text>
    </string>
    <string>
      <key>String_ExpensePurchaseCyberwareSuite</key>
      <text>Purchased Cyberware Suite</text>
    </string>
    <string>
      <key>String_ExpenseUpgradedCyberware</key>
      <text>Upgraded Cyberware</text>
    </string>
    <string>
      <key>String_ExpensePurchaseWeapon</key>
      <text>Purchased Weapon</text>
    </string>
    <string>
      <key>String_ExpenseSoldWeapon</key>
      <text>Sold Weapon</text>
    </string>
    <string>
      <key>String_ExpensePurchaseWeaponAccessory</key>
      <text>Purchased Weapon Accessory</text>
    </string>
    <string>
      <key>String_ExpenseSoldWeaponAccessory</key>
      <text>Sold Weapon Accessory</text>
    </string>
    <string>
      <key>String_ExpensePurchaseWeaponMod</key>
      <text>Purchased Weapon Mod</text>
    </string>
    <string>
      <key>String_ExpenseSoldWeaponMod</key>
      <text>Sold Weapon Mod</text>
    </string>
    <string>
      <key>String_ExpensePurchaseWeaponGear</key>
      <text>Purchased Weapon Gear</text>
    </string>
    <string>
      <key>String_ExpenseSoldWeaponGear</key>
      <text>Sold Weapon Gear</text>
    </string>
    <string>
      <key>String_ExpensePurchaseVehicle</key>
      <text>Purchased Vehicle</text>
    </string>
    <string>
      <key>String_ExpenseSoldVehicle</key>
      <text>Sold Vehicle</text>
    </string>
    <string>
      <key>String_ExpensePurchaseVehicleMod</key>
      <text>Purchased Vehicle Mod</text>
    </string>
    <string>
      <key>String_ExpenseSoldVehicleMod</key>
      <text>Sold Vehicle Mod</text>
    </string>
    <string>
      <key>String_ExpensePurchaseVehicleGear</key>
      <text>Purchased Vehicle Gear</text>
    </string>
    <string>
      <key>String_ExpenseSoldVehicleGear</key>
      <text>Sold Vehicle Gear</text>
    </string>
    <string>
      <key>String_ExpensePurchaseVehicleWeapon</key>
      <text>Purchased Vehicle Weapon</text>
    </string>
    <string>
      <key>String_ExpenseSoldVehicleWeapon</key>
      <text>Sold Vehicle Weapon</text>
    </string>
    <string>
      <key>String_ExpensePurchaseVehicleWeaponAccessory</key>
      <text>Purchased Vehicle Weapon Accessory</text>
    </string>
    <string>
      <key>String_ExpenseSoldVehicleWeaponAccessory</key>
      <text>Sold Vehicle Weapon Accessory</text>
    </string>
    <string>
      <key>String_ExpensePurchaseVehicleWeaponMod</key>
      <text>Purchased Vehicle Weapon Mod</text>
    </string>
    <string>
      <key>String_ExpenseSoldVehicleWeaponMod</key>
      <text>Sold Vehicle Weapon Mod</text>
    </string>
    <string>
      <key>String_ExpensePurchaseVehicleCyberware</key>
      <text>Purchased Vehicle Cyberware Plugin</text>
    </string>
    <string>
      <key>String_ExpenseSoldVehicleCyberware</key>
      <text>Sold Vehicle Cyberware Plugin</text>
    </string>
    <string>
      <key>String_ExpensePurchaseCritterPower</key>
      <text>Purchased Critter Power</text>
    </string>
    <string>
      <key>String_ExpenseVehicleRetrofit</key>
      <text>Retrofitted {0}</text>
    </string>
    <string>
      <key>String_ExpenseLearnMartialArt</key>
      <text>Learned Martial Art</text>
    </string>
    <string>
      <key>String_ExpenseLearnManeuver</key>
      <text>Learned Maneuver</text>
    </string>
    <string>
      <key>String_ExpenseLearnMetamagic</key>
      <text>Learned Metamagic</text>
    </string>
    <string>
      <key>String_ExpenseLearnEcho</key>
      <text>Learned Echo</text>
    </string>
    <string>
      <key>String_ExpenseLifestyle</key>
      <text>Purchased Lifestyle</text>
    </string>
    <string>
      <key>String_ExpenseDecreaseLifestyle</key>
      <text>Decremented Lifestyle</text>
    </string>
    <string>
      <key>String_ExpenseModifiedLifestyle</key>
      <text>Modified Lifestyle</text>
    </string>
    <string>
      <key>String_ExpensePurchaseCyberware</key>
      <text>Purchased Cyberware</text>
    </string>
    <string>
      <key>String_ExpenseSoldCyberware</key>
      <text>Sold Cyberware</text>
    </string>
    <string>
      <key>String_ExpensePurchaseBioware</key>
      <text>Purchased Bioware</text>
    </string>
    <string>
      <key>String_ExpenseSoldBioware</key>
      <text>Sold Bioware</text>
    </string>
    <string>
      <key>String_ExpensePurchaseCyberwearGear</key>
      <text>Purchased Cyberwear Gear</text>
    </string>
    <string>
      <key>String_ExpenseSoldCyberwareGear</key>
      <text>Sold Cyberwear Gear</text>
    </string>
    <string>
      <key>String_ExpenseAddPositiveQuality</key>
      <text>Gained Positive Quality</text>
    </string>
    <string>
      <key>String_ExpenseRemovePositiveQuality</key>
      <text>Removed Positive Quality</text>
    </string>
    <string>
      <key>String_ExpenseSwapPositiveQuality</key>
      <text>Swapped Positive Quality {0} for {1}</text>
    </string>
    <string>
      <key>String_ExpenseAddNegativeQuality</key>
      <text>Gained Negative Quality</text>
    </string>
    <string>
      <key>String_ExpenseRemoveNegativeQuality</key>
      <text>Removed Negative Quality</text>
    </string>
    <string>
      <key>String_ExpenseSwapNegativeQuality</key>
      <text>Swapped Negative Quality {0} for {1}</text>
    </string>
    <string>
      <key>String_ExpenseBound</key>
      <text>Bound</text>
    </string>
    <string>
      <key>String_ExpenseInitiateGrade</key>
      <text>Initiate Grade</text>
    </string>
    <string>
      <key>String_ExpenseSubmersionGrade</key>
      <text>Submersion Grade</text>
    </string>
    <string>
      <key>String_ExpenseJoinGroup</key>
      <text>Joined a Group</text>
    </string>
    <string>
      <key>String_ExpenseLeaveGroup</key>
      <text>Left a Group</text>
    </string>
    <string>
      <key>String_ExpenseJoinNetwork</key>
      <text>Joined a Network</text>
    </string>
    <string>
      <key>String_ExpenseLeaveNetwork</key>
      <text>Left a Network</text>
    </string>
    <string>
      <key>String_ExpenseFetteredSpirit</key>
      <text>Fettered a Spirit</text>
    </string>
    <string>
      <key>String_CloningMachineNumber</key>
      <text>How many clones would you like to create?</text>
    </string>
    <string>
      <key>String_QuickeningKarma</key>
      <text>How much Karma do you want to spend to Quicken {0}?</text>
    </string>
    <string>
      <key>String_Grade</key>
      <text>Grade</text>
    </string>
    <string>
      <key>String_Network</key>
      <text>Network</text>
    </string>
    <string>
      <key>String_Group</key>
      <text>Group</text>
    </string>
    <string>
      <key>String_Task</key>
      <text>Task</text>
    </string>
    <string>
      <key>String_Ordeal</key>
      <text>Ordeal</text>
    </string>
    <string>
      <key>String_Schooling</key>
      <text>Schooling</text>
    </string>
    <string>
      <key>String_Retrofit</key>
      <text>Retrofitting a Vehicle will cost a percentage of the Vehicle's base cost. Please select a percentage.</text>
    </string>
    <string>
      <key>String_ReduceGear</key>
      <text>Enter the number of items to remove.</text>
    </string>
    <string>
      <key>String_SplitGear</key>
      <text>Enter the number of items to place in the new stack.</text>
    </string>
    <string>
      <key>String_MergeGear</key>
      <text>Enter the number of items to move to the stack.</text>
    </string>
    <string>
      <key>String_MoveGear</key>
      <text>Enter the number of items to move.</text>
    </string>
	<string>
	  <key>String_Bullet</key>
	  <text>Bullet</text>
	</string>
	<string>
	  <key>String_Bullets</key>
	  <text>Bullets</text>
	</string>
    <string>
      <key>String_SingleShot</key>
      <text>Single Shot ({0} {1})</text>
    </string>
    <string>
      <key>String_ShortBurst</key>
      <text>Short Burst ({0} {1})</text>
    </string>
    <string>
      <key>String_LongBurst</key>
      <text>Long Burst ({0} {1})</text>
    </string>
    <string>
      <key>String_FullBurst</key>
      <text>Full Burst ({0} {1})</text>
    </string>
    <string>
      <key>String_SuppressiveFire</key>
      <text>Suppressive Fire ({0} {1})</text>
    </string>
    <string>
      <key>String_SelectVariableCost</key>
      <text>Select a Cost for {0}.</text>
    </string>
    <string>
      <key>String_SelectWeaponCategoryAmmo</key>
      <text>Select a Weapon Category for this Ammunition.</text>
    </string>
    <string>
      <key>String_APHalf</key>
      <text>-half</text>
    </string>
    <string>
      <key>String_DamageChemical</key>
      <text>Chemical</text>
    </string>
    <string>
      <key>String_DamageSpecial</key>
      <text>Special</text>
    </string>
    <string>
      <key>String_DamageElectric</key>
      <text>(e)</text>
    </string>
    <string>
      <key>String_DamageFlechette</key>
      <text>(f)</text>
    </string>
    <string>
      <key>String_DamagePOrS</key>
      <text>P or S</text>
    </string>
    <string>
      <key>String_DamageGrenade</key>
      <text>Grenade</text>
    </string>
    <string>
      <key>String_DamageMissile</key>
      <text>Missile</text>
    </string>
    <string>
      <key>String_DamageMortar</key>
      <text>Mortar</text>
    </string>
    <string>
      <key>String_DamageRocket</key>
      <text>Rocket</text>
    </string>
    <string>
      <key>String_DamageAsDrugToxin</key>
      <text>As Drug/Toxin</text>
    </string>
    <string>
      <key>String_DamageAsRound</key>
      <text>as round</text>
    </string>
    <string>
      <key>String_DamageMeter</key>
      <text>m</text>
    </string>
    <string>
      <key>String_DamageRadius</key>
      <text>Radius</text>
    </string>
    <string>
      <key>String_Or</key>
      <text>or</text>
    </string>
    <string>
      <key>String_AmmoBreakAction</key>
      <text>b</text>
    </string>
    <string>
      <key>String_AmmoBelt</key>
      <text>belt</text>
    </string>
    <string>
      <key>String_AmmoBox</key>
      <text>box</text>
    </string>
    <string>
      <key>String_AmmoClip</key>
      <text>c</text>
    </string>
    <string>
      <key>String_AmmoCylinder</key>
      <text>cy</text>
    </string>
    <string>
      <key>String_AmmoDrum</key>
      <text>d</text>
    </string>
    <string>
      <key>String_AmmoEnergy</key>
      <text>Energy</text>
    </string>
    <string>
      <key>String_AmmoExternalSource</key>
      <text>external source</text>
    </string>
    <string>
      <key>String_AmmoMagazine</key>
      <text>m</text>
    </string>
    <string>
      <key>String_AmmoMuzzleLoad</key>
      <text>ml</text>
    </string>
    <string>
      <key>String_AmmoSpecial</key>
      <text>Special</text>
    </string>
    <string>
      <key>String_ModeSingleShot</key>
      <text>SS</text>
    </string>
    <string>
      <key>String_ModeSemiAutomatic</key>
      <text>SA</text>
    </string>
    <string>
      <key>String_ModeBurstFire</key>
      <text>BF</text>
    </string>
    <string>
      <key>String_ModeFullAutomatic</key>
      <text>FA</text>
    </string>
    <string>
      <key>String_ModeSpecial</key>
      <text>Special</text>
    </string>
    <string>
      <key>String_SpellTypePhysical</key>
      <text>P</text>
    </string>
    <string>
      <key>String_SpellTypeMana</key>
      <text>M</text>
    </string>
    <string>
      <key>String_SpellDurationInstant</key>
      <text>I</text>
    </string>
    <string>
      <key>String_SpellDurationInstantLong</key>
      <text>Instant</text>
    </string>
    <string>
      <key>String_SpellDurationPermanent</key>
      <text>P</text>
    </string>
    <string>
      <key>String_SpellDurationPermanentLong</key>
      <text>Permanent</text>
    </string>
    <string>
      <key>String_SpellDurationSustained</key>
      <text>S</text>
    </string>
    <string>
      <key>String_SpellDurationSustainedLong</key>
      <text>Sustained</text>
    </string>
    <string>
      <key>String_SpellDurationAlways</key>
      <text>Always</text>
    </string>
    <string>
      <key>String_SpellDurationSpecial</key>
      <text>Special</text>
    </string>
    <string>
      <key>String_SpellRangeLineOfSight</key>
      <text>LOS</text>
    </string>
    <string>
      <key>String_SpellRangeLineOfInfluence</key>
      <text>LOI</text>
    </string>
    <string>
      <key>String_SpellRangeArea</key>
      <text>A</text>
    </string>
    <string>
      <key>String_SpellRangeTouch</key>
      <text>T</text>
    </string>
    <string>
      <key>String_SpellRangeTouchLong</key>
      <text>Touch</text>
    </string>
    <string>
      <key>String_SpellRangeSelf</key>
      <text>Self</text>
    </string>
    <string>
      <key>String_SpellSpecial</key>
      <text>Special</text>
    </string>
    <string>
      <key>String_SpellForce</key>
      <text>F</text>
    </string>
    <string>
      <key>String_SpellOverflowDamage</key>
      <text>Overflow damage</text>
    </string>
    <string>
      <key>String_SpellDamageValue</key>
      <text>Damage Value</text>
    </string>
    <string>
      <key>String_SpellToxinDV</key>
      <text>Toxin DV</text>
    </string>
    <string>
      <key>String_SpellDiseaseDV</key>
      <text>Disease DV</text>
    </string>
    <string>
      <key>String_SpellRadiationPower</key>
      <text>Radiation Power</text>
    </string>
    <string>
      <key>String_DescActive</key>
      <text>Active</text>
    </string>
    <string>
      <key>String_DescArea</key>
      <text>Area</text>
    </string>
    <string>
      <key>String_DescDirect</key>
      <text>Direct</text>
    </string>
    <string>
      <key>String_DescDirectional</key>
      <text>Directional</text>
    </string>
    <string>
      <key>String_DescElemental</key>
      <text>Elemental</text>
    </string>
    <string>
      <key>String_DescEnvironmental</key>
      <text>Environmental</text>
    </string>
    <string>
      <key>String_DescExtendedArea</key>
      <text>Extended Area</text>
    </string>
    <string>
      <key>String_DescAlchemicalPreparation</key>
      <text>Alchemical Preparation</text>
    </string>
    <string>
      <key>String_DescIndirect</key>
      <text>Indirect</text>
    </string>
    <string>
      <key>String_DescMana</key>
      <text>Mana</text>
    </string>
    <string>
      <key>String_DescAdept</key>
      <text>Adept</text>
    </string>
    <string>
      <key>String_DescAnchored</key>
      <text>Anchored</text>
    </string>
    <string>
      <key>String_DescBlood</key>
      <text>Blood</text>
    </string>
    <string>
      <key>String_DescContractual</key>
      <text>Contractual</text>
    </string>
    <string>
      <key>String_DescGeomancy</key>
      <text>Geomancy</text>
    </string>
    <string>
      <key>String_DescMaterialLink</key>
      <text>Material Link</text>
    </string>
    <string>
      <key>String_DescMinion</key>
      <text>Minion</text>
    </string>
    <string>
      <key>String_DescOrganicLink</key>
      <text>Organic Link</text>
    </string>
    <string>
      <key>String_DescSpell</key>
      <text>Spell</text>
    </string>
    <string>
      <key>String_DescSpotter</key>
      <text>Spotter</text>
    </string>
    <string>
      <key>String_DescMental</key>
      <text>Mental</text>
    </string>
    <string>
      <key>String_DescMultiSense</key>
      <text>Multi-Sense</text>
    </string>
    <string>
      <key>String_DescNegative</key>
      <text>Negative</text>
    </string>
    <string>
      <key>String_DescObvious</key>
      <text>Obvious</text>
    </string>
    <string>
      <key>String_DescPassive</key>
      <text>Passive</text>
    </string>
    <string>
      <key>String_DescPhysical</key>
      <text>Physical</text>
    </string>
    <string>
      <key>String_DescPsychic</key>
      <text>Psychic</text>
    </string>
    <string>
      <key>String_DescRealistic</key>
      <text>Realistic</text>
    </string>
    <string>
      <key>String_DescSingleSense</key>
      <text>Single-Sense</text>
    </string>
    <string>
      <key>String_DescTouch</key>
      <text>Touch</text>
    </string>
    <string>
      <key>String_ComplexFormLevel</key>
      <text>L</text>
    </string>
    <string>
      <key>String_ComplexFormTargetPersona</key>
      <text>Persona</text>
    </string>
    <string>
      <key>String_ComplexFormTargetDevice</key>
      <text>Device</text>
    </string>
    <string>
      <key>String_ComplexFormTargetFile</key>
      <text>File</text>
    </string>
    <string>
      <key>String_ComplexFormTargetSprite</key>
      <text>Sprite</text>
    </string>
    <string>
      <key>String_ComplexFormTargetHost</key>
      <text>Host</text>
    </string>
    <string>
      <key>String_ComplexFormTargetIC</key>
      <text>IC</text>
    </string>
    <string>
      <key>String_ActionAutomatic</key>
      <text>Auto</text>
    </string>
    <string>
      <key>String_ActionFree</key>
      <text>Free</text>
    </string>
    <string>
      <key>String_ActionSimple</key>
      <text>Simple</text>
    </string>
    <string>
      <key>String_ActionComplex</key>
      <text>Complex</text>
    </string>
    <string>
      <key>String_ActionInterrupt</key>
      <text>Interrupt (-5 Initiative)</text>
    </string>
    <string>
      <key>String_NotSupported</key>
      <text>"This Race/Metavariant combination is incomplete and will be completed in a future release. Attempting to create a character with this combination may result in unexpected results."</text>
    </string>
    <string>
      <key>Warning_NoLimitFound</key>
      <text>Couldn't find appropriate Limit to modify. Make sure you have selected a custom Limit Modifier.</text>
    </string>
    <string>
      <key>String_Metatype</key>
      <text>Metatype</text>
    </string>
    <string>
      <key>String_Metavariant</key>
      <text>Metavariant</text>
    </string>
    <string>
      <key>String_MartialArt</key>
      <text>Martial Art</text>
    </string>
    <string>
      <key>String_SpellCategory</key>
      <text>Spell Category</text>
    </string>
    <string>
      <key>String_Tradition</key>
      <text>Tradition</text>
    </string>
    <string>
      <key>String_DamageResistance</key>
      <text>Damage Resistance</text>
    </string>
    <!-- End Region -->
    <!-- Region Common Tab -->
    <string>
      <key>Label_CharacterName</key>
      <text>Name:</text>
    </string>
    <string>
      <key>Label_Metatype</key>
      <text>Metatype:</text>
    </string>
    <string>
      <key>Label_Nuyen</key>
      <text>Nuyen:</text>
    </string>
    <string>
      <key>Label_StolenGearNuyen</key>
      <text>Nuyen (Stolen):</text>
    </string>
    <string>
      <key>Node_SelectedQualities</key>
      <text>Selected Qualities</text>
    </string>
    <string>
      <key>Label_Contacts</key>
      <text>Contacts</text>
    </string>
    <string>
      <key>Label_Enemies</key>
      <text>Enemies</text>
    </string>
    <string>
      <key>Label_MysticAdeptAssignment</key>
      <text>Mystic Adept Power Points</text>
    </string>
    <string>
      <key>Label_Magician</key>
      <text>Magician</text>
    </string>
    <string>
      <key>Label_Adept</key>
      <text>Adept</text>
    </string>
    <string>
      <key>Label_Attributes</key>
      <text>Attributes</text>
    </string>
    <string>
      <key>Label_Base</key>
      <text>Base</text>
    </string>
    <string>
      <key>Label_Augmented</key>
      <text>(Aug)</text>
    </string>
    <string>
      <key>Label_ValAugmented</key>
      <text>Val (Aug)</text>
    </string>
    <string>
      <key>Label_MetatypeLimits</key>
      <text>Metatype Limits</text>
    </string>
    <string>
      <key>Button_AddQuality</key>
      <text>Add &amp;Quality</text>
    </string>
    <string>
      <key>Button_SwapQuality</key>
      <text>Swap Quality</text>
    </string>
    <string>
      <key>Button_DeleteQuality</key>
      <text>Delete Quality</text>
    </string>
	<string>
		<key>Label_QualityLevel</key>
		<text>Quality Level:</text>
	</string>
    <string>
      <key>Button_AddContact</key>
      <text>&amp;Add Contact</text>
    </string>
    <string>
      <key>Button_AddEnemy</key>
      <text>A&amp;dd Enemy</text>
    </string>
    <string>
      <key>Button_AddPet</key>
      <text>&amp;Add Pet</text>
    </string>
    <string>
      <key>Node_SelectedPositiveQualities</key>
      <text>Positive Qualities</text>
    </string>
    <string>
      <key>Node_SelectedNegativeQualities</key>
      <text>Negative Qualities</text>
    </string>
    <string>
      <key>Tip_CommonAttributes</key>
      <text>Characters cannot spend more than 50% of their Karma on Primary Attributes (not including EDG, MAG, and RES).
Only one attribute may be at its Maximum value during character creation.</text>
    </string>
    <string>
      <key>Tip_CommonAttributesBase</key>
      <text>Base Attribute value.</text>
    </string>
    <string>
      <key>Tip_OptionsUnarmedSkillImprovements</key>
      <text>Allows weapons that use the Unarmed Combat skill to benefit from bonuses that apply to unarmed attacks including DV bonuses.</text>
    </string>
    <string>
      <key>Tip_OptionsIgnoreArt</key>
      <text>Allows all metamagics, enhancements, enchantments, and rituals to ignore the Art requirement detailed in Street Grimoire.</text>
    </string>
    <string>
      <key>Tip_OptionsCyberlegMovement</key>
      <text>Allows characters with two Cyberlegs to use the Cyberlegs Agility to calculate movement rates.</text>
    </string>
    <string>
      <key>Tip_OptionsDontDoubleQualityRefunds</key>
      <text>Allows characters in Career mode to remove Negative Qualities at their normal price instead of doubling them.</text>
    </string>
    <string>
      <key>Tip_OptionsDontDoubleQualityPurchases</key>
      <text>Allows characters in Career mode to purchase Positive Qualities at their normal price instead of doubling them.</text>
    </string>
    <string>
      <key>Tip_OptionsExceptionalNotMaxed</key>
      <text>Allows two attributes to be at the metatype maximum rather than one if one of those attributes is improved by Exceptional Attribute.</text>
    </string>
    <string>
      <key>Tip_OptionsUsePointsOnBrokenGroups</key>
      <text>Allows Skill Points to be spent on skills belonging to a broken skill group.</text>
    </string>
    <string>
      <key>Tip_OptionsAllowInitiation</key>
      <text>Allows Initiation/Submersion using Karma in Create mode.</text>
    </string>
    <string>
      <key>Tip_OptionStrictSkillGroups</key>
      <text>Disallow breaking of skill groups with karma during create mode</text>
    </string>
    <string>
      <key>Tip_CommonAttributesAug</key>
      <text>Augmented Attribute value.</text>
    </string>
    <string>
      <key>Tip_CommonAttributesMetatypeLimits</key>
      <text>Metatype Minimum / Maximum (Augmented Maximum) values.</text>
    </string>
    <string>
      <key>Tip_CommonNuyen</key>
      <text>The amount of Nuyen your character has to purchase equipment. 1 Karma = {0}¥.</text>
    </string>
    <string>
      <key>Tip_CommonAIRating</key>
      <text>An A.I.'s Rating is the average of their CHA, INT, LOG, and WIL Attributes.</text>
    </string>
    <string>
      <key>Tip_CommonAISystem</key>
      <text>An A.I.'s System is the average of their INT and LOG Attributes.</text>
    </string>
    <string>
      <key>Tip_CommonAIFirewall</key>
      <text>An A.I.'s Firewall is the average of their CHA and WIL Attributes.</text>
    </string>
    <string>
      <key>Tip_CommonAIResponse</key>
      <text>Response of the Node the A.I. currently resides on.</text>
    </string>
    <string>
      <key>Tip_CommonAISignal</key>
      <text>Signal of the Node the A.I. currently resides on.</text>
    </string>
    <string>
      <key>Tip_CommonContacts</key>
      <text>Each point of Connection or Loyalty costs {0} Karma.</text>
    </string>
    <string>
      <key>Tip_CommonEnemies</key>
      <text>Enemies are the opposite of Contacts. Each Enemy counts towards your Negative Qualities Karma amount.</text>
    </string>
    <string>
      <key>Tip_CommonBurnEdge</key>
      <text>Burn a point of Edge</text>
    </string>
    <string>
      <key>Tip_StreetCred</key>
      <text>Street Cred is calculated as Career Karma ÷ 10, rounded down, and can be further adjusted by Game Masters.</text>
    </string>
    <string>
      <key>Tip_Notoriety</key>
      <text>Notoriety is typically gained through Qualities and can be further adjusted by Game Masters. Notoriety can be reduced by 1 point by burning 2 points of Street Cred.</text>
    </string>
    <string>
      <key>Tip_PublicAwareness</key>
      <text>Public Awareness is calculated as (Street Cred + Notoriety) ÷ 3, rounded down, and can be further adjusted by Game Masters.</text>
    </string>
    <string>
      <key>Tip_BurnStreetCred</key>
      <text>Burn 2 points of Street Cred to reduce Notoriety by 1.</text>
    </string>
    <!-- End Region -->
    <!-- Region Skills Tab -->
    <string>
      <key>Label_SkillGroups</key>
      <text>Skill Groups</text>
    </string>
    <string>
      <key>Label_SkillGroup_Broken</key>
      <text>Broken</text>
    </string>
    <string>
      <key>Label_ActiveSkills</key>
      <text>Active Skills</text>
    </string>
    <string>
      <key>Label_KnowledgeSkills</key>
      <text>Knowledge Skills</text>
    </string>
    <string>
      <key>Label_FreeKnowledgeSkills</key>
      <text>Free Knowledge Skill Points Remaining:</text>
    </string>
    <string>
      <key>Label_CustomKnowledgeSkillsReminder</key>
      <text>Remember, you can always write in custom skills and specializations!</text>
    </string>
    <string>
      <key>Label_FreeContactPoints</key>
      <text>Free Contact Points Remaining:</text>
    </string>        
    <string>
      <key>Label_FreeSkills</key>
      <text>Free Skill Points Remaining:</text>
    </string>
    <string>
      <key>Label_FreeSkillGroups</key>
      <text>Free Skill Groups Remaining:</text>
    </string>
    <string>
      <key>Button_AddSkill</key>
      <text>&amp;Add Skill</text>
    </string>
    <string>
      <key>Button_AddExoticSkill</key>
      <text>Add Exotic Skill</text>
    </string>
    <string>
      <key>Tip_SkillsSkillGroups</key>
      <text>Skill Groups cost {0} Karma per new rating.</text>
    </string>
    <string>
      <key>Tip_SkillsActiveSkills</key>
      <text>Skills cost {0} Karma per new rating and {1} Karma for a Specialization.</text>
    </string>
    <string>
      <key>Tip_SkillsKnowledgeSkills</key>
      <text>Characters receive (INT + LOG) × {0} free points to spend on general Knowledge Skills including Languages. Additional Knowledge Skills cost {1} Karma per new rating. A Language with a Rating of 0 is considered to be your Native Language.</text>
    </string>
    <string>
      <key>Skill_SortAlphabetical</key>
      <text>Alphabetical</text>
    </string>
    <string>
      <key>Skill_SortRating</key>
      <text>Rating</text>
    </string>
    <string>
      <key>Skill_SortDicepool</key>
      <text>Dicepool</text>
    </string>
    <string>
      <key>Skill_SortLowerDicepool</key>
      <text>Smaller Dicepool</text>
    </string>
    <string>
      <key>Skill_SortAttributeValue</key>
      <text>Attribute Value</text>
    </string>
    <string>
      <key>Skill_SortAttributeName</key>
      <text>Attribute Name</text>
    </string>
    <string>
      <key>Skill_SortGroupName</key>
      <text>Group Name</text>
    </string>
    <string>
      <key>Skill_SortGroupRating</key>
      <text>Group Rating</text>
    </string>
    <string>
      <key>Skill_SortCategory</key>
      <text>Category</text>
    </string>
    <string>
      <key>Skill_NativeLanguageShort</key>
      <text>N</text>
    </string>
    <!-- End Region -->
    <!-- Region  Martial Arts Tab -->
    <string>
      <key>Button_AddMartialArt</key>
      <text>&amp;Add Martial Art</text>
    </string>
    <string>
      <key>Button_AddManeuver</key>
      <text>A&amp;dd Maneuver</text>
    </string>
    <string>
      <key>Node_SelectedMartialArts</key>
      <text>Martial Arts</text>
    </string>
    <string>
      <key>Node_SelectedManeuvers</key>
      <text>Selected Maneuvers</text>
    </string>
    <string>
      <key>Label_SelectMartialArt_IncludedTechniques</key>
      <text>Enables Learning the Following Techniques:</text>
    </string>
    <!-- End Region -->
    <!-- Region Spells Tab -->
    <string>
      <key>Label_SelectedSpells</key>
      <text>Spells</text>
    </string>
    <string>
      <key>Label_Spirits</key>
      <text>Spirits</text>
    </string>
    <string>
      <key>Label_Tradition</key>
      <text>Tradition:</text>
    </string>
    <string>
      <key>Label_TraditionName</key>
      <text>Name:</text>
    </string>
    <string>
      <key>Label_SpiritCombat</key>
      <text>Combat:</text>
    </string>
    <string>
      <key>Label_SpiritDetection</key>
      <text>Detection:</text>
    </string>
    <string>
      <key>Label_SpiritHealth</key>
      <text>Health:</text>
    </string>
    <string>
      <key>Label_SpiritIllusion</key>
      <text>Illusion:</text>
    </string>
    <string>
      <key>Label_SpiritManipulation</key>
      <text>Manipulation:</text>
    </string>
    <string>
      <key>Label_ResistDrain</key>
      <text>Resist Drain with:</text>
    </string>
    <string>
      <key>Label_MentorSpirit</key>
      <text>Mentor Spirit:</text>
    </string>
    <string>
      <key>Button_AddSpell</key>
      <text>&amp;Add Spell</text>
    </string>
    <string>
      <key>Button_AddSpirit</key>
      <text>A&amp;dd Spirit</text>
    </string>
    <string>
      <key>Button_QuickenSpell</key>
      <text>Quicken Spell</text>
    </string>
    <string>
      <key>Node_SelectedCombatSpells</key>
      <text>Combat Spells</text>
    </string>
    <string>
      <key>Node_SelectedDetectionSpells</key>
      <text>Detection Spells</text>
    </string>
    <string>
      <key>Node_SelectedHealthSpells</key>
      <text>Health Spells</text>
    </string>
    <string>
      <key>Node_SelectedIllusionSpells</key>
      <text>Illusion Spells</text>
    </string>
    <string>
      <key>Node_SelectedManipulationSpells</key>
      <text>Manipulation Spells</text>
    </string>
    <string>
      <key>Node_SelectedGeomancyRituals</key>
      <text>Rituals</text>
    </string>
    <string>
      <key>Node_SelectedEnchantments</key>
      <text>Enchantments</text>
    </string>
    <string>
      <key>Tip_SpellsSelectedSpells</key>
      <text>Each Spell costs {0} Karma.</text>
    </string>
    <string>
      <key>Tip_SpellsSpirits</key>
      <text>Each Service a Spirit owes costs {0} Karma.</text>
    </string>
    <!-- End Region -->
    <!-- Region Adept Tab -->
    <string>
      <key>Label_PowerPoints</key>
      <text>Power Points:</text>
    </string>
    <string>
      <key>Label_PowerLevels</key>
      <text>Levels:</text>
    </string>
    <string>
      <key>Button_AddPower</key>
      <text>&amp;Add Power</text>
    </string>
    <string>
      <key>ColumnHeader_Action</key>
      <text>Action</text>
    </string>
    <string>
      <key>ColumnHeader_Power_Points</key>
      <text>Power Points</text>
    </string>
    <string>
      <key>ColumnHeader_Notes</key>
      <text>Notes</text>
    </string>
    <!-- End Region -->
    <!-- Region Technomancer Tab -->
    <string>
      <key>Label_ComplexForms</key>
      <text>Complex Forms</text>
    </string>
    <string>
      <key>Label_Sprites</key>
      <text>Sprites</text>
    </string>
    <string>
      <key>Label_CommonSkill</key>
      <text>Common Skill:</text>
    </string>
    <string>
      <key>Label_Stream</key>
      <text>Stream:</text>
    </string>
    <string>
      <key>Label_ResistFading</key>
      <text>Resist Fading with:</text>
    </string>
    <string>
      <key>Label_Paragon</key>
      <text>Paragon:</text>
    </string>
    <string>
      <key>Button_AddComplexForm</key>
      <text>Add Complex Form</text>
    </string>
    <string>
      <key>Button_AddSprite</key>
      <text>&amp;Add Sprite</text>
    </string>
    <string>
      <key>Node_SelectedAdvancedComplexForms</key>
      <text>Selected Advanced Complex Forms</text>
    </string>
    <string>
      <key>Node_SelectedAREComplexForms</key>
      <text>Selected ARE Complex Forms</text>
    </string>
    <string>
      <key>Node_SelectedAutosoftComplexForms</key>
      <text>Selected Autosoft Complex Forms</text>
    </string>
    <string>
      <key>Node_SelectedCommonUseComplexForms</key>
      <text>Selected Common Use Complex Forms</text>
    </string>
    <string>
      <key>Node_SelectedHackingComplexForms</key>
      <text>Selected Hacking Complex Forms</text>
    </string>
    <string>
      <key>Node_SelectedMalwareComplexForms</key>
      <text>Selected Malware Complex Forms</text>
    </string>
    <string>
      <key>Node_SelectedSensorComplexForms</key>
      <text>Selected Sensor Complex Forms</text>
    </string>
    <string>
      <key>Node_SelectedSkillsoftsComplexForms</key>
      <text>Selected Skillsofts Complex Forms</text>
    </string>
    <string>
      <key>Node_SelectedTacticalARComplexForms</key>
      <text>Selected Tactical AR Complex Forms</text>
    </string>
    <string>
      <key>Tip_TechnomancerComplexForms</key>
      <text>Complex Forms cost {0} Karma per Rating.</text>
    </string>
    <string>
      <key>Tip_TechnomancerSprites</key>
      <text>Each Task a Sprite owes costs {0} Karma.</text>
    </string>
    <string>
      <key>Tip_TechnomancerResponse</key>
      <text>Living Persona Response is equal to INT.</text>
    </string>
    <string>
      <key>Tip_TechnomancerSignal</key>
      <text>Living Persona Signal is equal to RES / 2.</text>
    </string>
    <string>
      <key>Tip_TechnomancerSystem</key>
      <text>Living Persona System is equal to LOG.</text>
    </string>
    <string>
      <key>Tip_TechnomancerFirewall</key>
      <text>Living Persona Firewall is equal to WIL.</text>
    </string>
    <string>
      <key>Tip_TechnomancerBiofeedbackFilter</key>
      <text>Living Persona Biofeedback Filter is equal to CHA.</text>
    </string>
    <!-- End Region -->
    <!-- Region Limit Tab -->
    <string>
      <key>Tab_Limits</key>
      <text>Limits</text>
    </string>
    <string>
      <key>String_AddLimitModifier</key>
      <text>Add Limit Modifier</text>
    </string>
    <string>
      <key>String_EnterLimitModifier</key>
      <text>Enter a Limit Modifier</text>
    </string>
    <string>
      <key>Node_Physical</key>
      <text>Physical</text>
    </string>
    <string>
      <key>Node_Mental</key>
      <text>Mental</text>
    </string>
    <string>
      <key>Node_Social</key>
      <text>Social</text>
    </string>
    <string>
      <key>Node_Astral</key>
      <text>Astral</text>
    </string>
    <string>
      <key>String_LimitPhysicalShort</key>
      <text>Physical</text>
    </string>
    <string>
      <key>String_LimitMentalShort</key>
      <text>Mental</text>
    </string>
    <string>
      <key>String_LimitSocialShort</key>
      <text>Social</text>
    </string>
    <!-- End Region -->
    <!-- Region Critter Tab -->
    <string>
      <key>Button_AddCritterPower</key>
      <text>&amp;Add Power</text>
    </string>
    <string>
      <key>Node_CritterPowers</key>
      <text>Critter Powers</text>
    </string>
    <string>
      <key>Node_CritterWeaknesses</key>
      <text>Weaknesses</text>
    </string>
    <string>
      <key>Checkbox_CritterPowerCount</key>
      <text>Counts towards Critter Power limit</text>
    </string>
    <!-- End Region-->
    <!-- Region Initiation Tab -->
    <string>
      <key>Label_InitiationGrade</key>
      <text>Initiate Grade:</text>
    </string>
    <string>
      <key>Label_SubmersionGrade</key>
      <text>Submersion Grade:</text>
    </string>
    <string>
      <key>Label_History</key>
      <text>History:</text>
    </string>
    <string>
      <key>Label_Group</key>
      <text>Group:</text>
    </string>
    <string>
      <key>String_InitiationGroup</key>
      <text>Group for New Initiation</text>
    </string>
    <string>
      <key>String_InitiationType</key>
      <text>New Initiation Type</text>
    </string>
    <string>
      <key>Label_Network</key>
      <text>Network:</text>
    </string>
    <string>
      <key>String_SubmersionNetwork</key>
      <text>Network for New Submersion</text>
    </string>
    <string>
      <key>String_SubmersionType</key>
      <text>New Submersion Type</text>
    </string>
    <string>
      <key>Checkbox_GroupInitiation</key>
      <text>Group Initiation (-10%)</text>
    </string>
    <string>
      <key>Checkbox_InitiationOrdeal</key>
      <text>Initiation Ordeal (-10%)</text>
    </string>
    <string>
      <key>Checkbox_InitiationSchooling</key>
      <text>Schooling (-10%)</text>
    </string>
    <string>
      <key>Checkbox_NetworkSubmersion</key>
      <text>Network Submersion (-20%)</text>
    </string>
    <string>
      <key>Checkbox_SubmersionTask</key>
      <text>Submersion Task (-20%)</text>
    </string>
    <string>
      <key>Checkbox_JoinedGroup</key>
      <text>Joined Group</text>
    </string>
    <string>
      <key>Checkbox_JoinedNetwork</key>
      <text>Joined Network</text>
    </string>
    <string>
      <key>Button_AddInitiateGrade</key>
      <text>Add Initiate Grade</text>
    </string>
    <string>
      <key>Button_RemoveInitiateGrade</key>
      <text>Remove Initiate Grade</text>
    </string>
    <string>
      <key>Button_AddSubmersionGrade</key>
      <text>Add Submersion Grade</text>
    </string>
    <string>
      <key>Button_RemoveSubmersionGrade</key>
      <text>Remove Submersion Grade</text>
    </string>
    <string>
      <key>Button_AddMetamagic</key>
      <text>Add Metamagic</text>
    </string>
    <string>
      <key>Button_RemoveMetamagic</key>
      <text>Remove Metamagic</text>
    </string>
    <string>
      <key>Button_AddEcho</key>
      <text>Add Echo</text>
    </string>
    <string>
      <key>Button_RemoveEcho</key>
      <text>Remove Echo</text>
    </string>
    <!-- End Region-->
    <!-- Region Cyberware Tab -->
    <string>
      <key>Button_AddCyberware</key>
      <text>&amp;Add Cyberware</text>
    </string>
    <string>
      <key>Button_AddBioware</key>
      <text>A&amp;dd Bioware</text>
    </string>
    <string>
      <key>Node_SelectedCyberware</key>
      <text>Cyberware</text>
    </string>
    <string>
      <key>Node_SelectedBioware</key>
      <text>Bioware</text>
    </string>
    <string>
      <key>Node_UnequippedModularCyberware</key>
      <text>Unequipped Modular Cyberware</text>
    </string>
    <string>
      <key>Label_EssenceConsumption</key>
      <text>Essence Consumption</text>
    </string>
    <string>
      <key>Label_Cyberware</key>
      <text>Cyberware:</text>
    </string>
    <string>
      <key>Label_Bioware</key>
      <text>Bioware:</text>
    </string>
    <string>
      <key>Label_EssenceHole</key>
      <text>Essence Hole:</text>
    </string>
    <string>
      <key>Label_PrototypeTranshuman</key>
      <text>Prototype Transhuman:</text>
    </string>
    <string>
      <key>Button_ChangeMountedLocation</key>
      <text>Change Mounted Location</text>
    </string>
    <!-- End Region-->
    <!-- Region Street Gear/Lifestyle Tab -->
    <string>
      <key>Label_LifestylePermanent</key>
      <text> ({0} for Permanent)</text>
    </string>
    <string>
      <key>Label_LifestyleQualities</key>
      <text>Qualities:</text>
    </string>
    <string>
      <key>Button_AddLifestyle</key>
      <text>&amp;Add Lifestyle</text>
    </string>
    <string>
      <key>Node_SelectedLifestyles</key>
      <text>Selected Lifestyles</text>
    </string>
    <string>
      <key>Tab_IncreaseLifestyleMonths</key>
      <text>Increase the number of pre-paid {0} for the Lifestyle.</text>
    </string>
    <string>
      <key>Tab_DecreaseLifestyleMonths</key>
      <text>Decrease the number of pre-paid {0} for the Lifestyle.</text>
    </string>
    <string>
      <key>String_Roommates</key>
      <text>roommates</text>
    </string>
    <!-- End Region-->
    <!-- Region Street Gear/Armor Tab -->
    <string>
      <key>Checkbox_Stolen</key>
      <text>Stolen</text>
    </string>
    <string>
      <key>Checkbox_Equipped</key>
      <text>Equipped</text>
    </string>
    <string>
      <key>Checkbox_SoftwareRunning</key>
      <text>Running</text>
    </string>
    <string>
      <key>Checkbox_BaseArmor</key>
      <text>Part of base Armor</text>
    </string>
    <string>
      <key>Button_AddArmor</key>
      <text>&amp;Add Armor</text>
    </string>
    <string>
      <key>Button_AddBundle</key>
      <text>Add Armor Bundle</text>
    </string>
    <string>
      <key>Button_EquipAll</key>
      <text>Equip All</text>
    </string>
    <string>
      <key>Button_UnEquipAll</key>
      <text>Un-Equip All</text>
    </string>
    <string>
      <key>Node_SelectedArmor</key>
      <text>Selected Armor</text>
    </string>
    <string>
      <key>Tip_ArmorEquipped</key>
      <text>Equipped Armor and Armor Mods are factored into Armor Encumbrance and a character's highest Armor Ratings.</text>
    </string>
    <string>
      <key>Tip_ArmorDegradationPlus</key>
      <text>Repair Armor Rating.</text>
    </string>
    <string>
      <key>Tip_ArmorDegradationMinus</key>
      <text>Damage Armor Rating.</text>
    </string>
    <!-- End Region-->
    <!-- Region Street Gear/Weapon Tab -->
    <string>
      <key>Label_Conceal</key>
      <text>Conceal:</text>
    </string>
    <string>
      <key>Label_ModSlots</key>
      <text>Mod Slots:</text>
    </string>
    <string>
      <key>Label_AmmoRemaining</key>
      <text>Ammo Remaining:</text>
    </string>
    <string>
      <key>Label_CurrentAmmo</key>
      <text>Current Ammo:</text>
    </string>
    <string>
      <key>Label_RangeHeading</key>
      <text>Range</text>
    </string>
    <string>
      <key>Label_RangeShort</key>
      <text>Short (-0)</text>
    </string>
    <string>
      <key>Label_RangeMedium</key>
      <text>Medium (-1)</text>
    </string>
    <string>
      <key>Label_RangeLong</key>
      <text>Long (-3)</text>
    </string>
    <string>
      <key>Label_RangeExtreme</key>
      <text>Extreme (-6)</text>
    </string>
    <string>
      <key>Label_DicePool</key>
      <text>Dice Pool:</text>
    </string>
    <string>
      <key>Checkbox_BaseWeapon</key>
      <text>Part of base Weapon</text>
    </string>
    <string>
      <key>Checkbox_Installed</key>
      <text>Installed</text>
    </string>
    <string>
      <key>Button_AddWeapon</key>
      <text>&amp;Add Weapon</text>
    </string>
    <string>
      <key>Button_Fire</key>
      <text>FIRE!</text>
    </string>
    <string>
      <key>Button_Reload</key>
      <text>Reload</text>
    </string>
    <string>
      <key>Tip_BuyAmmo</key>
      <text>Buy additional Ammo for this Weapon</text>
    </string>
    <string>
      <key>Node_SelectedWeapons</key>
      <text>Selected Weapons</text>
    </string>
    <string>
      <key>Tip_WeaponInstalled</key>
      <text>Installed Weapon Accessories and Mods count towards a Weapon's stats.</text>
    </string>
    <string>
      <key>String_WeaponAccessory</key>
      <text>Weapon Accessory</text>
    </string>
    <string>
      <key>String_WeaponModification</key>
      <text>Weapon Modification</text>
    </string>
    <string>
      <key>String_ExternalSource</key>
      <text>External Source</text>
    </string>
    <string>
      <key>String_SlotNumber</key>
      <text>Slot {0}</text>
    </string>
    <string>
      <key>String_Empty</key>
      <text>Empty</text>
    </string>
    <string>
      <key>String_AvailRestricted</key>
      <text>R</text>
    </string>
    <string>
      <key>String_AvailForbidden</key>
      <text>F</text>
    </string>
    <string>
      <key>String_DamageStun</key>
      <text>S</text>
    </string>
    <string>
      <key>String_DamagePhysical</key>
      <text>P</text>
    </string>
    <!-- End Region-->
    <!-- Region Street Gear/Drugs Tab-->
    <string>
      <key>Tab_Drugs</key>
      <text>Drugs</text>
    </string>
    <string>
      <key>Node_Foundation</key>
      <text>Foundations</text>
    </string>
    <string>
      <key>Node_Block</key>
      <text>Blocks</text>
    </string>
    <string>
      <key>Node_Enhancer</key>
      <text>Enhancers</text>
    </string>
    <string>
      <key>Label_AddictionRating</key>
      <text>Addiction Rating:</text>
    </string>
    <string>
      <key>Label_AddictionThreshold</key>
      <text>Addiction Threshold:</text>
    </string>
    <string>
      <key>Label_DrugEffects</key>
      <text>Effects:</text>
    </string>
    <string>
      <key>Label_DrugComponents</key>
      <text>Components:</text>
    </string>
    <string>
      <key>Button_CreateCustomDrug</key>
      <text>Create Custom Drug</text>
    </string>
    <string>
      <key>Node_SelectedDrugs</key>
      <text>Selected Drugs</text>
    </string>
    <string>
      <key>Message_DuplicateDrugComponentWarning</key>
      <text>You cannot add the same component twice.</text>
    </string>
    <string>
      <key>Message_DuplicateDrugFoundationWarning</key>
      <text>You cannot add more than one Foundation to a drug.</text>
    </string>
    <string>
      <key>String_MaximumDrugBlockLevel</key>
      <text>The maximum level of a block that positively modifies an Attribute that the chosen foundation negatively modifies is Level 2. (CF 191)</text>
    </string>
    <string>
      <key>Message_CustomDrug_Name</key>
      <text>Please enter a name for your Drug.</text>
    </string>
    <string>
      <key>MessageTitle_CustomDrug_Name</key>
      <text>Drug Name</text>
    </string>
    <string>
      <key>Message_CustomDrug_MissingFoundation</key>
      <text>Drugs must have have a Foundation block.</text>
    </string>
    <string>
      <key>MessageTitle_CustomDrug_MissingFoundation</key>
      <text>Missing Foundation</text>
    </string>
    <string>
      <key>Label_CrashEffect</key>
      <text>Crash Effect:</text>
    </string>
    <string>
      <key>String_DamageUnresisted</key>
      <text>Damage, Unresisted</text>
    </string>
    <string>
      <key>String_PerLevel</key>
      <text>Per Level</text>
    </string>
      <!-- End Region -->
    <!-- Region Street Gear/Gear Tab -->
    <string>
      <key>Button_AddGear</key>
      <text>&amp;Add Gear</text>
    </string>
    <string>
      <key>Button_AddLocation</key>
      <text>Add Location</text>
    </string>
    <string>
      <key>Button_CreateStackedFocus</key>
      <text>Create Stacked Focus</text>
    </string>
    <string>
      <key>Node_SelectedGear</key>
      <text>Selected Gear</text>
    </string>
    <string>
      <key>Tip_IncreaseGearQty</key>
      <text>Purchase more of the selected Gear.</text>
    </string>
    <string>
      <key>Tip_DecreaseGearQty</key>
      <text>Reduce the quantity of the Gear by 1.</text>
    </string>
    <string>
      <key>Tip_SplitGearQty</key>
      <text>Split Gear into two stacks.</text>
    </string>
    <string>
      <key>Tip_MergeGearQty</key>
      <text>Merge stacks.</text>
    </string>
    <string>
      <key>Tip_TransferToVehicle</key>
      <text>Transfer to Vehicle.</text>
    </string>
    <string>
      <key>Tip_ActiveCommlink</key>
      <text>Mark the selected Commlink as being the one that the character is currently using. This will adjust the character's Matrix Initiative appropriately.</text>
    </string>
    <string>
      <key>String_AddLocation</key>
      <text>Enter a name for this new location.</text>
    </string>
    <string>
      <key>Label_BondedFoci</key>
      <text>Bonded Foci</text>
    </string>
    <string>
      <key>Label_AdeptWayDiscount</key>
      <text>Bonded Foci Qualifying for Adept Way Discount:</text>
    </string>
    <string>
      <key>Menu_RenameExtraText</key>
      <text>&amp;Rename Extra Text</text>
    </string>
    <!-- End Region-->
    <!-- Region Vehicles Tab -->
    <string>
      <key>Label_GearRating</key>
      <text>Gear Rating:</text>
    </string>
    <string>
      <key>Label_GearQty</key>
      <text>Gear Qty:</text>
    </string>
    <string>
      <key>Label_ConditionMonitor</key>
      <text>Condition Monitor</text>
    </string>
    <string>
      <key>Button_AddVehicle</key>
      <text>&amp;Add Vehicle</text>
    </string>
    <string>
      <key>Node_SelectedVehicles</key>
      <text>Selected Vehicles</text>
    </string>
    <string>
      <key>Tip_TransferToInventory</key>
      <text>Transfer to Inventory.</text>
    </string>
    <string>
      <key>String_VehicleModification</key>
      <text>Vehicle Modification</text>
    </string>
    <string>
      <key>String_VehicleWeapon</key>
      <text>Vehicle Weapon</text>
    </string>
    <string>
      <key>String_VehicleWeaponAccessory</key>
      <text>Vehicle Weapon Accessory</text>
    </string>
    <string>
      <key>String_VehicleWeaponModification</key>
      <text>Vehicle Weapon Modification</text>
    </string>
    <string>
      <key>Label_VehicleSeats</key>
      <text>Seats:</text>
    </string>
    <string>
      <key>Menu_AddWeaponMount</key>
      <text>Add Weapon Mount</text>
    </string>
    <string>
      <key>Menu_EditWeaponMount</key>
      <text>&amp;Edit Weapon Mount</text>
    </string>
    <string>
      <key>String_WeaponMounts</key>
      <text>Weapon Mounts</text>
    </string>
    <string>
      <key>Label_FiringMode</key>
      <text>Firing Mode:</text>
    </string>
    <!-- Region Firing Mode Enums-->
    <!-- End Region -->
    <string>
      <key>Enum_Skill</key>
      <text>Character Skill</text>
    </string>
    <string>
      <key>Enum_GunneryCommandDevice</key>
      <text>Command Device - Gunnery[AGI]</text>
    </string>
    <string>
      <key>Enum_RemoteOperated</key>
      <text>Remote Operation - Gunnery[LOG]</text>
    </string>
    <string>
      <key>Enum_DogBrain</key>
      <text>Drone-Controlled</text>
    </string>
    <string>
      <key>Enum_ManualOperation</key>
      <text>Manual Operation</text>
    </string>
    <!-- End Region-->
    <!-- Region Character Info Tab -->
    <string>
      <key>Label_Sex</key>
      <text>Sex:</text>
    </string>
    <string>
      <key>Label_Age</key>
      <text>Age:</text>
    </string>
    <string>
      <key>Label_Eyes</key>
      <text>Eyes:</text>
    </string>
    <string>
      <key>Label_Hair</key>
      <text>Hair:</text>
    </string>
    <string>
      <key>Label_Height</key>
      <text>Height:</text>
    </string>
    <string>
      <key>Label_Weight</key>
      <text>Weight:</text>
    </string>
    <string>
      <key>Label_Skin</key>
      <text>Skin:</text>
    </string>
    <string>
      <key>Label_Alias</key>
      <text>Alias:</text>
    </string>
    <string>
      <key>Label_Player</key>
      <text>Player:</text>
    </string>
    <string>
      <key>Label_Description</key>
      <text>Description:</text>
    </string>    
    <string>
      <key>Label_Biography</key>
      <text>Biography:</text>
    </string>
    <string>
      <key>Label_Background</key>
      <text>Background:</text>
    </string>
    <string>
      <key>Label_Concept</key>
      <text>Concept:</text>
    </string>
    <string>
      <key>Label_Notes</key>
      <text>Notes:</text>
    </string>
    <string>
      <key>Label_StreetCred</key>
      <text>Street Cred:</text>
    </string>
    <string>
      <key>Label_Notoriety</key>
      <text>Notoriety:</text>
    </string>
    <string>
      <key>Label_PublicAwareness</key>
      <text>Public Aware:</text>
    </string>
    <string>
      <key>Label_Handedness</key>
      <text>Handedness:</text>
    </string>
    <string>
      <key>Label_Mugshot</key>
      <text>Mugshot:</text>
    </string>
    <string>
      <key>Checkbox_IsMainMugshot</key>
      <text>Is Main Mugshot</text>
    </string>
    <string>
      <key>Checkbox_Created</key>
      <text>Mark character as Created</text>
    </string>
    <string>
      <key>Button_AddMugshot</key>
      <text>Add</text>
    </string>
    <string>
      <key>Tip_CharacterCreated</key>
      <text>Once a character has been saved as Created it cannot be further modified using the Build system. The character is put into Career mode where it can be improved with Karma and used for play.</text>
    </string>
    <string>
      <key>Message_BurnStreetCred</key>
      <text>Are you sure you want to burn 2 points of Street Cred to reduce Notoriety by 1?</text>
    </string>
    <string>
      <key>MessageTitle_BurnStreetCred</key>
      <text>Burn Street Cred</text>
    </string>
    <string>
      <key>Message_KarmaNuyenExchange</key>
      <text>Nuyen can only be exchanged in multiples of 2,000¥.</text>
    </string>
    <string>
      <key>MessageTitle_KarmaNuyenExchange</key>
      <text>Cannot Convert</text>
    </string>
    <string>
      <key>String_CareerKarma</key>
      <text>Career Karma</text>
    </string>
    <string>
      <key>String_StreetCred</key>
      <text>Street Cred</text>
    </string>
    <string>
      <key>String_BurntStreetCred</key>
      <text>Burnt Street Cred</text>
    </string>
    <string>
      <key>String_Notoriety</key>
      <text>Notoriety</text>
    </string>
    <!-- End Region-->
    <!-- Region Karma and Nuyen Tab -->
    <string>
      <key>String_Date</key>
      <text>Date</text>
    </string>
    <string>
      <key>String_Amount</key>
      <text>Amount</text>
    </string>
    <string>
      <key>String_Reason</key>
      <text>Reason</text>
    </string>
    <string>
      <key>Button_KarmaGained</key>
      <text>Karma Gained</text>
    </string>
    <string>
      <key>Button_KarmaSpent</key>
      <text>Karma Spent</text>
    </string>
    <string>
      <key>Button_NuyenGained</key>
      <text>Nuyen Gained</text>
    </string>
    <string>
      <key>Button_NuyenSpent</key>
      <text>Nuyen Spent</text>
    </string>
    <string>
      <key>Button_EditExpense</key>
      <text>Edit Expense</text>
    </string>
    <string>
      <key>Checkbox_ShowFreeEntries</key>
      <text>Show Free Entries</text>
    </string>
    <!-- End Region-->
    <!-- Region Calendar Tab -->
    <string>
      <key>Button_AddWeek</key>
      <text>Add Week</text>
    </string>
    <string>
      <key>Button_EditWeek</key>
      <text>Edit Week</text>
    </string>
    <string>
      <key>Button_DeleteWeek</key>
      <text>Delete Week</text>
    </string>
    <string>
      <key>Button_ChangeStartWeek</key>
      <text>Change Starting Date</text>
    </string>
    <string>
      <key>String_WeekDisplay</key>
      <text>{0}: Month {1}, Week {2}</text>
    </string>
    <!-- End Region-->
    <!-- Region Improvements Tab -->
    <string>
      <key>Button_AddImproevment</key>
      <text>&amp;Add Improvement</text>
    </string>
    <string>
      <key>Button_EditImprovement</key>
      <text>Edit Improvement</text>
    </string>
    <string>
      <key>Button_AddGroup</key>
      <text>Add Group</text>
    </string>
    <string>
      <key>Button_EnableAll</key>
      <text>Enable All</text>
    </string>
    <string>
      <key>Button_DisableAll</key>
      <text>Disable All</text>
    </string>
    <string>
      <key>Node_SelectedImprovements</key>
      <text>Selected Improvements</text>
    </string>
    <!-- End Region-->
    <!-- Region Improvements Control -->
    <string>
      <key>Tip_Improvement_EditNotes</key>
      <text>Edit Improvement Notes.</text>
    </string>
    <!-- End Region-->
    <!-- Region Build Point Summery Tab -->
    <string>
      <key>Label_SummaryMetatype</key>
      <text>Metatype</text>
    </string>
    <string>
      <key>Label_SummaryPrimaryAttributes</key>
      <text>Primary Attributes</text>
    </string>
    <string>
      <key>Label_SummarySpecialAttributes</key>
      <text>Special Attributes</text>
    </string>
    <string>
      <key>Label_SummaryPositiveQualities</key>
      <text>Positive Qualities</text>
    </string>
    <string>
      <key>Label_SummaryNegativeQualities</key>
      <text>Negative Qualities</text>
    </string>
    <string>
      <key>Label_SummaryContacts</key>
      <text>Contacts</text>
    </string>
    <string>
      <key>Label_SummaryEnemies</key>
      <text>Enemies</text>
    </string>
    <string>
      <key>Label_SummaryEssence</key>
      <text>Essence</text>
    </string>
    <string>
      <key>Label_SummaryNuyen</key>
      <text>Nuyen</text>
    </string>
    <string>
      <key>Label_SummarySkillGroups</key>
      <text>Skill Groups</text>
    </string>
    <string>
      <key>Label_SummaryActiveSkills</key>
      <text>Active Skills</text>
    </string>
    <string>
      <key>Label_SummaryKnowledgeSkills</key>
      <text>Knowledge Skills</text>
    </string>
    <string>
      <key>Label_SummarySpells</key>
      <text>Spells</text>
    </string>
    <string>
      <key>Label_SummaryRituals</key>
      <text>Rituals</text>
    </string>
    <string>
      <key>Label_SummaryPreparations</key>
      <text>Preparations</text>
    </string>
    <string>
      <key>Label_SummaryFoci</key>
      <text>Foci</text>
    </string>
    <string>
      <key>Label_SummarySpirits</key>
      <text>Spirits</text>
    </string>
    <string>
      <key>Label_SummarySprites</key>
      <text>Sprites</text>
    </string>
    <string>
      <key>Label_SummaryComplexForms</key>
      <text>Complex Forms</text>
    </string>
    <string>
      <key>Label_SummaryInitiation</key>
      <text>Initiation/Submersion</text>
    </string>
    <string>
      <key>Label_SummaryAINormalPrograms</key>
      <text>Normal Programs</text>
    </string>
    <string>
      <key>Label_SummaryAIAdvancedPrograms</key>
      <text>Advanced Programs</text>
    </string>
    <string>
      <key>Tip_BuildSpecialAttributes</key>
      <text>Special Attributes are EDG, MAG, and RES.</text>
    </string>
    <string>
      <key>Tip_BuildPositiveQualities</key>
      <text>Characters may select up to 25 Karma worth of Positive Qualities. Qualities in dark red do not count towards the 25 Karma limit.</text>
    </string>
    <string>
      <key>Checkbox_Options_AllowHoverIncrement</key>
      <text>Allow incrementing values of numericupdown controls by hovering over the control</text>
    </string>
    <string>
      <key>Checkbox_Options_OmaeEnabled</key>
      <text>Enable Omae character exchange</text>      
    </string>
    <string>
      <key>Checkbox_Options_UseLifeModule</key>
      <text>Life modules available</text>
    </string>
    <string>
      <key>Checkbox_Options_Missions</key>
      <text>Hide Qualities prohibited by Missions</text>
    </string>
    <string>
      <key>Checkbox_Options_Dronemods</key>
      <text>Use Drone Modification rules (R5 122)</text>
    </string>
    <string>
      <key>Checkbox_Options_Dronemods_Pilot</key>
      <text>Use Maximum Attribute for Pilot Attribute</text>
    </string>
    <string>
      <key>Checkbox_Options_UseCalculatedPublicAwareness</key>
      <text>Public Awareness should be (Street Cred + Notoriety /3)</text>
    </string>
    <string>
      <key>Checkbox_Options_StrictSkillGroups</key>
      <text>Strict interpretation of breaking skill groups in create mode</text>
    </string>
    <string>
      <key>Checkbox_Options_UseCyberlimbCalculation</key>
      <text>Do not use Cyberlimbs when calculating augmented Attributes</text>
    </string>
    <string>
      <key>Checkbox_Options_PreferNightlyBuilds</key>
      <text>Prefer Nightly Builds</text>
    </string>
    <string>
      <key>Checkbox_Option_HideItemsOverAvailLimit</key>
      <text>Hide items that are over the Availability Limit during character creation</text>
    </string>
    <string>
      <key>Checkbox_Options_AllowPointBuySpecializationsOnKarmaSkills</key>
      <text>Allow skill points to be used to buy specializations for karma-bought skills</text>
    </string>
    <string>
      <key>Checkbox_Options_MysAdeptSecondMAGAttribute</key>
      <text>Mystic Adepts use second MAG attribute for Adept abilities instead of special PP rules</text>
    </string>
    <string>
      <key>Checkbox_Options_CompensateSkillGroupKarmaDifference</key>
      <text>Compensate for higher karma costs when raising the rating of the last skill in a skill group</text>
    </string>
    <string>
      <key>Checkbox_Options_EnemyKarmaQualityLimit</key>
      <text>Karma spent on enemies counts towards negative Quality limit in create mode</text>
    </string>
    <string>
      <key>Checkbox_Options_EnablePlugins</key>
      <text>Enable Plugins (experimental)</text>
    </string>
    <string>
      <key>Checkbox_Options_HideCharacterRoster</key>
      <text>Hide the Character Roster</text>
    </string>
    <string>
      <key>Checkbox_Options_AllowEasterEggs</key>
      <text>Allow Easter Eggs</text>
    </string>
    <string>
      <key>String_SelectBP_LifeModuleSummary</key>
      <text>Enter the maximum availability and karma you are allowed to create your character with (Default {0})</text>
    </string>
    <string>
      <key>Checkbox_SelectLifeModule_LimitList</key>
      <text>Show only Life Modules I can take</text>
    </string>
    <string>
      <key>Tip_BuildNegativeQualities</key>
      <text>Characters may select up to -25 Karma worth of Negative Qualities. Qualities in dark red do not count towards the -25 Karma limit.</text>
    </string>
    <string>
      <key>Tip_Omae_Warning</key>
      <text>Omae is outside the current developers control and contain old characters that may not work or crash the current version of chummer. Proceed at your own risk.\nDo you want to continue?</text>
    </string>
    <string>
      <key>Tip_LifeModule_Warning</key>
      <text>Life Modules are currently an experimental system with limited features; it is present exclusively for testing purposes. See https://github.com/chummer5a/chummer5a/issues/2000 for details about the existing issues. Proceed at your own risk.\nDo you want to continue?</text>
    </string>
    <!-- End Region-->
    <!-- Region Other Info Tab -->
    <string>
      <key>Tip_CalculatedMovement</key>
      <text>Walking: AGI × 2 ({0} MPCT) / ({1} KPH)\nRunning: AGI × 4 ({2} MPCT) / ({3} KPH)</text>
    </string>
    <string>
      <key>Label_OtherCoreCM</key>
      <text>Core Condition Track:</text>
    </string>
    <string>
      <key>Label_OtherMatrixCM</key>
      <text>Matrix Condition Track:</text>
    </string>
    <string>
      <key>Label_OtherPhysicalCM</key>
      <text>Physical Condition Track:</text>
    </string>
    <string>
      <key>Label_OtherStunCM</key>
      <text>Stun Condition Track:</text>
    </string>
    <string>
      <key>Label_OtherInit</key>
      <text>Initiative:</text>
    </string>
    <string>
      <key>Label_OtherIP</key>
      <text>Initiative Dice:</text>
    </string>
    <string>
      <key>Label_OtherMatrixInit</key>
      <text>Matrix Initiative (AR):</text>
    </string>
    <string>
      <key>Label_OtherMatrixInitVRCold</key>
      <text>Matrix Initiative (Cold):</text>
    </string>
    <string>
      <key>Label_OtherMatrixInitVRHot</key>
      <text>Matrix Initiative (Hot):</text>
    </string>
    <string>
      <key>Label_OtherRiggingInit</key>
      <text>Rigging Initiative (AR):</text>
    </string>
    <string>
      <key>Label_OtherMatrixIP</key>
      <text>Matrix Initiative Dice:</text>
    </string>
    <string>
      <key>Label_OtherAstralInit</key>
      <text>Astral Initiative:</text>
    </string>
    <string>
      <key>Label_OtherAstralIP</key>
      <text>Astral Initiative Dice:</text>
    </string>
    <string>
      <key>Label_OtherArmor</key>
      <text>Armor:</text>
    </string>
    <string>
      <key>Label_OtherEssence</key>
      <text>Essence:</text>
    </string>
    <string>
      <key>String_NuyenRemaining</key>
      <text>Nuyen Remaining</text>
    </string>
    <string>
      <key>Label_OtherNuyenRemain</key>
      <text>Nuyen Remaining:</text>
    </string>
    <string>
      <key>Label_OtherCareerKarma</key>
      <text>Career Karma:</text>
    </string>
    <string>
      <key>Label_OtherCareerNuyen</key>
      <text>Career Nuyen:</text>
    </string>
    <string>
      <key>Label_OtherMovement</key>
      <text>Movement:</text>
    </string>
    <string>
      <key>Label_OtherSwim</key>
      <text>Swim:</text>
    </string>
    <string>
      <key>Label_OtherFly</key>
      <text>Fly:</text>
    </string>
    <string>
      <key>Label_OtherCmposure</key>
      <text>Composure:</text>
    </string>
    <string>
      <key>Label_OtherJudgeIntention</key>
      <text>Judge Intentions:</text>
    </string>
    <string>
      <key>Label_OtherLiftAndCarry</key>
      <text>Lift and Carry:</text>
    </string>
    <string>
      <key>Label_OtherMemory</key>
      <text>Memory:</text>
    </string>
    <string>
      <key>Tip_OtherCMPhysical</key>
      <text>Physical CM is calculated as 8 + (BOD / 2).</text>
    </string>
    <string>
      <key>Tip_OtherCMStun</key>
      <text>Stun CM is calculated as 8 + (WIL / 2).</text>
    </string>
    <string>
      <key>Tip_OtherInitiative</key>
      <text>Initiative is calculated as REA + INT.</text>
    </string>
    <string>
      <key>Tip_OtherInitiativePasses</key>
      <text>Characters have 1 Initiative Pass unless increased through magic or gear.</text>
    </string>
    <string>
      <key>Tip_OtherMatrixInitiative</key>
      <text>Matrix Initiative is calculated as Commlink Response + INT.</text>
    </string>
    <string>
      <key>Tip_OtherMatrixInitiativePasses</key>
      <text>Characters have 1 Matrix Initiative Pass unless increased through a Cold or Hot Sim.</text>
    </string>
    <string>
      <key>Tip_OtherAstralInitiative</key>
      <text>Astral Initiative is calculated as INT × 2.</text>
    </string>
    <string>
      <key>Tip_OtherAstralInitiativePasses</key>
      <text>Characters have 3 Astral Initiative Passes.</text>
    </string>
    <string>
      <key>Tip_OtherArmor</key>
      <text>Only the highest single Armor value is used to determine your Armor Rating.</text>
    </string>
    <string>
      <key>Tip_OtherEssence</key>
      <text>Characters start with 6 Essence which is decreased by adding Cyberware and Bioware.</text>
    </string>
    <string>
      <key>Tip_OtherNuyen</key>
      <text>The amount of Nuyen you have left to purchase gear.</text>
    </string>
    <string>
      <key>Tip_OtherMovement</key>
      <text>Character's movement speed in meters.</text>
    </string>
    <string>
      <key>Tip_OtherSwim</key>
      <text>Character's swimming speed in meters.</text>
    </string>
    <string>
      <key>Tip_OtherFly</key>
      <text>Character's flying speed in meters.</text>
    </string>
    <string>
      <key>Tip_OtherComposure</key>
      <text>Composure is calculated as WIL + CHA.</text>
    </string>
    <string>
      <key>Tip_OtherJudgeIntentions</key>
      <text>Judge Intentions is calculated as INT + CHA.</text>
    </string>
    <string>
      <key>Tip_OtherLiftAndCarry</key>
      <text>Lift and Carry is calculated as STR + BOD.</text>
    </string>
    <string>
      <key>Tip_OtherMemory</key>
      <text>Memory is calculated as LOG + WIL.</text>
    </string>
    <string>
      <key>Tip_OtherCareerKarma</key>
      <text>The amount of Karma the character has accumulated over their career.</text>
    </string>s
    <!-- End Region-->
    <!-- Region Condition Monitor Tab -->
    <string>
      <key>Label_CMCMPenalty</key>
      <text>CM Penalty:</text>
    </string>
    <string>
      <key>Label_CMArmor</key>
      <text>Armor:</text>
    </string>
    <string>
      <key>Label_CMResistancePool</key>
      <text>Dmg Resistance Pool:</text>
    </string>
    <string>
      <key>Label_CMPhysical</key>
      <text>Physical</text>
    </string>
    <string>
      <key>Label_CMStun</key>
      <text>Stun</text>
    </string>
    <string>
      <key>Label_CMEdge</key>
      <text>Regain/Spend Edge</text>
    </string>
    <string>
      <key>Tip_CMCMPenalty</key>
      <text>Dice pool penalty from Condition Monitor damage.</text>
    </string>
    <string>
      <key>Tip_CMDamageResistance</key>
      <text>Number of dice used to make Damage Resistance Tests.</text>
    </string>
    <string>
      <key>Tip_CMRegainEdge</key>
      <text>Regain a point of Edge</text>
    </string>
    <string>
      <key>Tip_CMSpendEdge</key>
      <text>Spend a point of Edge</text>
    </string>
    <!-- End Region-->
    <!-- Region Spell Defence Tab-->
    <string>
      <key>String_SpellDefense</key>
      <text>Spell Defense</text>
    </string>
    <string>
      <key>String_SpellResistanceDice</key>
      <text>Spell Resistance Dice</text>
    </string>
    <string>
      <key>Label_CounterspellingDice</key>
      <text>Counterspelling Dice</text>
    </string>
    <string>
      <key>Label_SpellDefenceIndirectDodge</key>
      <text>Indirect Dodge</text>
    </string>
    <string>
      <key>Label_SpellDefenceIndirect</key>
      <text>Indirect Soak</text>
    </string>
    <string>
      <key>Label_SpellDefenceDirectSoakMana</key>
      <text>Direct Soak - Mana</text>
    </string>
    <string>
      <key>Label_SpellDefenceDirectSoakPhysical</key>
      <text>Direct Soak - Physical</text>
    </string>
    <string>
      <key>Label_SpellDefenceDetection</key>
      <text>Detection Spells</text>
    </string>
    <string>
      <key>Label_SpellDefenceDecAttBOD</key>
      <text>Decrease Attribute (BOD)</text>
    </string>
    <string>
      <key>Label_SpellDefenceDecAttSTR</key>
      <text>Decrease Attribute (STR)</text>
    </string>
    <string>
      <key>Label_SpellDefenceDecAttAGI</key>
      <text>Decrease Attribute (AGI)</text>
    </string>
    <string>
      <key>Label_SpellDefenceDecAttREA</key>
      <text>Decrease Attribute (REA)</text>
    </string>
    <string>
      <key>Label_SpellDefenceDecAttLOG</key>
      <text>Decrease Attribute (LOG)</text>
    </string>
    <string>
      <key>Label_SpellDefenceDecAttWIL</key>
      <text>Decrease Attribute (WIL)</text>
    </string>
    <string>
      <key>Label_SpellDefenceDecAttINT</key>
      <text>Decrease Attribute (INT)</text>
    </string>
    <string>
      <key>Label_SpellDefenceDecAttCHA</key>
      <text>Decrease Attribute (CHA)</text>
    </string>
    <string>
      <key>Label_SpellDefenceIllusionMana</key>
      <text>Illusion - Mana</text>
    </string>
    <string>
      <key>Label_SpellDefenceIllusionPhysical</key>
      <text>Illusion - Physical</text>
    </string>
    <string>
      <key>Label_SpellDefenceManipMental</key>
      <text>Manipulation - Mental</text>
    </string>
    <string>
      <key>Label_SpellDefenceManipPhysical</key>
      <text>Manipulation - Physical</text>
    </string>
    <!-- End Region -->
    <!-- Region ToolTips -->
    <string>
      <key>Tip_SpellDrainBase</key>
      <text>Base Drain for</text>
    </string>
    <string>
      <key>Tip_SpellDrainSeeDescription</key>
      <text>See Spell Description</text>
    </string>
    <string>
      <key>Tip_ComplexFormFadingBase</key>
      <text>Base Fading for</text>
    </string>
    <string>
      <key>Tip_ComplexFormFadingSeeDescription</key>
      <text>See Complex Form Description</text>
    </string>
    <string>
      <key>Tip_ImproveInitiateGrade</key>
      <text>Improve Initiate Grade to {0} for {1} Karma</text>
    </string>
    <string>
      <key>Tip_ImproveSubmersionGrade</key>
      <text>Improve Submersion Grade to {0} for {1} Karma</text>
    </string>
    <string>
      <key>Tip_ImproveItem</key>
      <text>Improve to {0} for {1} Karma</text>
    </string>
	<string>
      <key>Tip_ImproveItemAtMaximum</key>
      <text>Cannot Improve, at Maximum</text>
    </string>
    <string>
      <key>Tip_Modifiers</key>
      <text>Modifiers</text>
    </string>
    <string>
      <key>Tip_CommlinkResponse</key>
      <text>Commlink Response</text>
    </string>
    <string>
      <key>Tip_Armor</key>
      <text>Armor</text>
    </string>
    <string>
      <key>Tip_LiftAndCarry</key>
      <text>Lift: {0} kg, Carry: {1} kg</text>
    </string>
    <string>
      <key>Tip_DiceRoller</key>
      <text>Open Dice Roller</text>
    </string>
    <string>
      <key>Tip_RecoilAccessories</key>
      <text>{0} ({1} (Deployable))</text>
    </string>
    <string>
      <key>Tip_RemainingVehicleModCapacity</key>
      <text>This shows the vehicle's capacity once the selected mod has been installed.</text>
    </string>
    <string>
      <key>Tip_TotalVehicleModCapacity</key>
      <text>This shows the vehicle's capacity as Installed/Total Capacity.</text>
    </string>
    <!-- End Region-->
    <!-- Region ASDF Attributes-->
    <string>
      <key>String_DeviceRating</key>
      <text>Device Rating</text>
    </string>
    <string>
      <key>String_Attack</key>
      <text>Attack</text>
    </string>
    <string>
      <key>String_Sleaze</key>
      <text>Sleaze</text>
    </string>
    <string>
      <key>String_DataProcessing</key>
      <text>Data Processing</text>
    </string>
    <!-- End Region -->
    <!-- Region Individual Form- and UserControl-specific strings below this point -->
    <!-- Region Contacts/Enemies -->
    <string>
      <key>String_Relationships</key>
      <text>Relationships</text>
    </string>
    <string>
      <key>Button_SwapOrdering</key>
      <text>&amp;Swap Ordering</text>
    </string>
    <string>
      <key>Label_Contact_Connection</key>
      <text>Connection:</text>
    </string>
    <string>
      <key>Label_Contact_Loyalty</key>
      <text>Loyalty:</text>
    </string>
	<string>
      <key>Label_Contact_PersonalLife</key>
      <text>Personal Life:</text>
    </string>
	<string>
      <key>Label_Contact_PreferredPayment</key>
      <text>Preferred Payment:</text>
    </string>
	<string>
      <key>Label_Contact_HobbiesVice</key>
      <text>Hobbies/Vice:</text>
    </string>
    <string>
      <key>Checkbox_Contact_Group</key>
      <text>Group</text>
    </string>
    <string>
      <key>Checkbox_Contact_Free</key>
      <text>Free</text>
    </string>
    <string>
      <key>Checkbox_Contact_Blackmail</key>
      <text>Blackmail</text>
    </string>
    <string>
      <key>Checkbox_Contact_Family</key>
      <text>Family</text>
    </string>
    <string>
      <key>Label_Enemy_Incidence</key>
      <text>Incidence:</text>
    </string>
    <string>
      <key>Tip_Contact_OpenLinkedContact</key>
      <text>Open the linked Contact save file.</text>
    </string>
    <string>
      <key>Tip_Contact_LinkContact</key>
      <text>Link this Contact to a Chummer save file.</text>
    </string>
    <string>
      <key>Tip_Contact_EditNotes</key>
      <text>Edit Contact Notes.</text>
    </string>
    <string>
      <key>Tip_Enemy_OpenLinkedEnemy</key>
      <text>Open the linked Enemy save file.</text>
    </string>
    <string>
      <key>Tip_Enemy_LinkEnemy</key>
      <text>Link this Enemy to a Chummer save file.</text>
    </string>
    <string>
      <key>Tip_Enemy_EditNotes</key>
      <text>Edit Enemy Notes.</text>
    </string>
    <string>
      <key>Tip_Contact_OpenFile</key>
      <text>Open the linked Contact save file.</text>
    </string>
    <string>
      <key>Tip_Enemy_OpenFile</key>
      <text>Open the linked Enemy save file.</text>
    </string>
    <string>
      <key>Tip_Contact_LinkFile</key>
      <text>Link this Contact to a Chummer save file.</text>
    </string>
    <string>
      <key>Tip_Enemy_LinkFile</key>
      <text>Link this Enemy to a Chummer save file.</text>
    </string>
    <string>
      <key>MenuItem_OpenCharacter</key>
      <text>Open Character</text>
    </string>
    <string>
      <key>MenuItem_RemoveCharacter</key>
      <text>Remove Character</text>
    </string>
    <string>
      <key>MenuItem_AttachCharacter</key>
      <text>Attach Character</text>
    </string>
    <string>
      <key>MenuItem_CreateCritter</key>
      <text>Create Critter</text>
    </string>
    <string>
      <key>Button_ContactsExpansionToggle</key>
      <text>&amp;Expand/Collapse All</text>
    </string>
    <!-- End Region-->
    <!-- Region Omae -->
    <string>
      <key>Omae_NoDescription</key>
      <text>No description.</text>
    </string>
    <string>
      <key>Omae_UpdatedDate</key>
      <text>Updated</text>
    </string>
    <string>
      <key>Omae_DownloadCount</key>
      <text>Downloaded {0} times</text>
    </string>
    <string>
      <key>Omae_Download</key>
      <text>Download</text>
    </string>
    <string>
      <key>Omae_PostUpdate</key>
      <text>Post Update</text>
    </string>
    <!-- End Region-->
    <!-- Region Adept Powers -->
    <string>
      <key>String_Power</key>
      <text>Power</text>
    </string>
    <string>
      <key>Label_Power_PowerRating</key>
      <text>Power Rating:</text>
    </string>
    <string>
      <key>Label_Power_DiscountedBy</key>
      <text>Discounted by</text>
    </string>
    <string>
      <key>Checkbox_Power_AdeptWay</key>
      <text>Adept Way</text>
    </string>
    <string>
      <key>Checkbox_Power_Geas</key>
      <text>Geas</text>
    </string>
    <string>
      <key>Label_Power_Level</key>
      <text>level</text>
    </string>
    <string>
      <key>Tip_Power_EditNotes</key>
      <text>Edit Adept Power Notes.</text>
    </string>
    <string>
      <key>Tip_Power_DoublePoints</key>
      <text>The Power Point cost for this Power has been increased because it has caused the Attribute to exceed your Metatype Maximum value by {0}. This cost increase only applies to the {0} points that have exceeded the Metatype Maximum.</text>
    </string>
    <!-- End Region-->
    <!-- Region Skills -->
    <string>
      <key>Tip_Skill_ChangeSpecialization</key>
      <text>Change Specialization for {0} Karma</text>
    </string>
    <string>
      <key>Tip_Skill_AddSpecialization</key>
      <text>Add Specialization for {0} Karma</text>
    </string>
    <string>
      <key>Tip_Skill_SkillsoftRating</key>
      <text>Skillsoft Rating</text>
    </string>
    <string>
      <key>Tip_Skill_SkillRating</key>
      <text>Skill Rating</text>
    </string>
    <string>
      <key>Tip_Skill_Defaulting</key>
      <text>Defaulting</text>
    </string>
    <string>
      <key>Tip_Skill_Smartlink</key>
      <text>Smartlink</text>
    </string>
    <string>
      <key>Tip_Skill_RatingModifiers</key>
      <text>Rating Modifiers</text>
    </string>
    <string>
      <key>Tip_Skill_DicePoolModifiers</key>
      <text>Dice Pool Modifiers</text>
    </string>
    <string>
      <key>Tip_Skill_NativeLanguage</key>
      <text>Native Language</text>
    </string>
    <string>
      <key>Tip_Skill_Wounds</key>
      <text>Wounds</text>
    </string>
	<string>
      <key>Tip_Skill_OffHand</key>
      <text>Off Hand</text>
    </string>
    <string>
      <key>Tip_Skill_Cannot_Default</key>
      <text>You cannot default in this skill.</text>
    </string>
    <string>
      <key>Tip_SkillGroup_Skills</key>
      <text>Skills in this Group:</text>
    </string>
    <!-- End Region-->
    <!-- Region Spirits/Sprites -->
    <string>
      <key>Label_Spirit_Force</key>
      <text>Force:</text>
    </string>
    <string>
      <key>Label_Spirit_ServicesOwed</key>
      <text>Services Owed:</text>
    </string>
    <string>
      <key>Checkbox_Spirit_Bound</key>
      <text>Bound</text>
    </string>
    <string>
      <key>Checkbox_Spirit_Fettered</key>
      <text>Fettered</text>
    </string>
    <string>
      <key>Checkbox_Sprite_Pet</key>
      <text>Sprite Pet</text>
    </string>
    <string>
      <key>Label_Sprite_Rating</key>
      <text>Rating:</text>
    </string>
    <string>
      <key>Label_Sprite_Registered</key>
      <text>Registered</text>
    </string>
    <string>
      <key>Tip_Spirit_LinkSpirit</key>
      <text>Link this Spirit to a Chummer save file.</text>
    </string>
    <string>
      <key>Tip_Sprite_LinkSprite</key>
      <text>Link this Sprite to a Chummer save file.</text>
    </string>
    <string>
      <key>Tip_Spirit_OpenFile</key>
      <text>Open the linked Spirit save file.</text>
    </string>
    <string>
      <key>Tip_Sprite_OpenFile</key>
      <text>Open the linked Sprite save file.</text>
    </string>
    <string>
      <key>Tip_Spirit_EditNotes</key>
      <text>Edit Spirit Notes.</text>
    </string>
    <string>
      <key>Tip_Sprite_EditNotes</key>
      <text>Edit Sprite Notes.</text>
    </string>
    <string>
      <key>Message_SelectCritterType</key>
      <text>You must select a Critter before you can create a character for them.</text>
    </string>
    <string>
      <key>Message_UnknownCritterType</key>
      <text>A Critter called {0} could not be found in the Critters data files.</text>
    </string>
    <string>
      <key>MessageTitle_SelectCritterType</key>
      <text>Cannot Create Critter</text>
    </string>
    <!-- End Region-->
    <!-- Region Create Cyberware Suite Window -->
    <string>
      <key>Title_CreateCyberwareSuite</key>
      <text>Create Cyberware Suite</text>
    </string>
    <string>
      <key>Title_CreateBiowareSuite</key>
      <text>Create Bioware Suite</text>
    </string>
    <string>
      <key>Label_CyberwareSuite_SuiteName</key>
      <text>Suite Name:</text>
    </string>
    <string>
      <key>Message_CyberwareSuite_SuiteName</key>
      <text>Please enter a name for your Suite.</text>
    </string>
    <string>
      <key>MessageTitle_CyberwareSuite_SuiteName</key>
      <text>Suite Name</text>
    </string>
    <string>
      <key>Message_CyberwareSuite_FileName</key>
      <text>Please enter a file name to save the Suite to.</text>
    </string>
    <string>
      <key>MessageTitle_CyberwareSuite_FileName</key>
      <text>File Name</text>
    </string>
    <string>
      <key>Message_CyberwareSuite_InvalidFileName</key>
      <text>File names must start with "custom" and end with "_{0}.xml"</text>
    </string>
    <string>
      <key>MessageTitle_CyberwareSuite_InvalidFileName</key>
      <text>Invalid File Name</text>
    </string>
    <string>
      <key>Message_CyberwareSuite_DuplicateName</key>
      <text>A Suite named "{0}" already exists in a data file. Please choose a different name.</text>
    </string>
    <string>
      <key>MessageTitle_CyberwareSuite_DuplicateName</key>
      <text>Suite Already Exists</text>
    </string>
    <string>
      <key>Message_CyberwareSuite_SuiteCreated</key>
      <text>Suite "{0}" created.</text>
    </string>
    <string>
      <key>MessageTitle_CyberwareSuite_SuiteCreated</key>
      <text>Suite Created</text>
    </string>
    <!-- End Region-->
    <!-- Region Create PACKS Kit Window -->
    <string>
      <key>Title_CreatePACKSKit</key>
      <text>Create PACKS Kit</text>
    </string>
    <string>
      <key>Label_CreatePACKSKit_KitName</key>
      <text>Kit Name:</text>
    </string>
    <string>
      <key>Checkbox_CreatePACKSKit_Attributes</key>
      <text>Attributes</text>
    </string>
    <string>
      <key>Checkbox_CreatePACKSKit_Qualities</key>
      <text>Qualities</text>
    </string>
    <string>
      <key>Checkbox_CreatePACKSKit_StartingNuyen</key>
      <text>Starting Nuyen</text>
    </string>
    <string>
      <key>Checkbox_CreatePACKSKit_ActiveSkills</key>
      <text>Active Skills</text>
    </string>
    <string>
      <key>Checkbox_CreatePACKSKit_KnowledgeSkills</key>
      <text>Knowledge Skills</text>
    </string>
    <string>
      <key>Checkbox_CreatePACKSKit_MartialArts</key>
      <text>Martial Arts</text>
    </string>
    <string>
      <key>Checkbox_CreatePACKSKit_Spells</key>
      <text>Spells</text>
    </string>
    <string>
      <key>Checkbox_CreatePACKSKit_ComplexForms</key>
      <text>Complex Forms</text>
    </string>
    <string>
      <key>Checkbox_CreatePACKSKit_Cyberware</key>
      <text>Cyberware/Bioware</text>
    </string>
    <string>
      <key>Checkbox_CreatePACKSKit_Lifestyle</key>
      <text>Lifestyles</text>
    </string>
    <string>
      <key>Checkbox_CreatePACKSKit_Armor</key>
      <text>Armor</text>
    </string>
    <string>
      <key>Checkbox_CreatePACKSKit_Weapons</key>
      <text>Weapons</text>
    </string>
    <string>
      <key>Checkbox_CreatePACKSKit_Gear</key>
      <text>Gear</text>
    </string>
    <string>
      <key>Checkbox_CreatePACKSKit_Vehicles</key>
      <text>Vehicles</text>
    </string>
    <string>
      <key>Message_CreatePACKSKit_KitName</key>
      <text>Please enter a name for your Kit.</text>
    </string>
    <string>
      <key>MessageTitle_CreatePACKSKit_KitName</key>
      <text>Kit Name</text>
    </string>
    <string>
      <key>Message_CreatePACKSKit_FileName</key>
      <text>Please enter a file name to save the Kit to.</text>
    </string>
    <string>
      <key>MessageTitle_CreatePACKSKit_FileName</key>
      <text>File Name</text>
    </string>
    <string>
      <key>Message_CreatePACKSKit_InvalidFileName</key>
      <text>File names must start with "custom" and end with "_packs.xml"</text>
    </string>
    <string>
      <key>MessageTitle_CreatePACKSKit_InvalidFileName</key>
      <text>Invalid File Name</text>
    </string>
    <string>
      <key>Message_CreatePACKSKit_DuplicateName</key>
      <text>A Kit named "{0}" already exists in a data file. Please choose a different name.</text>
    </string>
    <string>
      <key>MessageTitle_CreatePACKSKit_DuplicateName</key>
      <text>Kit Already Exists</text>
    </string>
    <string>
      <key>Message_CreatePACKSKit_SuiteCreated</key>
      <text>PACKS Kit "{0}" created.</text>
    </string>
    <string>
      <key>MessageTitle_CreatePACKSKit_SuiteCreated</key>
      <text>PACKS Kit Created</text>
    </string>
    <!-- End Region-->
    <!-- Region Dice Hits Window -->
    <string>
      <key>Title_DiceHits</key>
      <text>Dice Hits</text>
    </string>
    <string>
      <key>String_DiceHits_HitsOn</key>
      <text>Hits on</text>
    </string>
    <!-- End Region-->
    <!-- Region Dice Roller Window -->
    <string>
      <key>Title_DiceRoller</key>
      <text>Dice Roller</text>
    </string>
    <string>
      <key>String_DiceRoller_Roll</key>
      <text>Roll</text>
    </string>
    <string>
      <key>Button_DiceRoller_Roll</key>
      <text>&amp;Roll</text>
    </string>
    <string>
      <key>Button_DiceRoller_RollMisses</key>
      <text>Re-Roll Misses</text>
    </string>
    <string>
      <key>Checkbox_DiceRoller_RuleOfSix</key>
      <text>using Rule of 6</text>
    </string>
    <string>
      <key>Checkbox_DiceRoller_CinematicGameplay</key>
      <text>Hit on 4, 5, or 6</text>
    </string>
    <string>
      <key>Checkbox_DiceRoller_RushedJob</key>
      <text>Rushed Job (Glitch on 1 or 2)</text>
    </string>
	<string>
      <key>Checkbox_DiceRoller_BubbleDie</key>
      <text>Bubble Die (Fix Even Dicepool Glitch Chances)</text>
    </string>
    <string>
      <key>Checkbox_DiceRoller_VariableGlitch</key>
      <text>Glitch on More 1's than Hits, Not Half Dicepool</text>
    </string>
	<string>
	  <key>String_BubbleDie</key>
	  <text>Only for Glitching:</text>
	</string>
    <string>
      <key>Label_DiceRoller_Result</key>
      <text>Result:</text>
    </string>
    <string>
      <key>Label_DiceRoller_Gremlins</key>
      <text>Gremlins:</text>
    </string>
    <string>
      <key>Label_DiceRoller_Threshold</key>
      <text>Threshold:</text>
    </string>
    <string>
      <key>String_DiceRoller_Glitch</key>
      <text>Glitch with {0} Hits</text>
    </string>
    <string>
      <key>String_DiceRoller_CriticalGlitch</key>
      <text>Critical Glitch</text>
    </string>
    <string>
      <key>String_DiceRoller_Hits</key>
      <text>{0} Hits</text>
    </string>
    <string>
      <key>String_DiceRoller_Standard</key>
      <text>Standard</text>
    </string>
    <string>
      <key>String_DiceRoller_Large</key>
      <text>Large Pool</text>
    </string>
    <string>
      <key>String_DiceRoller_ReallyLarge</key>
      <text>Really Large Pool</text>
    </string>
    <string>
      <key>String_DiceRoller_Success</key>
      <text>Success</text>
    </string>
    <string>
      <key>String_DiceRoller_Failure</key>
      <text>Failure</text>
    </string>
	<string>
	  <key>Label_DiceRoller_Sum</key>
	  <text>Sum:</text>
	</string>
    <!-- End Region-->
    <!-- Region Expense Window -->
    <string>
      <key>Title_Expense_Karma</key>
      <text>Karmic Change</text>
    </string>
    <string>
      <key>Title_Expense_Nuyen</key>
      <text>Nuyen Change</text>
    </string>
    <string>
      <key>Label_Expense_KarmaAmount</key>
      <text>Karma Amount:</text>
    </string>
    <string>
      <key>Label_Expense_NuyenAmount</key>
      <text>Nuyen Amount:</text>
    </string>
    <string>
      <key>String_Expense_Refund</key>
      <text>Refund</text>
    </string>
    <string>
      <key>Label_Expense_Date</key>
      <text>Date:</text>
    </string>
    <string>
      <key>Label_Expense_Description</key>
      <text>Description:</text>
    </string>
    <string>
      <key>Checkbox_Expense_Refund</key>
      <text>Refund (does not count towards Total Career Karma)</text>
    </string>
    <string>
      <key>Checkbox_Expense_RefundNuyen</key>
      <text>Refund (does not count towards Total Career Nuyen)</text>
    </string>
    <string>
      <key>String_WorkingForTheMan</key>
      <text>Working for the Man</text>
    </string>
    <string>
      <key>String_WorkingForThePeople</key>
      <text>Working for the People</text>
    </string>
    <string>
      <key>String_WorkingForTheManPeople</key>
      <text>Working for the Man/People</text>
    </string>
    <!-- End Region-->
    <!-- Region History Window -->
    <string>
      <key>Title_History</key>
      <text>Chummer Revision History</text>
    </string>
    <string>
      <key>Message_History_FileNotFound</key>
      <text>The revision history file could not be found.</text>
    </string>
    <!-- End Region-->
    <!-- Region Starting Nuyen Window -->
    <string>
      <key>Title_LifestyleNuyen</key>
      <text>Starting Nuyen</text>
    </string>
    <string>
      <key>Label_LifestyleNuyen_Description</key>
      <text>Roll the number of dice shown below and enter the result to determine your character's starting Nuyen amount.</text>
    </string>
    <string>
      <key>Label_LifestyleNuyen_ResultOf</key>
      <text>Result of {0}D6: (</text>
    </string>
    <!-- End Region-->
    <!-- Region Select Metatype Window -->
    <string>
      <key>Title_Metatype</key>
      <text>Select a Metatype</text>
    </string>
    <string>
      <key>Message_Metatype_SelectMetatype</key>
      <text>You must select a Metatype before continuing.</text>
    </string>
    <string>
      <key>MessageTitle_Metatype_SelectMetatype</key>
      <text>Select a Metatype</text>
    </string>
    <string>
      <key>Message_Metatype_SelectTalent</key>
      <text>You must select a Talent before continuing.</text>
    </string>
    <string>
      <key>MessageTitle_Metatype_SelectTalent</key>
      <text>Select a Talent</text>
    </string>
    <string>
      <key>Message_Metatype_SelectSkill</key>
      <text>You must select a Skill/Skill Group before continuing.</text>
    </string>
    <string>
      <key>MessageTitle_Metatype_SelectSkill</key>
      <text>Select a Skill/Skill Group</text>
    </string>
    <string>
      <key>Checkbox_Metatype_PossessionTradition</key>
      <text>Summoned by Possession-based Tradition</text>
    </string>
    <string>
      <key>Checkbox_Metatype_BloodSpirit</key>
      <text>Blood Spirit</text>
    </string>
    <string>
      <key>Tip_Metatype_PossessionTradition</key>
      <text>Spirits summoned by practitioners of a Possession-based Tradition receive the Possession Critter Power instead of Materialization.</text>
    </string>
    <string>
      <key>Tip_Metatype_BloodSpirit</key>
      <text>Blood Spirit variants are summoned with the Invoking Blood Spirits Metamagic and gain additional Critter Powers.</text>
    </string>
    <!-- End Region-->
    <!-- Region Notes Window -->
    <string>
      <key>Title_Notes</key>
      <text>Notes</text>
    </string>
    <!-- End Region-->
    <!-- Region Omae Window -->
    <string>
      <key>Title_Omae</key>
      <text>Chummer: Omae Character Exchange</text>
    </string>
    <string>
      <key>Message_Omae_CannotConnection</key>
      <text>Could not connect to Omae. Please make sure that your computer is connected to the Matrix. If the problem persists, the Omae site may be inaccessible at the moment.</text>
    </string>
    <string>
      <key>MessageTitle_Omae_CannotConnection</key>
      <text>Could Not Connect to Omae</text>
    </string>
    <string>
      <key>Message_Omae_FileExists</key>
      <text>A file called "{0}" already exists in your Omae save directory.\nDo you want to overwrite this file by downloading the selected file?</text>
    </string>
    <string>
      <key>MessageTitle_Omae_FileExists</key>
      <text>Character Already Exists</text>
    </string>
    <string>
      <key>Message_Omae_CannotFindCharacter</key>
      <text>Could not locate the uploaded information for this character.</text>
    </string>
    <string>
      <key>MessageTitle_Omae_CannotFindCharacter</key>
      <text>Cannot Find Character</text>
    </string>
    <string>
      <key>Message_Omae_CharacterDownloaded</key>
      <text>Character downloaded. Would you like to open it now?</text>
    </string>
    <string>
      <key>Message_Omae_NPCPackDownloaded</key>
      <text>NPC Pack downloaded.</text>
    </string>
    <string>
      <key>MessageTitle_Omae_CharacterDownloaded</key>
      <text>Character Downloaded</text>
    </string>
    <string>
      <key>MessageTitle_Omae_DeleteCharacter</key>
      <text>Delete Character</text>
    </string>
    <string>
      <key>Message_Omae_ConfirmDelete</key>
      <text>Deleting this character will remove all of the character's information from Omae. Are you sure you want to delete this character?</text>
    </string>
    <string>
      <key>Message_Omae_CharacterDeleted</key>
      <text>Character deleted.</text>
    </string>
    <string>
      <key>Message_Omae_CharacterDeleteError</key>
      <text>There was an error deleting this character. Please try again later.</text>
    </string>
    <string>
      <key>Message_Omae_CannotFindData</key>
      <text>Could not locate the uploaded information for this data file.</text>
    </string>
    <string>
      <key>MessageTitle_Omae_CannotFindData</key>
      <text>Cannot Find Data File</text>
    </string>
    <string>
      <key>MessageTitle_Omae_DeleteData</key>
      <text>Delete Data</text>
    </string>
    <string>
      <key>Message_Omae_ConfirmData</key>
      <text>Deleting this data will remove all of its information from Omae. Are you sure you want to delete this data?</text>
    </string>
    <string>
      <key>Message_Omae_DataDeleted</key>
      <text>Data deleted.</text>
    </string>
    <string>
      <key>Message_Omae_DataDeleteError</key>
      <text>There was an error deleting this data. Please try again later.</text>
    </string>
    <string>
      <key>Message_Omae_DataDownloaded</key>
      <text>Data file downloaded. You will need to restart Chummer if you downloaded an override files in order for their changes to take effect.</text>
    </string>
    <string>
      <key>MessageTitle_Omae_DataDownloaded</key>
      <text>Data File Downloaded</text>
    </string>
    <string>
      <key>Message_Omae_CannotFindSheet</key>
      <text>Could not locate the uploaded information for this character sheet.</text>
    </string>
    <string>
      <key>MessageTitle_Omae_CannotFindSheet</key>
      <text>Cannot Find Character Sheet</text>
    </string>
    <string>
      <key>MessageTitle_Omae_DeleteSheet</key>
      <text>Delete Character Sheet</text>
    </string>
    <string>
      <key>Message_Omae_ConfirmSheet</key>
      <text>Deleting this character sheet will remove all of its information from Omae. Are you sure you want to delete this character sheet?</text>
    </string>
    <string>
      <key>Message_Omae_SheetDeleted</key>
      <text>Character sheet deleted.</text>
    </string>
    <string>
      <key>Message_Omae_SheetDeleteError</key>
      <text>There was an error deleting this character sheet. Please try again later.</text>
    </string>
    <string>
      <key>Message_Omae_SheetDownloaded</key>
      <text>Character sheet downloaded.</text>
    </string>
    <string>
      <key>MessageTitle_Omae_SheetDownloaded</key>
      <text>Character Sheet Downloaded</text>
    </string>
    <string>
      <key>Message_Omae_ChooseUsername</key>
      <text>Please choose a user name.</text>
    </string>
    <string>
      <key>Message_Omae_EnterUsername</key>
      <text>Please enter your user name.</text>
    </string>
    <string>
      <key>MessageTitle_Omae_ChooseUsername</key>
      <text>User Name Required</text>
    </string>
    <string>
      <key>Message_Omae_ChoosePassword</key>
      <text>Please choose a password.</text>
    </string>
    <string>
      <key>Message_Omae_EnterPassword</key>
      <text>Please enter your password.</text>
    </string>
    <string>
      <key>MessageTitle_Omae_ChoosePassword</key>
      <text>Password Required</text>
    </string>
    <string>
      <key>MessageTitle_Omae_Registration</key>
      <text>Omae Registration</text>
    </string>
    <string>
      <key>Message_Omae_AccountCreated</key>
      <text>Your Omae account has been created!</text>
    </string>
    <string>
      <key>Message_Omae_AccountExists</key>
      <text>An account with that username already exists.</text>
    </string>
    <string>
      <key>MessageTitle_Omae_OmaeLogin</key>
      <text>Omae Login</text>
    </string>
    <string>
      <key>Message_Omae_CannotLogin</key>
      <text>Could not log into Omae. Please make sure your username and password are correct.</text>
    </string>
    <string>
      <key>Message_Omae_MustLogin</key>
      <text>You must be logged into Omae in order to upload a character. Please login with your account, or register your account to upload your character.</text>
    </string>
    <string>
      <key>MessageTitle_Omae_PasswordReset</key>
      <text>Password Reset</text>
    </string>
    <string>
      <key>Message_Omae_PasswordNoEmail</key>
      <text>Your password could not be reset because you do not have an email address attached to your account.</text>
    </string>
    <string>
      <key>Message_Omae_PasswordReset</key>
      <text>Your password has been reset. An email has been sent with your new password.</text>
    </string>
    <string>
      <key>Message_Omae_InfoRequiresLogin</key>
      <text>You must be logged into Omae to retrieve your account information.</text>
    </string>
    <string>
      <key>String_Omae_NoCharacters</key>
      <text>No characters found.</text>
    </string>
    <string>
      <key>String_Omae_NoData</key>
      <text>No data files found.</text>
    </string>
    <string>
      <key>String_Omae_NoSheets</key>
      <text>No character sheets found.</text>
    </string>
    <string>
      <key>Checkbox_Omae_AutoLogin</key>
      <text>Login Automatically</text>
    </string>
    <string>
      <key>Button_Omae_ClearFilter</key>
      <text>Clear Filter</text>
    </string>
    <string>
      <key>Button_Omae_ShowFilter</key>
      <text>Show Filter</text>
    </string>
    <string>
      <key>Button_Omae_HideFilter</key>
      <text>Hide Filter</text>
    </string>
    <string>
      <key>Button_Omae_Login</key>
      <text>Login</text>
    </string>
    <string>
      <key>Button_Omae_MyAccount</key>
      <text>My Account</text>
    </string>
    <string>
      <key>Button_Omae_PasswordReset</key>
      <text>PW Reset</text>
    </string>
    <string>
      <key>Button_Omae_Register</key>
      <text>Register</text>
    </string>
    <string>
      <key>Button_Omae_Search</key>
      <text>&amp;Search</text>
    </string>
    <string>
      <key>Button_Omae_Upload</key>
      <text>&amp;Upload a Character</text>
    </string>
    <string>
      <key>Button_Omae_UploadData</key>
      <text>&amp;Upload Files</text>
    </string>
    <string>
      <key>Label_Omae_Username</key>
      <text>Username:</text>
    </string>
    <string>
      <key>Label_Omae_Password</key>
      <text>Password:</text>
    </string>
    <string>
      <key>Label_Omae_SearchFor</key>
      <text>Search for</text>
    </string>
    <string>
      <key>Label_Omae_Filtering</key>
      <text>Filtering:</text>
    </string>
    <string>
      <key>Label_Omae_CurrentMode</key>
      <text>Current Mode:</text>
    </string>
    <string>
      <key>Label_Omae_Quality</key>
      <text>Quality:</text>
    </string>
    <string>
      <key>Label_Omae_OrQuality</key>
      <text>or Quality:</text>
    </string>
    <string>
      <key>Label_Omae_Creator</key>
      <text>Creator:</text>
    </string>
    <string>
      <key>Label_Omae_LoggedInAs</key>
      <text>Logged in as {0}</text>
    </string>
    <string>
      <key>Label_Omae_SortedBy</key>
      <text>sorted by</text>
    </string>
    <!--End Region-->
    <!-- Region Omae Account Window -->
    <string>
      <key>Title_OmaeAccount</key>
      <text>My Omae Account</text>
    </string>
    <string>
      <key>Label_OmaeAccount_EmailAddress</key>
      <text>Email Address:</text>
    </string>
    <!--End Region-->
    <!-- Region Omae Upload Window -->
    <string>
      <key>Title_OmaeUpload</key>
      <text>Upload Character to Omae</text>
    </string>
    <string>
      <key>Title_OmaeUploadData</key>
      <text>Upload Custom Data to Omae</text>
    </string>
    <string>
      <key>Title_OmaeUploadSheet</key>
      <text>Upload Character Sheet to Omae</text>
    </string>
    <string>
      <key>Label_OmaeUpload_FileName</key>
      <text>File to Upload:</text>
    </string>
    <string>
      <key>Label_OmaeUpload_CharacterName</key>
      <text>Character Name:</text>
    </string>
    <string>
      <key>Label_OmaeUpload_CharacterType</key>
      <text>Character Type:</text>
    </string>
    <string>
      <key>Label_OmaeUpload_Description</key>
      <text>Description:</text>
    </string>
    <string>
      <key>Button_OmaeUpload_Upload</key>
      <text>Upload</text>
    </string>
    <string>
      <key>Message_OmaeUpload_CannotUploadFile</key>
      <text>Only Chummer character files may be uploaded.</text>
    </string>
    <string>
      <key>Message_OmaeUpload_CannotUploadSheet</key>
      <text>Only XSL and XSLT files may be uploaded.</text>
    </string>
    <string>
      <key>MessageTitle_OmaeUpload_CannotUploadFile</key>
      <text>Cannot Upload File</text>
    </string>
    <string>
      <key>Message_OmaeUpload_UnnamedCharacter</key>
      <text>You cannot upload an unnamed character.</text>
    </string>
    <string>
      <key>MessageTitle_OmaeUpload_UnnamedCharacter</key>
      <text>Cannot Upload Character</text>
    </string>
    <string>
      <key>Message_OmaeUpload_SelectFile</key>
      <text>You must select a file to upload.</text>
    </string>
    <string>
      <key>MessageTitle_OmaeUpload_SelectFile</key>
      <text>Select File to Upload</text>
    </string>
    <string>
      <key>Message_OmaeUpload_CharacterDescription</key>
      <text>Please provide a short description of the character so other users have some idea about this character.</text>
    </string>
    <string>
      <key>MessageTitle_OmaeUpload_CharacterDescription</key>
      <text>Character Description</text>
    </string>
    <string>
      <key>Message_OmaeUpload_FileTooLarge</key>
      <text>This character file is too large to submit to Omae. If this file has a mugshot, you may need to crop or remove the mugshot before attempting to submit this again.</text>
    </string>
    <string>
      <key>MessageTitle_OmaeUpload_FileTooLarge</key>
      <text>File Too Large</text>
    </string>
    <string>
      <key>Message_OmaeUpload_UploadFailed</key>
      <text>Could not upload file.</text>
    </string>
    <string>
      <key>MessageTitle_OmaeUpload_UploadFailed</key>
      <text>Upload Failed</text>
    </string>
    <string>
      <key>Message_OmaeUpload_UploadComplete</key>
      <text>File uploaded. Thanks for your submission!</text>
    </string>
    <string>
      <key>MessageTitle_OmaeUpload_UploadComplete</key>
      <text>File Uploaded</text>
    </string>
    <string>
      <key>Message_OmaeUpload_DataName</key>
      <text>You must enter a name for this data file.</text>
    </string>
    <string>
      <key>MessageTitle_OmaeUpload_DataName</key>
      <text>Data File Name</text>
    </string>
    <string>
      <key>Message_OameUpload_DataDescription</key>
      <text>Please provide a short description of what this data file contains.</text>
    </string>
    <string>
      <key>MessageTitle_OmaeUpload_DataDescription</key>
      <text>Data File Description</text>
    </string>
    <string>
      <key>Message_OmaeUpload_DataSelectFiles</key>
      <text>You must include at least 1 file in your data file upload.</text>
    </string>
    <string>
      <key>Message_OmaeUpload_SheetName</key>
      <text>You must enter a name for this character sheet.</text>
    </string>
    <string>
      <key>MessageTitle_OmaeUpload_SheetName</key>
      <text>Character Sheet Name</text>
    </string>
    <string>
      <key>Message_OameUpload_SheetDescription</key>
      <text>Please provide a short description of what this character sheet contains.</text>
    </string>
    <string>
      <key>MessageTitle_OmaeUpload_SheetDescription</key>
      <text>Character Sheet Description</text>
    </string>
    <string>
      <key>Message_OmaeUpload_SheetSelectFiles</key>
      <text>You must include at least 1 file in your character sheet upload.</text>
    </string>
    <!-- End Region-->
    <!-- Region Options Window -->
    <string>
      <key>Title_Options</key>
      <text>Options</text>
    </string>
    <string>
      <key>Label_Options_SettingsFile</key>
      <text>Settings File:</text>
    </string>
    <string>
      <key>Label_Options_SettingName</key>
      <text>Setting Name:</text>
    </string>
    <string>
      <key>Label_Options_Language</key>
      <text>Language:</text>
    </string>
    <string>
      <key>Label_Options_DefaultCharacterSheet</key>
      <text>Default Character Sheet:</text>
    </string>
    <string>
      <key>Tab_Options_General</key>
      <text>General</text>
    </string>
    <string>
      <key>Tab_Options_BPCosts</key>
      <text>BP Costs</text>
    </string>
    <string>
      <key>Tab_Options_KarmaCosts</key>
      <text>Karma Costs</text>
    </string>
    <string>
      <key>Tab_Options_OptionalRules</key>
      <text>Optional Rules</text>
    </string>
    <string>
      <key>Tab_Options_HouseRules</key>
      <text>House Rules</text>
    </string>
    <string>
      <key>Tab_Options_Global</key>
      <text>Global Options</text>
    </string>
    <string>
      <key>Tab_Options_Character</key>
      <text>Character Options</text>
    </string>
    <string>
      <key>Tab_Options_GitHubIssues</key>
      <text>GitHub Issues</text>
    </string>
    <string>
      <key>Tab_Options_Miscellaneous</key>
      <text>Miscellaneous</text>
    </string>
    <string>
      <key>Tab_Options_Plugins</key>
      <text>Plugins</text>
    </string>
    <string>
      <key>Label_Options_EditSourcebookInfo</key>
      <text>Edit Sourcebook Info</text>
    </string>
    <string>
      <key>Label_Options_SourcebooksToUse</key>
      <text>Sourcebooks to Use</text>
    </string>
    <string>
      <key>Label_Options_SelectedSourcebook</key>
      <text>Selected Sourcebook:</text>
    </string>
    <string>
      <key>Label_Options_CustomDataDirectories</key>
      <text>Custom Data Directories to Use (Changes Are Only Applied After a Restart)</text>
    </string>
    <string>
      <key>Button_Options_UploadPastebin</key>
      <text>Upload file to Pastebin</text>
    </string>
    <string>
      <key>Label_Options_Defaults</key>
      <text>Defaults for New Characters:</text>
    </string>
    <string>
      <key>Label_Options_CyberlimbCount</key>
      <text>Limb Count for Cyberlimbs:</text>
    </string>
    <string>
      <key>Label_Options_NuyenPerBP</key>
      <text>Nuyen per Karma</text>
    </string>
    <string>
      <key>Checkbox_Options_MayBuyQualities</key>
      <text>May buy Qualities (RC 40)</text>
    </string>
    <string>
      <key>Checkbox_Options_KnowledgeMultiplier</key>
      <text>Override Knowledge Points (INT + LOG) Multiplier</text>
    </string>
    <string>
      <key>Checkbox_Options_ContactMultiplier</key>
      <text>Override Contact Points Charisma Multiplier</text>
    </string>
    <string>
      <key>Checkbox_Options_ContactPoints</key>
      <text>Contact points instead of fixed Contacts (RC 40)</text>
    </string>
    <string>
      <key>Checkbox_Options_AutomaticUpdates</key>
      <text>Automatic Updates</text>
    </string>
    <string>
      <key>Checkbox_Options_Live_CustomData</key>
      <text>Allow Live Data Updates from customdata Directory</text>
    </string>
    <string>
      <key>Checkbox_Options_LiveUpdateCleanCharacterFiles</key>
      <text>Automatically load changes from open characters' save files if there are no pending changes to be saved</text>
    </string>
    <string>
      <key>Checkbox_Options_UseLogging</key>
      <text>Use Debug Logging</text>
    </string>
    <string>
      <key>Checkbox_Options_LocalisedUpdatesOnly</key>
      <text>Only download updates in my selected language</text>
    </string>
    <string>
      <key>Checkbox_Options_ConfirmDelete</key>
      <text>Ask for confirmation when deleting items</text>
    </string>
    <string>
      <key>Checkbox_Options_ConfirmKarmaExpense</key>
      <text>Ask for confirmation for Karma expenses</text>
    </string>
    <string>
      <key>Checkbox_Options_EnforceSkillRating</key>
      <text>Enforce maximum Skill modified Rating</text>
    </string>
    <string>
      <key>Checkbox_Options_LicenseRestricted</key>
      <text>License each Restricted item</text>
    </string>
    <string>
      <key>Checkbox_Options_PrintAllSkills</key>
      <text>Print all Active Skills with Rating 0 or higher</text>
    </string>
    <string>
      <key>Checkbox_Options_UseTotalValueForFreeKnowledge</key>
      <text>Free Knowledge Skill Points are calculated with augmented LOG+INT values.</text>
    </string>
    <string>
      <key>Checkbox_Options_UseTotalValueForFreeContacts</key>
      <text>Free Contact Points are calculated with augmented CHA values.</text>
    </string>
    <string>
      <key>Checkbox_Options_PrintExpenses</key>
      <text>Print Karma and Nuyen Expenses</text>
    </string>
    <string>
      <key>Checkbox_Options_PrintFreeExpenses</key>
      <text>Print Free Karma and Nuyen Expenses</text>
    </string>
    <string>
      <key>Label_Options_BPAttribute</key>
      <text>Attribute</text>
    </string>
    <string>
      <key>Label_Options_BPAttributeMax</key>
      <text>Additional for Metatype Maximum</text>
    </string>
    <string>
      <key>Label_Options_BPContact</key>
      <text>Contacts</text>
    </string>
    <string>
      <key>Label_Options_BPMartialArt</key>
      <text>Martial Art Rating</text>
    </string>
    <string>
      <key>Label_Options_BPMartialArtManeuver</key>
      <text>Martial Art Maneuver</text>
    </string>
    <string>
      <key>Label_Options_BPSkillGroup</key>
      <text>Skill Group Rating</text>
    </string>
    <string>
      <key>Label_Options_BPActiveSkill</key>
      <text>Active Skill Rating</text>
    </string>
    <string>
      <key>Label_Options_BPSkillSpecialization</key>
      <text>Active Skill Specialization</text>
    </string>
    <string>
      <key>Label_Options_BPKnowledgeSkill</key>
      <text>Knowledge Skill Rating</text>
    </string>
    <string>
      <key>Label_Options_BPSpell</key>
      <text>Spell</text>
    </string>
    <string>
      <key>Label_Options_BPFocus</key>
      <text>Focus Rating</text>
    </string>
    <string>
      <key>Label_Options_BPSpirit</key>
      <text>Spirit/Sprite Service</text>
    </string>
    <string>
      <key>Label_Options_BPComplexForm</key>
      <text>Complex Form Rating</text>
    </string>
    <string>
      <key>Label_Options_BPComplexFormOption</key>
      <text>Complex Form Option Rating</text>
    </string>
    <string>
      <key>Label_Options_NewSpecialization</key>
      <text>New Active Skill Specialization</text>
    </string>
    <string>
      <key>Label_Options_NewKnoSpecialization</key>
      <text>New Knowledge Skill Specialization</text>
    </string>
    <string>
      <key>Label_Options_NewKnowledgeSkill</key>
      <text>New Knowledge Skill</text>
    </string>
    <string>
      <key>Label_Options_NewActiveSkill</key>
      <text>New Active Skill</text>
    </string>
    <string>
      <key>Label_Options_NewSkillGroup</key>
      <text>New Skill Group</text>
    </string>
    <string>
      <key>Label_Options_NewRating</key>
      <text>× New Rating</text>
    </string>
    <string>
      <key>Label_Options_NewRatingPlus</key>
      <text>× New Rating) +</text>
    </string>
    <string>
      <key>Label_Options_BPCost</key>
      <text>× Karma Cost</text>
    </string>
    <string>
      <key>Label_Options_Rating</key>
      <text>× Rating</text>
    </string>
    <string>
      <key>Label_Options_Force</key>
      <text>× Force</text>
    </string>
    <string>
      <key>Label_Options_ServicesOwed</key>
      <text>× Services Owed</text>
    </string>
    <string>
      <key>Label_Options_PerKarma</key>
      <text>per Karma</text>
    </string>
    <string>
      <key>Label_Options_ConnectionLoyalty</key>
      <text> × (Connection + Loyalty)</text>
    </string>
    <string>
      <key>Label_Options_Maximum</key>
      <text>Maximum</text>
    </string>
    <string>
      <key>Label_Options_ImproveKnowledgeSkill</key>
      <text>Improve Knowledge Skill by 1</text>
    </string>
    <string>
      <key>Label_Options_ImproveActiveSkill</key>
      <text>Improve Active Skill by 1</text>
    </string>
    <string>
      <key>Label_Options_ImproveSkillGroup</key>
      <text>Improve Skill Group by 1</text>
    </string>
    <string>
      <key>Label_Options_ImproveAttribute</key>
      <text>Improve Attribute by 1</text>
    </string>
    <string>
      <key>Label_Options_Qualities</key>
      <text>Positive/Negative Quality</text>
    </string>
    <string>
      <key>Label_Options_NewSpell</key>
      <text>New Spell</text>
    </string>
    <string>
      <key>Label_Options_NewComplexForm</key>
      <text>New Complex Form</text>
    </string>
    <string>
      <key>Label_Options_ImproveComplexForm</key>
      <text>Improve Complex Form by 1</text>
    </string>
    <string>
      <key>Label_Options_ComplexFormOptions</key>
      <text>Complex Form Options</text>
    </string>
    <string>
      <key>Label_Options_ComplexFormSkillsoft</key>
      <text>Complex Form Skillsoft</text>
    </string>
    <string>
      <key>Label_Options_Spirit</key>
      <text>Spirit</text>
    </string>
    <string>
      <key>Label_Options_CombatManeuver</key>
      <text>Combat Maneuver</text>
    </string>
    <string>
      <key>Label_Options_Nuyen</key>
      <text>Nuyen</text>
    </string>
    <string>
      <key>Label_Options_Contacts</key>
      <text>Contacts</text>
    </string>
    <string>
      <key>Label_Options_Enemies</key>
      <text>Enemies</text>
    </string>
    <string>
      <key>Label_Options_Carryover</key>
      <text>Carryover for New Character</text>
    </string>
    <string>
      <key>Label_Options_Initiation</key>
      <text>Initiation/Submersion</text>
    </string>
    <string>
      <key>Label_Options_Metamagics</key>
      <text>Additional Metamagics/Echoes</text>
    </string>
    <string>
      <key>Label_Options_JoinGroup</key>
      <text>Join Group/Network</text>
    </string>
    <string>
      <key>Label_Options_LeaveGroup</key>
      <text>Leave Group/Network</text>
    </string>
    <string>
      <key>Label_Options_AlchemicalFocus</key>
      <text>Alchemical Focus</text>
    </string>
    <string>
      <key>Label_Options_AnchoringFocus</key>
      <text>Anchoring Focus</text>
    </string>
    <string>
      <key>Label_Options_BanishingFocus</key>
      <text>Banishing Focus</text>
    </string>
    <string>
      <key>Label_Options_BindingFocus</key>
      <text>Binding Focus</text>
    </string>
    <string>
      <key>Label_Options_CenteringFocus</key>
      <text>Centering Focus</text>
    </string>
    <string>
      <key>Label_Options_CounterspellingFocus</key>
      <text>Counterspelling Focus</text>
    </string>
    <string>
      <key>Label_Options_DisenchantingFocus</key>
      <text>Disenchanting Focus</text>
    </string>
    <string>
      <key>Label_Options_FlexibleSignatureFocus</key>
      <text>Flexible Signature Focus</text>
    </string>
    <string>
      <key>Label_Options_InfusionFocus</key>
      <text>Infusion Focus</text>
    </string>
    <string>
      <key>Label_Options_MaskingFocus</key>
      <text>Masking Focus</text>
    </string>
    <string>
      <key>Label_Options_PowerFocus</key>
      <text>Power Focus</text>
    </string>
    <string>
      <key>Label_Options_QiFocus</key>
      <text>Qi Focus</text>
    </string>
    <string>
      <key>Label_Options_RitualSpellcastingFocus</key>
      <text>Ritual Spellcasting Focus</text>
    </string>
    <string>
      <key>Label_Options_SpellcastingFocus</key>
      <text>Spellcasting Focus</text>
    </string>
    <string>
      <key>Label_Options_SpellShapingFocus</key>
      <text>Spell Shaping Focus</text>
    </string>
    <string>
      <key>Label_Options_SummoningFocus</key>
      <text>Summoning Focus</text>
    </string>
    <string>
      <key>Label_Options_SustainingFocus</key>
      <text>Sustaining Focus</text>
    </string>
    <string>
      <key>Label_Options_SymbolicLinkFocus</key>
      <text>Symbolic Link Focus</text>
    </string>
    <string>
      <key>Label_Options_WeaponFocus</key>
      <text>Weapon Focus</text>
    </string>
    <string>
      <key>Label_Options_NewAIProgram</key>
      <text>New Program (AI)</text>
    </string>
    <string>
      <key>Label_Options_NewAIAdvancedProgram</key>
      <text>New Advanced Program (AI)</text>
    </string>
    <string>
      <key>Label_Options_MetatypesCostKarma</key>
      <text>Metatype Karma Cost Multiplier</text>
    </string>
    <string>
      <key>Button_Options_RestoreDefaults</key>
      <text>Restore Defaults</text>
    </string>
    <string>
      <key>Checkbox_Options_UnarmedSkillImprovements</key>
      <text>Unarmed Combat-based Weapons Benefit from Unarmed Attack Bonuses</text>
    </string>
    <string>
      <key>Checkbox_Options_DontDoubleNegativeQualityRefunds</key>
      <text>Don't double the cost of refunding Negative Qualities in Career Mode</text>
    </string>
    <string>
      <key>Checkbox_Options_DontDoubleQualityPurchases</key>
      <text>Don't double the cost of purchasing Positive Qualities in Career Mode</text>
    </string>
    <string>
      <key>Checkbox_Options_IgnoreArt</key>
      <text>Ignore Art Requirements from Street Grimoire</text>
    </string>
    <string>
      <key>Checkbox_Options_CyberlegMovement</key>
      <text>Use Cyberleg Stats for Movement</text>
    </string>
    <string>
      <key>Checkbox_Options_ExceptionalAttributes</key>
      <text>Attribute Points may be spent on Exceptional Attributes</text>
    </string>
    <string>
      <key>Checkbox_Options_ExceptionalNotMaxed</key>
      <text>Exceptional Attributes not at cap, are not maxed</text>
    </string>
    <string>
      <key>Checkbox_Options_PointsOnBrokenGroups</key>
      <text>Use Skill Points on broken groups</text>
    </string>
    <string>
      <key>Checkbox_Options_AllowInitiation</key>
      <text>Allow Initiation/Submersion in Create mode</text>
    </string>
    <string>
      <key>Checkbox_Options_SingleArmorEncumbrance</key>
      <text>No Armor Encumbrance when wearing only one piece of Armor (AR 44)</text>
    </string>
    <string>
      <key>Checkbox_Options_MoreLethalGameplace</key>
      <text>Use 4th Edition Rules for More Lethal Gameplay (SR4 75)</text>
    </string>
    <string>
      <key>Checkbox_Options_LimitSkills</key>
      <text>Limit Skills to 20 dice or 2 × (Natural Attribute + Skill Rating), whichever is higher</text>
    </string>
    <string>
      <key>Checkbox_Options_SkillRegroup</key>
      <text>Allow Skills to be re-Grouped if all Ratings are the same</text>
    </string>
    <string>
      <key>Checkbox_Options_FreeContactPointsKarma</key>
      <text>Free Contact Points: CHA ×</text>
    </string>
    <string>
      <key>Checkbox_Options_FreeContactPointsBP</key>
      <text>Free Contact Points Karma:</text>
    </string>
    <string>
      <key>Checkbox_Options_FreeKarmaContacts</key>
      <text>Karma Build: Free Contacts like Priority Build</text>
    </string>
    <string>
      <key>Checkbox_Options_FreeKnowledgeSkills</key>
      <text>Karma Build: Free Knowledge Skills like Priority Build</text>
    </string>
    <string>
      <key>Checkbox_Options_MaxSpiritForce</key>
      <text>Max. Spirit Force and Mystic Adept Power Levels based on total MAG Attribute</text>
    </string>
    <string>
      <key>Checkbox_Options_DefaultIncludeModifiers</key>
      <text>Skill Defaulting includes Modifiers</text>
    </string>
    <string>
      <key>Checkbox_Options_EssenceLossReducesMaximum</key>
      <text>Essence loss only reduces MAG/RES maximum</text>
    </string>
    <string>
      <key>Checkbox_Options_NoArmorEncumbrance</key>
      <text>No Armor Encumbrance</text>
    </string>
    <string>
      <key>Checkbox_Options_AlternateArmorEncumbrance</key>
      <text>Alternate Armor Encumbrance Threshold (BOD+STR)</text>
    </string>
    <string>
      <key>Checkbox_Options_AllowCyberwareESSDiscounts</key>
      <text>Allow Cyber/Bioware Essence costs to be customized</text>
    </string>
    <string>
      <key>Checkbox_Options_StrengthAffectsRecoil</key>
      <text>High Strength affects Weapon Recoil</text>
    </string>
    <string>
      <key>Checkbox_Options_MaximumArmorModifications</key>
      <text>Use Maximum Armor Modifications</text>
    </string>
    <string>
      <key>Checkbox_Options_ArmorSuitCapacity</key>
      <text>Use Armor Suit Capacity</text>
    </string>
    <string>
      <key>Checkbox_Options_ArmorDegradation</key>
      <text>Allow Armor Degradation</text>
    </string>
    <string>
      <key>Checkbox_Options_UseCalculatedVehicleSensorRatings</key>
      <text>Use calculated Vehicle Sensor Ratings</text>
    </string>
    <string>
      <key>Checkbox_Options_AlternateMatrixAttribute</key>
      <text>Use alternate Matrix Attribute</text>
    </string>
    <string>
      <key>Checkbox_Options_AlternateComplexFormCost</key>
      <text>Use alternate Complex Forms costs</text>
    </string>
    <string>
      <key>Checkbox_Options_AllowCustomTransgenics</key>
      <text>Allow any Bioware to be converted to Transgenic</text>
    </string>
    <string>
      <key>Checkbox_Options_BreakSkillGroupsInCreateMode</key>
      <text>Allow Skill Groups to be broken during character creation</text>
    </string>
    <string>
      <key>Checkbox_Options_ExtendAnyDetectionSpell</key>
      <text>Allow any Detection Spell to be taken as Extended range version</text>
    </string>
    <string>
      <key>Checkbox_Options_ErgonomicProgramLimit</key>
      <text>Ergonomic Programs do not affect a Commlink's effective Response</text>
    </string>
    <string>
      <key>Checkbox_Options_SpecialKarmaCost</key>
      <text>Karma cost for increasing Special Attributes is not reduced with Essence Loss</text>
    </string>
    <string>
      <key>Checkbox_Options_IgnoreComplexFormLimit</key>
      <text>Ignore 2*RES Complex Form limit in Career Mode</text>
    </string>
    <string>
      <key>Checkbox_Options_UseRestrictionsToRecoilCompensation</key>
      <text>Use Restrictions to Recoil Compensation (RG 53)</text>
    </string>        
    <string>
      <key>Checkbox_Options_AutomaticCopyProtection</key>
      <text>Automatically add Copy Protection plugin to Matrix Programs (requires Unwired)</text>
    </string>
    <string>
      <key>Checkbox_Options_AutomaticRegistration</key>
      <text>Automatically add Registration plugin to Matrix Programs (requires Unwired)</text>
    </string>
    <string>
      <key>Checkbox_Options_ExceedPositiveQualities</key>
      <text>Allow characters to exceed their Positive Quality limit</text>
    </string>
    <string>
      <key>Checkbox_Options_ExceedPositiveQualitiesCostDoubled</key>
      <text>Use Career costs for all Positive Quality karma costs in excess of the limit</text>
    </string>
    <string>
      <key>Checkbox_Options_ExceedNegativeQualities</key>
      <text>Allow characters to exceed their Negative Quality limit</text>
    </string>
    <string>
      <key>Checkbox_Options_ExceedNegativeQualitiesLimit</key>
      <text>Characters do not gain Karma from taking Negative Qualities in excess of their Gameplay Option's limit</text>
    </string>
    <string>
      <key>Checkbox_Options_StartupFullscreen</key>
      <text>Start Chummer in fullscreen mode</text>
    </string>
    <string>
      <key>Checkbox_Options_SingleDiceRoller</key>
      <text>Use a single instance of the Dice Roller window</text>
    </string>
    <string>
      <key>Checkbox_Options_DatesIncludeTime</key>
      <text>Expense dates should include time</text>
    </string>
    <string>
      <key>Checkbox_Options_MultiplyRestrictedCost</key>
      <text>Multiply the cost of Restricted items by</text>
    </string>
    <string>
      <key>Checkbox_Options_MultiplyForbiddenCost</key>
      <text>Multiply the cost of Forbidden items by</text>
    </string>
    <string>
      <key>Checkbox_Options_ReverseAttributePriorityOrder</key>
      <text>Spend Karma on Attributes before Priority Points</text>
    </string>
    <string>
      <key>Checkbox_Option_AllowMysadPowerPointCareer</key>
      <text>Allow Mystic Adepts to buy power points during career</text>
    </string>
    <string>
      <key>Checkbox_Option_FreeMartialArtSpecialization</key>
      <text>Allow Martial Arts to grant a free specialisation in a skill</text>
    </string>
    <string>
      <key>Checkbox_Option_PrioritySpellsAsAdeptPowers</key>
      <text>Allow spending of free spells from Magic Priority as power points</text>
    </string>
    <string>
      <key>Checkbox_Option_EducationQualitiesApplyOnChargenKarma</key>
      <text>Education qualities give karma discount for knowledge skills in create mode</text>
    </string>
    <string>
      <key>Checkbox_Option_EnforceCapacity</key>
      <text>Enforce Capacity limits</text>
    </string>
    <string>
      <key>Checkbox_Option_CalculateCommlinkResponse</key>
      <text>Calculate Commlink Response based on number of running programs</text>
    </string>
    <string>
      <key>Checkbox_Option_AllowSkillDiceRolling</key>
      <text>Allow dice rolling for dice pools</text>
    </string>
    <string>
      <key>Checkbox_Option_CreateBackupOnCareer</key>
      <text>Create backup of characters before moving them to Career Mode</text>
    </string>
    <string>
      <key>Checkbox_Option_AllowExceedAttributeBP</key>
      <text>Allow characters to exceed 50% of points in Attributes</text>
    </string>
    <string>
      <key>Checkbox_Option_UnrestrictedNuyen</key>
      <text>Characters can spend any number of points on Nuyen</text>
    </string>
    <string>
      <key>Checkbox_Option_AllowHigherStackedFoci</key>
      <text>Allow the combined Force of Stacked Foci to exceed 6</text>
    </string>
    <string>
      <key>Checkbox_Option_AllowEditPartOfBaseWeapon</key>
      <text>Allow Weapon Accessories and Mods to change their Part of Base Weapon status</text>
    </string>
    <string>
      <key>Checkbox_Option_AlternateMetatypeAttributeKarma</key>
      <text>Treat Metatype Attribute Minimum as 1 for the purpose of determining Karma costs</text>
    </string>
    <string>
      <key>Checkbox_Option_PrintLeadershipAlternates</key>
      <text>Print Leadership variation Skills (from War!)</text>
    </string>
    <string>
      <key>Checkbox_Option_PrintArcanaAlternates</key>
      <text>Print Arcana variation Skills (from Street Magic)</text>
    </string>
    <string>
      <key>Checkbox_Option_AllowObsolescentUpgrade</key>
      <text>Allow Obsolescent to be removed/upgraded in the same way as Obsolete</text>
    </string>
    <string>
      <key>Checkbox_Option_AllowBiowareSuites</key>
      <text>Allow Bioware Suites</text>
    </string>
    <string>
      <key>Checkbox_Option_PrintNotes</key>
      <text>Print Notes</text>
    </string>
    <string>
      <key>Checkbox_Option_PrintToFileFirst</key>
      <text>Apply Linux printing fix</text>
    </string>
    <string>
      <key>Label_Options_BrowserVersion</key>
      <text>Preview uses Internet Explorer version</text>
    </string>
    <string>
      <key>Label_Options_EssenceDecimals</key>
      <text>Number of decimal places to round Essence to:</text>
    </string>
    <string>
      <key>Checkbox_Option_DontRoundEssenceInternally</key>
      <text>Only round Essence for display purposes, not for internal calculations</text>
    </string>
    <string>
      <key>Checkbox_Option_FreeSpiritPowerPointsMAG</key>
      <text>Free Spirits receive Power Points based on MAG instead of EDG</text>
    </string>
    <string>
      <key>Checkbox_Option_SpecialAttributeKarmaLimit</key>
      <text>Special Attributes do not count towards 50% Karma limit during character creation</text>
    </string>
    <string>
      <key>Checkbox_Option_TechnomancerAllowAutosoft</key>
      <text>Technomancers may select Autosofts as Complex Forms</text>
    </string>
    <string>
      <key>Checkbox_Options_DroneArmorMultiplier</key>
      <text>Limit Drone Armor Enhance ment to Drone Armor</text>
    </string>
    <string>
      <key>Message_Options_Restart</key>
      <text>Are you sure you want to restart?</text>
    </string>
    <string>
      <key>Message_Options_CloseForms</key>
      <text>Options are only enumerated on character load. Should we restart the application?</text>
    </string>
    <string>
      <key>Message_Options_SaveForms</key>
      <text>Would you like to save any changes made to your options?</text>
    </string>
    <string>
      <key>MessageTitle_Options_CloseForms</key>
      <text>Close Forms</text>
    </string>
    <string>
      <key>Message_Options_SettingsName</key>
      <text>You must give your settings file a name.</text>
    </string>
    <string>
      <key>MessageTitle_Options_SettingsName</key>
      <text>Chummer Settings</text>
    </string> 
    <string>
      <key>Message_Options_RestoreDefaults</key>
      <text>This will reset the totals on this tab back to their default value. Are you sure you want to do this?</text>
    </string>
    <string>
      <key>MessageTitle_Options_ValidationResults</key>
      <text>Validation Results</text>
    </string> 
    <string>
      <key>Message_Options_ValidationResults</key>
      <text>Results were written to {0}.</text>
    </string>
    <string>
      <key>MessageTitle_Options_RestoreDefaults</key>
      <text>Restore Defaults</text>
    </string>
    <string>
      <key>Label_Options_PDFApplicationPath</key>
      <text>Location of PDF application:</text>
    </string>
    <string>
      <key>Label_Options_PDFParameters</key>
      <text>PDF Parameters:</text>
    </string>    
    <string>
      <key>Label_Options_URLApplicationPath</key>
      <text>Location of Web Browser:</text>
    </string>    
    <string>
      <key>Label_Options_PDFLocation</key>
      <text>PDF Location:</text>
    </string>
    <string>
      <key>Label_Options_PDFOffset</key>
      <text>Page Offset:</text>
    </string>
    <string>
      <key>Button_Options_PDFTest</key>
      <text>Test - Open to Page 5</text>
    </string>
    <string>
      <key>Checkbox_Options_OpenPDFsAsURLs</key>
      <text>Open PDFs as URLs (For use in browsers)</text>
    </string>
    <string>
      <key>Checkbox_Options_OpenPDFsAsUnix</key>
      <text>Use Unix-Style Parameters when opening PDFs</text>
    </string>
    <string>
      <key>Checkbox_Options_SearchInCategoryOnly</key>
      <text>Searching in selection forms is restricted to the current Category</text>
    </string>
    <string>
      <key>Button_ToggleSourcebooks</key>
      <text>Toggle all Sourcebooks On/Off</text>
    </string>
    <string>
      <key>Label_Options_CharacterRoster</key>
      <text>Character Roster Watch Folder:</text>
    </string>
    <string>
      <key>Label_Options_NuyenDecimalsMinimum</key>
      <text>Minimum number of Nuyen decimal places to display:</text>
    </string>
    <string>
      <key>Label_Options_NuyenDecimalsMaximum</key>
      <text>Maximum number of Nuyen decimal places to display:</text>
    </string>
    <string>
      <key>String_AvailablePlugins</key>
      <text>Available Plugins</text>
    </string>
    <!-- End Region-->
    <!-- Region Print Multiple Window -->
    <string>
      <key>Title_PrintMultiple</key>
      <text>Select Characters to Print</text>
    </string>
    <string>
      <key>Button_PrintMultiple_AddCharacter</key>
      <text>&amp;Add Character</text>
    </string>
    <string>
      <key>Button_PrintMultiple_RemoveCharacter</key>
      <text>Remove Character</text>
    </string>
    <string>
      <key>Button_PrintMultiple_PrintCharacter</key>
      <text>&amp;Print Characters</text>
    </string>
    <!-- End Region-->
    <!-- Region Reload Window -->
    <string>
      <key>Title_Reload</key>
      <text>Reload Weapon</text>
    </string>
    <!-- End Region-->
    <!-- Region Advanced Lifestyle Window -->
    <string>
      <key>Title_SelectAdvancedLifestyle</key>
      <text>Build Lifestyle</text>
    </string>
    <string>
      <key>Label_SelectAdvancedLifestyle_Qualities</key>
      <text>Qualities</text>
    </string>
    <string>
      <key>Label_SelectAdvancedLifestyle_Lifestyle</key>
      <text>Lifestyle:</text>
    </string>        
    <string>
      <key>Label_SelectAdvancedLifestyle_Base_Lifestyle</key>
      <text>[{0}/{1}]</text>
    </string>
    <string>
      <key>Node_SelectAdvancedLifestyle_PositiveQualities</key>
      <text>Positive Qualities</text>
    </string>
    <string>
      <key>Node_SelectAdvancedLifestyle_NegativeQualities</key>
      <text>Negative Qualities</text>
    </string>
    <string>
      <key>Label_SelectAdvancedLifestyle_Base_Comforts</key>
      <text>[{0}/{1}]</text>
    </string>
    <string>
      <key>Label_SelectAdvancedLifestyle_Comforts</key>
      <text>Comforts:</text>
    </string>
    <string>
      <key>Node_SelectAdvancedLifestyle_Entertainments</key>
      <text>Entertainments</text>
    </string>
    <string>
      <key>Node_SelectAdvancedLifestyle_FreeMatrixGrids</key>
      <text>Free Matrix Grids</text>
    </string>
    <string>
      <key>Label_SelectAdvancedLifestyle_Entertainment</key>
      <text>Entertainment:</text>
    </string>
    <string>
      <key>Label_SelectAdvancedLifestyle_Rating</key>
      <text>Rating:</text>
    </string>        
    <string>
      <key>Label_SelectAdvancedLifestyle_Necessities</key>
      <text>Necessities:</text>
    </string>
    <string>
      <key>Label_SelectAdvancedLifestyle_Base_Neighborhood</key>
      <text>[{0}/{1}]</text>
    </string>
    <string>
      <key>Label_SelectAdvancedLifestyle_Neighborhood</key>
      <text>Neighborhood:</text>
    </string>
    <string>
      <key>Label_SelectAdvancedLifestyle_Base_Security</key>
      <text>[{0}/{1}]</text>
    </string>
    <string>
      <key>Label_SelectAdvancedLifestyle_Security</key>
      <text>Security:</text>
    </string>
    <string>
      <key>Label_SelectAdvancedLifestyle_UnusedLP</key>
      <text>Unused LP:</text>
    </string>
    <string>
      <key>Message_SelectAdvancedLifestyle_LifestyleName</key>
      <text>Please give your new Lifestyle a name.</text>
    </string>
    <string>
      <key>MessageTitle_SelectAdvancedLifestyle_LifestyleName</key>
      <text>Lifestyle Name</text>
    </string>
    <string>
      <key>Message_SelectAdvancedLifestyle_OverLPLimit</key>
      <text>Too many Lifestyle Points have been spent to allow this lifestyle.</text>
    </string>
    <string>
      <key>MessageTitle_SelectAdvancedLifestyle_OverLPLimit</key>
      <text>Over LP Limit</text>
    </string>
    <string>
      <key>Label_SelectAdvancedLifestyle_TrustFund</key>
      <text>Trust Fund</text>
    </string>
    <string>
      <key>Label_SelectAdvancedLifestyle_Tenant</key>
      <text>Primary Tenant</text>
    </string>
    <string>
      <key>Label_SelectAdvancedLifestyle_LPContribution</key>
      <text>Contributes to Lifestyle Points</text>
    </string>
    <string>
      <key>Label_Options_KarmaMysticAdeptPowerPoint</key>
      <text>Mystic Adept Power Point</text>
    </string>
    <!-- End Region-->
    <!-- Region Select Armor Window -->
    <string>
      <key>Title_SelectArmor</key>
      <text>Select Armor</text>
    </string>
    <!-- End Region-->
    <!-- Region Select Armor Mod Window -->
    <string>
      <key>Title_SelectArmorMod</key>
      <text>Select an Armor Mod</text>
    </string>
    <!-- End Region-->
    <!-- Region Select Attribute Window -->
    <string>
      <key>Title_SelectAttribute</key>
      <text>Choose an Attribute</text>
    </string>
    <string>
      <key>Checkbox_DoNotAffectMaximum</key>
      <text>Do not affect Metatype Maximum</text>
    </string>
    <!-- End Region-->
    <!-- Region Select BP Window -->
    <string>
      <key>Title_SelectBP</key>
      <text>Select Build Method</text>
    </string>
    <string>
      <key>Label_SelectBP_MaxAvail</key>
      <text>Maximum Availability</text>
    </string>
    <string>
      <key>Label_SelectBP_StartingKarma</key>
      <text>Starting Karma</text>
    </string>
    <string>
      <key>Label_SelectBP_SumToX</key>
      <text>Sum to Ten</text>
    </string>
    <string>
      <key>Label_SelectBP_MaxNuyen</key>
      <text>Nuyen Karma Max</text>
    </string>
    <string>
      <key>Checkbox_SelectBP_IgnoreRules</key>
      <text>Ignore Character Creation Rules</text>
    </string>
    <string>
      <key>String_SelectBP_BPSummary</key>
      <text>Enter the amount of Build Points with which you are allowed to create your character (Default {0}).</text>
    </string>
    <string>
      <key>String_SelectBP_KarmaSummary</key>
      <text>Enter the amount of Karma with which you are allowed to create your character (Default {0}).</text>
    </string>
    <string>
      <key>String_SelectBP_PrioritySummary</key>
      <text>Enter the maximum availability with which you are allowed to create your character.</text>
    </string>
    <string>
      <key>Tip_SelectKarma_IgnoreRules</key>
      <text>When checked, all Karma and Attribute/Skill maximum rules will be ignored. Intended for Game Master/NPC use only.</text>
    </string>
    <!-- End Region-->
    <!-- Region Advanced Contact Options Window -->
    <string>
      <key>Title_SelectContactConnection</key>
      <text>Advanced Contact Options</text>
    </string>
    <string>
      <key>Label_SelectContactConnection_GroupName</key>
      <text>Group Name/Occupation:</text>
    </string>
    <string>
      <key>Label_SelectContactConnection_Membership</key>
      <text>Membership:</text>
    </string>
    <string>
      <key>Label_SelectContactConnection_AreaOfInfluence</key>
      <text>Area of Influence:</text>
    </string>
    <string>
      <key>Label_SelectContactConnection_MagicalResources</key>
      <text>Magical Resources:</text>
    </string>
    <string>
      <key>Label_SelectContactConnection_MatrixResources</key>
      <text>Matrix Resources:</text>
    </string>
    <string>
      <key>Label_SelectContactConnection_TotalModifier</key>
      <text>Total Connection Modifier:</text>
    </string>
    <string>
      <key>Checkbox_SelectContactConnection_FreeContact</key>
      <text>Free Contact</text>
    </string>
    <string>
      <key>Button_SelectContactConnection_ChangeColor</key>
      <text>Change Color</text>
    </string>
    <string>
      <key>String_SelectContactConnection_Members</key>
      <text>{0} Members</text>
    </string>
    <string>
      <key>String_SelectContactConnection_AreaDistrict</key>
      <text>District</text>
    </string>
    <string>
      <key>String_SelectContactConnection_AreaSprawlwide</key>
      <text>Sprawl-wide</text>
    </string>
    <string>
      <key>String_SelectContactConnection_AreaNational</key>
      <text>National</text>
    </string>
    <string>
      <key>String_SelectContactConnection_AreaGlobal</key>
      <text>Global</text>
    </string>
    <string>
      <key>String_SelectContactConnection_MagicalMinority</key>
      <text>A minority have limited magical assets</text>
    </string>
    <string>
      <key>String_SelectContactConnection_MagicalMost</key>
      <text>Most members have magical talents</text>
    </string>
    <string>
      <key>String_SelectContactConnection_MagicalVast</key>
      <text>Vast magical resources</text>
    </string>
    <string>
      <key>String_SelectContactConnection_MatrixActive</key>
      <text>Active Matrix presence</text>
    </string>
    <string>
      <key>String_SelectContactConnection_MatrixBroad</key>
      <text>Broad reaching resources</text>
    </string>
    <string>
      <key>String_SelectContactConnection_MatrixPervasive</key>
      <text>Pervasive Matrix integration</text>
    </string>
    <!-- End Region-->
    <!-- Region Select Critter Power Window -->
    <string>
      <key>Title_SelectCritterPower</key>
      <text>Select a Critter Power</text>
    </string>
    <!-- End Region-->
    <!-- Region Select Cyberware Window -->
    <string>
      <key>Title_SelectCyberware</key>
      <text>Select Cyberware</text>
    </string>
    <string>
      <key>Title_SelectCyberware_Bioware</key>
      <text>Select Bioware</text>
    </string>
    <string>
      <key>Label_SelectCyberware_ESSDiscount</key>
      <text>Essence Discount:</text>
    </string>
    <string>
      <key>Checkbox_Transgenic</key>
      <text>Add as Transgenic</text>
    </string>
    <string>
      <key>Message_SelectCyberware_CyberwareRestriction</key>
      <text>You cannot select this Cyberware/Bioware because of the following forbidden items you have already taken.</text>
    </string>
    <string>
      <key>Checkbox_HideBannedCyberwareGrades</key>
      <text>Hide Banned Cyberware Grades</text>
    </string>
    <string>
      <key>MessageTitle_BannedGrade</key>
      <text>Banned Grade!</text>
    </string>
    <string>
      <key>Message_BannedGrade</key>
      <text>You've selected a Grade that is banned by your gameplay options. Please select a valid Grade.</text>
    </string>
    <!-- End Region-->
    <!-- Region Select Cyberware Suite Window -->
    <string>
      <key>Title_SelectCyberwareSuite</key>
      <text>Select a Cyberware Suite</text>
    </string>
    <string>
      <key>Title_SelectBiowareSuite</key>
      <text>Select a Bioware Suite</text>
    </string>
    <string>
      <key>Label_SelectCyberwareSuite_PartsInSuite</key>
      <text>Parts in this Cyberware Suite:</text>
    </string>
    <string>
      <key>Label_SelectBiowareSuite_PartsInSuite</key>
      <text>Parts in this Bioware Suite:</text>
    </string>
    <!-- End Region-->
    <!-- Region Select Exotic Skill Window -->
    <string>
      <key>Title_SelectExoticSkill</key>
      <text>Select an Exotic Active Skill</text>
    </string>
    <string>
      <key>Label_SelectExoticSkill_Description</key>
      <text>Select an Exotic Active Skill to add to your character.</text>
    </string>
    <!-- End Region-->
    <!-- Region Select Gear Window -->
    <!-- Select Skill Specialisation Window -->
    <string>
      <key>Title_SelectSkillSpecialization</key>
      <text>Select a Skill Specialization</text>
    </string>
    <string>
      <key>Label_SelectSkillSpecialization_Description</key>
      <text>Select a Skill Specialization to add to your character.</text>
    </string>
    <!-- End Region-->
    <!-- Region Select Gear Window -->
    <string>
      <key>Title_SelectGear</key>
      <text>Select Gear</text>
    </string>
    <string>
      <key>Label_SelectGear_DoItYourself</key>
      <text>Do It Yourself</text>
    </string>
    <string>
      <key>Label_SelectGear_Hacked</key>
      <text>Hacked</text>
    </string>
    <string>
      <key>Label_SelectGear_InherentProgram</key>
      <text>Inherent Program</text>
    </string>
    <string>
      <key>Label_SelectGear_Stack</key>
      <text>S&amp;tack</text>
    </string>
    <string>
      <key>Label_SelectGear_Markup</key>
      <text>Markup:</text>
    </string>
    <string>
      <key>Checkbox_Aerodynamic</key>
      <text>Aerodynamic</text>
    </string>
    <!-- End Region-->
    <!-- Region Select Item Window -->
    <string>
      <key>Title_SelectItem</key>
      <text>Select an Item</text>
    </string>
    <string>
      <key>String_SelectItemFocus</key>
      <text>Select a Focus to add to the Stacked Focus. Click Cancel if you are done adding Foci to the Stacked Focus.</text>
    </string>
    <string>
      <key>String_CannotFindLifestyleQuality</key>
      <text>The quality {0} could not be found. Please select the appropriate quality from the below list.</text>
    </string>
    <string>
      <key>String_CannotFindLifestyle</key>
      <text>The base lifestyle name for lifestyle {0} could not be found. Please select the appropriate name from the below list.</text>
    </string>
    <!-- End Region-->
    <!-- Region Select Lifestyle Window -->
    <string>
      <key>Title_SelectLifestyle</key>
      <text>Select a Lifestyle</text>
    </string>
    <string>
      <key>Label_SelectLifestyle_CostPerMonth</key>
      <text>Cost/Month:</text>
    </string>
    <string>
      <key>Label_SelectLifestyle_CostPerWeek</key>
      <text>Cost/Week:</text>
    </string>
    <string>
      <key>Label_SelectLifestyle_CostPerDay</key>
      <text>Cost/Day:</text>
    </string>
    <string>
      <key>Label_SelectLifestyle_StartingNuyen</key>
      <text>Starting Nuyen:</text>
    </string>
    <string>
      <key>Label_SelectLifestyle_PercentToPay</key>
      <text>% to Pay:</text>
    </string>
    <string>
      <key>Label_SelectLifestyle_Roommates</key>
      <text>Roommates:</text>
    </string>
    <!-- End Region-->
    <!-- Region Select Martial Art Window -->
    <string>
      <key>Title_SelectMartialArt</key>
      <text>Select a Martial Art</text>
    </string>
    <!-- End Region-->
    <!-- Region Select Martial Art Technique Window -->
    <string>
      <key>Title_SelectMartialArtTechnique</key>
      <text>Select a Technique</text>
    </string>
    <!-- End Region-->
    <!-- Region Select Martial Art Maneuver Window -->
    <string>
      <key>Title_SelectMartialArtManeuver</key>
      <text>Select a Maneuver</text>
    </string>
    <!-- End Region-->
    <!-- Region Select Mentor Spirit Window -->
    <string>
      <key>Title_SelectMentorSpirit</key>
      <text>Select a Mentor Spirit</text>
    </string>
    <string>
      <key>Title_SelectMentorSpirit_Paragon</key>
      <text>Select a Paragon</text>
    </string>
    <string>
      <key>Label_SelectMentorSpirit_Advantage</key>
      <text>Advantage:</text>
    </string>
    <string>
      <key>Label_SelectMetamagic_Disadvantage</key>
      <text>Disadvantage:</text>
    </string>
    <string>
      <key>Label_SelectMentor_ChooseOne</key>
      <text>Choose One:</text>
    </string>
    <!-- End Region-->
    <!-- Region Select Generic -->
    <string>
      <key>Title_SelectGeneric</key>
      <text>Select {0}</text>
    </string>
    <string>
      <key>Message_SelectGeneric_Requirement</key>
      <text>You do not meet the requirements for this {0}. You must meet all of the following criteria:</text>
    </string>
    <string>
      <key>MessageTitle_SelectGeneric_Requirement</key>
      <text>{0} Requirement</text>
    </string>
    <string>
      <key>Message_SelectGeneric_Restriction</key>
      <text>You cannot select this {0} because of the following Forbidden items you have already taken.</text>
    </string>
    <string>
      <key>MessageTitle_SelectGeneric_Restriction</key>
      <text>{0} Restriction</text>
    </string>
    <string>
      <key>Message_SelectGeneric_Limit</key>
      <text>This {0} cannot be taken more than {1} times.</text>
    </string>
    <string>
      <key>MessageTitle_SelectGeneric_Limit</key>
      <text>{0} Limit</text>
    </string>
    <string>
      <key>Checkbox_SelectGeneric_LimitList</key>
      <text>Show only {0} I can take</text>
    </string>
	<string>
      <key>Message_SelectGeneric_ChargenRestriction</key>
      <text>You cannot select this {0} because your character has already been created.</text>
    </string>
	<string>
      <key>Message_SelectGeneric_PriorityRestriction</key>
      <text>You cannot select this {0} because your character's build method does not allow you to buy this {0}.</text>
    </string>
    <string>
      <key>Message_SelectGeneric_CareerOnlyRestriction</key>
      <text>You cannot select this {0} because your character has not been created yet.</text>
    </string>
    <!-- End Region-->
    <!-- Region Select Nexus Window -->
    <string>
      <key>Title_SelectNexus</key>
      <text>Build Nexus</text>
    </string>
    <string>
      <key>String_SelectNexus_Nexus</key>
      <text>Nexus</text>
    </string>
    <string>
      <key>Label_SelectNexus_Processor</key>
      <text>Processor:</text>
    </string>
    <string>
      <key>String_SelectNexus_Processor</key>
      <text>Processor</text>
    </string>
    <string>
      <key>Label_SelectNexus_PersonaLimit</key>
      <text>Persona Limit:</text>
    </string>
    <string>
      <key>String_SelectNexus_PersonaLimit</key>
      <text>Persona Limit</text>
    </string>
    <!-- End Region-->
    <!-- Region Select Number Window -->
    <string>
      <key>Title_SelectNumber</key>
      <text>Select a Number</text>
    </string>
    <!-- End Region-->
    <!-- Region Select PACKS Kit Window -->
    <string>
      <key>Title_SelectPACKSKit</key>
      <text>Select a PACKS Kit</text>
    </string>
    <string>
      <key>Label_SelectPACKSKit_Contents</key>
      <text>Contents:</text>
    </string>
    <string>
      <key>String_SelectPACKSKit_Attributes</key>
      <text>Attributes</text>
    </string>
    <string>
      <key>String_SelectPACKSKit_Qualities</key>
      <text>Qualities</text>
    </string>
    <string>
      <key>String_SelectPACKSKit_Nuyen</key>
      <text>Nuyen</text>
    </string>
    <string>
      <key>String_SelectPACKSKit_Skills</key>
      <text>Skills</text>
    </string>
    <string>
      <key>String_SelectPACKSKit_KnowledgeSkills</key>
      <text>Knowledge Skills</text>
    </string>
    <string>
      <key>String_SelectPACKSKit_SelectMartialArt</key>
      <text>Select Martial Art</text>
    </string>
    <string>
      <key>String_SelectPACKSKit_MartialArts</key>
      <text>Martial Arts</text>
    </string>
    <string>
      <key>String_SelectPACKSKit_Powers</key>
      <text>Powers</text>
    </string>
    <string>
      <key>String_SelectPACKSKit_Programs</key>
      <text>Programs</text>
    </string>
    <string>
      <key>String_SelectPACKSKit_Spells</key>
      <text>Spells</text>
    </string>
    <string>
      <key>String_SelectPACKSKit_Spirits</key>
      <text>Spirits</text>
    </string>
    <string>
      <key>String_SelectPACKSKit_Sprites</key>
      <text>Sprites</text>
    </string>
    <string>
      <key>String_SelectPACKSKit_Lifestyles</key>
      <text>Lifestyles</text>
    </string>
    <string>
      <key>String_SelectPACKSKit_Cyberware</key>
      <text>Cyberware</text>
    </string>
    <string>
      <key>String_SelectPACKSKit_Bioware</key>
      <text>Bioware</text>
    </string>
    <string>
      <key>String_SelectPACKSKit_Armor</key>
      <text>Armor</text>
    </string>
    <string>
      <key>String_SelectPACKSKit_Weapons</key>
      <text>Weapons</text>
    </string>
    <string>
      <key>String_SelectPACKSKit_Gear</key>
      <text>Gear</text>
    </string>
    <string>
      <key>String_SelectPACKSKit_Vehicles</key>
      <text>Vehicles</text>
    </string>
    <string>
      <key>String_SelectPACKSKit_StartingNuyenBP</key>
      <text>Starting Nuyen Karma:</text>
    </string>
    <string>
      <key>String_SelectPACKSKit_Group</key>
      <text>Group</text>
    </string>
    <string>
      <key>Message_DeletePACKSKit</key>
      <text>Are you sure you want to delete the custom PACKS Kit {0}?</text>
    </string>
    <!-- End Region-->
    <!-- Region Select Power Window -->
    <string>
      <key>Title_SelectPower</key>
      <text>Select a Power</text>
    </string>
    <string>
      <key>Label_SelectPower_PowerPoints</key>
      <text>Power Points:</text>
    </string>
    <string>
      <key>String_PowerPoint</key>
      <text>Power Point</text>
    </string>
    <string>
      <key>Message_SelectPower_PowerRequirement</key>
      <text>You do not meet the requirements for this Power. You must meet all of the following criteria:</text>
    </string>
    <string>
      <key>MessageTitle_SelectPower_PowerRequirement</key>
      <text>Power Requirement</text>
    </string>
    <!-- End Region-->
    <!-- Region Select Program Window -->
    <string>
      <key>Title_SelectComplexForm</key>
      <text>Select a Complex Form</text>
    </string>
    <string>
      <key>Label_SelectComplexForm_Target</key>
      <text>Target:</text>
    </string>
    <string>
      <key>Label_SelectComplexForm_Duration</key>
      <text>Duration:</text>
    </string>
    <string>
      <key>Label_SelectComplexForm_FV</key>
      <text>FV:</text>
    </string>
    <!-- End Region-->
    <!-- Region Select Program Option Window -->
    <string>
      <key>Title_SelectProgramOption</key>
      <text>Select a Program Option</text>
    </string>
    <!-- End Region-->
    <!-- Region Advanced Programs Tab -->
    <string>
      <key>Tab_AdvancedPrograms</key>
      <text>Advanced Programs</text>
    </string>
    <string>
      <key>Label_AIProgramsAdvancedPrograms</key>
      <text>AI Programs and Advanced Programs</text>
    </string>
    <string>
      <key>Button_AddProgram</key>
      <text>Add Program</text>
    </string>
    <string>
      <key>String_Requires</key>
      <text>Requires:</text>
    </string>
    <string>
      <key>Node_SelectedAIPrograms</key>
      <text>Selected AI Programs and Advanced Programs</text>
    </string>
    <!-- End Region-->
    <!-- Region Select AI Program Window -->
    <string>
      <key>Title_SelectAIProgram</key>
      <text>Select AI Program or Advanced Program</text>
    </string>
    <string>
      <key>String_Program</key>
      <text>Program</text>
    </string>
    <string>
      <key>MessageTitle_SelectAIProgram_AdvancedProgramRequirement</key>
      <text>Advanced Program Requirement</text>
    </string>
    <string>
      <key>Checkbox_SelectAIProgram_LimitList</key>
      <text>Show only Advanced Programs I can take</text>
    </string>
    <string>
      <key>Message_DeleteAIProgram</key>
      <text>Are you sure you want to delete this AI Program?</text>
    </string>
    <!-- End Region -->
    <!-- Region Select Quality Window -->
    <string>
      <key>Title_SelectQuality</key>
      <text>Select a Quality</text>
    </string>
	<string>
      <key>Label_FilterByKarma</key>
      <text>Filter by Karma:</text>
    </string>
    <string>
      <key>Checkbox_SelectQuality_LimitList</key>
      <text>Show only Qualities I can take</text>
    </string>
    <string>
      <key>Checkbox_SelectQuality_Metagenetic</key>
      <text>Show only Metagenetic Qualities</text>
    </string>
    <string>
      <key>Checkbox_SelectQuality_Not_Metagenetic</key>
      <text>Don't show Metagenetic Qualities</text>
    </string>
    <string>
      <key>Message_SelectQuality_QualityLimit</key>
      <text>This Quality cannot be taken more than once.</text>
    </string>
    <string>
      <key>MessageTitle_SelectQuality_QualityLimit</key>
      <text>Quality Limit</text>
    </string>
    <string>
      <key>Message_SelectQuality_QualityRestriction</key>
      <text>You cannot select this Quality because of the following Forbidden items you have already taken.</text>
    </string>
    <string>
      <key>MessageTitle_SelectQuality_QualityRestriction</key>
      <text>Quality Restriction</text>
    </string>
    <string>
      <key>Message_SelectQuality_Inherit</key>
      <text>Must be gained through Metatype</text>
    </string>
    <string>
      <key>Message_SelectQuality_RequireKarma</key>
      <text>At least {0} Career Karma</text>
    </string>
    <string>
      <key>Message_SelectQuality_AllOf</key>
      <text>All of:</text>
    </string>
    <string>
      <key>Message_SelectQuality_OneOf</key>
      <text>One of:</text>
    </string>
    <string>
      <key>Message_SelectQuality_QualityRequirement</key>
      <text>You do not meet the requirements for this Quality. You must meet at least one of the following criteria:</text>
    </string>
    <string>
      <key>Message_SelectQuality_RequireESSBelow</key>
      <text>Essence below {0}: You have {1}</text>
    </string>
    <string>
      <key>Message_SelectQuality_RequireESSAbove</key>
      <text>Essence above {0}: You have {1}</text>
    </string>
    <string>
      <key>Message_SelectQuality_RequireESSGradeBelow</key>
      <text>Less than {0} Essence consumed by {1} Grade: You have {2}</text>
    </string>
    <string>
      <key>Message_SelectQuality_RequireESSGradeAbove</key>
      <text>At least {0} Essence consumed by {1} Grade: You have {2}</text>
    </string>
    <string>
      <key>MessageTitle_SelectQuality_QualityRequirement</key>
      <text>Quality Requirement</text>
    </string>
    <!-- End Region-->
    <!-- Region Select Setting Window -->
    <string>
      <key>Title_SelectSetting</key>
      <text>Select Setting</text>
    </string>
    <string>
      <key>Label_SelectSetting_SettingsDescription</key>
      <text>Select a Settings file to use. Settings determine the default build method, number of build points, maximum Availability, and optional and house rules that will be used when building your character.</text>
    </string>
    <!-- End Region-->
    <!-- Region Select Side Window -->
    <string>
      <key>Title_SelectSide</key>
      <text>Select a Side</text>
    </string>
    <string>
      <key>Label_SelectSide</key>
      <text>Select a side to install {0} on.</text>
    </string>
    <!-- End Region-->
    <!-- Region Select Skill Window -->
    <string>
      <key>Title_SelectSkill</key>
      <text>Choose a Skill</text>
    </string>
    <!-- End Region-->
    <!-- Region Select Skill Group Window -->
    <string>
      <key>Title_SelectSkillGroup</key>
      <text>Choose a Skill Group</text>
    </string>
    <!-- End Region-->
    <!-- Region Select Spell Window -->
    <string>
      <key>Title_SelectSpell</key>
      <text>Select a Spell</text>
    </string>
    <string>
      <key>Checkbox_SelectSpell_LimitedSpell</key>
      <text>Limited Spell (SG 212)</text>
    </string>
    <string>
      <key>Tip_SelectSpell_LimitedSpell</key>
      <text>Limited Spells require a Fetish to cast but reduce the Drain Value of the spell by 2.</text>
    </string>
    <string>
      <key>Checkbox_SelectSpell_ExtendedSpell</key>
      <text>Extended Spell (SR5 285)</text>
    </string>
    <string>
      <key>Checkbox_SelectSpell_Alchemical</key>
      <text>Alchemical Preparation (SR5 305)</text>
    </string>
    <string>
      <key>Tip_SelectSpell_ExtendedSpell</key>
      <text>Extended range Spells have a range of (Force × MAG × 10) meters but have their DV increased by +2.</text>
    </string>
    <string>
      <key>String_SpellPoints</key>
      <text>Spell Points</text>
    </string>
    <string>
      <key>Tip_SelectSpell_MasteryQuality</key>
      <text>Mastery Qualities will spend Spell Points before they spend Karma. [FA 31]</text>
    </string>
    <!-- End Region-->
    <!-- Region Select Text Window -->
    <string>
      <key>Title_SelectText</key>
      <text>Select a Value</text>
    </string>
    <!-- End Region-->
    <!-- Region Select Vehicle Widow -->
    <string>
      <key>Title_SelectVehicle</key>
      <text>Select a Vehicle</text>
    </string>
    <string>
      <key>Checkbox_SelectVehicle_UsedVehicle</key>
      <text>Used Vehicle</text>
    </string>
    <string>
      <key>Label_SelectVehicle_Discount</key>
      <text>Discount:</text>
    </string>
    <!-- End Region-->
    <!-- Region Select Vehicle Mod Window -->
    <string>
      <key>Title_SelectVehicleMod</key>
      <text>Select a Vehicle Modification</text>
    </string>
    <string>
      <key>Title_SelectVehicleMod_Weapon</key>
      <text>Select Weapon Modification</text>
    </string>
    <!-- End Region-->
    <!-- Region Select Weapon Window -->
    <string>
      <key>Title_Browse</key>
      <text>Browse</text>
    </string>
    <string>
      <key>Title_ListView</key>
      <text>List View</text>
    </string>    
    <string>
      <key>Title_SelectWeapon</key>
      <text>Select Weapon</text>
    </string>
    <string>
      <key>Label_SelectWeapon_IncludedItems</key>
      <text>Included Accessories and Modifications:</text>
    </string>
    <!-- End Region-->
    <!-- Region Select Weapon Accessory Window -->
    <string>
      <key>Title_SelectWeaponAccessory</key>
      <text>Select a Weapon Accessory</text>
    </string>
    <!-- End Region-->
    <!-- Region Select Weapon Category Window -->
    <string>
      <key>Title_SelectWeaponCategory</key>
      <text>Select a Weapon Category</text>
    </string>
    <!-- End Region-->
    <!-- Region Select Spell Category Window -->
    <string>
      <key>Title_SelectSpellCategory</key>
      <text>Select a Spell Category</text>
    </string>
    <!-- End Region-->
    <!-- Region Select Skill Category Window -->
    <string>
      <key>Title_SelectSkillCategory</key>
      <text>Select a Skill Category</text>
    </string>
    <!-- End Region-->
    <!-- Region Sell Item Window -->
    <string>
      <key>Title_SellItem</key>
      <text>Sell Item</text>
    </string>
    <string>
      <key>Label_SellItem_SellItemFor</key>
      <text>Sell Item for</text>
    </string>
    <!-- End Region-->
    <!-- Region Calendar Window -->
    <string>
      <key>Title_CalendarStart</key>
      <text>Calendar</text>
    </string>
    <string>
      <key>Label_CalendarStart</key>
      <text>Enter the year, month, and week number to start the calendar at.</text>
    </string>
    <string>
      <key>Label_Year</key>
      <text>Year:</text>
    </string>
    <string>
      <key>Label_Month</key>
      <text>Month:</text>
    </string>
    <string>
      <key>Label_Week</key>
      <text>Week:</text>
    </string>
    <!-- End Region-->
    <!-- Region Update Window -->
    <string>
      <key>Title_Update</key>
      <text>Chummer Update</text>
    </string>
    <string>
      <key>Button_Update_DownloadSelectedUpdates</key>
      <text>&amp;Download Selected Updates</text>
    </string>
    <string>
      <key>Button_Update_SelectAll</key>
      <text>Select &amp;All</text>
    </string>
    <string>
      <key>Button_Update_RestartChummer</key>
      <text>Restart Chummer</text>
    </string>
    <string>
      <key>Label_Update_OverallProgress</key>
      <text>Overall Progress:</text>
    </string>
    <string>
      <key>Label_Update_FileProgress</key>
      <text>File Progress:</text>
    </string>
    <string>
      <key>Label_Update_DownloadComplete</key>
      <text>Download Complete</text>
    </string>
    <string>
      <key>Message_Update_NoUpdatesSelected</key>
      <text>No updates selected.</text>
    </string>
    <string>
      <key>Message_Update_CannotConnect</key>
      <text>Unable to retrieve update information. Please try again later.</text>
    </string>
    <string>
      <key>Message_Update_NoNewUpdates</key>
      <text>No new updates are available at this time.</text>
    </string>
    <string>
      <key>Message_Update_MultipleInstances</key>
      <text>Chummer cannot be updated while there is more than 1 instance of the application running. Please close the other instances of Chummer then run the update again.</text>
    </string>
    <string>
      <key>Warning_Update_CouldNotConnect</key>
      <text>Chummer was unable to connect to the update server. Please check your firewall and proxy settings.</text>
    </string>
    <string>
      <key>Warning_Update_CouldNotConnectException</key>
      <text>Chummer was unable to connect to the update server. Please check your firewall and proxy settings.\n\nError Message:\n{0}.</text>
    </string>
	<string>
      <key>Button_Download</key>
      <text>Download</text>
    </string>
	<string>
      <key>Button_Redownload</key>
      <text>Re-Download</text>
    </string>
	<string>
      <key>Button_Up_To_Date</key>
      <text>Already Up-to-Date</text>
    </string>
	<string>
      <key>Button_Install_Restart</key>
      <text>Install and Restart</text>
    </string>
    <string>
      <key>Button_Clean_Reinstall</key>
      <text>Clean Reinstall</text>
    </string>
    <string>
      <key>MessageTitle_Updater_CleanReinstallPrompt</key>
      <text>Clean Reinstall?</text>
    </string>
    <string>
      <key>Message_Updater_CleanReinstallPrompt</key>
      <text>Performing a clean reinstall will delete all files in the Chummer5a directory that are not part of the main download. This includes custom data files, autosaves, custom sheet files, custom localizations, and any settings different from the default.\n\nAre you sure you wish to perform a clean reinstall?</text>
    </string>
	<string>
	  <key>Label_Updater_Status</key>
	  <text>Updater Status:</text>
	</string>
	<string>
	  <key>String_Up_To_Date</key>
	  <text>Chummer5 is up-to-date.</text>
	</string>
	<string>
	  <key>String_Nightly_Changelog_Warning</key>
	  <text>Versions in the nightly changelog are temporary.</text>
	</string>
	<string>
      <key>String_Stable</key>
      <text>stable</text>
    </string>
	<string>
      <key>String_Nightly</key>
      <text>nightly</text>
    </string>
    <string>
      <key>String_Update_Available</key>
      <text>Update available to version {0}!</text>
    </string>
    <string>
      <key>String_Currently_Installed_Version</key>
      <text>Currently installed version is {0}.</text>
    </string>
    <string>
      <key>String_Latest_Version</key>
      <text>Latest {0} version of Chummer5 is {1}.</text>
    </string>
  <string>
	  <key>String_Checking_For_Update</key>
	  <text>Checking for Updates...</text>
	</string>
  <string>
      <key>Message_Update_CloseForms</key>
      <text>A newer version of Chummer5a has been automatically downloaded. Should we apply it and restart the application?</text>
    </string>
    <!-- End Region-->
    <!-- Region Character Viewer Window -->
    <string>
      <key>Title_CharacterViewer</key>
      <text>Character Viewer</text>
    </string>
    <string>
      <key>Button_Viewer_PrintCharacter</key>
      <text>Print Character</text>
    </string>
    <string>
      <key>Button_Viewer_SaveAsHtml</key>
      <text>Save as HTML</text>
    </string>
    <string>
      <key>Button_Viewer_SaveAsPdf</key>
      <text>Save as PDF</text>
    </string>
    <string>
      <key>Button_Viewer_SaveAsXml</key>
      <text>Save as XML</text>
    </string>
    <string>
      <key>Label_Viewer_CharacterSheet</key>
      <text>Character Sheet:</text>
    </string>
    <string>
      <key>String_Loading_Characters</key>
      <text>Loading Characters...</text>
    </string>
    <string>
      <key>String_Generating_Sheet</key>
      <text>Generating Sheet...</text>
    </string>
    <!-- End Region-->
    <!-- Region Create Improvement Window -->
    <string>
      <key>Title_CreateImprovement</key>
      <text>Create Improvement</text>
    </string>
    <string>
      <key>Label_ImprovementType</key>
      <text>Improvement Type:</text>
    </string>
    <string>
      <key>Label_CreateImprovementValue</key>
      <text>Value:</text>
    </string>
	<string>
      <key>Label_CreateImprovementExactly</key>
      <text>Exactly:</text>
    </string>
    <string>
      <key>Label_CreateImprovementMinimum</key>
      <text>Minimum:</text>
    </string>
    <string>
      <key>Label_CreateImprovementMaximum</key>
      <text>Maximum:</text>
    </string>
    <string>
      <key>Label_CreateImprovementAugmented</key>
      <text>Augmented:</text>
    </string>
    <string>
      <key>Label_CreateImprovementSelectedValue</key>
      <text>Selected Value:</text>
    </string>
    <string>
      <key>Checkbox_CreateImprovementApplyToRating</key>
      <text>Apply to Rating</text>
    </string>
	<string>
      <key>Checkbox_CreateImprovementIgnoreLimits</key>
      <text>Ignore Limits</text>
    </string>
    <string>
      <key>Button_ChangeSelection</key>
      <text>Select Value</text>
    </string>
    <string>
      <key>Message_SelectItem</key>
      <text>You must select an item by clicking the Select Value button.</text>
    </string>
    <string>
      <key>MessageTitle_SelectItem</key>
      <text>Value Required</text>
    </string>
    <string>
      <key>Message_ImprovementName</key>
      <text>Please enter a name for this Improvement.</text>
    </string>
    <string>
      <key>MessageTitle_ImprovementName</key>
      <text>Improvement Name</text>
    </string>
    <!-- End Region-->
    <!-- Region Improvement Control Strings -->
    <string>
      <key>Checkbox_Active</key>
      <text>Active</text>
    </string>
    <!-- End Region-->
    <!-- Region Export Window -->
    <string>
      <key>Title_ExportCharacter</key>
      <text>Export Character</text>
    </string>
    <string>
      <key>Label_ExportTo</key>
      <text>Export to:</text>
    </string>
    <string>
      <key>Button_Export_SaveJsonAs</key>
      <text>Save JSON as</text>
    </string>
    <!-- End Region-->
    <!-- Region Create Spell Window -->
    <string>
      <key>Title_CreateSpell</key>
      <text>Create Spell</text>
    </string>
    <string>
      <key>Label_SpellOptions</key>
      <text>Spell Options:</text>
    </string>
    <string>
      <key>Checkbox_RestrictedTarget</key>
      <text>Restricted Target</text>
    </string>
    <string>
      <key>Checkbox_VeryRestrictedTarget</key>
      <text>Very Restricted Target</text>
    </string>
    <string>
      <key>Checkbox_CombatSpell1</key>
      <text>Direct</text>
    </string>
    <string>
      <key>Checkbox_CombatSpell2</key>
      <text>Indirect</text>
    </string>
    <string>
      <key>Checkbox_CombatSpell3</key>
      <text>Element effects</text>
    </string>
    <string>
      <key>Checkbox_CombatSpell4</key>
      <text>Physical damage</text>
    </string>
    <string>
      <key>Checkbox_CombatSpell5</key>
      <text>Stun damage</text>
    </string>
    <string>
      <key>Checkbox_DetectionSpell1</key>
      <text>Directional</text>
    </string>
    <string>
      <key>Checkbox_DetectionSpell2</key>
      <text>Area</text>
    </string>
    <string>
      <key>Checkbox_DetectionSpell3</key>
      <text>Psychic</text>
    </string>
    <string>
      <key>Checkbox_DetectionSpell4</key>
      <text>Active</text>
    </string>
    <string>
      <key>Checkbox_DetectionSpell5</key>
      <text>Passive</text>
    </string>
    <string>
      <key>Checkbox_DetectionSpell6</key>
      <text>Basic Detection (ex: Detect Life)</text>
    </string>
    <string>
      <key>Checkbox_DetectionSpell7</key>
      <text>Complex Detection (ex: Detect Enemies)</text>
    </string>
    <string>
      <key>Checkbox_DetectionSpell8</key>
      <text>Basic Analyze (ex: Analyze Device)</text>
    </string>
    <string>
      <key>Checkbox_DetectionSpell9</key>
      <text>Complex Analyze (ex: Analyze Truth)</text>
    </string>
    <string>
      <key>Checkbox_DetectionSpell10</key>
      <text>Invasive Analyze (ex: Mind Probe)</text>
    </string>
    <string>
      <key>Checkbox_DetectionSpell11</key>
      <text>Improved Sense</text>
    </string>
    <string>
      <key>Checkbox_DetectionSpell12</key>
      <text>New Sense</text>
    </string>
    <string>
      <key>Checkbox_DetectionSpell13</key>
      <text>Psychic Sense (e.g. telepathy, precognition)</text>
    </string>
    <string>
      <key>Checkbox_DetectionSpell14</key>
      <text>Extended Area</text>
    </string>
    <string>
      <key>Checkbox_HealthSpell1</key>
      <text>Curative</text>
    </string>
    <string>
      <key>Checkbox_HealthSpell2</key>
      <text>Increases Initiative Passes</text>
    </string>
    <string>
      <key>Checkbox_HealthSpell3</key>
      <text>Cosmetic Effect</text>
    </string>
    <string>
      <key>Checkbox_HealthSpell4</key>
      <text>Negative Health Spell</text>
    </string>
    <string>
      <key>Checkbox_HealthSpell5</key>
      <text>Restricted Effect (e.g. Symptoms Only)</text>
    </string>
    <string>
      <key>Checkbox_IllusionSpell1</key>
      <text>Obvious</text>
    </string>
    <string>
      <key>Checkbox_IllusionSpell2</key>
      <text>Realistic</text>
    </string>
    <string>
      <key>Checkbox_IllusionSpell3</key>
      <text>Single-Sense</text>
    </string>
    <string>
      <key>Checkbox_IllusionSpell4</key>
      <text>Multi-Sense</text>
    </string>
    <string>
      <key>Checkbox_IllusionSpell5</key>
      <text>Illusion Hides or Conceals</text>
    </string>
    <string>
      <key>Checkbox_ManipulationSpell1</key>
      <text>Environmental</text>
    </string>
    <string>
      <key>Checkbox_ManipulationSpell2</key>
      <text>Mental</text>
    </string>
    <string>
      <key>Checkbox_ManipulationSpell3</key>
      <text>Physical</text>
    </string>
    <string>
      <key>Checkbox_ManipulationSpell4</key>
      <text>Minor Change</text>
    </string>
    <string>
      <key>Checkbox_ManipulationSpell5</key>
      <text>Major Change</text>
    </string>
    <string>
      <key>Checkbox_ManipulationSpell6</key>
      <text>Elemental effect</text>
    </string>
    <string>
      <key>Message_SpellName</key>
      <text>You must enter a name for your new Spell.</text>
    </string>
    <string>
      <key>Message_SpellRestricted</key>
      <text>You must specify how your Spell is restricted.</text>
    </string>
    <string>
      <key>Message_CombatSpellRequirement1</key>
      <text>You must select either Direct or Indirect from the Spell Options.</text>
    </string>
    <string>
      <key>Message_CombatSpellRequirement2</key>
      <text>You must select either Physical damage or Stun damage from the Spell Options.</text>
    </string>
    <string>
      <key>Message_DetectionSpellRequirement1</key>
      <text>You must select at least 1 of Directional, Area, or Psychic from the Spell Options.</text>
    </string>
    <string>
      <key>Message_DetectionSpellRequirement2</key>
      <text>You must select either Active or Passive from the Spell Options.</text>
    </string>
    <string>
      <key>Message_IllusionSpellRequirement1</key>
      <text>You must select either Obvious or Realistic from the Spell Options.</text>
    </string>
    <string>
      <key>Message_IllusionSpellRequirement2</key>
      <text>You must select either Single-Sense or Multi-Sense from the Spell Options.</text>
    </string>
    <string>
      <key>Message_ManipulationSpellRequirement1</key>
      <text>You must select either Environmental, Mental, or Physical from the Spell Options.</text>
    </string>
    <string>
      <key>Message_ManipulationSpellRequirement2</key>
      <text>You must select either Minor Change or Major Change from the Spell Options.</text>
    </string>
    <!-- End Region-->
    <!-- Region Create Natural Weapon Window -->
    <string>
      <key>Title_CreateNaturalWeapon</key>
      <text>Create Natural Weapon</text>
    </string>
    <!-- End Region-->
    <!-- Region ImprovementManager Strings -->
    <string>
      <key>String_Improvement_SelectSkillNamed</key>
      <text>Choose an Active Skill for {0} to affect.</text>
    </string>
    <string>
      <key>String_Improvement_SelectSkill</key>
      <text>Choose an Active Skill to affect.</text>
    </string>
    <string>
      <key>String_Improvement_SelectSkillGroupName</key>
      <text>Choose a Skill Group for {0} to affect.</text>
    </string>
    <string>
      <key>String_Improvement_SelectSkillGroup</key>
      <text>Choose a Skill Group to affect.</text>
    </string>
    <string>
      <key>String_Improvement_SelectAttributeNamed</key>
      <text>Choose an Attribute for {0} to affect.</text>
    </string>
    <string>
      <key>String_Improvement_SelectOptionalPower</key>
      <text>Choose a Power to gain.</text>
    </string>
    <string>
      <key>String_Improvement_SelectAttribute</key>
      <text>Choose an Attribute to affect.</text>
    </string>
    <string>
      <key>String_Improvement_SelectLimitNamed</key>
      <text>Choose a Limit for {0} to affect.</text>
    </string>
    <string>
      <key>String_Improvement_SelectLimit</key>
      <text>Choose a Limit to affect.</text>
    </string>
    <string>
      <key>String_Improvement_SideLeft</key>
      <text>Left</text>
    </string>
    <string>
      <key>String_Improvement_SideRight</key>
      <text>Right</text>
    </string>
    <string>
      <key>String_Improvement_SelectText</key>
      <text>Enter a value for {0}.</text>
    </string>
    <string>
      <key>String_CustomItem_SelectText</key>
      <text>Enter a name for this custom item.</text>
    </string>
	<string>
      <key>Message_Improvement_EmptySelectionList</key>
      <text>No eligible items could be selected for this effect!</text>
    </string>
	<string>
      <key>Message_Improvement_EmptySelectionListNamed</key>
      <text>No eligible items could be selected for {0} to affect!</text>
    </string>
    <!-- End Region-->
    <!-- Region CharacterOptions Messages -->
    <string>
      <key>Message_CharacterOptions_OpenOptions</key>
      <text>This seems to be the first time loading Chummer, as no settings file is present. Would you like to open the Options menu now?</text>
    </string>
    <string>
      <key>MessageTitle_CharacterOptions_OpenOptions</key>
      <text>No Settings File Found</text>
    </string>
    <string>
      <key>Message_CharacterOptions_CannotLoadSetting</key>
      <text>The character's settings file ({0}) could not be found. Use default settings instead?</text>
    </string>
    <string>
      <key>MessageTitle_CharacterOptions_CannotLoadSetting</key>
      <text>Cannot Find Settings File</text>
    </string>
    <string>
      <key>Message_CharacterOptions_CannotLoadCharacter</key>
      <text>Cannot load a character without a settings file.</text>
    </string>
    <string>
      <key>MessageText_CharacterOptions_CannotLoadCharacter</key>
      <text>Cannot Load Character</text>
    </string>
    <!-- End Region-->
	  <!-- Region Karma Value Strings -->
	<string>
      <key>MessageTitle_KarmaValue</key>
      <text>Character Karma Value</text>
    </string>
	<string>
      <key>Message_KarmaValue</key>
      <text>Besides knowledge points from life modules, and ignoring metatype effects for which karma value cannot be objectively judged, this character has the following karma value:</text>
    </string>
	<string>
      <key>Menu_KarmaValue</key>
      <text>Calculate Karma Value</text>
    </string>
	<string>
      <key>String_Total</key>
      <text>Total</text>
    </string>
    <string>
      <key>String_TotalComparisonWithPointBuy</key>
      <text>Total (For Comparison with Point Buy)</text>
    </string>
	<string>
      <key>String_FreeSpells</key>
      <text>Free Spells</text>
    </string>
	<string>
      <key>String_FreeCFs</key>
      <text>Free Complex Forms</text>
    </string>
	<!-- End Region-->
    <!-- Region Special Strings -->
    <string>
      <key>String_SkillCommand</key>
      <text>Command</text>
    </string>
    <string>
      <key>String_SkillDirectFire</key>
      <text>Direct Fire</text>
    </string>
    <string>
      <key>String_SkillArtificing</key>
      <text>Artificing</text>
    </string>
    <string>
      <key>String_SkillMetamagic</key>
      <text>Metamagic</text>
    </string>
    <string>
      <key>String_MetamagicSkillBase</key>
      <text>Based on your talent selection, you may choose {0}.</text>
    </string>
    <string>
      <key>String_MetamagicSkills</key>
      <text>{0} {1} to start at rating {2}</text>
    </string>
    <string>
      <key>String_MetamagicSkillType_magic</key>
      <text>magic skill(s)</text>
    </string>
    <string>
      <key>String_MetamagicSkillType_resonance</key>
      <text>resonance skill(s)</text>
    </string>
    <string>
      <key>String_MetamagicSkillType_matrix</key>
      <text>matrix skill(s)</text>
    </string>
    <string>
      <key>String_MetamagicSkillType_active</key>
      <text>active skill(s)</text>
    </string>
    <string>
      <key>String_MetamagicSkillType_specific</key>
      <text>specific skill(s)</text>
    </string>
    <string>
      <key>String_MetamagicSkillType_grouped</key>
      <text>skill group(s)</text>
    </string>
    <string>
      <key>Message_Metatype_Duplicate</key>
      <text>You may not select the same skill twice.</text>
    </string>
    <string>
      <key>MessageTitle_Metatype_Duplicate</key>
      <text>Duplicate Selection</text>
    </string>
    <string>
      <key>Label_Condition</key>
      <text>Condition:</text>
    </string>
    <string>
      <key>Message_InvalidCharacters</key>
      <text>This text contains one or more invalid characters. Invalid character(s): "\n Please remove any invalid characters and try again.</text>
    </string>
	<string>
	  <key>String_DealerConnection_Drones</key>
	  <text>Drones</text>
	</string>
	<string>
	  <key>String_DealerConnection_Groundcraft</key>
	  <text>Groundcraft</text>
	</string>
	<string>
	  <key>String_DealerConnection_Watercraft</key>
	  <text>Watercraft</text>
	</string>
	<string>
	  <key>String_DealerConnection_Aircraft</key>
	  <text>Aircraft</text>
	</string>
	<string>
	  <key>Message_MissingSourceBooks</key>
	  <text>This character was created with the following books that are not enabled:\n\n{0}\n\nThis may cause issues. Do you want to continue loading the character?</text>
	</string>
	<string>
	  <key>Message_MissingSourceBooks_Title</key>
	  <text>Missing Books</text>
	</string>
	<string>
	  <key>Message_MissingCustomDataDirectories</key>
	  <text>This character was created with the following custom data directories that are not enabled:\n\n{0}\n\nThis may cause issues. Do you want to continue loading the character?</text>
	</string>
	<string>
	  <key>Message_MissingCustomDataDirectories_Title</key>
	  <text>Missing Custom Data Directories</text>
	</string>
    <string>
      <key>Message_MissingGameplayOption</key>
      <text>This character was created with the following gameplay option:\n\n{0}\n\nThis gameplay option could not be found in the current data files. In order to continue loading this character, a new gameplay option must be selected for them.</text>
    </string>
    <string>
      <key>Message_MissingGameplayOption_Title</key>
      <text>Missing Gameplay Option</text>
    </string>
	<string>
	  <key>Message_Duplicate_CustomDataDirectoryName</key>
	  <text>Custom data directory of this name already exists.</text>
	</string>
	<string>
	  <key>Message_Duplicate_CustomDataDirectoryName_Title</key>
	  <text>Duplicate Custom Data Directory Name</text>
	</string>
	<string>
	  <key>Label_CustomDataDirectories</key>
	  <text>Custom Data Directories to Use (Changes Are Only Applied After a Restart)</text>
	</string>
	<string>
	  <key>Button_AddCustomDirectory</key>
	  <text>Add Directory</text>
	</string>
	<string>
	  <key>Button_RenameCustomDataDirectory</key>
	  <text>Rename Entry</text>
	</string>
	<string>
	  <key>Button_RemoveCustomDirectory</key>
	  <text>Remove Directory</text>
	</string>
	<string>
	  <key>Button_IncreaseCustomDirectoryLoadOrder</key>
	  <text>Increase Load Order</text>
	</string>
	<string>
	  <key>Button_DecreaseCustomDirectoryLoadOrder</key>
	  <text>Decrease Load Order</text>
	</string>
	<string>
	  <key>String_ShowAll</key>
	  <text>Show All</text>
	</string>
	<string>
	  <key>MessageTitle_ImprovementLoadError</key>
	  <text>Error Encountered While Loading Improvements</text>
	</string>
	<string>
	  <key>Message_ImprovementLoadError</key>
	  <text>Chummer5a encountered an error when loading one or more improvements for this character. This is likely because a certain improvement present in an older version of Chummer has been significantly altered in a later version.\n\nThe issue can be fixed by re-applying only the improvements that caused issues.\n\nDo you wish to re-apply the problematic issues right now? If you do not, the issues can still be fixed by re-applying all improvements via Special > Re-apply Improvements.</text>
	</string>
    <string>
      <key>String_SpecialModificationLimit</key>
      <text>Special Modification Limit</text>
    </string>
    <!-- End Region -->
    <!-- Region Loading Form -->
    <string>
      <key>String_Loading</key>
      <text>Loading...</text>
    </string>
    <string>
      <key>String_Loading_Pattern</key>
      <text>Loading {0}...</text>
    </string>
    <string>
      <key>String_Initializing</key>
      <text>Initializing...</text>
    </string>
    <string>
      <key>String_Settings</key>
      <text>Settings</text>
    </string>
    <string>
      <key>String_MentorSpirit</key>
      <text>Mentor Spirit</text>
    </string>
    <string>
      <key>String_Locations</key>
      <text>Locations</text>
    </string>
    <string>
      <key>String_Metamagics</key>
      <text>Metamagics</text>
    </string>
    <string>
      <key>String_Arts</key>
      <text>Arts</text>
    </string>
    <string>
      <key>String_Enhancements</key>
      <text>Enhancements</text>
    </string>
    <string>
      <key>String_Expenses</key>
      <text>Expenses</text>
    </string>
    <string>
      <key>String_LegacyFixes</key>
      <text>Legacy Fixes</text>
    </string>
    <string>
      <key>String_GeneratedImprovements</key>
      <text>Generated Improvements</text>
    </string>
    <string>
      <key>String_UI</key>
      <text>UI</text>
    </string>
    <string>
      <key>Message_OrphanedImprovements</key>
      <text>Orphaned Improvements were found in your character file. In most cases it should be safe to load this character, but you may want to make a backup copy of this character file.\n\n Do you want to continue loading and remove these improvements?</text>
    </string>
    <string>
      <key>MessageTitle_OrphanedImprovements</key>
      <text>Orphaned Improvements Found</text>
    </string>
    <!-- End Region -->
    <!-- Region HeroLab Importer -->
    <string>
      <key>Title_HeroLabImporter</key>
      <text>Hero Lab Importer</text>
    </string>
    <string>
      <key>Message_HeroLabImporterWarning_Title</key>
      <text>Hero Lab Importer Issues</text>
    </string>
    <string>
      <key>Message_HeroLabImporterWarning</key>
      <text>Due to the differences between how Hero Lab and Chummer5a handle save files, certain items will import incorrectly into Chummer5a, especially concerning karma allocation for characters at character creation.\n\nIn addition, the following items will not be properly imported:\n - Martial Arts\n - Anything related to Initiations and Submersions\n - Mystic Adept PPs\n - Spirits and Sprites\n - Vehicles\n - AI Advanced Programs\n\nNon-mundane characters in Priority or Sum-to-Ten character creation mode will also need to re-apply their priorities after importing is complete (Special &gt; Change Priority Selection &gt; Press OK).\n\nAre you sure you wish to use this tool?</text>
    </string>
    <string>
      <key>Label_HeroLabTrademarks</key>
      <text>Hero Lab and the Hero Lab logo are Registered Trademarks of LWD Technology, Inc.</text>
    </string>
    <string>
      <key>String_SelectPORFile</key>
      <text>Select POR File</text>
    </string>
    <string>
      <key>String_ImportCharacter</key>
      <text>Import Character</text>
    </string>
    <!-- End Region -->
    <string>
      <key>Message_DroneIllegalDowngrade</key>
      <text>The following {0} drones have downgrades which decrease their attributes too far:</text>
    </string>
    <string>
      <key>Message_DuplicateGuidWarning</key>
      <text>{0} items were found in the file {1} with the same GUID. If you are using custom content, please ensure that you use a new GUID for each item you add.\n\nItems with duplicate IDs:\n{2}</text>
    </string>
    <string>
      <key>Message_NonGuidIdWarning</key>
      <text>{0} items were found in the file {1} with IDs that are not parsable as GUIDs. If you are using custom content, please ensure that ID fields are always filled with a unique GUID and only a unique GUID.\n\nItems with non-GUID ID fields:\n{2}</text>
    </string>
    <!-- End Region -->
    <!-- Region SINners Plugin -->
    <string>
      <key>String_online</key>
      <text>Online</text>
    </string>
    <string>
      <key>Menu_Main_SINnerSearch</key>
      <text>Search SIN Database</text>
    </string>
    <string>
      <key>Menu_Main_SINners</key>
      <text>SINners</text>
    </string>
    <!-- End Region SINners Plugin-->
<<<<<<< HEAD
    <string>
      <key>String_ApplicationInsights_OnlyLocal</key>
      <text>only local logging</text>
    </string>
    <string>
      <key>String_ApplicationInsights_OnlyMetric</key>
      <text>upload statistical data</text>
    </string>
    <string>
      <key>String_ApplicationInsights_Crashes</key>
      <text>upload crashes</text>
    </string>
    <string>
      <key>String_ApplicationInsights_Yes</key>
      <text>upload all errors</text>
    </string>
    <string>
      <key>String_ApplicationInsights_NotSet</key>
      <text>let chummer decide</text>
    </string>
=======
	<string>
	  <key>Chummy_Intro</key>
	  <text>Hi! I'm Chummy, the Chummer AI Assistant! I've got plenty of helpful tips and advice about your characters!</text>
	</string>
>>>>>>> c009a3e0
  </strings>
</chummer><|MERGE_RESOLUTION|>--- conflicted
+++ resolved
@@ -9729,7 +9729,6 @@
       <text>SINners</text>
     </string>
     <!-- End Region SINners Plugin-->
-<<<<<<< HEAD
     <string>
       <key>String_ApplicationInsights_OnlyLocal</key>
       <text>only local logging</text>
@@ -9750,11 +9749,9 @@
       <key>String_ApplicationInsights_NotSet</key>
       <text>let chummer decide</text>
     </string>
-=======
 	<string>
 	  <key>Chummy_Intro</key>
 	  <text>Hi! I'm Chummy, the Chummer AI Assistant! I've got plenty of helpful tips and advice about your characters!</text>
 	</string>
->>>>>>> c009a3e0
   </strings>
 </chummer>